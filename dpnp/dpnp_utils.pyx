# cython: language_level=3
# -*- coding: utf-8 -*-
# *****************************************************************************
# Copyright (c) 2016-2020, Intel Corporation
# All rights reserved.
#
# Redistribution and use in source and binary forms, with or without
# modification, are permitted provided that the following conditions are met:
# - Redistributions of source code must retain the above copyright notice,
#   this list of conditions and the following disclaimer.
# - Redistributions in binary form must reproduce the above copyright notice,
#   this list of conditions and the following disclaimer in the documentation
#   and/or other materials provided with the distribution.
#
# THIS SOFTWARE IS PROVIDED BY THE COPYRIGHT HOLDERS AND CONTRIBUTORS "AS IS"
# AND ANY EXPRESS OR IMPLIED WARRANTIES, INCLUDING, BUT NOT LIMITED TO, THE
# IMPLIED WARRANTIES OF MERCHANTABILITY AND FITNESS FOR A PARTICULAR PURPOSE
# ARE DISCLAIMED. IN NO EVENT SHALL THE COPYRIGHT HOLDER OR CONTRIBUTORS BE
# LIABLE FOR ANY DIRECT, INDIRECT, INCIDENTAL, SPECIAL, EXEMPLARY, OR
# CONSEQUENTIAL DAMAGES (INCLUDING, BUT NOT LIMITED TO, PROCUREMENT OF
# SUBSTITUTE GOODS OR SERVICES; LOSS OF USE, DATA, OR PROFITS; OR BUSINESS
# INTERRUPTION) HOWEVER CAUSED AND ON ANY THEORY OF LIABILITY, WHETHER IN
# CONTRACT, STRICT LIABILITY, OR TORT (INCLUDING NEGLIGENCE OR OTHERWISE)
# ARISING IN ANY WAY OUT OF THE USE OF THIS SOFTWARE, EVEN IF ADVISED OF
# THE POSSIBILITY OF SUCH DAMAGE.
# *****************************************************************************

"""Module Utilities

This module contains differnt helpers and utilities

"""

from libcpp cimport bool as cpp_bool
import dpnp
import dpnp.config as config
import numpy
cimport cpython
cimport cython
cimport numpy


"""
Python import functions
"""
__all__ = [
    "call_origin",
    "checker_throw_axis_error",
    "checker_throw_index_error",
    "checker_throw_runtime_error",
    "checker_throw_type_error",
    "checker_throw_value_error",
    "dp2nd_array",
    "_get_linear_index",
    "nd2dp_array",
    "normalize_axis",
    "_object_to_tuple",
    "use_origin_backend"
]

cdef ERROR_PREFIX = "Intel NumPy error:"


def call_origin(function, *args, **kwargs):
    """
    Call fallback function for unsupported cases
    """

    kwargs_out = kwargs.get("out", None)
    if (kwargs_out is not None):
        kwargs["out"] = dpnp.asnumpy(kwargs_out) if isinstance(kwargs_out, dparray) else kwargs_out

    args_new = []
    for arg in args:
        argx = dpnp.asnumpy(arg) if isinstance(arg, dparray) else arg
        args_new.append(argx)

    # TODO need to put dparray memory into NumPy call
    result_origin = function(*args_new, **kwargs)
    result = result_origin
    if isinstance(result, numpy.ndarray):
        if (kwargs_out is None):
            result_dtype = result_origin.dtype
            kwargs_dtype = kwargs.get("dtype", None)
            if (kwargs_dtype is not None):
                result_dtype = kwargs_dtype

            result = dparray(result_origin.shape, dtype=result_dtype)
        else:
            result = kwargs_out

        for i in range(result.size):
            result._setitem_scalar(i, result_origin.item(i))

    return result


cpdef checker_throw_axis_error(function_name, param_name, param, expected):
    err_msg = f"{ERROR_PREFIX} in function {function_name}()"
    err_msg += f" axes '{param_name}' expected `{expected}`, but '{param}' provided"
    raise numpy.AxisError(err_msg)


cpdef checker_throw_index_error(function_name, index, size):
    raise IndexError(
        f"{ERROR_PREFIX} in function {function_name}() index {index} is out of bounds. dimension size `{size}`")


cpdef checker_throw_runtime_error(function_name, message):
    raise RuntimeError(f"{ERROR_PREFIX} in function {function_name}(): '{message}'")


cpdef checker_throw_type_error(function_name, given_type):
    raise TypeError(f"{ERROR_PREFIX} in function {function_name}() type '{given_type}' is not supported")


cpdef checker_throw_value_error(function_name, param_name, param, expected):
    # import sys
    # sys.tracebacklimit = 0
    err_msg = f"{ERROR_PREFIX} in function {function_name}() paramenter '{param_name}'"
    err_msg += f" expected `{expected}`, but '{param}' provided"
    raise ValueError(err_msg)


cdef long copy_values_to_dparray(dparray dst, input_obj, size_t dst_idx=0) except -1:
    cdef elem_dtype = dst.dtype

    for elem_value in input_obj:
        if isinstance(elem_value, (list, tuple)):
            dst_idx = copy_values_to_dparray(dst, elem_value, dst_idx)
        elif issubclass(type(elem_value), (numpy.ndarray, dparray)):
            dst_idx = copy_values_to_dparray(dst, elem_value, dst_idx)
        else:
            if elem_dtype == numpy.float64:
                ( < double * > dst.get_data())[dst_idx] = elem_value
            elif elem_dtype == numpy.float32:
                ( < float * > dst.get_data())[dst_idx] = elem_value
            elif elem_dtype == numpy.int64:
                ( < long * > dst.get_data())[dst_idx] = elem_value
            elif elem_dtype == numpy.int32:
                ( < int * > dst.get_data())[dst_idx] = elem_value
            else:
                checker_throw_type_error("copy_values_to_dparray", elem_dtype)

            dst_idx += 1

    return dst_idx


cpdef dp2nd_array(arr):
    """Convert dparray to ndarray"""
    return dpnp.asnumpy(arr) if isinstance(arr, dparray) else arr


cpdef long _get_linear_index(key, tuple shape, int ndim):
    """
    Compute linear index of an element in memory from array indices
    """

    if isinstance(key, tuple):
        li = 0
        m = 1
        for i in range(ndim - 1, -1, -1):
            li += key[i] * m
            m *= shape[i]
    else:
        li = key
    return li


cdef tuple get_shape_dtype(object input_obj):
    cdef dparray_shape_type return_shape  # empty shape means scalar
    return_dtype = None

    if issubclass(type(input_obj), (numpy.ndarray, dparray)):
        return (input_obj.shape, input_obj.dtype)

    cdef dparray_shape_type elem_shape
    cdef dparray_shape_type list_shape
    if isinstance(input_obj, (list, tuple)):
        for elem in input_obj:
            elem_shape, elem_dtype = get_shape_dtype(elem)

            if return_shape.empty():
                return_shape = elem_shape
                return_dtype = elem_dtype

            # shape and dtype does not match with siblings.
            if ((return_shape != elem_shape) or (return_dtype != elem_dtype)):
                return (elem_shape, numpy.dtype(numpy.object))

        list_shape.push_back(len(input_obj))
        list_shape.insert(list_shape.end(), return_shape.begin(), return_shape.end())
        return (list_shape, return_dtype)

    # assume scalar or object
    return (return_shape, numpy.dtype(type(input_obj)))


cpdef nd2dp_array(arr):
    """Convert ndarray to dparray"""
    if not isinstance(arr, numpy.ndarray):
        return arr

    result = dparray(arr.shape, dtype=arr.dtype)
    for i in range(result.size):
        result._setitem_scalar(i, arr.item(i))

    return result


cpdef dparray_shape_type normalize_axis(dparray_shape_type axis, size_t shape_size_inp):
    """
    Conversion of the transformation shape axis [-1, 0, 1] into [2, 0, 1] where numbers are `id`s of array shape axis
    """

    cdef ssize_t shape_size = shape_size_inp  # convert type for comparison with axis id

    cdef size_t axis_size = axis.size()
    cdef dparray_shape_type result = dparray_shape_type(axis_size, 0)
    for i in range(axis_size):
        if (axis[i] >= shape_size) or (axis[i] < -shape_size):
            checker_throw_axis_error("normalize_axis", "axis", axis[i], shape_size - 1)

        if (axis[i] < 0):
            result[i] = shape_size + axis[i]
        else:
<<<<<<< HEAD
            if elem_dtype == numpy.float64:
                (< double * > dst.get_data())[dst_idx] = elem_value
            elif elem_dtype == numpy.float32:
                (< float * > dst.get_data())[dst_idx] = elem_value
            elif elem_dtype == numpy.int64:
                (< long * > dst.get_data())[dst_idx] = elem_value
            elif elem_dtype == numpy.int32:
                (< int * > dst.get_data())[dst_idx] = elem_value
            elif elem_dtype == numpy.bool_ or elem_dtype == numpy.bool:
                (< cpp_bool * > dst.get_data())[dst_idx] = elem_value
            else:
                checker_throw_type_error("copy_values_to_dparray", elem_dtype)
=======
            result[i] = axis[i]
>>>>>>> 358e39ad

    return result


@cython.profile(False)
cdef inline int _normalize_order(order, cpp_bool allow_k=True) except? 0:
    """ Converts memory order letters to some common view

    """

    cdef int order_type
    order_type = b'C' if len(order) == 0 else ord(order[0])

    if order_type == b'K' or order_type == b'k':
        if not allow_k:
            raise ValueError("Intel NumPy _normalize_order(): order \'K\' is not permitted")
        order_type = b'K'
    elif order_type == b'A' or order_type == b'a':
        order_type = b'A'
    elif order_type == b'C' or order_type == b'c':
        order_type = b'C'
    elif order_type == b'F' or order_type == b'f':
        order_type = b'F'
    else:
        raise TypeError("Intel NumPy _normalize_order(): order is not understood")

    return order_type


@cython.profile(False)
cpdef inline tuple _object_to_tuple(object obj):
    """ Converts Python object into tuple

    """

    if obj is None:
        return ()

    if cpython.PySequence_Check(obj):
        return tuple(obj)

    if isinstance(obj, int):
        return obj,

    raise ValueError("Intel NumPy object_to_tuple(): 'obj' should be 'None', collections.abc.Sequence, or 'int'")


cpdef cpp_bool use_origin_backend(input1=None, size_t compute_size=0):
    """
    This function needs to redirect particular computation cases to original backend
    Parameters:
        input1: One of the input parameter of the API function
        compute_size: Some amount of total compute size of the task
    Return:
        True - computations are better to be executed on original backend
        False - it is better to use this SW to compute
    """

    if (config.__DPNP_ORIGIN__):
        return True

    return False<|MERGE_RESOLUTION|>--- conflicted
+++ resolved
@@ -139,6 +139,8 @@
                 ( < long * > dst.get_data())[dst_idx] = elem_value
             elif elem_dtype == numpy.int32:
                 ( < int * > dst.get_data())[dst_idx] = elem_value
+            elif elem_dtype == numpy.bool_ or elem_dtype == numpy.bool:
+                (< cpp_bool * > dst.get_data())[dst_idx] = elem_value
             else:
                 checker_throw_type_error("copy_values_to_dparray", elem_dtype)
 
@@ -225,22 +227,7 @@
         if (axis[i] < 0):
             result[i] = shape_size + axis[i]
         else:
-<<<<<<< HEAD
-            if elem_dtype == numpy.float64:
-                (< double * > dst.get_data())[dst_idx] = elem_value
-            elif elem_dtype == numpy.float32:
-                (< float * > dst.get_data())[dst_idx] = elem_value
-            elif elem_dtype == numpy.int64:
-                (< long * > dst.get_data())[dst_idx] = elem_value
-            elif elem_dtype == numpy.int32:
-                (< int * > dst.get_data())[dst_idx] = elem_value
-            elif elem_dtype == numpy.bool_ or elem_dtype == numpy.bool:
-                (< cpp_bool * > dst.get_data())[dst_idx] = elem_value
-            else:
-                checker_throw_type_error("copy_values_to_dparray", elem_dtype)
-=======
             result[i] = axis[i]
->>>>>>> 358e39ad
 
     return result
 
