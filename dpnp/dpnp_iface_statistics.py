# -*- coding: utf-8 -*-
# *****************************************************************************
# Copyright (c) 2016-2024, Intel Corporation
# All rights reserved.
#
# Redistribution and use in source and binary forms, with or without
# modification, are permitted provided that the following conditions are met:
# - Redistributions of source code must retain the above copyright notice,
#   this list of conditions and the following disclaimer.
# - Redistributions in binary form must reproduce the above copyright notice,
#   this list of conditions and the following disclaimer in the documentation
#   and/or other materials provided with the distribution.
#
# THIS SOFTWARE IS PROVIDED BY THE COPYRIGHT HOLDERS AND CONTRIBUTORS "AS IS"
# AND ANY EXPRESS OR IMPLIED WARRANTIES, INCLUDING, BUT NOT LIMITED TO, THE
# IMPLIED WARRANTIES OF MERCHANTABILITY AND FITNESS FOR A PARTICULAR PURPOSE
# ARE DISCLAIMED. IN NO EVENT SHALL THE COPYRIGHT HOLDER OR CONTRIBUTORS BE
# LIABLE FOR ANY DIRECT, INDIRECT, INCIDENTAL, SPECIAL, EXEMPLARY, OR
# CONSEQUENTIAL DAMAGES (INCLUDING, BUT NOT LIMITED TO, PROCUREMENT OF
# SUBSTITUTE GOODS OR SERVICES; LOSS OF USE, DATA, OR PROFITS; OR BUSINESS
# INTERRUPTION) HOWEVER CAUSED AND ON ANY THEORY OF LIABILITY, WHETHER IN
# CONTRACT, STRICT LIABILITY, OR TORT (INCLUDING NEGLIGENCE OR OTHERWISE)
# ARISING IN ANY WAY OUT OF THE USE OF THIS SOFTWARE, EVEN IF ADVISED OF
# THE POSSIBILITY OF SUCH DAMAGE.
# *****************************************************************************

"""
Interface of the statistics function of the DPNP

Notes
-----
This module is a face or public interface file for the library
it contains:
 - Interface functions
 - documentation for the functions
 - The functions parameters check

"""

import dpctl.tensor as dpt
import dpctl.utils as dpu
import numpy
from dpctl.tensor._numpy_helper import normalize_axis_index

import dpnp

# pylint: disable=no-name-in-module
import dpnp.backend.extensions.statistics._statistics_impl as statistics_ext
from dpnp.dpnp_utils.dpnp_utils_common import (
    result_type_for_device,
    to_supported_dtypes,
)

from .dpnp_utils import call_origin, get_usm_allocations
from .dpnp_utils.dpnp_utils_reduction import dpnp_wrap_reduction_call
from .dpnp_utils.dpnp_utils_statistics import dpnp_cov, dpnp_median

__all__ = [
    "amax",
    "amin",
    "average",
    "corrcoef",
    "correlate",
    "cov",
    "max",
    "mean",
    "median",
    "min",
    "ptp",
    "std",
    "var",
]


def _count_reduce_items(arr, axis, where=True):
    """
    Calculates the number of items used in a reduction operation
    along the specified axis or axes.

    Parameters
    ----------
    arr : {dpnp.ndarray, usm_ndarray}
        Input array.
    axis : {None, int, tuple of ints}, optional
        axis or axes along which the number of items used in a reduction
        operation must be counted. If a tuple of unique integers is given,
        the items are counted over multiple axes. If ``None``, the variance
        is computed over the entire array.
        Default: `None`.

    Returns
    -------
    out : int
        The number of items should be used in a reduction operation.

    Limitations
    -----------
    Parameters `where` is only supported with its default value.

    """
    if where is True:
        # no boolean mask given, calculate items according to axis
        if axis is None:
            axis = tuple(range(arr.ndim))
        elif not isinstance(axis, tuple):
            axis = (axis,)
        items = 1
        for ax in axis:
            items *= arr.shape[normalize_axis_index(ax, arr.ndim)]
        items = dpnp.intp(items)
    else:
        raise NotImplementedError(
            "where keyword argument is only supported with its default value."
        )
    return items


def _get_comparison_res_dt(a, _dtype, _out):
    """Get a data type used by dpctl for result array in comparison function."""

    return a.dtype


def amax(a, axis=None, out=None, keepdims=False, initial=None, where=True):
    """
    Return the maximum of an array or maximum along an axis.

    `amax` is an alias of :obj:`dpnp.max`.

    See Also
    --------
    :obj:`dpnp.max` : alias of this function
    :obj:`dpnp.ndarray.max` : equivalent method

    """

    return max(
        a, axis=axis, out=out, keepdims=keepdims, initial=initial, where=where
    )


def amin(a, axis=None, out=None, keepdims=False, initial=None, where=True):
    """
    Return the minimum of an array or minimum along an axis.

    `amin` is an alias of :obj:`dpnp.min`.

    See Also
    --------
    :obj:`dpnp.min` : alias of this function
    :obj:`dpnp.ndarray.min` : equivalent method

    """

    return min(
        a, axis=axis, out=out, keepdims=keepdims, initial=initial, where=where
    )


def average(a, axis=None, weights=None, returned=False, *, keepdims=False):
    """
    Compute the weighted average along the specified axis.

    For full documentation refer to :obj:`numpy.average`.

    Parameters
    ----------
    a : {dpnp.ndarray, usm_ndarray}
        Input array.
    axis : {None, int, tuple of ints}, optional
        Axis or axes along which the averages must be computed. If
        a tuple of unique integers, the averages are computed over multiple
        axes. If ``None``, the average is computed over the entire array.
        Default: ``None``.
    weights : {array_like}, optional
        An array of weights associated with the values in `a`. Each value in
        `a` contributes to the average according to its associated weight.
        The weights array can either be 1-D (in which case its length must be
        the size of `a` along the given axis) or of the same shape as `a`.
        If `weights=None`, then all data in `a` are assumed to have a
        weight equal to one.  The 1-D calculation is::

            avg = sum(a * weights) / sum(weights)

        The only constraint on `weights` is that `sum(weights)` must not be 0.
    returned : {bool}, optional
        If ``True``, the tuple (`average`, `sum_of_weights`) is returned,
        otherwise only the average is returned. If `weights=None`,
        `sum_of_weights` is equivalent to the number of elements over which
        the average is taken.
        Default: ``False``.
    keepdims : {None, bool}, optional
        If ``True``, the reduced axes (dimensions) are included in the result
        as singleton dimensions, so that the returned array remains
        compatible with the input array according to Array Broadcasting
        rules. Otherwise, if ``False``, the reduced axes are not included in
        the returned array.
        Default: ``False``.

    Returns
    -------
    out, [sum_of_weights] : dpnp.ndarray, dpnp.ndarray
        Return the average along the specified axis. When `returned` is
        ``True``, return a tuple with the average as the first element and
        the sum of the weights as the second element. `sum_of_weights` is of
        the same type as `out`. The result dtype follows a general pattern.
        If `weights` is ``None``, the result dtype will be that of `a` , or
        default floating point data type for the device where input array `a`
        is allocated. Otherwise, if `weights` is not ``None`` and `a` is
        non-integral, the result type will be the type of lowest precision
        capable of representing values of both `a` and `weights`. If `a`
        happens to be integral, the previous rules still applies but the result
        dtype will at least be default floating point data type for the device
        where input array `a` is allocated.

    See Also
    --------
    :obj:`dpnp.mean` : Compute the arithmetic mean along the specified axis.
    :obj:`dpnp.sum` : Sum of array elements over a given axis.

    Examples
    --------
    >>> import dpnp as np
    >>> data = np.arange(1, 5)
    >>> data
    array([1, 2, 3, 4])
    >>> np.average(data)
    array(2.5)
    >>> np.average(np.arange(1, 11), weights=np.arange(10, 0, -1))
    array(4.0)

    >>> data = np.arange(6).reshape((3, 2))
    >>> data
    array([[0, 1],
        [2, 3],
        [4, 5]])
    >>> np.average(data, axis=1, weights=[1./4, 3./4])
    array([0.75, 2.75, 4.75])
    >>> np.average(data, weights=[1./4, 3./4])
    TypeError: Axis must be specified when shapes of a and weights differ.

    With ``keepdims=True``, the following result has shape (3, 1).

    >>> np.average(data, axis=1, keepdims=True)
    array([[0.5],
        [2.5],
        [4.5]])

    >>> a = np.ones(5, dtype=np.float64)
    >>> w = np.ones(5, dtype=np.complex64)
    >>> avg = np.average(a, weights=w)
    >>> print(avg.dtype)
    complex128

    """

    dpnp.check_supported_arrays_type(a)
    usm_type, exec_q = get_usm_allocations([a, weights])

    if weights is None:
        avg = dpnp.mean(a, axis=axis, keepdims=keepdims)
        scl = dpnp.asanyarray(
            avg.dtype.type(a.size / avg.size),
            usm_type=usm_type,
            sycl_queue=exec_q,
        )
    else:
        if not dpnp.is_supported_array_type(weights):
            weights = dpnp.asarray(
                weights, usm_type=usm_type, sycl_queue=exec_q
            )

        a_dtype = a.dtype
        if not dpnp.issubdtype(a_dtype, dpnp.inexact):
            default_dtype = dpnp.default_float_type(a.device)
            res_dtype = dpnp.result_type(a_dtype, weights.dtype, default_dtype)
        else:
            res_dtype = dpnp.result_type(a_dtype, weights.dtype)

        # Sanity checks
        wgt_shape = weights.shape
        a_shape = a.shape
        if a_shape != wgt_shape:
            if axis is None:
                raise TypeError(
                    "Axis must be specified when shapes of input array and "
                    "weights differ."
                )
            if weights.ndim != 1:
                raise TypeError(
                    "1D weights expected when shapes of input array and "
                    "weights differ."
                )
            if wgt_shape[0] != a_shape[axis]:
                raise ValueError(
                    "Length of weights not compatible with specified axis."
                )

            # setup weights to broadcast along axis
            weights = dpnp.broadcast_to(
                weights, (a.ndim - 1) * (1,) + wgt_shape
            )
            weights = weights.swapaxes(-1, axis)

        scl = weights.sum(axis=axis, dtype=res_dtype, keepdims=keepdims)
        if dpnp.any(scl == 0.0):
            raise ZeroDivisionError("Weights sum to zero, can't be normalized")

        avg = dpnp.multiply(a, weights).sum(
            axis=axis, dtype=res_dtype, keepdims=keepdims
        )
        avg /= scl

    if returned:
        if scl.shape != avg.shape:
            scl = dpnp.broadcast_to(scl, avg.shape).copy()
        return avg, scl
    return avg


def corrcoef(x, y=None, rowvar=True, *, dtype=None):
    """
    Return Pearson product-moment correlation coefficients.

    For full documentation refer to :obj:`numpy.corrcoef`.

    Parameters
    ----------
    x : {dpnp.ndarray, usm_ndarray}
        A 1-D or 2-D array containing multiple variables and observations.
        Each row of `x` represents a variable, and each column a single
        observation of all those variables. Also see `rowvar` below.
    y : {None, dpnp.ndarray, usm_ndarray}, optional
        An additional set of variables and observations. `y` has the same
        shape as `x`.
        Default: ``None``.
    rowvar : {bool}, optional
        If `rowvar` is ``True``, then each row represents a variable,
        with observations in the columns. Otherwise, the relationship
        is transposed: each column represents a variable, while the rows
        contain observations.
        Default: ``True``.
    dtype : {None, dtype}, optional
        Data-type of the result.
        Default: ``None``.

    Returns
    -------
    R : {dpnp.ndarray}
        The correlation coefficient matrix of the variables.

    See Also
    --------
    :obj:`dpnp.cov` : Covariance matrix.

    Examples
    --------
    In this example we generate two random arrays, ``xarr`` and ``yarr``, and
    compute the row-wise and column-wise Pearson correlation coefficients,
    ``R``. Since `rowvar` is true by default, we first find the row-wise
    Pearson correlation coefficients between the variables of ``xarr``.

    >>> import dpnp as np
    >>> np.random.seed(123)
    >>> xarr = np.random.rand(3, 3).astype(np.float32)
    >>> xarr
    array([[7.2858386e-17, 2.2066992e-02, 3.9520904e-01],
           [4.8012391e-01, 5.9377134e-01, 4.5147297e-01],
           [9.0728188e-01, 9.9387854e-01, 5.8399546e-01]], dtype=float32)
    >>> R1 = np.corrcoef(xarr)
    >>> R1
    array([[ 0.99999994, -0.6173796 , -0.9685411 ],
           [-0.6173796 ,  1.        ,  0.7937219 ],
           [-0.9685411 ,  0.7937219 ,  0.9999999 ]], dtype=float32)

    If we add another set of variables and observations ``yarr``, we can
    compute the row-wise Pearson correlation coefficients between the
    variables in ``xarr`` and ``yarr``.

    >>> yarr = np.random.rand(3, 3).astype(np.float32)
    >>> yarr
    array([[0.17615308, 0.65354985, 0.15716429],
           [0.09373496, 0.2123185 , 0.84086883],
           [0.9011005 , 0.45206687, 0.00225109]], dtype=float32)
    >>> R2 = np.corrcoef(xarr, yarr)
    >>> R2
    array([[ 0.99999994, -0.6173796 , -0.968541  , -0.48613155,  0.9951523 ,
            -0.8900264 ],
           [-0.6173796 ,  1.        ,  0.7937219 ,  0.9875833 , -0.53702235,
             0.19083664],
           [-0.968541  ,  0.7937219 ,  0.9999999 ,  0.6883078 , -0.9393724 ,
             0.74857277],
           [-0.48613152,  0.9875833 ,  0.6883078 ,  0.9999999 , -0.39783284,
             0.0342579 ],
           [ 0.9951523 , -0.53702235, -0.9393725 , -0.39783284,  0.99999994,
            -0.9305482 ],
           [-0.89002645,  0.19083665,  0.7485727 ,  0.0342579 , -0.9305482 ,
             1.        ]], dtype=float32)

    Finally if we use the option ``rowvar=False``, the columns are now
    being treated as the variables and we will find the column-wise Pearson
    correlation coefficients between variables in ``xarr`` and ``yarr``.

    >>> R3 = np.corrcoef(xarr, yarr, rowvar=False)
    >>> R3
    array([[ 1.        ,  0.9724453 , -0.9909503 ,  0.8104691 , -0.46436927,
            -0.1643624 ],
           [ 0.9724453 ,  1.        , -0.9949381 ,  0.6515728 , -0.6580445 ,
             0.07012729],
           [-0.99095035, -0.994938  ,  1.        , -0.72450536,  0.5790461 ,
             0.03047091],
           [ 0.8104691 ,  0.65157276, -0.72450536,  1.        ,  0.14243561,
            -0.71102554],
           [-0.4643693 , -0.6580445 ,  0.57904613,  0.1424356 ,  0.99999994,
            -0.79727215],
           [-0.1643624 ,  0.07012729,  0.03047091, -0.7110255 , -0.7972722 ,
             0.99999994]], dtype=float32)
    """

    out = dpnp.cov(x, y, rowvar, dtype=dtype)
    if out.ndim == 0:
        # scalar covariance
        # nan if incorrect value (nan, inf, 0), 1 otherwise
        return out / out

    d = dpnp.diag(out)

    stddev = dpnp.sqrt(d.real)
    out /= stddev[:, None]
    out /= stddev[None, :]

    # Clip real and imaginary parts to [-1, 1]. This does not guarantee
    # abs(a[i,j]) <= 1 for complex arrays, but is the best we can do without
    # excessive work.
    dpnp.clip(out.real, -1, 1, out=out.real)
    if dpnp.iscomplexobj(out):
        dpnp.clip(out.imag, -1, 1, out=out.imag)

    return out


def _get_padding(a_size, v_size, mode):
    assert v_size <= a_size

    if mode == "valid":
        l_pad, r_pad = 0, 0
    elif mode == "same":
        l_pad = v_size // 2
        r_pad = v_size - l_pad - 1
    elif mode == "full":
        l_pad, r_pad = v_size - 1, v_size - 1
    else:
        raise ValueError(
            f"Unknown mode: {mode}. Only 'valid', 'same', 'full' are supported."
        )

    return l_pad, r_pad


def _run_native_sliding_dot_product1d(a, v, l_pad, r_pad):
    queue = a.sycl_queue

    usm_type = dpu.get_coerced_usm_type([a.usm_type, v.usm_type])
    out_size = l_pad + r_pad + a.size - v.size + 1
    # out type is the same as input type
    out = dpnp.empty_like(a, shape=out_size, usm_type=usm_type)

    a_usm = dpnp.get_usm_ndarray(a)
    v_usm = dpnp.get_usm_ndarray(v)
    out_usm = dpnp.get_usm_ndarray(out)

    _manager = dpu.SequentialOrderManager[queue]

    mem_ev, corr_ev = statistics_ext.sliding_dot_product1d(
        a_usm,
        v_usm,
        out_usm,
        l_pad,
        r_pad,
        depends=_manager.submitted_events,
    )
    _manager.add_event_pair(mem_ev, corr_ev)

    return out


def correlate(a, v, mode="valid"):
    r"""
    Cross-correlation of two 1-dimensional sequences.

    This function computes the correlation as generally defined in signal
    processing texts [1]_:

    .. math:: c_k = \sum_n a_{n+k} \cdot \overline{v}_n

    with `a` and `v` sequences being zero-padded where necessary and
    :math:`\overline v` denoting complex conjugation.

    For full documentation refer to :obj:`numpy.correlate`.

    Parameters
    ----------
    a : {dpnp.ndarray, usm_ndarray}
        First input array.
    v : {dpnp.ndarray, usm_ndarray}
        Second input array.
    mode : {"valid", "same", "full"}, optional
        Refer to the :obj:`dpnp.convolve` docstring. Note that the default
        is ``"valid"``, unlike :obj:`dpnp.convolve`, which uses ``"full"``.

        Default: ``"valid"``.

    Returns
    -------
    out : dpnp.ndarray
        Discrete cross-correlation of `a` and `v`.

    Notes
    -----
    The definition of correlation above is not unique and sometimes
    correlation may be defined differently. Another common definition is [1]_:

    .. math:: c'_k = \sum_n a_{n} \cdot \overline{v_{n+k}}

    which is related to :math:`c_k` by :math:`c'_k = c_{-k}`.

    References
    ----------
    .. [1] Wikipedia, "Cross-correlation",
           https://en.wikipedia.org/wiki/Cross-correlation

    See Also
    --------
    :obj:`dpnp.convolve` : Discrete, linear convolution of two one-dimensional
                        sequences.


    Examples
    --------
    >>> import dpnp as np
    >>> a = np.array([1, 2, 3], dtype=np.float32)
    >>> v = np.array([0, 1, 0.5], dtype=np.float32)
    >>> np.correlate(a, v)
    array([3.5], dtype=float32)
    >>> np.correlate(a, v, "same")
    array([2. , 3.5, 3. ], dtype=float32)
    >>> np.correlate([a, v, "full")
    array([0.5, 2. , 3.5, 3. , 0. ], dtype=float32)

    Using complex sequences:

    >>> ac = np.array([1+1j, 2, 3-1j], dtype=np.complex64)
    >>> vc = np.array([0, 1, 0.5j], dtype=np.complex64)
    >>> np.correlate(ac, vc, 'full')
    array([0.5-0.5j, 1. +0.j , 1.5-1.5j, 3. -1.j , 0. +0.j ], dtype=complex64)

    Note that you get the time reversed, complex conjugated result
    (:math:`\overline{c_{-k}}`) when the two input sequences `a` and `v` change
    places:

    >>> np.correlate(vc, ac, 'full')
    array([0. +0.j , 3. +1.j , 1.5+1.5j, 1. +0.j , 0.5+0.5j], dtype=complex64)

    """

<<<<<<< HEAD
    x1_desc = dpnp.get_dpnp_descriptor(x1, copy_when_nondefault_queue=False)
    x2_desc = dpnp.get_dpnp_descriptor(x2, copy_when_nondefault_queue=False)
    if x1_desc and x2_desc:
        if dpnp.is_cuda_backend(x1_desc.get_array()) or dpnp.is_cuda_backend(
            x2_desc.get_array()
        ):
            raise NotImplementedError(
                "Running on CUDA is currently not supported"
            )

        if x1_desc.size != x2_desc.size or x1_desc.size == 0:
            pass
        elif x1_desc.shape != x2_desc.shape:
            pass
        elif mode != "valid":
            pass
        else:
            return dpnp_correlate(x1_desc, x2_desc).get_pyobj()
=======
    dpnp.check_supported_arrays_type(a, v)
>>>>>>> b990bac5

    if a.size == 0 or v.size == 0:
        raise ValueError(
            f"Array arguments cannot be empty. "
            f"Received sizes: a.size={a.size}, v.size={v.size}"
        )
    if a.ndim != 1 or v.ndim != 1:
        raise ValueError(
            f"Only 1-dimensional arrays are supported. "
            f"Received shapes: a.shape={a.shape}, v.shape={v.shape}"
        )

    supported_types = statistics_ext.sliding_dot_product1d_dtypes()

    device = a.sycl_device
    rdtype = result_type_for_device([a.dtype, v.dtype], device)
    supported_dtype = to_supported_dtypes(rdtype, supported_types, device)

    if supported_dtype is None:
        raise ValueError(
            f"function does not support input types "
            f"({a.dtype.name}, {v.dtype.name}), "
            "and the inputs could not be coerced to any "
            f"supported types. List of supported types: "
            f"{[st.name for st in supported_types]}"
        )

    if dpnp.issubdtype(v.dtype, dpnp.complexfloating):
        v = dpnp.conj(v)

    revert = False
    if v.size > a.size:
        revert = True
        a, v = v, a

    l_pad, r_pad = _get_padding(a.size, v.size, mode)

    a_casted = dpnp.asarray(a, dtype=supported_dtype, order="C")
    v_casted = dpnp.asarray(v, dtype=supported_dtype, order="C")

    r = _run_native_sliding_dot_product1d(a_casted, v_casted, l_pad, r_pad)

    if revert:
        r = r[::-1]

    return dpnp.asarray(r, dtype=rdtype, order="C")


def cov(
    m,
    y=None,
    rowvar=True,
    bias=False,
    ddof=None,
    fweights=None,
    aweights=None,
    *,
    dtype=None,
):
    """
    Estimate a covariance matrix, given data and weights.

    For full documentation refer to :obj:`numpy.cov`.

    Returns
    -------
    out : dpnp.ndarray
        The covariance matrix of the variables.

    Limitations
    -----------
    Input array ``m`` is supported as :obj:`dpnp.ndarray`.
    Dimension of input array ``m`` is limited by ``m.ndim <= 2``.
    Size and shape of input arrays are supported to be equal.
    Parameter `y` is supported only with default value ``None``.
    Parameter `bias` is supported only with default value ``False``.
    Parameter `ddof` is supported only with default value ``None``.
    Parameter `fweights` is supported only with default value ``None``.
    Parameter `aweights` is supported only with default value ``None``.
    Otherwise the function will be executed sequentially on CPU.
    Input array data types are limited by supported DPNP :ref:`Data types`.

    See Also
    --------
    :obj:`dpnp.corrcoef` : Normalized covariance matrix

    Examples
    --------
    >>> import dpnp as np
    >>> x = np.array([[0, 2], [1, 1], [2, 0]]).T
    >>> x.shape
    (2, 3)
    >>> [i for i in x]
    [0, 1, 2, 2, 1, 0]
    >>> out = np.cov(x)
    >>> out.shape
    (2, 2)
    >>> [i for i in out]
    [1.0, -1.0, -1.0, 1.0]

    """

    if not dpnp.is_supported_array_type(m):
        pass
    elif m.ndim > 2:
        pass
    elif bias:
        pass
    elif ddof is not None:
        pass
    elif fweights is not None:
        pass
    elif aweights is not None:
        pass
    else:
        return dpnp_cov(m, y=y, rowvar=rowvar, dtype=dtype)

    return call_origin(
        numpy.cov, m, y, rowvar, bias, ddof, fweights, aweights, dtype=dtype
    )


def max(a, axis=None, out=None, keepdims=False, initial=None, where=True):
    """
    Return the maximum of an array or maximum along an axis.

    For full documentation refer to :obj:`numpy.max`.

    Parameters
    ----------
    a : {dpnp.ndarray, usm_ndarray}
        Input array.
    axis : {None, int or tuple of ints}, optional
        Axis or axes along which to operate. By default, flattened input is
        used. If this is a tuple of integers, the minimum is selected over
        multiple axes, instead of a single axis or all the axes as before.
        Default: ``None``.
    out : {None, dpnp.ndarray, usm_ndarray}, optional
        Alternative output array in which to place the result. Must be of the
        same shape and buffer length as the expected output.
        Default: ``None``.
    keepdims : {None, bool}, optional
        If this is set to ``True``, the axes which are reduced are left in the
        result as dimensions with size one. With this option, the result will
        broadcast correctly against the input array.
        Default: ``False``.

    Returns
    -------
    out : dpnp.ndarray
        Maximum of `a`. If `axis` is ``None``, the result is a zero-dimensional
        array. If `axis` is an integer, the result is an array of dimension
        ``a.ndim - 1``. If `axis` is a tuple, the result is an array of
        dimension ``a.ndim - len(axis)``.

    Limitations
    -----------.
    Parameters `where`, and `initial` are only supported with their default
    values. Otherwise ``NotImplementedError`` exception will be raised.

    See Also
    --------
    :obj:`dpnp.min` : Return the minimum of an array.
    :obj:`dpnp.maximum` : Element-wise maximum of two arrays, propagates NaNs.
    :obj:`dpnp.fmax` : Element-wise maximum of two arrays, ignores NaNs.
    :obj:`dpnp.amax` : The maximum value of an array along a given axis,
                       propagates NaNs.
    :obj:`dpnp.nanmax` : The maximum value of an array along a given axis,
                         ignores NaNs.

    Examples
    --------
    >>> import dpnp as np
    >>> a = np.arange(4).reshape((2,2))
    >>> a
    array([[0, 1],
           [2, 3]])
    >>> np.max(a)
    array(3)

    >>> np.max(a, axis=0)   # Maxima along the first axis
    array([2, 3])
    >>> np.max(a, axis=1)   # Maxima along the second axis
    array([1, 3])

    >>> b = np.arange(5, dtype=float)
    >>> b[2] = np.nan
    >>> np.max(b)
    array(nan)

    """

    dpnp.check_limitations(initial=initial, where=where)
    usm_a = dpnp.get_usm_ndarray(a)

    return dpnp_wrap_reduction_call(
        a,
        out,
        dpt.max,
        _get_comparison_res_dt,
        usm_a,
        axis=axis,
        keepdims=keepdims,
    )


def mean(a, /, axis=None, dtype=None, out=None, keepdims=False, *, where=True):
    """
    Compute the arithmetic mean along the specified axis.

    For full documentation refer to :obj:`numpy.mean`.

    Parameters
    ----------
    a : {dpnp.ndarray, usm_ndarray}
        Input array.
    axis : {None, int, tuple of ints}, optional
        Axis or axes along which the arithmetic means must be computed. If
        a tuple of unique integers, the means are computed over multiple
        axes. If ``None``, the mean is computed over the entire array.
        Default: ``None``.
    dtype : {None, dtype}, optional
        Type to use in computing the mean. By default, if `a` has a
        floating-point data type, the returned array will have
        the same data type as `a`.
        If `a` has a boolean or integral data type, the returned array
        will have the default floating point data type for the device
        where input array `a` is allocated.
    out : {None, dpnp.ndarray, usm_ndarray}, optional
        Alternative output array in which to place the result. It must have
        the same shape as the expected output but the type (of the calculated
        values) will be cast if necessary.
        Default: ``None``.
    keepdims : {None, bool}, optional
        If ``True``, the reduced axes (dimensions) are included in the result
        as singleton dimensions, so that the returned array remains
        compatible with the input array according to Array Broadcasting
        rules. Otherwise, if ``False``, the reduced axes are not included in
        the returned array.
        Default: ``False``.

    Returns
    -------
    out : dpnp.ndarray
        An array containing the arithmetic means along the specified axis(axes).
        If the input is a zero-size array, an array containing NaN values is
        returned.

    Limitations
    -----------
    Parameter `where` is only supported with its default value.
    Otherwise ``NotImplementedError`` exception will be raised.

    See Also
    --------
    :obj:`dpnp.average` : Weighted average.
    :obj:`dpnp.std` : Compute the standard deviation along the specified axis.
    :obj:`dpnp.var` : Compute the variance along the specified axis.
    :obj:`dpnp.nanmean` : Compute the arithmetic mean along the specified axis,
                          ignoring NaNs.
    :obj:`dpnp.nanstd` : Compute the standard deviation along
                         the specified axis, while ignoring NaNs.
    :obj:`dpnp.nanvar` : Compute the variance along the specified axis,
                         while ignoring NaNs.

    Examples
    --------
    >>> import dpnp as np
    >>> a = np.array([[1, 2], [3, 4]])
    >>> np.mean(a)
    array(2.5)
    >>> np.mean(a, axis=0)
    array([2., 3.])
    >>> np.mean(a, axis=1)
    array([1.5, 3.5])

    """

    dpnp.check_limitations(where=where)

    usm_a = dpnp.get_usm_ndarray(a)
    usm_res = dpt.mean(usm_a, axis=axis, keepdims=keepdims)
    if dtype is not None:
        usm_res = dpt.astype(usm_res, dtype)

    return dpnp.get_result_array(usm_res, out, casting="unsafe")


def median(a, axis=None, out=None, overwrite_input=False, keepdims=False):
    """
    Compute the median along the specified axis.

    For full documentation refer to :obj:`numpy.median`.

    Parameters
    ----------
    a : {dpnp.ndarray, usm_ndarray}
        Input array.
    axis : {None, int, tuple or list of ints}, optional
        Axis or axes along which the medians are computed. The default,
        ``axis=None``, will compute the median along a flattened version of
        the array. If a sequence of axes, the array is first flattened along
        the given axes, then the median is computed along the resulting
        flattened axis.
        Default: ``None``.
    out : {None, dpnp.ndarray, usm_ndarray}, optional
        Alternative output array in which to place the result. It must have
        the same shape as the expected output but the type (of the calculated
        values) will be cast if necessary.
        Default: ``None``.
    overwrite_input : bool, optional
       If ``True``, then allow use of memory of input array `a` for
       calculations. The input array will be modified by the call to
       :obj:`dpnp.median`. This will save memory when you do not need to
       preserve the contents of the input array. Treat the input as undefined,
       but it will probably be fully or partially sorted.
       Default: ``False``.
    keepdims : bool, optional
        If ``True``, the reduced axes (dimensions) are included in the result
        as singleton dimensions, so that the returned array remains
        compatible with the input array according to Array Broadcasting
        rules. Otherwise, if ``False``, the reduced axes are not included in
        the returned array.
        Default: ``False``.

    Returns
    -------
    out : dpnp.ndarray
        A new array holding the result. If `a` has a floating-point data type,
        the returned array will have the same data type as `a`. If `a` has a
        boolean or integral data type, the returned array will have the
        default floating point data type for the device where input array `a`
        is allocated.

    See Also
    --------
    :obj:`dpnp.mean` : Compute the arithmetic mean along the specified axis.
    :obj:`dpnp.percentile` : Compute the q-th percentile of the data
                             along the specified axis.

    Notes
    -----
    Given a vector ``V`` of length ``N``, the median of ``V`` is the
    middle value of a sorted copy of ``V``, ``V_sorted`` - i.e.,
    ``V_sorted[(N-1)/2]``, when ``N`` is odd, and the average of the
    two middle values of ``V_sorted`` when ``N`` is even.

    Examples
    --------
    >>> import dpnp as np
    >>> a = np.array([[10, 7, 4], [3, 2, 1]])
    >>> a
    array([[10,  7,  4],
           [ 3,  2,  1]])
    >>> np.median(a)
    array(3.5)

    >>> np.median(a, axis=0)
    array([6.5, 4.5, 2.5])
    >>> np.median(a, axis=1)
    array([7., 2.])
    >>> np.median(a, axis=(0, 1))
    array(3.5)

    >>> m = np.median(a, axis=0)
    >>> out = np.zeros_like(m)
    >>> np.median(a, axis=0, out=m)
    array([6.5, 4.5, 2.5])
    >>> m
    array([6.5, 4.5, 2.5])

    >>> b = a.copy()
    >>> np.median(b, axis=1, overwrite_input=True)
    array([7., 2.])
    >>> assert not np.all(a==b)
    >>> b = a.copy()
    >>> np.median(b, axis=None, overwrite_input=True)
    array(3.5)
    >>> assert not np.all(a==b)

    """

    dpnp.check_supported_arrays_type(a)
    return dpnp_median(
        a, axis, out, overwrite_input, keepdims, ignore_nan=False
    )


def min(a, axis=None, out=None, keepdims=False, initial=None, where=True):
    """
    Return the minimum of an array or maximum along an axis.

    For full documentation refer to :obj:`numpy.min`.

    Parameters
    ----------
    a : {dpnp.ndarray, usm_ndarray}
        Input array.
    axis : {None, int or tuple of ints}, optional
        Axis or axes along which to operate. By default, flattened input is
        used. If this is a tuple of integers, the minimum is selected over
        multiple axes, instead of a single axis or all the axes as before.
        Default: ``None``.
    out : {None, dpnp.ndarray, usm_ndarray}, optional
        Alternative output array in which to place the result. Must be of the
        same shape and buffer length as the expected output.
        Default: ``None``.
    keepdims : {None, bool}, optional
        If this is set to ``True``, the axes which are reduced are left in the
        result as dimensions with size one. With this option, the result will
        broadcast correctly against the input array.
        Default: ``False``.

    Returns
    -------
    out : dpnp.ndarray
        Minimum of `a`. If `axis` is ``None``, the result is a zero-dimensional
        array. If `axis` is an integer, the result is an array of dimension
        ``a.ndim - 1``. If `axis` is a tuple, the result is an array of
        dimension ``a.ndim - len(axis)``.

    Limitations
    -----------
    Parameters `where`, and `initial` are only supported with their default
    values. Otherwise ``NotImplementedError`` exception will be raised.

    See Also
    --------
    :obj:`dpnp.max` : Return the maximum of an array.
    :obj:`dpnp.minimum` : Element-wise minimum of two arrays, propagates NaNs.
    :obj:`dpnp.fmin` : Element-wise minimum of two arrays, ignores NaNs.
    :obj:`dpnp.amin` : The minimum value of an array along a given axis,
                       propagates NaNs.
    :obj:`dpnp.nanmin` : The minimum value of an array along a given axis,
                         ignores NaNs.

    Examples
    --------
    >>> import dpnp as np
    >>> a = np.arange(4).reshape((2,2))
    >>> a
    array([[0, 1],
           [2, 3]])
    >>> np.min(a)
    array(0)

    >>> np.min(a, axis=0)   # Minima along the first axis
    array([0, 1])
    >>> np.min(a, axis=1)   # Minima along the second axis
    array([0, 2])

    >>> b = np.arange(5, dtype=float)
    >>> b[2] = np.nan
    >>> np.min(b)
    array(nan)

    """

    dpnp.check_limitations(initial=initial, where=where)
    usm_a = dpnp.get_usm_ndarray(a)

    return dpnp_wrap_reduction_call(
        a,
        out,
        dpt.min,
        _get_comparison_res_dt,
        usm_a,
        axis=axis,
        keepdims=keepdims,
    )


def ptp(
    a,
    /,
    axis=None,
    out=None,
    keepdims=False,
):
    """
    Range of values (maximum - minimum) along an axis.

    For full documentation refer to :obj:`numpy.ptp`.

    Returns
    -------
    ptp : dpnp.ndarray
        The range of a given array.

    Limitations
    -----------
    Input array is supported as :class:`dpnp.dpnp.ndarray` or
    :class:`dpctl.tensor.usm_ndarray`.

    Examples
    --------
    >>> import dpnp as np
    >>> x = np.array([[4, 9, 2, 10],[6, 9, 7, 12]])
    >>> np.ptp(x, axis=1)
    array([8, 6])

    >>> np.ptp(x, axis=0)
    array([2, 0, 5, 2])

    >>> np.ptp(x)
    array(10)

    """

    return dpnp.subtract(
        dpnp.max(a, axis=axis, keepdims=keepdims, out=out),
        dpnp.min(a, axis=axis, keepdims=keepdims),
        out=out,
    )


def std(
    a, axis=None, dtype=None, out=None, ddof=0, keepdims=False, *, where=True
):
    """
    Compute the standard deviation along the specified axis.

    For full documentation refer to :obj:`numpy.std`.

    Parameters
    ----------
    a : {dpnp.ndarray, usm_ndarray}
        Input array.
    axis : {None, int, tuple of ints}, optional
        Axis or axes along which the standard deviations must be computed.
        If a tuple of unique integers is given, the standard deviations
        are computed over multiple axes. If ``None``, the standard deviation
        is computed over the entire array.
        Default: ``None``.
    dtype : {None, dtype}, optional
        Type to use in computing the standard deviation. By default,
        if `a` has a floating-point data type, the returned array
        will have the same data type as `a`.
        If `a` has a boolean or integral data type, the returned array
        will have the default floating point data type for the device
        where input array `a` is allocated.
    out : {None, dpnp.ndarray, usm_ndarray}, optional
        Alternative output array in which to place the result. It must have
        the same shape as the expected output but the type (of the calculated
        values) will be cast if necessary.
    ddof : {int, float}, optional
        Means Delta Degrees of Freedom.  The divisor used in calculations
        is ``N - ddof``, where ``N`` corresponds to the total
        number of elements over which the standard deviation is calculated.
        Default: `0.0`.
    keepdims : {None, bool}, optional
        If ``True``, the reduced axes (dimensions) are included in the result
        as singleton dimensions, so that the returned array remains
        compatible with the input array according to Array Broadcasting
        rules. Otherwise, if ``False``, the reduced axes are not included in
        the returned array. Default: ``False``.

    Returns
    -------
    out : dpnp.ndarray
        An array containing the standard deviations. If the standard
        deviation was computed over the entire array, a zero-dimensional
        array is returned.

    Limitations
    -----------
    Parameters `where` is only supported with its default value.
    Otherwise ``NotImplementedError`` exception will be raised.

    Notes
    -----
    Note that, for complex numbers, the absolute value is taken before squaring,
    so that the result is always real and non-negative.

    See Also
    --------
    :obj:`dpnp.ndarray.std` : corresponding function for ndarrays.
    :obj:`dpnp.var` : Compute the variance along the specified axis.
    :obj:`dpnp.mean` : Compute the arithmetic mean along the specified axis.
    :obj:`dpnp.nanmean` : Compute the arithmetic mean along the specified axis,
                          ignoring NaNs.
    :obj:`dpnp.nanstd` : Compute the standard deviation along
                         the specified axis, while ignoring NaNs.
    :obj:`dpnp.nanvar` : Compute the variance along the specified axis,
                         while ignoring NaNs.

    Examples
    --------
    >>> import dpnp as np
    >>> a = np.array([[1, 2], [3, 4]])
    >>> np.std(a)
    array(1.118033988749895)
    >>> np.std(a, axis=0)
    array([1.,  1.])
    >>> np.std(a, axis=1)
    array([0.5,  0.5])

    """

    dpnp.check_supported_arrays_type(a)
    dpnp.check_limitations(where=where)

    if not isinstance(ddof, (int, float)):
        raise TypeError(
            f"An integer or float is required, but got {type(ddof)}"
        )

    if dpnp.issubdtype(a.dtype, dpnp.complexfloating):
        result = dpnp.var(
            a,
            axis=axis,
            dtype=None,
            out=out,
            ddof=ddof,
            keepdims=keepdims,
            where=where,
        )
        dpnp.sqrt(result, out=result)
    else:
        usm_a = dpnp.get_usm_ndarray(a)
        usm_res = dpt.std(usm_a, axis=axis, correction=ddof, keepdims=keepdims)
        result = dpnp.get_result_array(usm_res, out)

    if dtype is not None and out is None:
        result = result.astype(dtype, casting="same_kind")
    return result


def var(
    a, axis=None, dtype=None, out=None, ddof=0, keepdims=False, *, where=True
):
    """
    Compute the variance along the specified axis.

    For full documentation refer to :obj:`numpy.var`.

    Parameters
    ----------
    a : {dpnp.ndarray, usm_ndarray}
        Input array.
    axis : {None, int, tuple of ints}, optional
        axis or axes along which the variances must be computed. If a tuple
        of unique integers is given, the variances are computed over multiple
        axes. If ``None``, the variance is computed over the entire array.
        Default: ``None``.
    dtype : {None, dtype}, optional
        Type to use in computing the variance. By default, if `a` has a
        floating-point data type, the returned array will have
        the same data type as `a`.
        If `a` has a boolean or integral data type, the returned array
        will have the default floating point data type for the device
        where input array `a` is allocated.
    out : {None, dpnp.ndarray, usm_ndarray}, optional
        Alternative output array in which to place the result. It must have
        the same shape as the expected output but the type (of the calculated
        values) will be cast if necessary.
    ddof : {int, float}, optional
        Means Delta Degrees of Freedom.  The divisor used in calculations
        is ``N - ddof``, where ``N`` corresponds to the total
        number of elements over which the variance is calculated.
        Default: `0.0`.
    keepdims : {None, bool}, optional
        If ``True``, the reduced axes (dimensions) are included in the result
        as singleton dimensions, so that the returned array remains
        compatible with the input array according to Array Broadcasting
        rules. Otherwise, if ``False``, the reduced axes are not included in
        the returned array. Default: ``False``.

    Returns
    -------
    out : dpnp.ndarray
        An array containing the variances. If the variance was computed
        over the entire array, a zero-dimensional array is returned.

    Limitations
    -----------
    Parameters `where` is only supported with its default value.
    Otherwise ``NotImplementedError`` exception will be raised.

    Notes
    -----
    Note that, for complex numbers, the absolute value is taken before squaring,
    so that the result is always real and non-negative.

    See Also
    --------
    :obj:`dpnp.ndarray.var` : corresponding function for ndarrays.
    :obj:`dpnp.std` : Compute the standard deviation along the specified axis.
    :obj:`dpnp.mean` : Compute the arithmetic mean along the specified axis.
    :obj:`dpnp.nanmean` : Compute the arithmetic mean along the specified axis,
                          ignoring NaNs.
    :obj:`dpnp.nanstd` : Compute the standard deviation along
                         the specified axis, while ignoring NaNs.
    :obj:`dpnp.nanvar` : Compute the variance along the specified axis,
                         while ignoring NaNs.

    Examples
    --------
    >>> import dpnp as np
    >>> a = np.array([[1, 2], [3, 4]])
    >>> np.var(a)
    array(1.25)
    >>> np.var(a, axis=0)
    array([1.,  1.])
    >>> np.var(a, axis=1)
    array([0.25,  0.25])

    """

    dpnp.check_supported_arrays_type(a)
    dpnp.check_limitations(where=where)

    if not isinstance(ddof, (int, float)):
        raise TypeError(
            f"An integer or float is required, but got {type(ddof)}"
        )

    if dpnp.issubdtype(a.dtype, dpnp.complexfloating):
        # Note that if dtype is not of inexact type then arrmean
        # will not be either.
        arrmean = dpnp.mean(
            a, axis=axis, dtype=dtype, keepdims=True, where=where
        )
        x = dpnp.subtract(a, arrmean)
        x = dpnp.multiply(x, x.conj(), out=x).real
        result = dpnp.sum(
            x,
            axis=axis,
            dtype=a.real.dtype,
            out=out,
            keepdims=keepdims,
            where=where,
        )

        cnt = _count_reduce_items(a, axis, where)
        cnt = numpy.max(cnt - ddof, 0).astype(result.dtype, casting="same_kind")
        if not cnt:
            cnt = dpnp.nan

        dpnp.divide(result, cnt, out=result)
    else:
        usm_a = dpnp.get_usm_ndarray(a)
        usm_res = dpt.var(usm_a, axis=axis, correction=ddof, keepdims=keepdims)
        result = dpnp.get_result_array(usm_res, out)

    if out is None and dtype is not None:
        result = result.astype(dtype, casting="same_kind")
    return result<|MERGE_RESOLUTION|>--- conflicted
+++ resolved
@@ -563,28 +563,7 @@
 
     """
 
-<<<<<<< HEAD
-    x1_desc = dpnp.get_dpnp_descriptor(x1, copy_when_nondefault_queue=False)
-    x2_desc = dpnp.get_dpnp_descriptor(x2, copy_when_nondefault_queue=False)
-    if x1_desc and x2_desc:
-        if dpnp.is_cuda_backend(x1_desc.get_array()) or dpnp.is_cuda_backend(
-            x2_desc.get_array()
-        ):
-            raise NotImplementedError(
-                "Running on CUDA is currently not supported"
-            )
-
-        if x1_desc.size != x2_desc.size or x1_desc.size == 0:
-            pass
-        elif x1_desc.shape != x2_desc.shape:
-            pass
-        elif mode != "valid":
-            pass
-        else:
-            return dpnp_correlate(x1_desc, x2_desc).get_pyobj()
-=======
     dpnp.check_supported_arrays_type(a, v)
->>>>>>> b990bac5
 
     if a.size == 0 or v.size == 0:
         raise ValueError(
