# -*- coding: utf-8 -*-
# *****************************************************************************
# Copyright (c) 2016-2024, Intel Corporation
# All rights reserved.
#
# Redistribution and use in source and binary forms, with or without
# modification, are permitted provided that the following conditions are met:
# - Redistributions of source code must retain the above copyright notice,
#   this list of conditions and the following disclaimer.
# - Redistributions in binary form must reproduce the above copyright notice,
#   this list of conditions and the following disclaimer in the documentation
#   and/or other materials provided with the distribution.
#
# THIS SOFTWARE IS PROVIDED BY THE COPYRIGHT HOLDERS AND CONTRIBUTORS "AS IS"
# AND ANY EXPRESS OR IMPLIED WARRANTIES, INCLUDING, BUT NOT LIMITED TO, THE
# IMPLIED WARRANTIES OF MERCHANTABILITY AND FITNESS FOR A PARTICULAR PURPOSE
# ARE DISCLAIMED. IN NO EVENT SHALL THE COPYRIGHT HOLDER OR CONTRIBUTORS BE
# LIABLE FOR ANY DIRECT, INDIRECT, INCIDENTAL, SPECIAL, EXEMPLARY, OR
# CONSEQUENTIAL DAMAGES (INCLUDING, BUT NOT LIMITED TO, PROCUREMENT OF
# SUBSTITUTE GOODS OR SERVICES; LOSS OF USE, DATA, OR PROFITS; OR BUSINESS
# INTERRUPTION) HOWEVER CAUSED AND ON ANY THEORY OF LIABILITY, WHETHER IN
# CONTRACT, STRICT LIABILITY, OR TORT (INCLUDING NEGLIGENCE OR OTHERWISE)
# ARISING IN ANY WAY OUT OF THE USE OF THIS SOFTWARE, EVEN IF ADVISED OF
# THE POSSIBILITY OF SUCH DAMAGE.
# *****************************************************************************

"""
Interface of the statistics function of the DPNP

Notes
-----
This module is a face or public interface file for the library
it contains:
 - Interface functions
 - documentation for the functions
 - The functions parameters check

"""


import dpctl.tensor as dpt
import numpy
from numpy.core.numeric import normalize_axis_index

import dpnp
from dpnp.dpnp_algo import *
from dpnp.dpnp_array import dpnp_array
from dpnp.dpnp_utils import *
from dpnp.dpnp_utils.dpnp_utils_statistics import dpnp_cov

__all__ = [
    "amax",
    "amin",
    "average",
    "bincount",
    "correlate",
    "cov",
    "histogram",
    "max",
    "mean",
    "median",
    "min",
    "ptp",
    "std",
    "var",
]


def _count_reduce_items(arr, axis, where=True):
    """
    Calculates the number of items used in a reduction operation along the specified axis or axes

    Parameters
    ----------
    arr : {dpnp.ndarray, usm_ndarray}
        Input array.
    axis : int or tuple of ints, optional
        axis or axes along which the number of items used in a reduction operation must be counted.
        If a tuple of unique integers is given, the items are counted over multiple axes.
        If ``None``, the variance is computed over the entire array.
        Default: `None`.

    Returns
    -------
    out : int
        The number of items should be used in a reduction operation.

    Limitations
    -----------
    Parameters `where` is only supported with its default value.

    """
    if where is True:
        # no boolean mask given, calculate items according to axis
        if axis is None:
            axis = tuple(range(arr.ndim))
        elif not isinstance(axis, tuple):
            axis = (axis,)
        items = 1
        for ax in axis:
            items *= arr.shape[normalize_axis_index(ax, arr.ndim)]
        items = dpnp.intp(items)
    else:
        raise NotImplementedError(
            "where keyword argument is only supported with its default value."
        )
    return items


def amax(a, axis=None, out=None, keepdims=False, initial=None, where=True):
    """
    Return the maximum of an array or maximum along an axis.

    `amax` is an alias of :obj:`dpnp.max`.

    See Also
    --------
    :obj:`dpnp.max` : alias of this function
    :obj:`dpnp.ndarray.max` : equivalent method

    """

    return max(
        a, axis=axis, out=out, keepdims=keepdims, initial=initial, where=where
    )


def amin(a, axis=None, out=None, keepdims=False, initial=None, where=True):
    """
    Return the minimum of an array or minimum along an axis.

    `amin` is an alias of :obj:`dpnp.min`.

    See Also
    --------
    :obj:`dpnp.min` : alias of this function
    :obj:`dpnp.ndarray.min` : equivalent method

    """

    return min(
        a, axis=axis, out=out, keepdims=keepdims, initial=initial, where=where
    )


def average(a, axis=None, weights=None, returned=False, *, keepdims=False):
    """
    Compute the weighted average along the specified axis.

    For full documentation refer to :obj:`numpy.average`.

    Parameters
    ----------
    a : {dpnp.ndarray, usm_ndarray}
        Input array.
    axis : int or tuple of ints, optional
        Axis or axes along which the averages must be computed. If
        a tuple of unique integers, the averages are computed over multiple
        axes. If ``None``, the average is computed over the entire array.
        Default: ``None``.
    weights : array_like, optional
        An array of weights associated with the values in `a`. Each value in
        `a` contributes to the average according to its associated weight.
        The weights array can either be 1-D (in which case its length must be
        the size of `a` along the given axis) or of the same shape as `a`.
        If `weights=None`, then all data in `a` are assumed to have a
        weight equal to one.  The 1-D calculation is::

            avg = sum(a * weights) / sum(weights)

        The only constraint on `weights` is that `sum(weights)` must not be 0.
    returned : bool, optional
        Default is ``False``. If ``True``, the tuple (`average`, `sum_of_weights`)
        is returned, otherwise only the average is returned.
        If `weights=None`, `sum_of_weights` is equivalent to the number of
        elements over which the average is taken.
    keepdims : bool, optional
        If ``True``, the reduced axes (dimensions) are included in the result
        as singleton dimensions, so that the returned array remains
        compatible with the input array according to Array Broadcasting
        rules. Otherwise, if ``False``, the reduced axes are not included in
        the returned array. Default: ``False``.

    Returns
    -------
    out, [sum_of_weights] : dpnp.ndarray, dpnp.ndarray
        Return the average along the specified axis. When `returned` is ``True``,
        return a tuple with the average as the first element and the sum of the
        weights as the second element. `sum_of_weights` is of the same type as
        `out`. The result dtype follows a general pattern. If `weights` is
        ``None``, the result dtype will be that of `a` , or default floating point
        data type for the device where input array `a` is allocated. Otherwise,
        if `weights` is not ``None`` and `a` is non-integral, the result type
        will be the type of lowest precision capable of representing values of
        both `a` and `weights`. If `a` happens to be integral, the previous rules
        still applies but the result dtype will at least be default floating point
        data type for the device where input array `a` is allocated.

    See Also
    --------
    :obj:`dpnp.mean` : Compute the arithmetic mean along the specified axis.
    :obj:`dpnp.sum` : Sum of array elements over a given axis.

    Examples
    --------
    >>> import dpnp as np
    >>> data = np.arange(1, 5)
    >>> data
    array([1, 2, 3, 4])
    >>> np.average(data)
    array(2.5)
    >>> np.average(np.arange(1, 11), weights=np.arange(10, 0, -1))
    array(4.0)

    >>> data = np.arange(6).reshape((3, 2))
    >>> data
    array([[0, 1],
        [2, 3],
        [4, 5]])
    >>> np.average(data, axis=1, weights=[1./4, 3./4])
    array([0.75, 2.75, 4.75])
    >>> np.average(data, weights=[1./4, 3./4])
    TypeError: Axis must be specified when shapes of a and weights differ.

    With ``keepdims=True``, the following result has shape (3, 1).

    >>> np.average(data, axis=1, keepdims=True)
    array([[0.5],
        [2.5],
        [4.5]])

    >>> a = np.ones(5, dtype=np.float64)
    >>> w = np.ones(5, dtype=np.complex64)
    >>> avg = np.average(a, weights=w)
    >>> print(avg.dtype)
    complex128

    """

    dpnp.check_supported_arrays_type(a)
    if weights is None:
        avg = dpnp.mean(a, axis=axis, keepdims=keepdims)
        scl = dpnp.asanyarray(
            avg.dtype.type(a.size / avg.size),
            usm_type=a.usm_type,
            sycl_queue=a.sycl_queue,
        )
    else:
        if not isinstance(weights, (dpnp_array, dpt.usm_ndarray)):
            wgt = dpnp.asanyarray(
                weights, usm_type=a.usm_type, sycl_queue=a.sycl_queue
            )
        else:
            get_usm_allocations([a, weights])
            wgt = weights

        if not dpnp.issubdtype(a.dtype, dpnp.inexact):
            default_dtype = dpnp.default_float_type(a.device)
            result_dtype = dpnp.result_type(a.dtype, wgt.dtype, default_dtype)
        else:
            result_dtype = dpnp.result_type(a.dtype, wgt.dtype)

        # Sanity checks
        if a.shape != wgt.shape:
            if axis is None:
                raise TypeError(
                    "Axis must be specified when shapes of input array and weights differ."
                )
            if wgt.ndim != 1:
                raise TypeError(
                    "1D weights expected when shapes of input array and weights differ."
                )
            if wgt.shape[0] != a.shape[axis]:
                raise ValueError(
                    "Length of weights not compatible with specified axis."
                )

            # setup wgt to broadcast along axis
            wgt = dpnp.broadcast_to(wgt, (a.ndim - 1) * (1,) + wgt.shape)
            wgt = wgt.swapaxes(-1, axis)

        scl = wgt.sum(axis=axis, dtype=result_dtype, keepdims=keepdims)
        if dpnp.any(scl == 0.0):
            raise ZeroDivisionError("Weights sum to zero, can't be normalized")

        # result_datatype
        avg = (
            dpnp.multiply(a, wgt).sum(
                axis=axis, dtype=result_dtype, keepdims=keepdims
            )
            / scl
        )

    if returned:
        if scl.shape != avg.shape:
            scl = dpnp.broadcast_to(scl, avg.shape).copy()
        return avg, scl
    else:
        return avg


def bincount(x1, weights=None, minlength=0):
    """
    Count number of occurrences of each value in array of non-negative ints.

    For full documentation refer to :obj:`numpy.bincount`.

    See Also
    --------
    :obj:`dpnp.unique` : Find the unique elements of an array.

    Examples
    --------
    >>> import dpnp as np
    >>> res = np.bincount(np.arange(5))
    >>> print(res)
    [1, 1, 1, 1, 1]

    """

    return call_origin(numpy.bincount, x1, weights=weights, minlength=minlength)


def correlate(x1, x2, mode="valid"):
    """
    Cross-correlation of two 1-dimensional sequences.

    For full documentation refer to :obj:`numpy.correlate`.

    Limitations
    -----------
    Input arrays are supported as :obj:`dpnp.ndarray`.
    Size and shape of input arrays are supported to be equal.
    Parameter `mode` is supported only with default value ``"valid``.
    Otherwise the function will be executed sequentially on CPU.
    Input array data types are limited by supported DPNP :ref:`Data types`.

    See Also
    --------
    :obj:`dpnp.convolve` : Discrete, linear convolution of
                           two one-dimensional sequences.

    Examples
    --------
    >>> import dpnp as np
    >>> x = np.correlate([1, 2, 3], [0, 1, 0.5])
    >>> [i for i in x]
    [3.5]

    """

    x1_desc = dpnp.get_dpnp_descriptor(x1, copy_when_nondefault_queue=False)
    x2_desc = dpnp.get_dpnp_descriptor(x2, copy_when_nondefault_queue=False)
    if x1_desc and x2_desc:
        if x1_desc.size != x2_desc.size or x1_desc.size == 0:
            pass
        elif x1_desc.shape != x2_desc.shape:
            pass
        elif mode != "valid":
            pass
        else:
            return dpnp_correlate(x1_desc, x2_desc).get_pyobj()

    return call_origin(numpy.correlate, x1, x2, mode=mode)


def cov(
    m,
    y=None,
    rowvar=True,
    bias=False,
    ddof=None,
    fweights=None,
    aweights=None,
    *,
    dtype=None,
):
    """
    cov(m, y=None, rowvar=True, bias=False, ddof=None, fweights=None, aweights=None, *, dtype=None)

    Estimate a covariance matrix, given data and weights.

    For full documentation refer to :obj:`numpy.cov`.

    Returns
    -------
    out : dpnp.ndarray
        The covariance matrix of the variables.

    Limitations
    -----------
    Input array ``m`` is supported as :obj:`dpnp.ndarray`.
    Dimension of input array ``m`` is limited by ``m.ndim <= 2``.
    Size and shape of input arrays are supported to be equal.
    Parameter `y` is supported only with default value ``None``.
    Parameter `bias` is supported only with default value ``False``.
    Parameter `ddof` is supported only with default value ``None``.
    Parameter `fweights` is supported only with default value ``None``.
    Parameter `aweights` is supported only with default value ``None``.
    Otherwise the function will be executed sequentially on CPU.
    Input array data types are limited by supported DPNP :ref:`Data types`.

    See Also
    --------
    :obj:`dpnp.corrcoef` : Normalized covariance matrix

    Examples
    --------
    >>> import dpnp as np
    >>> x = np.array([[0, 2], [1, 1], [2, 0]]).T
    >>> x.shape
    (2, 3)
    >>> [i for i in x]
    [0, 1, 2, 2, 1, 0]
    >>> out = np.cov(x)
    >>> out.shape
    (2, 2)
    >>> [i for i in out]
    [1.0, -1.0, -1.0, 1.0]

    """

    if not isinstance(m, (dpnp_array, dpt.usm_ndarray)):
        pass
    elif m.ndim > 2:
        pass
    elif bias:
        pass
    elif ddof is not None:
        pass
    elif fweights is not None:
        pass
    elif aweights is not None:
        pass
    else:
        return dpnp_cov(m, y=y, rowvar=rowvar, dtype=dtype)

    return call_origin(
        numpy.cov, m, y, rowvar, bias, ddof, fweights, aweights, dtype=dtype
    )


def histogram(a, bins=10, range=None, density=None, weights=None):
    """
    Compute the histogram of a dataset.

    For full documentation refer to :obj:`numpy.histogram`.

    Examples
    --------
    >>> import dpnp
    >>> dpnp.histogram([1, 2, 1], bins=[0, 1, 2, 3])
    (array([0, 2, 1]), array([0, 1, 2, 3]))
    >>> dpnp.histogram(dpnp.arange(4), bins=dpnp.arange(5), density=True)
    (array([0.25, 0.25, 0.25, 0.25]), array([0, 1, 2, 3, 4]))
    >>> dpnp.histogram([[1, 2, 1], [1, 0, 1]], bins=[0,1,2,3])
    (array([1, 4, 1]), array([0, 1, 2, 3]))
    >>> a = dpnp.arange(5)
    >>> hist, bin_edges = dpnp.histogram(a, density=True)
    >>> hist
    array([0.5, 0. , 0.5, 0. , 0. , 0.5, 0. , 0.5, 0. , 0.5])
    >>> hist.sum()
    2.4999999999999996
    >>> res = dpnp.sum(hist * dpnp.diff(bin_edges))
    >>> print(res)
    1.0

    """

    return call_origin(
        numpy.histogram,
        a=a,
        bins=bins,
        range=range,
        density=density,
        weights=weights,
    )


def max(a, axis=None, out=None, keepdims=False, initial=None, where=True):
    """
    Return the maximum of an array or maximum along an axis.

    For full documentation refer to :obj:`numpy.max`.

    Parameters
    ----------
    a :  {dpnp.ndarray, usm_ndarray}
        Input array.
    axis : int or tuple of ints, optional
        Axis or axes along which maximum values must be computed. By default,
        the maximum value must be computed over the entire array. If a tuple of integers,
        maximum values must be computed over multiple axes.
        Default: ``None``.
    out :  {dpnp.ndarray, usm_ndarray}, optional
        If provided, the result will be inserted into this array. It should
        be of the appropriate shape and dtype.
    keepdims : bool
        If ``True``, the reduced axes (dimensions) must be included in the
        result as singleton dimensions, and, accordingly, the result must be
        compatible with the input array. Otherwise, if ``False``, the reduced
        axes (dimensions) must not be included in the result.
        Default: ``False``.

    Returns
    -------
    out : dpnp.ndarray
        If the maximum value was computed over the entire array, a zero-dimensional array
        containing the maximum value; otherwise, a non-zero-dimensional array
        containing the maximum values. The returned array must have
        the same data type as `a`.

    Limitations
    -----------
    Input array is only supported as either :class:`dpnp.ndarray`
    or :class:`dpctl.tensor.usm_ndarray`.
    Parameters `where`, and `initial` are only supported with their default values.
    Otherwise ``NotImplementedError`` exception will be raised.
    Input array data types are limited by supported DPNP :ref:`Data types`.

    See Also
    --------
    :obj:`dpnp.min` : Return the minimum of an array.
    :obj:`dpnp.maximum` : Element-wise maximum of two arrays, propagates NaNs.
    :obj:`dpnp.fmax` : Element-wise maximum of two arrays, ignores NaNs.
    :obj:`dpnp.amax` : The maximum value of an array along a given axis, propagates NaNs.
    :obj:`dpnp.nanmax` : The maximum value of an array along a given axis, ignores NaNs.

    Examples
    --------
    >>> import dpnp as np
    >>> a = np.arange(4).reshape((2,2))
    >>> a
    array([[0, 1],
           [2, 3]])
    >>> np.max(a)
    array(3)

    >>> np.max(a, axis=0)   # Maxima along the first axis
    array([2, 3])
    >>> np.max(a, axis=1)   # Maxima along the second axis
    array([1, 3])

    >>> b = np.arange(5, dtype=float)
    >>> b[2] = np.NaN
    >>> np.max(b)
    array(nan)

    """

    if initial is not None:
        raise NotImplementedError(
            "initial keyword argument is only supported with its default value."
        )
    elif where is not True:
        raise NotImplementedError(
            "where keyword argument is only supported with its default value."
        )
    else:
        dpt_array = dpnp.get_usm_ndarray(a)
        result = dpnp_array._create_from_usm_ndarray(
            dpt.max(dpt_array, axis=axis, keepdims=keepdims)
        )

        return dpnp.get_result_array(result, out)


def mean(a, /, axis=None, dtype=None, out=None, keepdims=False, *, where=True):
    """
    Compute the arithmetic mean along the specified axis.

    For full documentation refer to :obj:`numpy.mean`.

    Parameters
    ----------
    a : {dpnp.ndarray, usm_ndarray}
        Input array.
    axis : int or tuple of ints, optional
        Axis or axes along which the arithmetic means must be computed. If
        a tuple of unique integers, the means are computed over multiple
        axes. If ``None``, the mean is computed over the entire array.
        Default: ``None``.
    dtype : dtype, optional
        Type to use in computing the mean. By default, if `a` has a
        floating-point data type, the returned array will have
        the same data type as `a`.
        If `a` has a boolean or integral data type, the returned array
        will have the default floating point data type for the device
        where input array `a` is allocated.
    out : {dpnp.ndarray, usm_ndarray}, optional
        Alternative output array in which to place the result. It must have
        the same shape as the expected output but the type (of the calculated
        values) will be cast if necessary. Default: ``None``.
    keepdims : bool, optional
        If ``True``, the reduced axes (dimensions) are included in the result
        as singleton dimensions, so that the returned array remains
        compatible with the input array according to Array Broadcasting
        rules. Otherwise, if ``False``, the reduced axes are not included in
        the returned array. Default: ``False``.

    Returns
    -------
    out : dpnp.ndarray
        An array containing the arithmetic means along the specified axis(axes).
        If the input is a zero-size array, an array containing NaN values is returned.

    Limitations
    -----------
    Parameter `where` is only supported with its default value.
    Otherwise ``NotImplementedError`` exception will be raised.

    See Also
    --------
    :obj:`dpnp.average` : Weighted average.
    :obj:`dpnp.std` : Compute the standard deviation along the specified axis.
    :obj:`dpnp.var` : Compute the variance along the specified axis.
    :obj:`dpnp.nanmean` : Compute the arithmetic mean along the specified axis,
                          ignoring NaNs.
    :obj:`dpnp.nanstd` : Compute the standard deviation along
                         the specified axis, while ignoring NaNs.
    :obj:`dpnp.nanvar` : Compute the variance along the specified axis,
                         while ignoring NaNs.

    Examples
    --------
    >>> import dpnp as np
    >>> a = np.array([[1, 2], [3, 4]])
    >>> np.mean(a)
    array(2.5)
    >>> np.mean(a, axis=0)
    array([2., 3.])
    >>> np.mean(a, axis=1)
    array([1.5, 3.5])

    """

    if where is not True:
        raise NotImplementedError(
            "where keyword argument is only supported with its default value."
        )
    else:
        dpt_array = dpnp.get_usm_ndarray(a)
        result = dpnp_array._create_from_usm_ndarray(
            dpt.mean(dpt_array, axis=axis, keepdims=keepdims)
        )
        result = result.astype(dtype) if dtype is not None else result

        return dpnp.get_result_array(result, out, casting="same_kind")


def median(x1, axis=None, out=None, overwrite_input=False, keepdims=False):
    """
    Compute the median along the specified axis.

    For full documentation refer to :obj:`numpy.median`.

    Limitations
    -----------
    Input array is supported as :obj:`dpnp.ndarray`.
    Parameter `axis` is supported only with default value ``None``.
    Parameter `out` is supported only with default value ``None``.
    Parameter `overwrite_input` is supported only with default value ``False``.
    Parameter `keepdims` is supported only with default value ``False``.
    Otherwise the function will be executed sequentially on CPU.
    Input array data types are limited by supported DPNP :ref:`Data types`.

    See Also
    --------
    :obj:`dpnp.mean` : Compute the arithmetic mean along the specified axis.
    :obj:`dpnp.percentile` : Compute the q-th percentile of the data
                             along the specified axis.

    Examples
    --------
    >>> import dpnp as np
    >>> a = np.array([[10, 7, 4], [3, 2, 1]])
    >>> np.median(a)
    3.5

    """

    x1_desc = dpnp.get_dpnp_descriptor(x1, copy_when_nondefault_queue=False)
    if x1_desc:
        if axis is not None:
            pass
        elif out is not None:
            pass
        elif overwrite_input:
            pass
        elif keepdims:
            pass
        else:
            result_obj = dpnp_median(x1_desc).get_pyobj()
            result = dpnp.convert_single_elem_array_to_scalar(result_obj)

            return result

    return call_origin(numpy.median, x1, axis, out, overwrite_input, keepdims)


def min(a, axis=None, out=None, keepdims=False, initial=None, where=True):
    """
    Return the minimum of an array or maximum along an axis.

    For full documentation refer to :obj:`numpy.min`.

    Parameters
    ----------
    a :  {dpnp.ndarray, usm_ndarray}
        Input array.
    axis : int or tuple of ints, optional
        Axis or axes along which minimum values must be computed. By default,
        the minimum value must be computed over the entire array. If a tuple of integers,
        minimum values must be computed over multiple axes.
        Default: ``None``.
    out :  {dpnp.ndarray, usm_ndarray}, optional
        If provided, the result will be inserted into this array. It should
        be of the appropriate shape and dtype.
    keepdims : bool, optional
        If ``True``, the reduced axes (dimensions) must be included in the
        result as singleton dimensions, and, accordingly, the result must be
        compatible with the input array. Otherwise, if ``False``, the reduced
        axes (dimensions) must not be included in the result.
        Default: ``False``.

    Returns
    -------
    out : dpnp.ndarray
        If the minimum value was computed over the entire array, a zero-dimensional array
        containing the minimum value; otherwise, a non-zero-dimensional array
        containing the minimum values. The returned array must have
        the same data type as `a`.

    Limitations
    -----------
    Input array is only supported as either :class:`dpnp.ndarray`
    or :class:`dpctl.tensor.usm_ndarray`.
    Parameters `where`, and `initial` are only supported with their default values.
    Otherwise ``NotImplementedError`` exception will be raised.
    Input array data types are limited by supported DPNP :ref:`Data types`.

    See Also
    --------
    :obj:`dpnp.max` : Return the maximum of an array.
    :obj:`dpnp.minimum` : Element-wise minimum of two arrays, propagates NaNs.
    :obj:`dpnp.fmin` : Element-wise minimum of two arrays, ignores NaNs.
    :obj:`dpnp.amin` : The minimum value of an array along a given axis, propagates NaNs.
    :obj:`dpnp.nanmin` : The minimum value of an array along a given axis, ignores NaNs.

    Examples
    --------
    >>> import dpnp as np
    >>> a = np.arange(4).reshape((2,2))
    >>> a
    array([[0, 1],
           [2, 3]])
    >>> np.min(a)
    array(0)

    >>> np.min(a, axis=0)   # Minima along the first axis
    array([0, 1])
    >>> np.min(a, axis=1)   # Minima along the second axis
    array([0, 2])

    >>> b = np.arange(5, dtype=float)
    >>> b[2] = np.NaN
    >>> np.min(b)
    array(nan)

    """

    if initial is not None:
        raise NotImplementedError(
            "initial keyword argument is only supported with its default value."
        )
    elif where is not True:
        raise NotImplementedError(
            "where keyword argument is only supported with its default value."
        )
    else:
        dpt_array = dpnp.get_usm_ndarray(a)
        result = dpnp_array._create_from_usm_ndarray(
            dpt.min(dpt_array, axis=axis, keepdims=keepdims)
        )

        return dpnp.get_result_array(result, out)


def ptp(
    a,
    /,
    axis=None,
    out=None,
    keepdims=False,
):
    """
    Range of values (maximum - minimum) along an axis.

    For full documentation refer to :obj:`numpy.ptp`.

    Returns
    -------
    ptp : dpnp.ndarray
        The range of a given array.

    Limitations
    -----------
    Input array is supported as :class:`dpnp.dpnp.ndarray` or :class:`dpctl.tensor.usm_ndarray`.

    Examples
    --------
    >>> import dpnp as np
    >>> x = np.array([[4, 9, 2, 10],[6, 9, 7, 12]])
    >>> np.ptp(x, axis=1)
    array([8, 6])

    >>> np.ptp(x, axis=0)
    array([2, 0, 5, 2])

    >>> np.ptp(x)
    array(10)

    """

    return dpnp.subtract(
        dpnp.max(a, axis=axis, keepdims=keepdims, out=out),
        dpnp.min(a, axis=axis, keepdims=keepdims),
        out=out,
    )


def std(
    a, axis=None, dtype=None, out=None, ddof=0, keepdims=False, *, where=True
):
    """
    Compute the standard deviation along the specified axis.

    For full documentation refer to :obj:`numpy.std`.

    Parameters
    ----------
    a : {dpnp_array, usm_ndarray}
        Input array.
    axis : int or tuple of ints, optional
        Axis or axes along which the standard deviations must be computed.
        If a tuple of unique integers is given, the standard deviations
        are computed over multiple axes. If ``None``, the standard deviation
        is computed over the entire array.
        Default: ``None``.
    dtype : dtype, optional
        Type to use in computing the standard deviation. By default,
        if `a` has a floating-point data type, the returned array
        will have the same data type as `a`.
        If `a` has a boolean or integral data type, the returned array
        will have the default floating point data type for the device
        where input array `a` is allocated.
    out : {dpnp_array, usm_ndarray}, optional
        Alternative output array in which to place the result. It must have
        the same shape as the expected output but the type (of the calculated
        values) will be cast if necessary.
    ddof : {int, float}, optional
        Means Delta Degrees of Freedom.  The divisor used in calculations
        is ``N - ddof``, where ``N`` corresponds to the total
        number of elements over which the standard deviation is calculated.
        Default: `0.0`.
    keepdims : bool, optional
        If ``True``, the reduced axes (dimensions) are included in the result
        as singleton dimensions, so that the returned array remains
        compatible with the input array according to Array Broadcasting
        rules. Otherwise, if ``False``, the reduced axes are not included in
        the returned array. Default: ``False``.

    Returns
    -------
    out : dpnp.ndarray
        An array containing the standard deviations. If the standard
        deviation was computed over the entire array, a zero-dimensional
        array is returned.

    Limitations
    -----------
    Parameters `where` is only supported with its default value.
    Otherwise ``NotImplementedError`` exception will be raised.

    Notes
    -----
    Note that, for complex numbers, the absolute value is taken before squaring,
    so that the result is always real and nonnegative.

    See Also
    --------
    :obj:`dpnp.ndarray.std` : corresponding function for ndarrays.
    :obj:`dpnp.var` : Compute the variance along the specified axis.
    :obj:`dpnp.mean` : Compute the arithmetic mean along the specified axis.
    :obj:`dpnp.nanmean` : Compute the arithmetic mean along the specified axis,
                          ignoring NaNs.
    :obj:`dpnp.nanstd` : Compute the standard deviation along
                         the specified axis, while ignoring NaNs.
    :obj:`dpnp.nanvar` : Compute the variance along the specified axis,
                         while ignoring NaNs.

    Examples
    --------
    >>> import dpnp as np
    >>> a = np.array([[1, 2], [3, 4]])
    >>> np.std(a)
    array(1.118033988749895)
    >>> np.std(a, axis=0)
    array([1.,  1.])
    >>> np.std(a, axis=1)
    array([0.5,  0.5])

    """

    dpnp.check_supported_arrays_type(a)

    if where is not True:
        raise NotImplementedError(
            "where keyword argument is only supported with its default value."
        )
    elif not isinstance(ddof, (int, float)):
        raise TypeError(
            "An integer or float is required, but got {}".format(type(ddof))
        )
    else:
        if dpnp.issubdtype(a.dtype, dpnp.complexfloating):
            result = dpnp.var(
                a,
                axis=axis,
                dtype=None,
                out=out,
                ddof=ddof,
                keepdims=keepdims,
                where=where,
            )
            dpnp.sqrt(result, out=result)
        else:
            dpt_array = dpnp.get_usm_ndarray(a)
            result = dpnp_array._create_from_usm_ndarray(
                dpt.std(
                    dpt_array, axis=axis, correction=ddof, keepdims=keepdims
                )
            )
            result = dpnp.get_result_array(result, out)

        if dtype is not None and out is None:
            result = result.astype(dtype, casting="same_kind")
        return result


def var(
    a, axis=None, dtype=None, out=None, ddof=0, keepdims=False, *, where=True
):
    """
    Compute the variance along the specified axis.

    For full documentation refer to :obj:`numpy.var`.

    Parameters
    ----------
<<<<<<< HEAD
    a : {dpnp_array, usm_ndarray}
=======
    a : {dpnp.ndarray, usm_ndarray}:
>>>>>>> b401ae91
        Input array.
    axis : int or tuple of ints, optional
        axis or axes along which the variances must be computed. If a tuple
        of unique integers is given, the variances are computed over multiple axes.
        If ``None``, the variance is computed over the entire array.
        Default: ``None``.
    dtype : dtype, optional
        Type to use in computing the variance. By default, if `a` has a
        floating-point data type, the returned array will have
        the same data type as `a`.
        If `a` has a boolean or integral data type, the returned array
        will have the default floating point data type for the device
        where input array `a` is allocated.
    out : {dpnp_array, usm_ndarray}, optional
        Alternative output array in which to place the result. It must have
        the same shape as the expected output but the type (of the calculated
        values) will be cast if necessary.
    ddof : {int, float}, optional
        Means Delta Degrees of Freedom.  The divisor used in calculations
        is ``N - ddof``, where ``N`` corresponds to the total
        number of elements over which the variance is calculated.
        Default: `0.0`.
    keepdims : bool, optional
        If ``True``, the reduced axes (dimensions) are included in the result
        as singleton dimensions, so that the returned array remains
        compatible with the input array according to Array Broadcasting
        rules. Otherwise, if ``False``, the reduced axes are not included in
        the returned array. Default: ``False``.

    Returns
    -------
    out : dpnp.ndarray
        An array containing the variances. If the variance was computed
        over the entire array, a zero-dimensional array is returned.

    Limitations
    -----------
    Parameters `where` is only supported with its default value.
    Otherwise ``NotImplementedError`` exception will be raised.

    Notes
    -----
    Note that, for complex numbers, the absolute value is taken before squaring,
    so that the result is always real and nonnegative.

    See Also
    --------
    :obj:`dpnp.ndarray.var` : corresponding function for ndarrays.
    :obj:`dpnp.std` : Compute the standard deviation along the specified axis.
    :obj:`dpnp.mean` : Compute the arithmetic mean along the specified axis.
    :obj:`dpnp.nanmean` : Compute the arithmetic mean along the specified axis,
                          ignoring NaNs.
    :obj:`dpnp.nanstd` : Compute the standard deviation along
                         the specified axis, while ignoring NaNs.
    :obj:`dpnp.nanvar` : Compute the variance along the specified axis,
                         while ignoring NaNs.

    Examples
    --------
    >>> import dpnp as np
    >>> a = np.array([[1, 2], [3, 4]])
    >>> np.var(a)
    array(1.25)
    >>> np.var(a, axis=0)
    array([1.,  1.])
    >>> np.var(a, axis=1)
    array([0.25,  0.25])

    """

    dpnp.check_supported_arrays_type(a)
    if where is not True:
        raise NotImplementedError(
            "where keyword argument is only supported with its default value."
        )
    elif not isinstance(ddof, (int, float)):
        raise TypeError(
            "An integer or float is required, but got {}".format(type(ddof))
        )
    else:
        if dpnp.issubdtype(a.dtype, dpnp.complexfloating):
            # Note that if dtype is not of inexact type then arrmean will not be either.
            arrmean = dpnp.mean(
                a, axis=axis, dtype=dtype, keepdims=True, where=where
            )
            x = dpnp.subtract(a, arrmean)
            x = dpnp.multiply(x, x.conj(), out=x).real
            result = dpnp.sum(
                x,
                axis=axis,
                dtype=a.real.dtype,
                out=out,
                keepdims=keepdims,
                where=where,
            )

            cnt = _count_reduce_items(a, axis, where)
            cnt = numpy.max(cnt - ddof, 0).astype(
                result.dtype, casting="same_kind"
            )
            if not cnt:
                cnt = dpnp.nan

            dpnp.divide(result, cnt, out=result)
        else:
            dpt_array = dpnp.get_usm_ndarray(a)
            result = dpnp_array._create_from_usm_ndarray(
                dpt.var(
                    dpt_array, axis=axis, correction=ddof, keepdims=keepdims
                )
            )
            result = dpnp.get_result_array(result, out)

        if out is None and dtype is not None:
            result = result.astype(dtype, casting="same_kind")
        return result<|MERGE_RESOLUTION|>--- conflicted
+++ resolved
@@ -958,11 +958,7 @@
 
     Parameters
     ----------
-<<<<<<< HEAD
     a : {dpnp_array, usm_ndarray}
-=======
-    a : {dpnp.ndarray, usm_ndarray}:
->>>>>>> b401ae91
         Input array.
     axis : int or tuple of ints, optional
         axis or axes along which the variances must be computed. If a tuple
