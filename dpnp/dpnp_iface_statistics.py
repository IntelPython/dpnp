--- conflicted
+++ resolved
@@ -444,11 +444,7 @@
 
 
 def _get_padding(a_size, v_size, mode):
-<<<<<<< HEAD
-    assert v_size > a_size
-=======
     assert v_size <= a_size
->>>>>>> 943726f4
 
     if mode == "valid":
         l_pad, r_pad = 0, 0
@@ -492,7 +488,6 @@
     queue = a.sycl_queue
     device = a.sycl_device
 
-<<<<<<< HEAD
     supported_types = statistics_ext.sliding_dot_product1d_dtypes()
     supported_dtype = to_supported_dtypes(rdtype, supported_types, device)
 
@@ -504,12 +499,6 @@
             f"supported types. List of supported types: "
             f"{[st.name for st in supported_types]}"
         )
-=======
-    usm_type = dpu.get_coerced_usm_type([a.usm_type, v.usm_type])
-    out_size = l_pad + r_pad + a.size - v.size + 1
-    # out type is the same as input type
-    out = dpnp.empty_like(a, shape=out_size, usm_type=usm_type)
->>>>>>> 943726f4
 
     a_casted = dpnp.asarray(a, dtype=supported_dtype, order="C")
     v_casted = dpnp.asarray(v, dtype=supported_dtype, order="C")
@@ -586,23 +575,20 @@
         is ``"valid"``, unlike :obj:`dpnp.convolve`, which uses ``"full"``.
 
         Default: ``"valid"``.
-<<<<<<< HEAD
-    method : {'auto', 'direct', 'fft'}, optional
-        `'direct'`: The correlation is determined directly from sums.
-
-        `'fft'`: The Fourier Transform is used to perform the calculations.
+    method : {"auto", "direct", "fft"}, optional
+        `"direct"`: The correlation is determined directly from sums.
+
+        `"fft"`: The Fourier Transform is used to perform the calculations.
         This method is faster for long sequences but can have accuracy issues.
 
-        `'auto'`: Automatically chooses direct or Fourier method based on
+        `"auto"`: Automatically chooses direct or Fourier method based on
         an estimate of which is faster.
 
         Note: Use of the FFT convolution on input containing NAN or INF
         will lead to the entire output being NAN or INF.
         Use method='direct' when your input contains NAN or INF values.
 
-        Default: ``'auto'``.
-=======
->>>>>>> 943726f4
+        Default: ``"auto"``.
 
     Notes
     -----
@@ -678,19 +664,6 @@
 
     device = a.sycl_device
     rdtype = result_type_for_device([a.dtype, v.dtype], device)
-<<<<<<< HEAD
-=======
-    supported_dtype = to_supported_dtypes(rdtype, supported_types, device)
-
-    if supported_dtype is None:
-        raise ValueError(
-            f"function does not support input types "
-            f"({a.dtype.name}, {v.dtype.name}), "
-            "and the inputs could not be coerced to any "
-            f"supported types. List of supported types: "
-            f"{[st.name for st in supported_types]}"
-        )
->>>>>>> 943726f4
 
     if dpnp.issubdtype(v.dtype, dpnp.complexfloating):
         v = dpnp.conj(v)
