# -*- coding: utf-8 -*-
# *****************************************************************************
# Copyright (c) 2016-2024, Intel Corporation
# All rights reserved.
#
# Redistribution and use in source and binary forms, with or without
# modification, are permitted provided that the following conditions are met:
# - Redistributions of source code must retain the above copyright notice,
#   this list of conditions and the following disclaimer.
# - Redistributions in binary form must reproduce the above copyright notice,
#   this list of conditions and the following disclaimer in the documentation
#   and/or other materials provided with the distribution.
#
# THIS SOFTWARE IS PROVIDED BY THE COPYRIGHT HOLDERS AND CONTRIBUTORS "AS IS"
# AND ANY EXPRESS OR IMPLIED WARRANTIES, INCLUDING, BUT NOT LIMITED TO, THE
# IMPLIED WARRANTIES OF MERCHANTABILITY AND FITNESS FOR A PARTICULAR PURPOSE
# ARE DISCLAIMED. IN NO EVENT SHALL THE COPYRIGHT HOLDER OR CONTRIBUTORS BE
# LIABLE FOR ANY DIRECT, INDIRECT, INCIDENTAL, SPECIAL, EXEMPLARY, OR
# CONSEQUENTIAL DAMAGES (INCLUDING, BUT NOT LIMITED TO, PROCUREMENT OF
# SUBSTITUTE GOODS OR SERVICES; LOSS OF USE, DATA, OR PROFITS; OR BUSINESS
# INTERRUPTION) HOWEVER CAUSED AND ON ANY THEORY OF LIABILITY, WHETHER IN
# CONTRACT, STRICT LIABILITY, OR TORT (INCLUDING NEGLIGENCE OR OTHERWISE)
# ARISING IN ANY WAY OUT OF THE USE OF THIS SOFTWARE, EVEN IF ADVISED OF
# THE POSSIBILITY OF SUCH DAMAGE.
# *****************************************************************************

"""
Interface of the statistics function of the DPNP

Notes
-----
This module is a face or public interface file for the library
it contains:
 - Interface functions
 - documentation for the functions
 - The functions parameters check

"""

import dpctl.tensor as dpt
import dpctl.utils as dpu
import numpy
from dpctl.tensor._numpy_helper import normalize_axis_index

import dpnp

# pylint: disable=no-name-in-module
import dpnp.backend.extensions.statistics._statistics_impl as statistics_ext
from dpnp.dpnp_utils.dpnp_utils_common import (
    result_type_for_device,
    to_supported_dtypes,
)

from .dpnp_utils import call_origin, get_usm_allocations
from .dpnp_utils.dpnp_utils_reduction import dpnp_wrap_reduction_call
from .dpnp_utils.dpnp_utils_statistics import dpnp_cov, dpnp_median

__all__ = [
    "amax",
    "amin",
    "average",
    "corrcoef",
    "correlate",
    "cov",
    "max",
    "mean",
    "median",
    "min",
    "ptp",
    "std",
    "var",
]


def _count_reduce_items(arr, axis, where=True):
    """
    Calculates the number of items used in a reduction operation
    along the specified axis or axes.

    Parameters
    ----------
    arr : {dpnp.ndarray, usm_ndarray}
        Input array.
    axis : {None, int, tuple of ints}, optional
        axis or axes along which the number of items used in a reduction
        operation must be counted. If a tuple of unique integers is given,
        the items are counted over multiple axes. If ``None``, the variance
        is computed over the entire array.
        Default: `None`.

    Returns
    -------
    out : int
        The number of items should be used in a reduction operation.

    Limitations
    -----------
    Parameters `where` is only supported with its default value.

    """
    if where is True:
        # no boolean mask given, calculate items according to axis
        if axis is None:
            axis = tuple(range(arr.ndim))
        elif not isinstance(axis, tuple):
            axis = (axis,)
        items = 1
        for ax in axis:
            items *= arr.shape[normalize_axis_index(ax, arr.ndim)]
        items = dpnp.intp(items)
    else:
        raise NotImplementedError(
            "where keyword argument is only supported with its default value."
        )
    return items


def _get_comparison_res_dt(a, _dtype, _out):
    """Get a data type used by dpctl for result array in comparison function."""

    return a.dtype


def amax(a, axis=None, out=None, keepdims=False, initial=None, where=True):
    """
    Return the maximum of an array or maximum along an axis.

    `amax` is an alias of :obj:`dpnp.max`.

    See Also
    --------
    :obj:`dpnp.max` : alias of this function
    :obj:`dpnp.ndarray.max` : equivalent method

    """

    return max(
        a, axis=axis, out=out, keepdims=keepdims, initial=initial, where=where
    )


def amin(a, axis=None, out=None, keepdims=False, initial=None, where=True):
    """
    Return the minimum of an array or minimum along an axis.

    `amin` is an alias of :obj:`dpnp.min`.

    See Also
    --------
    :obj:`dpnp.min` : alias of this function
    :obj:`dpnp.ndarray.min` : equivalent method

    """

    return min(
        a, axis=axis, out=out, keepdims=keepdims, initial=initial, where=where
    )


def average(a, axis=None, weights=None, returned=False, *, keepdims=False):
    """
    Compute the weighted average along the specified axis.

    For full documentation refer to :obj:`numpy.average`.

    Parameters
    ----------
    a : {dpnp.ndarray, usm_ndarray}
        Input array.
    axis : {None, int, tuple of ints}, optional
        Axis or axes along which the averages must be computed. If
        a tuple of unique integers, the averages are computed over multiple
        axes. If ``None``, the average is computed over the entire array.
        Default: ``None``.
    weights : {array_like}, optional
        An array of weights associated with the values in `a`. Each value in
        `a` contributes to the average according to its associated weight.
        The weights array can either be 1-D (in which case its length must be
        the size of `a` along the given axis) or of the same shape as `a`.
        If `weights=None`, then all data in `a` are assumed to have a
        weight equal to one.  The 1-D calculation is::

            avg = sum(a * weights) / sum(weights)

        The only constraint on `weights` is that `sum(weights)` must not be 0.
    returned : {bool}, optional
        If ``True``, the tuple (`average`, `sum_of_weights`) is returned,
        otherwise only the average is returned. If `weights=None`,
        `sum_of_weights` is equivalent to the number of elements over which
        the average is taken.
        Default: ``False``.
    keepdims : {None, bool}, optional
        If ``True``, the reduced axes (dimensions) are included in the result
        as singleton dimensions, so that the returned array remains
        compatible with the input array according to Array Broadcasting
        rules. Otherwise, if ``False``, the reduced axes are not included in
        the returned array.
        Default: ``False``.

    Returns
    -------
    out, [sum_of_weights] : dpnp.ndarray, dpnp.ndarray
        Return the average along the specified axis. When `returned` is
        ``True``, return a tuple with the average as the first element and
        the sum of the weights as the second element. `sum_of_weights` is of
        the same type as `out`. The result dtype follows a general pattern.
        If `weights` is ``None``, the result dtype will be that of `a` , or
        default floating point data type for the device where input array `a`
        is allocated. Otherwise, if `weights` is not ``None`` and `a` is
        non-integral, the result type will be the type of lowest precision
        capable of representing values of both `a` and `weights`. If `a`
        happens to be integral, the previous rules still applies but the result
        dtype will at least be default floating point data type for the device
        where input array `a` is allocated.

    See Also
    --------
    :obj:`dpnp.mean` : Compute the arithmetic mean along the specified axis.
    :obj:`dpnp.sum` : Sum of array elements over a given axis.

    Examples
    --------
    >>> import dpnp as np
    >>> data = np.arange(1, 5)
    >>> data
    array([1, 2, 3, 4])
    >>> np.average(data)
    array(2.5)
    >>> np.average(np.arange(1, 11), weights=np.arange(10, 0, -1))
    array(4.0)

    >>> data = np.arange(6).reshape((3, 2))
    >>> data
    array([[0, 1],
        [2, 3],
        [4, 5]])
    >>> np.average(data, axis=1, weights=[1./4, 3./4])
    array([0.75, 2.75, 4.75])
    >>> np.average(data, weights=[1./4, 3./4])
    TypeError: Axis must be specified when shapes of a and weights differ.

    With ``keepdims=True``, the following result has shape (3, 1).

    >>> np.average(data, axis=1, keepdims=True)
    array([[0.5],
        [2.5],
        [4.5]])

    >>> a = np.ones(5, dtype=np.float64)
    >>> w = np.ones(5, dtype=np.complex64)
    >>> avg = np.average(a, weights=w)
    >>> print(avg.dtype)
    complex128

    """

    dpnp.check_supported_arrays_type(a)
    usm_type, exec_q = get_usm_allocations([a, weights])

    if weights is None:
        avg = dpnp.mean(a, axis=axis, keepdims=keepdims)
        scl = dpnp.asanyarray(
            avg.dtype.type(a.size / avg.size),
            usm_type=usm_type,
            sycl_queue=exec_q,
        )
    else:
        if not dpnp.is_supported_array_type(weights):
            weights = dpnp.asarray(
                weights, usm_type=usm_type, sycl_queue=exec_q
            )

        a_dtype = a.dtype
        if not dpnp.issubdtype(a_dtype, dpnp.inexact):
            default_dtype = dpnp.default_float_type(a.device)
            res_dtype = dpnp.result_type(a_dtype, weights.dtype, default_dtype)
        else:
            res_dtype = dpnp.result_type(a_dtype, weights.dtype)

        # Sanity checks
        wgt_shape = weights.shape
        a_shape = a.shape
        if a_shape != wgt_shape:
            if axis is None:
                raise TypeError(
                    "Axis must be specified when shapes of input array and "
                    "weights differ."
                )
            if weights.ndim != 1:
                raise TypeError(
                    "1D weights expected when shapes of input array and "
                    "weights differ."
                )
            if wgt_shape[0] != a_shape[axis]:
                raise ValueError(
                    "Length of weights not compatible with specified axis."
                )

            # setup weights to broadcast along axis
            weights = dpnp.broadcast_to(
                weights, (a.ndim - 1) * (1,) + wgt_shape
            )
            weights = weights.swapaxes(-1, axis)

        scl = weights.sum(axis=axis, dtype=res_dtype, keepdims=keepdims)
        if dpnp.any(scl == 0.0):
            raise ZeroDivisionError("Weights sum to zero, can't be normalized")

        avg = dpnp.multiply(a, weights).sum(
            axis=axis, dtype=res_dtype, keepdims=keepdims
        )
        avg /= scl

    if returned:
        if scl.shape != avg.shape:
            scl = dpnp.broadcast_to(scl, avg.shape).copy()
        return avg, scl
    return avg


def corrcoef(x, y=None, rowvar=True, *, dtype=None):
    """
    Return Pearson product-moment correlation coefficients.

    For full documentation refer to :obj:`numpy.corrcoef`.

    Parameters
    ----------
    x : {dpnp.ndarray, usm_ndarray}
        A 1-D or 2-D array containing multiple variables and observations.
        Each row of `x` represents a variable, and each column a single
        observation of all those variables. Also see `rowvar` below.
    y : {None, dpnp.ndarray, usm_ndarray}, optional
        An additional set of variables and observations. `y` has the same
        shape as `x`.
        Default: ``None``.
    rowvar : {bool}, optional
        If `rowvar` is ``True``, then each row represents a variable,
        with observations in the columns. Otherwise, the relationship
        is transposed: each column represents a variable, while the rows
        contain observations.
        Default: ``True``.
    dtype : {None, dtype}, optional
        Data-type of the result.
        Default: ``None``.

    Returns
    -------
    R : {dpnp.ndarray}
        The correlation coefficient matrix of the variables.

    See Also
    --------
    :obj:`dpnp.cov` : Covariance matrix.

    Examples
    --------
    In this example we generate two random arrays, ``xarr`` and ``yarr``, and
    compute the row-wise and column-wise Pearson correlation coefficients,
    ``R``. Since `rowvar` is true by default, we first find the row-wise
    Pearson correlation coefficients between the variables of ``xarr``.

    >>> import dpnp as np
    >>> np.random.seed(123)
    >>> xarr = np.random.rand(3, 3).astype(np.float32)
    >>> xarr
    array([[7.2858386e-17, 2.2066992e-02, 3.9520904e-01],
           [4.8012391e-01, 5.9377134e-01, 4.5147297e-01],
           [9.0728188e-01, 9.9387854e-01, 5.8399546e-01]], dtype=float32)
    >>> R1 = np.corrcoef(xarr)
    >>> R1
    array([[ 0.99999994, -0.6173796 , -0.9685411 ],
           [-0.6173796 ,  1.        ,  0.7937219 ],
           [-0.9685411 ,  0.7937219 ,  0.9999999 ]], dtype=float32)

    If we add another set of variables and observations ``yarr``, we can
    compute the row-wise Pearson correlation coefficients between the
    variables in ``xarr`` and ``yarr``.

    >>> yarr = np.random.rand(3, 3).astype(np.float32)
    >>> yarr
    array([[0.17615308, 0.65354985, 0.15716429],
           [0.09373496, 0.2123185 , 0.84086883],
           [0.9011005 , 0.45206687, 0.00225109]], dtype=float32)
    >>> R2 = np.corrcoef(xarr, yarr)
    >>> R2
    array([[ 0.99999994, -0.6173796 , -0.968541  , -0.48613155,  0.9951523 ,
            -0.8900264 ],
           [-0.6173796 ,  1.        ,  0.7937219 ,  0.9875833 , -0.53702235,
             0.19083664],
           [-0.968541  ,  0.7937219 ,  0.9999999 ,  0.6883078 , -0.9393724 ,
             0.74857277],
           [-0.48613152,  0.9875833 ,  0.6883078 ,  0.9999999 , -0.39783284,
             0.0342579 ],
           [ 0.9951523 , -0.53702235, -0.9393725 , -0.39783284,  0.99999994,
            -0.9305482 ],
           [-0.89002645,  0.19083665,  0.7485727 ,  0.0342579 , -0.9305482 ,
             1.        ]], dtype=float32)

    Finally if we use the option ``rowvar=False``, the columns are now
    being treated as the variables and we will find the column-wise Pearson
    correlation coefficients between variables in ``xarr`` and ``yarr``.

    >>> R3 = np.corrcoef(xarr, yarr, rowvar=False)
    >>> R3
    array([[ 1.        ,  0.9724453 , -0.9909503 ,  0.8104691 , -0.46436927,
            -0.1643624 ],
           [ 0.9724453 ,  1.        , -0.9949381 ,  0.6515728 , -0.6580445 ,
             0.07012729],
           [-0.99095035, -0.994938  ,  1.        , -0.72450536,  0.5790461 ,
             0.03047091],
           [ 0.8104691 ,  0.65157276, -0.72450536,  1.        ,  0.14243561,
            -0.71102554],
           [-0.4643693 , -0.6580445 ,  0.57904613,  0.1424356 ,  0.99999994,
            -0.79727215],
           [-0.1643624 ,  0.07012729,  0.03047091, -0.7110255 , -0.7972722 ,
             0.99999994]], dtype=float32)
    """

    out = dpnp.cov(x, y, rowvar, dtype=dtype)
    if out.ndim == 0:
        # scalar covariance
        # nan if incorrect value (nan, inf, 0), 1 otherwise
        return out / out

    d = dpnp.diag(out)

    stddev = dpnp.sqrt(d.real)
    out /= stddev[:, None]
    out /= stddev[None, :]

    # Clip real and imaginary parts to [-1, 1]. This does not guarantee
    # abs(a[i,j]) <= 1 for complex arrays, but is the best we can do without
    # excessive work.
    dpnp.clip(out.real, -1, 1, out=out.real)
    if dpnp.iscomplexobj(out):
        dpnp.clip(out.imag, -1, 1, out=out.imag)

    return out


def _get_padding(a_size, v_size, mode):
    assert v_size <= a_size

    if mode == "valid":
        l_pad, r_pad = 0, 0
    elif mode == "same":
        l_pad = v_size // 2
        r_pad = v_size - l_pad - 1
    elif mode == "full":
        l_pad, r_pad = v_size - 1, v_size - 1
    else:
        raise ValueError(
            f"Unknown mode: {mode}. Only 'valid', 'same', 'full' are supported."
        )

    return l_pad, r_pad


def _run_native_sliding_dot_product1d(a, v, l_pad, r_pad):
    queue = a.sycl_queue

    usm_type = dpu.get_coerced_usm_type([a.usm_type, v.usm_type])
    out_size = l_pad + r_pad + a.size - v.size + 1
    # out type is the same as input type
    out = dpnp.empty_like(a, shape=out_size, usm_type=usm_type)

    a_usm = dpnp.get_usm_ndarray(a)
    v_usm = dpnp.get_usm_ndarray(v)
    out_usm = dpnp.get_usm_ndarray(out)

    _manager = dpu.SequentialOrderManager[queue]

    mem_ev, corr_ev = statistics_ext.sliding_dot_product1d(
        a_usm,
        v_usm,
        out_usm,
        l_pad,
        r_pad,
        depends=_manager.submitted_events,
    )
    _manager.add_event_pair(mem_ev, corr_ev)

    return out


def correlate(a, v, mode="valid"):
    r"""
    Cross-correlation of two 1-dimensional sequences.

    This function computes the correlation as generally defined in signal
    processing texts [1]_:

    .. math:: c_k = \sum_n a_{n+k} \cdot \overline{v}_n

    with `a` and `v` sequences being zero-padded where necessary and
    :math:`\overline v` denoting complex conjugation.

    For full documentation refer to :obj:`numpy.correlate`.

    Parameters
    ----------
    a : {dpnp.ndarray, usm_ndarray}
        First input array.
    v : {dpnp.ndarray, usm_ndarray}
        Second input array.
    mode : {"valid", "same", "full"}, optional
        Refer to the :obj:`dpnp.convolve` docstring. Note that the default
        is ``"valid"``, unlike :obj:`dpnp.convolve`, which uses ``"full"``.

        Default: ``"valid"``.

<<<<<<< HEAD
=======
    Returns
    -------
    out : dpnp.ndarray
        Discrete cross-correlation of `a` and `v`.

>>>>>>> b990bac5
    Notes
    -----
    The definition of correlation above is not unique and sometimes
    correlation may be defined differently. Another common definition is [1]_:

    .. math:: c'_k = \sum_n a_{n} \cdot \overline{v_{n+k}}

    which is related to :math:`c_k` by :math:`c'_k = c_{-k}`.

    References
    ----------
    .. [1] Wikipedia, "Cross-correlation",
           https://en.wikipedia.org/wiki/Cross-correlation
<<<<<<< HEAD

    Returns
    -------
    out : {dpnp.ndarray}
        Discrete cross-correlation of `a` and `v`.
=======
>>>>>>> b990bac5

    See Also
    --------
    :obj:`dpnp.convolve` : Discrete, linear convolution of two one-dimensional
                        sequences.


    Examples
    --------
    >>> import dpnp as np
    >>> a = np.array([1, 2, 3], dtype=np.float32)
    >>> v = np.array([0, 1, 0.5], dtype=np.float32)
    >>> np.correlate(a, v)
    array([3.5], dtype=float32)
    >>> np.correlate(a, v, "same")
    array([2. , 3.5, 3. ], dtype=float32)
    >>> np.correlate([a, v, "full")
    array([0.5, 2. , 3.5, 3. , 0. ], dtype=float32)

    Using complex sequences:

    >>> ac = np.array([1+1j, 2, 3-1j], dtype=np.complex64)
    >>> vc = np.array([0, 1, 0.5j], dtype=np.complex64)
    >>> np.correlate(ac, vc, 'full')
    array([0.5-0.5j, 1. +0.j , 1.5-1.5j, 3. -1.j , 0. +0.j ], dtype=complex64)

    Note that you get the time reversed, complex conjugated result
    (:math:`\overline{c_{-k}}`) when the two input sequences `a` and `v` change
    places:

    >>> np.correlate(vc, ac, 'full')
    array([0. +0.j , 3. +1.j , 1.5+1.5j, 1. +0.j , 0.5+0.5j], dtype=complex64)

    """

    dpnp.check_supported_arrays_type(a, v)

    if a.size == 0 or v.size == 0:
        raise ValueError(
            f"Array arguments cannot be empty. "
            f"Received sizes: a.size={a.size}, v.size={v.size}"
        )
    if a.ndim != 1 or v.ndim != 1:
        raise ValueError(
            f"Only 1-dimensional arrays are supported. "
            f"Received shapes: a.shape={a.shape}, v.shape={v.shape}"
        )

    supported_types = statistics_ext.sliding_dot_product1d_dtypes()

    device = a.sycl_device
    rdtype = result_type_for_device([a.dtype, v.dtype], device)
    supported_dtype = to_supported_dtypes(rdtype, supported_types, device)

    if supported_dtype is None:
        raise ValueError(
            f"function does not support input types "
            f"({a.dtype.name}, {v.dtype.name}), "
            "and the inputs could not be coerced to any "
            f"supported types. List of supported types: "
            f"{[st.name for st in supported_types]}"
        )

    if dpnp.issubdtype(v.dtype, dpnp.complexfloating):
        v = dpnp.conj(v)

    revert = False
    if v.size > a.size:
        revert = True
        a, v = v, a

    l_pad, r_pad = _get_padding(a.size, v.size, mode)

    a_casted = dpnp.asarray(a, dtype=supported_dtype, order="C")
    v_casted = dpnp.asarray(v, dtype=supported_dtype, order="C")

    r = _run_native_sliding_dot_product1d(a_casted, v_casted, l_pad, r_pad)

    if revert:
        r = r[::-1]

    return dpnp.asarray(r, dtype=rdtype, order="C")


def cov(
    m,
    y=None,
    rowvar=True,
    bias=False,
    ddof=None,
    fweights=None,
    aweights=None,
    *,
    dtype=None,
):
    """
    Estimate a covariance matrix, given data and weights.

    For full documentation refer to :obj:`numpy.cov`.

    Returns
    -------
    out : dpnp.ndarray
        The covariance matrix of the variables.

    Limitations
    -----------
    Input array ``m`` is supported as :obj:`dpnp.ndarray`.
    Dimension of input array ``m`` is limited by ``m.ndim <= 2``.
    Size and shape of input arrays are supported to be equal.
    Parameter `y` is supported only with default value ``None``.
    Parameter `bias` is supported only with default value ``False``.
    Parameter `ddof` is supported only with default value ``None``.
    Parameter `fweights` is supported only with default value ``None``.
    Parameter `aweights` is supported only with default value ``None``.
    Otherwise the function will be executed sequentially on CPU.
    Input array data types are limited by supported DPNP :ref:`Data types`.

    See Also
    --------
    :obj:`dpnp.corrcoef` : Normalized covariance matrix

    Examples
    --------
    >>> import dpnp as np
    >>> x = np.array([[0, 2], [1, 1], [2, 0]]).T
    >>> x.shape
    (2, 3)
    >>> [i for i in x]
    [0, 1, 2, 2, 1, 0]
    >>> out = np.cov(x)
    >>> out.shape
    (2, 2)
    >>> [i for i in out]
    [1.0, -1.0, -1.0, 1.0]

    """

    if not dpnp.is_supported_array_type(m):
        pass
    elif m.ndim > 2:
        pass
    elif bias:
        pass
    elif ddof is not None:
        pass
    elif fweights is not None:
        pass
    elif aweights is not None:
        pass
    else:
        return dpnp_cov(m, y=y, rowvar=rowvar, dtype=dtype)

    return call_origin(
        numpy.cov, m, y, rowvar, bias, ddof, fweights, aweights, dtype=dtype
    )


def max(a, axis=None, out=None, keepdims=False, initial=None, where=True):
    """
    Return the maximum of an array or maximum along an axis.

    For full documentation refer to :obj:`numpy.max`.

    Parameters
    ----------
    a : {dpnp.ndarray, usm_ndarray}
        Input array.
    axis : {None, int or tuple of ints}, optional
        Axis or axes along which to operate. By default, flattened input is
        used. If this is a tuple of integers, the minimum is selected over
        multiple axes, instead of a single axis or all the axes as before.
        Default: ``None``.
    out : {None, dpnp.ndarray, usm_ndarray}, optional
        Alternative output array in which to place the result. Must be of the
        same shape and buffer length as the expected output.
        Default: ``None``.
    keepdims : {None, bool}, optional
        If this is set to ``True``, the axes which are reduced are left in the
        result as dimensions with size one. With this option, the result will
        broadcast correctly against the input array.
        Default: ``False``.

    Returns
    -------
    out : dpnp.ndarray
        Maximum of `a`. If `axis` is ``None``, the result is a zero-dimensional
        array. If `axis` is an integer, the result is an array of dimension
        ``a.ndim - 1``. If `axis` is a tuple, the result is an array of
        dimension ``a.ndim - len(axis)``.

    Limitations
    -----------.
    Parameters `where`, and `initial` are only supported with their default
    values. Otherwise ``NotImplementedError`` exception will be raised.

    See Also
    --------
    :obj:`dpnp.min` : Return the minimum of an array.
    :obj:`dpnp.maximum` : Element-wise maximum of two arrays, propagates NaNs.
    :obj:`dpnp.fmax` : Element-wise maximum of two arrays, ignores NaNs.
    :obj:`dpnp.amax` : The maximum value of an array along a given axis,
                       propagates NaNs.
    :obj:`dpnp.nanmax` : The maximum value of an array along a given axis,
                         ignores NaNs.

    Examples
    --------
    >>> import dpnp as np
    >>> a = np.arange(4).reshape((2,2))
    >>> a
    array([[0, 1],
           [2, 3]])
    >>> np.max(a)
    array(3)

    >>> np.max(a, axis=0)   # Maxima along the first axis
    array([2, 3])
    >>> np.max(a, axis=1)   # Maxima along the second axis
    array([1, 3])

    >>> b = np.arange(5, dtype=float)
    >>> b[2] = np.nan
    >>> np.max(b)
    array(nan)

    """

    dpnp.check_limitations(initial=initial, where=where)
    usm_a = dpnp.get_usm_ndarray(a)

    return dpnp_wrap_reduction_call(
        a,
        out,
        dpt.max,
        _get_comparison_res_dt,
        usm_a,
        axis=axis,
        keepdims=keepdims,
    )


def mean(a, /, axis=None, dtype=None, out=None, keepdims=False, *, where=True):
    """
    Compute the arithmetic mean along the specified axis.

    For full documentation refer to :obj:`numpy.mean`.

    Parameters
    ----------
    a : {dpnp.ndarray, usm_ndarray}
        Input array.
    axis : {None, int, tuple of ints}, optional
        Axis or axes along which the arithmetic means must be computed. If
        a tuple of unique integers, the means are computed over multiple
        axes. If ``None``, the mean is computed over the entire array.
        Default: ``None``.
    dtype : {None, dtype}, optional
        Type to use in computing the mean. By default, if `a` has a
        floating-point data type, the returned array will have
        the same data type as `a`.
        If `a` has a boolean or integral data type, the returned array
        will have the default floating point data type for the device
        where input array `a` is allocated.
    out : {None, dpnp.ndarray, usm_ndarray}, optional
        Alternative output array in which to place the result. It must have
        the same shape as the expected output but the type (of the calculated
        values) will be cast if necessary.
        Default: ``None``.
    keepdims : {None, bool}, optional
        If ``True``, the reduced axes (dimensions) are included in the result
        as singleton dimensions, so that the returned array remains
        compatible with the input array according to Array Broadcasting
        rules. Otherwise, if ``False``, the reduced axes are not included in
        the returned array.
        Default: ``False``.

    Returns
    -------
    out : dpnp.ndarray
        An array containing the arithmetic means along the specified axis(axes).
        If the input is a zero-size array, an array containing NaN values is
        returned.

    Limitations
    -----------
    Parameter `where` is only supported with its default value.
    Otherwise ``NotImplementedError`` exception will be raised.

    See Also
    --------
    :obj:`dpnp.average` : Weighted average.
    :obj:`dpnp.std` : Compute the standard deviation along the specified axis.
    :obj:`dpnp.var` : Compute the variance along the specified axis.
    :obj:`dpnp.nanmean` : Compute the arithmetic mean along the specified axis,
                          ignoring NaNs.
    :obj:`dpnp.nanstd` : Compute the standard deviation along
                         the specified axis, while ignoring NaNs.
    :obj:`dpnp.nanvar` : Compute the variance along the specified axis,
                         while ignoring NaNs.

    Examples
    --------
    >>> import dpnp as np
    >>> a = np.array([[1, 2], [3, 4]])
    >>> np.mean(a)
    array(2.5)
    >>> np.mean(a, axis=0)
    array([2., 3.])
    >>> np.mean(a, axis=1)
    array([1.5, 3.5])

    """

    dpnp.check_limitations(where=where)

    usm_a = dpnp.get_usm_ndarray(a)
    usm_res = dpt.mean(usm_a, axis=axis, keepdims=keepdims)
    if dtype is not None:
        usm_res = dpt.astype(usm_res, dtype)

    return dpnp.get_result_array(usm_res, out, casting="unsafe")


def median(a, axis=None, out=None, overwrite_input=False, keepdims=False):
    """
    Compute the median along the specified axis.

    For full documentation refer to :obj:`numpy.median`.

    Parameters
    ----------
    a : {dpnp.ndarray, usm_ndarray}
        Input array.
    axis : {None, int, tuple or list of ints}, optional
        Axis or axes along which the medians are computed. The default,
        ``axis=None``, will compute the median along a flattened version of
        the array. If a sequence of axes, the array is first flattened along
        the given axes, then the median is computed along the resulting
        flattened axis.
        Default: ``None``.
    out : {None, dpnp.ndarray, usm_ndarray}, optional
        Alternative output array in which to place the result. It must have
        the same shape as the expected output but the type (of the calculated
        values) will be cast if necessary.
        Default: ``None``.
    overwrite_input : bool, optional
       If ``True``, then allow use of memory of input array `a` for
       calculations. The input array will be modified by the call to
       :obj:`dpnp.median`. This will save memory when you do not need to
       preserve the contents of the input array. Treat the input as undefined,
       but it will probably be fully or partially sorted.
       Default: ``False``.
    keepdims : bool, optional
        If ``True``, the reduced axes (dimensions) are included in the result
        as singleton dimensions, so that the returned array remains
        compatible with the input array according to Array Broadcasting
        rules. Otherwise, if ``False``, the reduced axes are not included in
        the returned array.
        Default: ``False``.

    Returns
    -------
    out : dpnp.ndarray
        A new array holding the result. If `a` has a floating-point data type,
        the returned array will have the same data type as `a`. If `a` has a
        boolean or integral data type, the returned array will have the
        default floating point data type for the device where input array `a`
        is allocated.

    See Also
    --------
    :obj:`dpnp.mean` : Compute the arithmetic mean along the specified axis.
    :obj:`dpnp.percentile` : Compute the q-th percentile of the data
                             along the specified axis.

    Notes
    -----
    Given a vector ``V`` of length ``N``, the median of ``V`` is the
    middle value of a sorted copy of ``V``, ``V_sorted`` - i.e.,
    ``V_sorted[(N-1)/2]``, when ``N`` is odd, and the average of the
    two middle values of ``V_sorted`` when ``N`` is even.

    Examples
    --------
    >>> import dpnp as np
    >>> a = np.array([[10, 7, 4], [3, 2, 1]])
    >>> a
    array([[10,  7,  4],
           [ 3,  2,  1]])
    >>> np.median(a)
    array(3.5)

    >>> np.median(a, axis=0)
    array([6.5, 4.5, 2.5])
    >>> np.median(a, axis=1)
    array([7., 2.])
    >>> np.median(a, axis=(0, 1))
    array(3.5)

    >>> m = np.median(a, axis=0)
    >>> out = np.zeros_like(m)
    >>> np.median(a, axis=0, out=m)
    array([6.5, 4.5, 2.5])
    >>> m
    array([6.5, 4.5, 2.5])

    >>> b = a.copy()
    >>> np.median(b, axis=1, overwrite_input=True)
    array([7., 2.])
    >>> assert not np.all(a==b)
    >>> b = a.copy()
    >>> np.median(b, axis=None, overwrite_input=True)
    array(3.5)
    >>> assert not np.all(a==b)

    """

    dpnp.check_supported_arrays_type(a)
    return dpnp_median(
        a, axis, out, overwrite_input, keepdims, ignore_nan=False
    )


def min(a, axis=None, out=None, keepdims=False, initial=None, where=True):
    """
    Return the minimum of an array or maximum along an axis.

    For full documentation refer to :obj:`numpy.min`.

    Parameters
    ----------
    a : {dpnp.ndarray, usm_ndarray}
        Input array.
    axis : {None, int or tuple of ints}, optional
        Axis or axes along which to operate. By default, flattened input is
        used. If this is a tuple of integers, the minimum is selected over
        multiple axes, instead of a single axis or all the axes as before.
        Default: ``None``.
    out : {None, dpnp.ndarray, usm_ndarray}, optional
        Alternative output array in which to place the result. Must be of the
        same shape and buffer length as the expected output.
        Default: ``None``.
    keepdims : {None, bool}, optional
        If this is set to ``True``, the axes which are reduced are left in the
        result as dimensions with size one. With this option, the result will
        broadcast correctly against the input array.
        Default: ``False``.

    Returns
    -------
    out : dpnp.ndarray
        Minimum of `a`. If `axis` is ``None``, the result is a zero-dimensional
        array. If `axis` is an integer, the result is an array of dimension
        ``a.ndim - 1``. If `axis` is a tuple, the result is an array of
        dimension ``a.ndim - len(axis)``.

    Limitations
    -----------
    Parameters `where`, and `initial` are only supported with their default
    values. Otherwise ``NotImplementedError`` exception will be raised.

    See Also
    --------
    :obj:`dpnp.max` : Return the maximum of an array.
    :obj:`dpnp.minimum` : Element-wise minimum of two arrays, propagates NaNs.
    :obj:`dpnp.fmin` : Element-wise minimum of two arrays, ignores NaNs.
    :obj:`dpnp.amin` : The minimum value of an array along a given axis,
                       propagates NaNs.
    :obj:`dpnp.nanmin` : The minimum value of an array along a given axis,
                         ignores NaNs.

    Examples
    --------
    >>> import dpnp as np
    >>> a = np.arange(4).reshape((2,2))
    >>> a
    array([[0, 1],
           [2, 3]])
    >>> np.min(a)
    array(0)

    >>> np.min(a, axis=0)   # Minima along the first axis
    array([0, 1])
    >>> np.min(a, axis=1)   # Minima along the second axis
    array([0, 2])

    >>> b = np.arange(5, dtype=float)
    >>> b[2] = np.nan
    >>> np.min(b)
    array(nan)

    """

    dpnp.check_limitations(initial=initial, where=where)
    usm_a = dpnp.get_usm_ndarray(a)

    return dpnp_wrap_reduction_call(
        a,
        out,
        dpt.min,
        _get_comparison_res_dt,
        usm_a,
        axis=axis,
        keepdims=keepdims,
    )


def ptp(
    a,
    /,
    axis=None,
    out=None,
    keepdims=False,
):
    """
    Range of values (maximum - minimum) along an axis.

    For full documentation refer to :obj:`numpy.ptp`.

    Returns
    -------
    ptp : dpnp.ndarray
        The range of a given array.

    Limitations
    -----------
    Input array is supported as :class:`dpnp.dpnp.ndarray` or
    :class:`dpctl.tensor.usm_ndarray`.

    Examples
    --------
    >>> import dpnp as np
    >>> x = np.array([[4, 9, 2, 10],[6, 9, 7, 12]])
    >>> np.ptp(x, axis=1)
    array([8, 6])

    >>> np.ptp(x, axis=0)
    array([2, 0, 5, 2])

    >>> np.ptp(x)
    array(10)

    """

    return dpnp.subtract(
        dpnp.max(a, axis=axis, keepdims=keepdims, out=out),
        dpnp.min(a, axis=axis, keepdims=keepdims),
        out=out,
    )


def std(
    a, axis=None, dtype=None, out=None, ddof=0, keepdims=False, *, where=True
):
    """
    Compute the standard deviation along the specified axis.

    For full documentation refer to :obj:`numpy.std`.

    Parameters
    ----------
    a : {dpnp.ndarray, usm_ndarray}
        Input array.
    axis : {None, int, tuple of ints}, optional
        Axis or axes along which the standard deviations must be computed.
        If a tuple of unique integers is given, the standard deviations
        are computed over multiple axes. If ``None``, the standard deviation
        is computed over the entire array.
        Default: ``None``.
    dtype : {None, dtype}, optional
        Type to use in computing the standard deviation. By default,
        if `a` has a floating-point data type, the returned array
        will have the same data type as `a`.
        If `a` has a boolean or integral data type, the returned array
        will have the default floating point data type for the device
        where input array `a` is allocated.
    out : {None, dpnp.ndarray, usm_ndarray}, optional
        Alternative output array in which to place the result. It must have
        the same shape as the expected output but the type (of the calculated
        values) will be cast if necessary.
    ddof : {int, float}, optional
        Means Delta Degrees of Freedom.  The divisor used in calculations
        is ``N - ddof``, where ``N`` corresponds to the total
        number of elements over which the standard deviation is calculated.
        Default: `0.0`.
    keepdims : {None, bool}, optional
        If ``True``, the reduced axes (dimensions) are included in the result
        as singleton dimensions, so that the returned array remains
        compatible with the input array according to Array Broadcasting
        rules. Otherwise, if ``False``, the reduced axes are not included in
        the returned array. Default: ``False``.

    Returns
    -------
    out : dpnp.ndarray
        An array containing the standard deviations. If the standard
        deviation was computed over the entire array, a zero-dimensional
        array is returned.

    Limitations
    -----------
    Parameters `where` is only supported with its default value.
    Otherwise ``NotImplementedError`` exception will be raised.

    Notes
    -----
    Note that, for complex numbers, the absolute value is taken before squaring,
    so that the result is always real and non-negative.

    See Also
    --------
    :obj:`dpnp.ndarray.std` : corresponding function for ndarrays.
    :obj:`dpnp.var` : Compute the variance along the specified axis.
    :obj:`dpnp.mean` : Compute the arithmetic mean along the specified axis.
    :obj:`dpnp.nanmean` : Compute the arithmetic mean along the specified axis,
                          ignoring NaNs.
    :obj:`dpnp.nanstd` : Compute the standard deviation along
                         the specified axis, while ignoring NaNs.
    :obj:`dpnp.nanvar` : Compute the variance along the specified axis,
                         while ignoring NaNs.

    Examples
    --------
    >>> import dpnp as np
    >>> a = np.array([[1, 2], [3, 4]])
    >>> np.std(a)
    array(1.118033988749895)
    >>> np.std(a, axis=0)
    array([1.,  1.])
    >>> np.std(a, axis=1)
    array([0.5,  0.5])

    """

    dpnp.check_supported_arrays_type(a)
    dpnp.check_limitations(where=where)

    if not isinstance(ddof, (int, float)):
        raise TypeError(
            f"An integer or float is required, but got {type(ddof)}"
        )

    if dpnp.issubdtype(a.dtype, dpnp.complexfloating):
        result = dpnp.var(
            a,
            axis=axis,
            dtype=None,
            out=out,
            ddof=ddof,
            keepdims=keepdims,
            where=where,
        )
        dpnp.sqrt(result, out=result)
    else:
        usm_a = dpnp.get_usm_ndarray(a)
        usm_res = dpt.std(usm_a, axis=axis, correction=ddof, keepdims=keepdims)
        result = dpnp.get_result_array(usm_res, out)

    if dtype is not None and out is None:
        result = result.astype(dtype, casting="same_kind")
    return result


def var(
    a, axis=None, dtype=None, out=None, ddof=0, keepdims=False, *, where=True
):
    """
    Compute the variance along the specified axis.

    For full documentation refer to :obj:`numpy.var`.

    Parameters
    ----------
    a : {dpnp.ndarray, usm_ndarray}
        Input array.
    axis : {None, int, tuple of ints}, optional
        axis or axes along which the variances must be computed. If a tuple
        of unique integers is given, the variances are computed over multiple
        axes. If ``None``, the variance is computed over the entire array.
        Default: ``None``.
    dtype : {None, dtype}, optional
        Type to use in computing the variance. By default, if `a` has a
        floating-point data type, the returned array will have
        the same data type as `a`.
        If `a` has a boolean or integral data type, the returned array
        will have the default floating point data type for the device
        where input array `a` is allocated.
    out : {None, dpnp.ndarray, usm_ndarray}, optional
        Alternative output array in which to place the result. It must have
        the same shape as the expected output but the type (of the calculated
        values) will be cast if necessary.
    ddof : {int, float}, optional
        Means Delta Degrees of Freedom.  The divisor used in calculations
        is ``N - ddof``, where ``N`` corresponds to the total
        number of elements over which the variance is calculated.
        Default: `0.0`.
    keepdims : {None, bool}, optional
        If ``True``, the reduced axes (dimensions) are included in the result
        as singleton dimensions, so that the returned array remains
        compatible with the input array according to Array Broadcasting
        rules. Otherwise, if ``False``, the reduced axes are not included in
        the returned array. Default: ``False``.

    Returns
    -------
    out : dpnp.ndarray
        An array containing the variances. If the variance was computed
        over the entire array, a zero-dimensional array is returned.

    Limitations
    -----------
    Parameters `where` is only supported with its default value.
    Otherwise ``NotImplementedError`` exception will be raised.

    Notes
    -----
    Note that, for complex numbers, the absolute value is taken before squaring,
    so that the result is always real and non-negative.

    See Also
    --------
    :obj:`dpnp.ndarray.var` : corresponding function for ndarrays.
    :obj:`dpnp.std` : Compute the standard deviation along the specified axis.
    :obj:`dpnp.mean` : Compute the arithmetic mean along the specified axis.
    :obj:`dpnp.nanmean` : Compute the arithmetic mean along the specified axis,
                          ignoring NaNs.
    :obj:`dpnp.nanstd` : Compute the standard deviation along
                         the specified axis, while ignoring NaNs.
    :obj:`dpnp.nanvar` : Compute the variance along the specified axis,
                         while ignoring NaNs.

    Examples
    --------
    >>> import dpnp as np
    >>> a = np.array([[1, 2], [3, 4]])
    >>> np.var(a)
    array(1.25)
    >>> np.var(a, axis=0)
    array([1.,  1.])
    >>> np.var(a, axis=1)
    array([0.25,  0.25])

    """

    dpnp.check_supported_arrays_type(a)
    dpnp.check_limitations(where=where)

    if not isinstance(ddof, (int, float)):
        raise TypeError(
            f"An integer or float is required, but got {type(ddof)}"
        )

    if dpnp.issubdtype(a.dtype, dpnp.complexfloating):
        # Note that if dtype is not of inexact type then arrmean
        # will not be either.
        arrmean = dpnp.mean(
            a, axis=axis, dtype=dtype, keepdims=True, where=where
        )
        x = dpnp.subtract(a, arrmean)
        x = dpnp.multiply(x, x.conj(), out=x).real
        result = dpnp.sum(
            x,
            axis=axis,
            dtype=a.real.dtype,
            out=out,
            keepdims=keepdims,
            where=where,
        )

        cnt = _count_reduce_items(a, axis, where)
        cnt = numpy.max(cnt - ddof, 0).astype(result.dtype, casting="same_kind")
        if not cnt:
            cnt = dpnp.nan

        dpnp.divide(result, cnt, out=result)
    else:
        usm_a = dpnp.get_usm_ndarray(a)
        usm_res = dpt.var(usm_a, axis=axis, correction=ddof, keepdims=keepdims)
        result = dpnp.get_result_array(usm_res, out)

    if out is None and dtype is not None:
        result = result.astype(dtype, casting="same_kind")
    return result<|MERGE_RESOLUTION|>--- conflicted
+++ resolved
@@ -510,14 +510,11 @@
 
         Default: ``"valid"``.
 
-<<<<<<< HEAD
-=======
     Returns
     -------
     out : dpnp.ndarray
         Discrete cross-correlation of `a` and `v`.
 
->>>>>>> b990bac5
     Notes
     -----
     The definition of correlation above is not unique and sometimes
@@ -531,14 +528,6 @@
     ----------
     .. [1] Wikipedia, "Cross-correlation",
            https://en.wikipedia.org/wiki/Cross-correlation
-<<<<<<< HEAD
-
-    Returns
-    -------
-    out : {dpnp.ndarray}
-        Discrete cross-correlation of `a` and `v`.
-=======
->>>>>>> b990bac5
 
     See Also
     --------
