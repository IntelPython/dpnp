--- conflicted
+++ resolved
@@ -48,11 +48,8 @@
 from dpnp.dpnp_utils import checker_throw_value_error, use_origin_backend
 
 __all__ = [
-<<<<<<< HEAD
     'amin',
-=======
     'average',
->>>>>>> 8a43c4be
     'cov',
     'mean',
     'median',
@@ -60,7 +57,6 @@
 ]
 
 
-<<<<<<< HEAD
 def amin(input, axis=None, out=None):
     """
         Return the minimum of an array or minimum along an axis.
@@ -102,9 +98,11 @@
             If `axis` is given, the result is an array of dimension
             ``input.ndim - 1``.
     """
+
     return min(input, axis=axis, out=out)
-=======
-def average(in_array1, axis=None, weights=None, returned=False):
+
+
+  def average(in_array1, axis=None, weights=None, returned=False):
     """
     Compute the weighted average along the specified axis.
 
@@ -189,7 +187,6 @@
     input1 = dpnp.asnumpy(in_array1) if is_dparray1 else in_array1
 
     return numpy.average(input1, axis, weights, returned)
->>>>>>> 8a43c4be
 
 
 def cov(in_array1, y=None, rowvar=True, bias=False, ddof=None, fweights=None, aweights=None):
@@ -489,8 +486,9 @@
 
         return result
 
-<<<<<<< HEAD
-    return numpy.median(in_array1, axis, out, overwrite_input, keepdims)
+    input1 = dpnp.asnumpy(in_array1) if is_dparray1 else in_array1
+
+    return numpy.median(input1, axis, out, overwrite_input, keepdims)
 
 
 def min(input, axis=None, out=None):
@@ -548,9 +546,4 @@
         for i in range(result.size):
             result._setitem_scalar(i, result_numpy.item(i))
 
-    return result
-=======
-    input1 = dpnp.asnumpy(in_array1) if is_dparray1 else in_array1
-
-    return numpy.median(input1, axis, out, overwrite_input, keepdims)
->>>>>>> 8a43c4be
+    return result