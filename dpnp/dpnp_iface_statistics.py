# -*- coding: utf-8 -*-
# *****************************************************************************
# Copyright (c) 2016-2024, Intel Corporation
# All rights reserved.
#
# Redistribution and use in source and binary forms, with or without
# modification, are permitted provided that the following conditions are met:
# - Redistributions of source code must retain the above copyright notice,
#   this list of conditions and the following disclaimer.
# - Redistributions in binary form must reproduce the above copyright notice,
#   this list of conditions and the following disclaimer in the documentation
#   and/or other materials provided with the distribution.
#
# THIS SOFTWARE IS PROVIDED BY THE COPYRIGHT HOLDERS AND CONTRIBUTORS "AS IS"
# AND ANY EXPRESS OR IMPLIED WARRANTIES, INCLUDING, BUT NOT LIMITED TO, THE
# IMPLIED WARRANTIES OF MERCHANTABILITY AND FITNESS FOR A PARTICULAR PURPOSE
# ARE DISCLAIMED. IN NO EVENT SHALL THE COPYRIGHT HOLDER OR CONTRIBUTORS BE
# LIABLE FOR ANY DIRECT, INDIRECT, INCIDENTAL, SPECIAL, EXEMPLARY, OR
# CONSEQUENTIAL DAMAGES (INCLUDING, BUT NOT LIMITED TO, PROCUREMENT OF
# SUBSTITUTE GOODS OR SERVICES; LOSS OF USE, DATA, OR PROFITS; OR BUSINESS
# INTERRUPTION) HOWEVER CAUSED AND ON ANY THEORY OF LIABILITY, WHETHER IN
# CONTRACT, STRICT LIABILITY, OR TORT (INCLUDING NEGLIGENCE OR OTHERWISE)
# ARISING IN ANY WAY OUT OF THE USE OF THIS SOFTWARE, EVEN IF ADVISED OF
# THE POSSIBILITY OF SUCH DAMAGE.
# *****************************************************************************

"""
Interface of the statistics function of the DPNP

Notes
-----
This module is a face or public interface file for the library
it contains:
 - Interface functions
 - documentation for the functions
 - The functions parameters check

"""

import dpctl.tensor as dpt
import numpy
from dpctl.tensor._numpy_helper import (
    normalize_axis_index,
    normalize_axis_tuple,
)

import dpnp

# pylint: disable=no-name-in-module
from .dpnp_algo import (
    dpnp_correlate,
)
from .dpnp_array import dpnp_array
from .dpnp_utils import (
    call_origin,
    get_usm_allocations,
)
from .dpnp_utils.dpnp_utils_reduction import dpnp_wrap_reduction_call
from .dpnp_utils.dpnp_utils_statistics import (
    dpnp_cov,
)

__all__ = [
    "amax",
    "amin",
    "average",
    "bincount",
    "correlate",
    "cov",
    "max",
    "mean",
    "median",
    "min",
    "ptp",
    "std",
    "var",
]


def _count_reduce_items(arr, axis, where=True):
    """
    Calculates the number of items used in a reduction operation
    along the specified axis or axes.

    Parameters
    ----------
    arr : {dpnp.ndarray, usm_ndarray}
        Input array.
    axis : {None, int, tuple of ints}, optional
        axis or axes along which the number of items used in a reduction
        operation must be counted. If a tuple of unique integers is given,
        the items are counted over multiple axes. If ``None``, the variance
        is computed over the entire array.
        Default: `None`.

    Returns
    -------
    out : int
        The number of items should be used in a reduction operation.

    Limitations
    -----------
    Parameters `where` is only supported with its default value.

    """
    if where is True:
        # no boolean mask given, calculate items according to axis
        if axis is None:
            axis = tuple(range(arr.ndim))
        elif not isinstance(axis, tuple):
            axis = (axis,)
        items = 1
        for ax in axis:
            items *= arr.shape[normalize_axis_index(ax, arr.ndim)]
        items = dpnp.intp(items)
    else:
        raise NotImplementedError(
            "where keyword argument is only supported with its default value."
        )
    return items


def _flatten_array_along_axes(arr, axes_to_flatten):
    """Flatten an array along a specific set of axes."""

    axes_to_keep = (
        axis for axis in range(arr.ndim) if axis not in axes_to_flatten
    )

    # Move the axes_to_flatten to the front
    arr_moved = dpnp.moveaxis(arr, axes_to_flatten, range(len(axes_to_flatten)))

    new_shape = (-1,) + tuple(arr.shape[axis] for axis in axes_to_keep)
    flattened_arr = arr_moved.reshape(new_shape)

    return flattened_arr


def _get_comparison_res_dt(a, _dtype, _out):
    """Get a data type used by dpctl for result array in comparison function."""

    return a.dtype


def amax(a, axis=None, out=None, keepdims=False, initial=None, where=True):
    """
    Return the maximum of an array or maximum along an axis.

    `amax` is an alias of :obj:`dpnp.max`.

    See Also
    --------
    :obj:`dpnp.max` : alias of this function
    :obj:`dpnp.ndarray.max` : equivalent method

    """

    return max(
        a, axis=axis, out=out, keepdims=keepdims, initial=initial, where=where
    )


def amin(a, axis=None, out=None, keepdims=False, initial=None, where=True):
    """
    Return the minimum of an array or minimum along an axis.

    `amin` is an alias of :obj:`dpnp.min`.

    See Also
    --------
    :obj:`dpnp.min` : alias of this function
    :obj:`dpnp.ndarray.min` : equivalent method

    """

    return min(
        a, axis=axis, out=out, keepdims=keepdims, initial=initial, where=where
    )


def average(a, axis=None, weights=None, returned=False, *, keepdims=False):
    """
    Compute the weighted average along the specified axis.

    For full documentation refer to :obj:`numpy.average`.

    Parameters
    ----------
    a : {dpnp.ndarray, usm_ndarray}
        Input array.
    axis : {None, int, tuple of ints}, optional
        Axis or axes along which the averages must be computed. If
        a tuple of unique integers, the averages are computed over multiple
        axes. If ``None``, the average is computed over the entire array.
        Default: ``None``.
    weights : {array_like}, optional
        An array of weights associated with the values in `a`. Each value in
        `a` contributes to the average according to its associated weight.
        The weights array can either be 1-D (in which case its length must be
        the size of `a` along the given axis) or of the same shape as `a`.
        If `weights=None`, then all data in `a` are assumed to have a
        weight equal to one.  The 1-D calculation is::

            avg = sum(a * weights) / sum(weights)

        The only constraint on `weights` is that `sum(weights)` must not be 0.
    returned : {bool}, optional
        If ``True``, the tuple (`average`, `sum_of_weights`) is returned,
        otherwise only the average is returned. If `weights=None`,
        `sum_of_weights` is equivalent to the number of elements over which
        the average is taken.
        Default: ``False``.
    keepdims : {None, bool}, optional
        If ``True``, the reduced axes (dimensions) are included in the result
        as singleton dimensions, so that the returned array remains
        compatible with the input array according to Array Broadcasting
        rules. Otherwise, if ``False``, the reduced axes are not included in
        the returned array.
        Default: ``False``.

    Returns
    -------
    out, [sum_of_weights] : dpnp.ndarray, dpnp.ndarray
        Return the average along the specified axis. When `returned` is
        ``True``, return a tuple with the average as the first element and
        the sum of the weights as the second element. `sum_of_weights` is of
        the same type as `out`. The result dtype follows a general pattern.
        If `weights` is ``None``, the result dtype will be that of `a` , or
        default floating point data type for the device where input array `a`
        is allocated. Otherwise, if `weights` is not ``None`` and `a` is
        non-integral, the result type will be the type of lowest precision
        capable of representing values of both `a` and `weights`. If `a`
        happens to be integral, the previous rules still applies but the result
        dtype will at least be default floating point data type for the device
        where input array `a` is allocated.

    See Also
    --------
    :obj:`dpnp.mean` : Compute the arithmetic mean along the specified axis.
    :obj:`dpnp.sum` : Sum of array elements over a given axis.

    Examples
    --------
    >>> import dpnp as np
    >>> data = np.arange(1, 5)
    >>> data
    array([1, 2, 3, 4])
    >>> np.average(data)
    array(2.5)
    >>> np.average(np.arange(1, 11), weights=np.arange(10, 0, -1))
    array(4.0)

    >>> data = np.arange(6).reshape((3, 2))
    >>> data
    array([[0, 1],
        [2, 3],
        [4, 5]])
    >>> np.average(data, axis=1, weights=[1./4, 3./4])
    array([0.75, 2.75, 4.75])
    >>> np.average(data, weights=[1./4, 3./4])
    TypeError: Axis must be specified when shapes of a and weights differ.

    With ``keepdims=True``, the following result has shape (3, 1).

    >>> np.average(data, axis=1, keepdims=True)
    array([[0.5],
        [2.5],
        [4.5]])

    >>> a = np.ones(5, dtype=np.float64)
    >>> w = np.ones(5, dtype=np.complex64)
    >>> avg = np.average(a, weights=w)
    >>> print(avg.dtype)
    complex128

    """

    dpnp.check_supported_arrays_type(a)
    if weights is None:
        avg = dpnp.mean(a, axis=axis, keepdims=keepdims)
        scl = dpnp.asanyarray(
            avg.dtype.type(a.size / avg.size),
            usm_type=a.usm_type,
            sycl_queue=a.sycl_queue,
        )
    else:
        if not isinstance(weights, (dpnp_array, dpt.usm_ndarray)):
            wgt = dpnp.asanyarray(
                weights, usm_type=a.usm_type, sycl_queue=a.sycl_queue
            )
        else:
            get_usm_allocations([a, weights])
            wgt = weights

        if not dpnp.issubdtype(a.dtype, dpnp.inexact):
            default_dtype = dpnp.default_float_type(a.device)
            result_dtype = dpnp.result_type(a.dtype, wgt.dtype, default_dtype)
        else:
            result_dtype = dpnp.result_type(a.dtype, wgt.dtype)

        # Sanity checks
        if a.shape != wgt.shape:
            if axis is None:
                raise TypeError(
                    "Axis must be specified when shapes of input array and "
                    "weights differ."
                )
            if wgt.ndim != 1:
                raise TypeError(
                    "1D weights expected when shapes of input array and "
                    "weights differ."
                )
            if wgt.shape[0] != a.shape[axis]:
                raise ValueError(
                    "Length of weights not compatible with specified axis."
                )

            # setup wgt to broadcast along axis
            wgt = dpnp.broadcast_to(wgt, (a.ndim - 1) * (1,) + wgt.shape)
            wgt = wgt.swapaxes(-1, axis)

        scl = wgt.sum(axis=axis, dtype=result_dtype, keepdims=keepdims)
        if dpnp.any(scl == 0.0):
            raise ZeroDivisionError("Weights sum to zero, can't be normalized")

        # result_datatype
        avg = (
            dpnp.multiply(a, wgt).sum(
                axis=axis, dtype=result_dtype, keepdims=keepdims
            )
            / scl
        )

    if returned:
        if scl.shape != avg.shape:
            scl = dpnp.broadcast_to(scl, avg.shape).copy()
        return avg, scl
    return avg


def bincount(x1, weights=None, minlength=0):
    """
    Count number of occurrences of each value in array of non-negative integers.

    For full documentation refer to :obj:`numpy.bincount`.

    See Also
    --------
    :obj:`dpnp.unique` : Find the unique elements of an array.

    Examples
    --------
    >>> import dpnp as np
    >>> res = np.bincount(np.arange(5))
    >>> print(res)
    [1, 1, 1, 1, 1]

    """

    return call_origin(numpy.bincount, x1, weights=weights, minlength=minlength)


def correlate(x1, x2, mode="valid"):
    """
    Cross-correlation of two 1-dimensional sequences.

    For full documentation refer to :obj:`numpy.correlate`.

    Limitations
    -----------
    Input arrays are supported as :obj:`dpnp.ndarray`.
    Size and shape of input arrays are supported to be equal.
    Parameter `mode` is supported only with default value ``"valid``.
    Otherwise the function will be executed sequentially on CPU.
    Input array data types are limited by supported DPNP :ref:`Data types`.

    See Also
    --------
    :obj:`dpnp.convolve` : Discrete, linear convolution of
                           two one-dimensional sequences.

    Examples
    --------
    >>> import dpnp as np
    >>> x = np.correlate([1, 2, 3], [0, 1, 0.5])
    >>> [i for i in x]
    [3.5]

    """

    x1_desc = dpnp.get_dpnp_descriptor(x1, copy_when_nondefault_queue=False)
    x2_desc = dpnp.get_dpnp_descriptor(x2, copy_when_nondefault_queue=False)
    if x1_desc and x2_desc:
        if x1_desc.size != x2_desc.size or x1_desc.size == 0:
            pass
        elif x1_desc.shape != x2_desc.shape:
            pass
        elif mode != "valid":
            pass
        elif dpnp.is_cuda_backend(x1) or dpnp.is_cuda_backend(x2):
            pass
        else:
            return dpnp_correlate(x1_desc, x2_desc).get_pyobj()

    return call_origin(numpy.correlate, x1, x2, mode=mode)


def cov(
    m,
    y=None,
    rowvar=True,
    bias=False,
    ddof=None,
    fweights=None,
    aweights=None,
    *,
    dtype=None,
):
    """
    Estimate a covariance matrix, given data and weights.

    For full documentation refer to :obj:`numpy.cov`.

    Returns
    -------
    out : dpnp.ndarray
        The covariance matrix of the variables.

    Limitations
    -----------
    Input array ``m`` is supported as :obj:`dpnp.ndarray`.
    Dimension of input array ``m`` is limited by ``m.ndim <= 2``.
    Size and shape of input arrays are supported to be equal.
    Parameter `y` is supported only with default value ``None``.
    Parameter `bias` is supported only with default value ``False``.
    Parameter `ddof` is supported only with default value ``None``.
    Parameter `fweights` is supported only with default value ``None``.
    Parameter `aweights` is supported only with default value ``None``.
    Otherwise the function will be executed sequentially on CPU.
    Input array data types are limited by supported DPNP :ref:`Data types`.

    See Also
    --------
    :obj:`dpnp.corrcoef` : Normalized covariance matrix

    Examples
    --------
    >>> import dpnp as np
    >>> x = np.array([[0, 2], [1, 1], [2, 0]]).T
    >>> x.shape
    (2, 3)
    >>> [i for i in x]
    [0, 1, 2, 2, 1, 0]
    >>> out = np.cov(x)
    >>> out.shape
    (2, 2)
    >>> [i for i in out]
    [1.0, -1.0, -1.0, 1.0]

    """

    if not isinstance(m, (dpnp_array, dpt.usm_ndarray)):
        pass
    elif m.ndim > 2:
        pass
    elif bias:
        pass
    elif ddof is not None:
        pass
    elif fweights is not None:
        pass
    elif aweights is not None:
        pass
    else:
        return dpnp_cov(m, y=y, rowvar=rowvar, dtype=dtype)

    return call_origin(
        numpy.cov, m, y, rowvar, bias, ddof, fweights, aweights, dtype=dtype
    )


def max(a, axis=None, out=None, keepdims=False, initial=None, where=True):
    """
    Return the maximum of an array or maximum along an axis.

    For full documentation refer to :obj:`numpy.max`.

    Parameters
    ----------
    a : {dpnp.ndarray, usm_ndarray}
        Input array.
    axis : {None, int or tuple of ints}, optional
        Axis or axes along which to operate. By default, flattened input is
        used. If this is a tuple of integers, the minimum is selected over
        multiple axes, instead of a single axis or all the axes as before.
        Default: ``None``.
    out : {None, dpnp.ndarray, usm_ndarray}, optional
        Alternative output array in which to place the result. Must be of the
        same shape and buffer length as the expected output.
        Default: ``None``.
    keepdims : {None, bool}, optional
        If this is set to ``True``, the axes which are reduced are left in the
        result as dimensions with size one. With this option, the result will
        broadcast correctly against the input array.
        Default: ``False``.

    Returns
    -------
    out : dpnp.ndarray
        Maximum of `a`. If `axis` is ``None``, the result is a zero-dimensional
        array. If `axis` is an integer, the result is an array of dimension
        ``a.ndim - 1``. If `axis` is a tuple, the result is an array of
        dimension ``a.ndim - len(axis)``.

    Limitations
    -----------.
    Parameters `where`, and `initial` are only supported with their default
    values. Otherwise ``NotImplementedError`` exception will be raised.

    See Also
    --------
    :obj:`dpnp.min` : Return the minimum of an array.
    :obj:`dpnp.maximum` : Element-wise maximum of two arrays, propagates NaNs.
    :obj:`dpnp.fmax` : Element-wise maximum of two arrays, ignores NaNs.
    :obj:`dpnp.amax` : The maximum value of an array along a given axis,
                       propagates NaNs.
    :obj:`dpnp.nanmax` : The maximum value of an array along a given axis,
                         ignores NaNs.

    Examples
    --------
    >>> import dpnp as np
    >>> a = np.arange(4).reshape((2,2))
    >>> a
    array([[0, 1],
           [2, 3]])
    >>> np.max(a)
    array(3)

    >>> np.max(a, axis=0)   # Maxima along the first axis
    array([2, 3])
    >>> np.max(a, axis=1)   # Maxima along the second axis
    array([1, 3])

    >>> b = np.arange(5, dtype=float)
    >>> b[2] = np.nan
    >>> np.max(b)
    array(nan)

    """

    dpnp.check_limitations(initial=initial, where=where)
    usm_a = dpnp.get_usm_ndarray(a)

    return dpnp_wrap_reduction_call(
        a,
        out,
        dpt.max,
        _get_comparison_res_dt,
        usm_a,
        axis=axis,
        keepdims=keepdims,
    )


def mean(a, /, axis=None, dtype=None, out=None, keepdims=False, *, where=True):
    """
    Compute the arithmetic mean along the specified axis.

    For full documentation refer to :obj:`numpy.mean`.

    Parameters
    ----------
    a : {dpnp.ndarray, usm_ndarray}
        Input array.
    axis : {None, int, tuple of ints}, optional
        Axis or axes along which the arithmetic means must be computed. If
        a tuple of unique integers, the means are computed over multiple
        axes. If ``None``, the mean is computed over the entire array.
        Default: ``None``.
    dtype : {None, dtype}, optional
        Type to use in computing the mean. By default, if `a` has a
        floating-point data type, the returned array will have
        the same data type as `a`.
        If `a` has a boolean or integral data type, the returned array
        will have the default floating point data type for the device
        where input array `a` is allocated.
    out : {None, dpnp.ndarray, usm_ndarray}, optional
        Alternative output array in which to place the result. It must have
        the same shape as the expected output but the type (of the calculated
        values) will be cast if necessary.
        Default: ``None``.
    keepdims : {None, bool}, optional
        If ``True``, the reduced axes (dimensions) are included in the result
        as singleton dimensions, so that the returned array remains
        compatible with the input array according to Array Broadcasting
        rules. Otherwise, if ``False``, the reduced axes are not included in
        the returned array.
        Default: ``False``.

    Returns
    -------
    out : dpnp.ndarray
        An array containing the arithmetic means along the specified axis(axes).
        If the input is a zero-size array, an array containing NaN values is
        returned.

    Limitations
    -----------
    Parameter `where` is only supported with its default value.
    Otherwise ``NotImplementedError`` exception will be raised.

    See Also
    --------
    :obj:`dpnp.average` : Weighted average.
    :obj:`dpnp.std` : Compute the standard deviation along the specified axis.
    :obj:`dpnp.var` : Compute the variance along the specified axis.
    :obj:`dpnp.nanmean` : Compute the arithmetic mean along the specified axis,
                          ignoring NaNs.
    :obj:`dpnp.nanstd` : Compute the standard deviation along
                         the specified axis, while ignoring NaNs.
    :obj:`dpnp.nanvar` : Compute the variance along the specified axis,
                         while ignoring NaNs.

    Examples
    --------
    >>> import dpnp as np
    >>> a = np.array([[1, 2], [3, 4]])
    >>> np.mean(a)
    array(2.5)
    >>> np.mean(a, axis=0)
    array([2., 3.])
    >>> np.mean(a, axis=1)
    array([1.5, 3.5])

    """

    dpnp.check_limitations(where=where)

    usm_a = dpnp.get_usm_ndarray(a)
    usm_res = dpt.mean(usm_a, axis=axis, keepdims=keepdims)
    if dtype is not None:
        usm_res = dpt.astype(usm_res, dtype)

    return dpnp.get_result_array(usm_res, out, casting="unsafe")


def median(a, axis=None, out=None, overwrite_input=False, keepdims=False):
    """
    Compute the median along the specified axis.

    For full documentation refer to :obj:`numpy.median`.

    Parameters
    ----------
    a : {dpnp.ndarray, usm_ndarray}
        Input array.
    axis : {None, int, tuple or list of ints}, optional
        Axis or axes along which the medians are computed. The default,
        ``axis=None``, will compute the median along a flattened version of
        the array. If a sequence of axes, the array is first flattened along
        the given axes, then the median is computed along the resulting
        flattened axis.
        Default: ``None``.
    out : {None, dpnp.ndarray, usm_ndarray}, optional
        Alternative output array in which to place the result. It must have
        the same shape as the expected output but the type (of the calculated
        values) will be cast if necessary.
        Default: ``None``.
    overwrite_input : bool, optional
       If ``True``, then allow use of memory of input array `a` for
       calculations. The input array will be modified by the call to
       :obj:`dpnp.median`. This will save memory when you do not need to
       preserve the contents of the input array. Treat the input as undefined,
       but it will probably be fully or partially sorted.
       Default: ``False``.
    keepdims : {None, bool}, optional
        If ``True``, the reduced axes (dimensions) are included in the result
        as singleton dimensions, so that the returned array remains
        compatible with the input array according to Array Broadcasting
        rules. Otherwise, if ``False``, the reduced axes are not included in
        the returned array.
        Default: ``False``.

    Returns
    -------
    dpnp.median : dpnp.ndarray
        A new array holding the result. If `a` has a floating-point data type,
        the returned array will have the same data type as `a`. If `a` has a
        boolean or integral data type, the returned array will have the
        default floating point data type for the device where input array `a`
        is allocated.

    See Also
    --------
    :obj:`dpnp.mean` : Compute the arithmetic mean along the specified axis.
    :obj:`dpnp.percentile` : Compute the q-th percentile of the data
                             along the specified axis.

    Notes
    -----
    Given a vector ``V`` of length ``N``, the median of ``V`` is the
    middle value of a sorted copy of ``V``, ``V_sorted`` - i.e.,
    ``V_sorted[(N-1)/2]``, when ``N`` is odd, and the average of the
    two middle values of ``V_sorted`` when ``N`` is even.

    Examples
    --------
    >>> import dpnp as np
    >>> a = np.array([[10, 7, 4], [3, 2, 1]])
    >>> a
    array([[10,  7,  4],
           [ 3,  2,  1]])
    >>> np.median(a)
    array(3.5)

    >>> np.median(a, axis=0)
    array([6.5, 4.5, 2.5])
    >>> np.median(a, axis=1)
    array([7.,  2.])
    >>> np.median(a, axis=(0, 1))
    array(3.5)

    >>> m = np.median(a, axis=0)
    >>> out = np.zeros_like(m)
    >>> np.median(a, axis=0, out=m)
    array([6.5,  4.5,  2.5])
    >>> m
    array([6.5,  4.5,  2.5])

    >>> b = a.copy()
    >>> np.median(b, axis=1, overwrite_input=True)
    array([7.,  2.])
    >>> assert not np.all(a==b)
    >>> b = a.copy()
    >>> np.median(b, axis=None, overwrite_input=True)
    array(3.5)
    >>> assert not np.all(a==b)

    """

<<<<<<< HEAD
    x1_desc = dpnp.get_dpnp_descriptor(x1, copy_when_nondefault_queue=False)
    if x1_desc:
        if axis is not None:
            pass
        elif out is not None:
            pass
        elif overwrite_input:
            pass
        elif keepdims:
            pass
        elif dpnp.is_cuda_backend(x1):
            pass
=======
    dpnp.check_supported_arrays_type(a)
    a_ndim = a.ndim
    a_shape = a.shape
    _axis = range(a_ndim) if axis is None else axis
    _axis = normalize_axis_tuple(_axis, a_ndim)

    if isinstance(axis, (tuple, list)):
        if len(axis) == 1:
            axis = axis[0]
>>>>>>> 7c45c103
        else:
            # Need to flatten if `axis` is a sequence of axes since `dpnp.sort`
            # only accepts integer `axis`
            # Note that the output of _flatten_array_along_axes is not
            # necessarily a view of the input since `reshape` is used there.
            # If this is the case, using overwrite_input is meaningless
            a = _flatten_array_along_axes(a, _axis)
            axis = 0

    if overwrite_input:
        if axis is None:
            a_sorted = dpnp.ravel(a)
            a_sorted.sort()
        else:
            if isinstance(a, dpt.usm_ndarray):
                # dpnp.ndarray.sort only works with dpnp_array
                a = dpnp_array._create_from_usm_ndarray(a)
            a.sort(axis=axis)
            a_sorted = a
    else:
        a_sorted = dpnp.sort(a, axis=axis)

    if axis is None:
        axis = 0
    indexer = [slice(None)] * a_sorted.ndim
    index, remainder = divmod(a_sorted.shape[axis], 2)
    if remainder == 1:
        # index with slice to allow mean (below) to work
        indexer[axis] = slice(index, index + 1)
    else:
        indexer[axis] = slice(index - 1, index + 1)

    # Use `mean` in odd and even case to coerce data type and use `out` array
    res = dpnp.mean(a_sorted[tuple(indexer)], axis=axis, out=out)
    nan_mask = dpnp.isnan(a_sorted).any(axis=axis)
    if nan_mask.any():
        res[nan_mask] = dpnp.nan

    if keepdims:
        # We can't use dpnp.mean(..., keepdims) and dpnp.any(..., keepdims)
        # above because of the reshape hack might have been used in
        # `_flatten_array_along_axes` to handle cases when axis is a tuple.
        res_shape = list(a_shape)
        for i in _axis:
            res_shape[i] = 1
        res = res.reshape(tuple(res_shape))

    return res


def min(a, axis=None, out=None, keepdims=False, initial=None, where=True):
    """
    Return the minimum of an array or maximum along an axis.

    For full documentation refer to :obj:`numpy.min`.

    Parameters
    ----------
    a : {dpnp.ndarray, usm_ndarray}
        Input array.
    axis : {None, int or tuple of ints}, optional
        Axis or axes along which to operate. By default, flattened input is
        used. If this is a tuple of integers, the minimum is selected over
        multiple axes, instead of a single axis or all the axes as before.
        Default: ``None``.
    out : {None, dpnp.ndarray, usm_ndarray}, optional
        Alternative output array in which to place the result. Must be of the
        same shape and buffer length as the expected output.
        Default: ``None``.
    keepdims : {None, bool}, optional
        If this is set to ``True``, the axes which are reduced are left in the
        result as dimensions with size one. With this option, the result will
        broadcast correctly against the input array.
        Default: ``False``.

    Returns
    -------
    out : dpnp.ndarray
        Minimum of `a`. If `axis` is ``None``, the result is a zero-dimensional
        array. If `axis` is an integer, the result is an array of dimension
        ``a.ndim - 1``. If `axis` is a tuple, the result is an array of
        dimension ``a.ndim - len(axis)``.

    Limitations
    -----------
    Parameters `where`, and `initial` are only supported with their default
    values. Otherwise ``NotImplementedError`` exception will be raised.

    See Also
    --------
    :obj:`dpnp.max` : Return the maximum of an array.
    :obj:`dpnp.minimum` : Element-wise minimum of two arrays, propagates NaNs.
    :obj:`dpnp.fmin` : Element-wise minimum of two arrays, ignores NaNs.
    :obj:`dpnp.amin` : The minimum value of an array along a given axis,
                       propagates NaNs.
    :obj:`dpnp.nanmin` : The minimum value of an array along a given axis,
                         ignores NaNs.

    Examples
    --------
    >>> import dpnp as np
    >>> a = np.arange(4).reshape((2,2))
    >>> a
    array([[0, 1],
           [2, 3]])
    >>> np.min(a)
    array(0)

    >>> np.min(a, axis=0)   # Minima along the first axis
    array([0, 1])
    >>> np.min(a, axis=1)   # Minima along the second axis
    array([0, 2])

    >>> b = np.arange(5, dtype=float)
    >>> b[2] = np.nan
    >>> np.min(b)
    array(nan)

    """

    dpnp.check_limitations(initial=initial, where=where)
    usm_a = dpnp.get_usm_ndarray(a)

    return dpnp_wrap_reduction_call(
        a,
        out,
        dpt.min,
        _get_comparison_res_dt,
        usm_a,
        axis=axis,
        keepdims=keepdims,
    )


def ptp(
    a,
    /,
    axis=None,
    out=None,
    keepdims=False,
):
    """
    Range of values (maximum - minimum) along an axis.

    For full documentation refer to :obj:`numpy.ptp`.

    Returns
    -------
    ptp : dpnp.ndarray
        The range of a given array.

    Limitations
    -----------
    Input array is supported as :class:`dpnp.dpnp.ndarray` or
    :class:`dpctl.tensor.usm_ndarray`.

    Examples
    --------
    >>> import dpnp as np
    >>> x = np.array([[4, 9, 2, 10],[6, 9, 7, 12]])
    >>> np.ptp(x, axis=1)
    array([8, 6])

    >>> np.ptp(x, axis=0)
    array([2, 0, 5, 2])

    >>> np.ptp(x)
    array(10)

    """

    return dpnp.subtract(
        dpnp.max(a, axis=axis, keepdims=keepdims, out=out),
        dpnp.min(a, axis=axis, keepdims=keepdims),
        out=out,
    )


def std(
    a, axis=None, dtype=None, out=None, ddof=0, keepdims=False, *, where=True
):
    """
    Compute the standard deviation along the specified axis.

    For full documentation refer to :obj:`numpy.std`.

    Parameters
    ----------
    a : {dpnp.ndarray, usm_ndarray}
        Input array.
    axis : {None, int, tuple of ints}, optional
        Axis or axes along which the standard deviations must be computed.
        If a tuple of unique integers is given, the standard deviations
        are computed over multiple axes. If ``None``, the standard deviation
        is computed over the entire array.
        Default: ``None``.
    dtype : {None, dtype}, optional
        Type to use in computing the standard deviation. By default,
        if `a` has a floating-point data type, the returned array
        will have the same data type as `a`.
        If `a` has a boolean or integral data type, the returned array
        will have the default floating point data type for the device
        where input array `a` is allocated.
    out : {None, dpnp.ndarray, usm_ndarray}, optional
        Alternative output array in which to place the result. It must have
        the same shape as the expected output but the type (of the calculated
        values) will be cast if necessary.
    ddof : {int, float}, optional
        Means Delta Degrees of Freedom.  The divisor used in calculations
        is ``N - ddof``, where ``N`` corresponds to the total
        number of elements over which the standard deviation is calculated.
        Default: `0.0`.
    keepdims : {None, bool}, optional
        If ``True``, the reduced axes (dimensions) are included in the result
        as singleton dimensions, so that the returned array remains
        compatible with the input array according to Array Broadcasting
        rules. Otherwise, if ``False``, the reduced axes are not included in
        the returned array. Default: ``False``.

    Returns
    -------
    out : dpnp.ndarray
        An array containing the standard deviations. If the standard
        deviation was computed over the entire array, a zero-dimensional
        array is returned.

    Limitations
    -----------
    Parameters `where` is only supported with its default value.
    Otherwise ``NotImplementedError`` exception will be raised.

    Notes
    -----
    Note that, for complex numbers, the absolute value is taken before squaring,
    so that the result is always real and non-negative.

    See Also
    --------
    :obj:`dpnp.ndarray.std` : corresponding function for ndarrays.
    :obj:`dpnp.var` : Compute the variance along the specified axis.
    :obj:`dpnp.mean` : Compute the arithmetic mean along the specified axis.
    :obj:`dpnp.nanmean` : Compute the arithmetic mean along the specified axis,
                          ignoring NaNs.
    :obj:`dpnp.nanstd` : Compute the standard deviation along
                         the specified axis, while ignoring NaNs.
    :obj:`dpnp.nanvar` : Compute the variance along the specified axis,
                         while ignoring NaNs.

    Examples
    --------
    >>> import dpnp as np
    >>> a = np.array([[1, 2], [3, 4]])
    >>> np.std(a)
    array(1.118033988749895)
    >>> np.std(a, axis=0)
    array([1.,  1.])
    >>> np.std(a, axis=1)
    array([0.5,  0.5])

    """

    dpnp.check_supported_arrays_type(a)
    dpnp.check_limitations(where=where)

    if not isinstance(ddof, (int, float)):
        raise TypeError(
            f"An integer or float is required, but got {type(ddof)}"
        )

    if dpnp.issubdtype(a.dtype, dpnp.complexfloating):
        result = dpnp.var(
            a,
            axis=axis,
            dtype=None,
            out=out,
            ddof=ddof,
            keepdims=keepdims,
            where=where,
        )
        dpnp.sqrt(result, out=result)
    else:
        usm_a = dpnp.get_usm_ndarray(a)
        usm_res = dpt.std(usm_a, axis=axis, correction=ddof, keepdims=keepdims)
        result = dpnp.get_result_array(usm_res, out)

    if dtype is not None and out is None:
        result = result.astype(dtype, casting="same_kind")
    return result


def var(
    a, axis=None, dtype=None, out=None, ddof=0, keepdims=False, *, where=True
):
    """
    Compute the variance along the specified axis.

    For full documentation refer to :obj:`numpy.var`.

    Parameters
    ----------
    a : {dpnp.ndarray, usm_ndarray}
        Input array.
    axis : {None, int, tuple of ints}, optional
        axis or axes along which the variances must be computed. If a tuple
        of unique integers is given, the variances are computed over multiple
        axes. If ``None``, the variance is computed over the entire array.
        Default: ``None``.
    dtype : {None, dtype}, optional
        Type to use in computing the variance. By default, if `a` has a
        floating-point data type, the returned array will have
        the same data type as `a`.
        If `a` has a boolean or integral data type, the returned array
        will have the default floating point data type for the device
        where input array `a` is allocated.
    out : {None, dpnp.ndarray, usm_ndarray}, optional
        Alternative output array in which to place the result. It must have
        the same shape as the expected output but the type (of the calculated
        values) will be cast if necessary.
    ddof : {int, float}, optional
        Means Delta Degrees of Freedom.  The divisor used in calculations
        is ``N - ddof``, where ``N`` corresponds to the total
        number of elements over which the variance is calculated.
        Default: `0.0`.
    keepdims : {None, bool}, optional
        If ``True``, the reduced axes (dimensions) are included in the result
        as singleton dimensions, so that the returned array remains
        compatible with the input array according to Array Broadcasting
        rules. Otherwise, if ``False``, the reduced axes are not included in
        the returned array. Default: ``False``.

    Returns
    -------
    out : dpnp.ndarray
        An array containing the variances. If the variance was computed
        over the entire array, a zero-dimensional array is returned.

    Limitations
    -----------
    Parameters `where` is only supported with its default value.
    Otherwise ``NotImplementedError`` exception will be raised.

    Notes
    -----
    Note that, for complex numbers, the absolute value is taken before squaring,
    so that the result is always real and non-negative.

    See Also
    --------
    :obj:`dpnp.ndarray.var` : corresponding function for ndarrays.
    :obj:`dpnp.std` : Compute the standard deviation along the specified axis.
    :obj:`dpnp.mean` : Compute the arithmetic mean along the specified axis.
    :obj:`dpnp.nanmean` : Compute the arithmetic mean along the specified axis,
                          ignoring NaNs.
    :obj:`dpnp.nanstd` : Compute the standard deviation along
                         the specified axis, while ignoring NaNs.
    :obj:`dpnp.nanvar` : Compute the variance along the specified axis,
                         while ignoring NaNs.

    Examples
    --------
    >>> import dpnp as np
    >>> a = np.array([[1, 2], [3, 4]])
    >>> np.var(a)
    array(1.25)
    >>> np.var(a, axis=0)
    array([1.,  1.])
    >>> np.var(a, axis=1)
    array([0.25,  0.25])

    """

    dpnp.check_supported_arrays_type(a)
    dpnp.check_limitations(where=where)

    if not isinstance(ddof, (int, float)):
        raise TypeError(
            f"An integer or float is required, but got {type(ddof)}"
        )

    if dpnp.issubdtype(a.dtype, dpnp.complexfloating):
        # Note that if dtype is not of inexact type then arrmean
        # will not be either.
        arrmean = dpnp.mean(
            a, axis=axis, dtype=dtype, keepdims=True, where=where
        )
        x = dpnp.subtract(a, arrmean)
        x = dpnp.multiply(x, x.conj(), out=x).real
        result = dpnp.sum(
            x,
            axis=axis,
            dtype=a.real.dtype,
            out=out,
            keepdims=keepdims,
            where=where,
        )

        cnt = _count_reduce_items(a, axis, where)
        cnt = numpy.max(cnt - ddof, 0).astype(result.dtype, casting="same_kind")
        if not cnt:
            cnt = dpnp.nan

        dpnp.divide(result, cnt, out=result)
    else:
        usm_a = dpnp.get_usm_ndarray(a)
        usm_res = dpt.var(usm_a, axis=axis, correction=ddof, keepdims=keepdims)
        result = dpnp.get_result_array(usm_res, out)

    if out is None and dtype is not None:
        result = result.astype(dtype, casting="same_kind")
    return result<|MERGE_RESOLUTION|>--- conflicted
+++ resolved
@@ -739,20 +739,6 @@
 
     """
 
-<<<<<<< HEAD
-    x1_desc = dpnp.get_dpnp_descriptor(x1, copy_when_nondefault_queue=False)
-    if x1_desc:
-        if axis is not None:
-            pass
-        elif out is not None:
-            pass
-        elif overwrite_input:
-            pass
-        elif keepdims:
-            pass
-        elif dpnp.is_cuda_backend(x1):
-            pass
-=======
     dpnp.check_supported_arrays_type(a)
     a_ndim = a.ndim
     a_shape = a.shape
@@ -762,7 +748,6 @@
     if isinstance(axis, (tuple, list)):
         if len(axis) == 1:
             axis = axis[0]
->>>>>>> 7c45c103
         else:
             # Need to flatten if `axis` is a sequence of axes since `dpnp.sort`
             # only accepts integer `axis`
