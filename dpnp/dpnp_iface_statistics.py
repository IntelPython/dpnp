# -*- coding: utf-8 -*-
# *****************************************************************************
# Copyright (c) 2016-2024, Intel Corporation
# All rights reserved.
#
# Redistribution and use in source and binary forms, with or without
# modification, are permitted provided that the following conditions are met:
# - Redistributions of source code must retain the above copyright notice,
#   this list of conditions and the following disclaimer.
# - Redistributions in binary form must reproduce the above copyright notice,
#   this list of conditions and the following disclaimer in the documentation
#   and/or other materials provided with the distribution.
#
# THIS SOFTWARE IS PROVIDED BY THE COPYRIGHT HOLDERS AND CONTRIBUTORS "AS IS"
# AND ANY EXPRESS OR IMPLIED WARRANTIES, INCLUDING, BUT NOT LIMITED TO, THE
# IMPLIED WARRANTIES OF MERCHANTABILITY AND FITNESS FOR A PARTICULAR PURPOSE
# ARE DISCLAIMED. IN NO EVENT SHALL THE COPYRIGHT HOLDER OR CONTRIBUTORS BE
# LIABLE FOR ANY DIRECT, INDIRECT, INCIDENTAL, SPECIAL, EXEMPLARY, OR
# CONSEQUENTIAL DAMAGES (INCLUDING, BUT NOT LIMITED TO, PROCUREMENT OF
# SUBSTITUTE GOODS OR SERVICES; LOSS OF USE, DATA, OR PROFITS; OR BUSINESS
# INTERRUPTION) HOWEVER CAUSED AND ON ANY THEORY OF LIABILITY, WHETHER IN
# CONTRACT, STRICT LIABILITY, OR TORT (INCLUDING NEGLIGENCE OR OTHERWISE)
# ARISING IN ANY WAY OUT OF THE USE OF THIS SOFTWARE, EVEN IF ADVISED OF
# THE POSSIBILITY OF SUCH DAMAGE.
# *****************************************************************************

"""
Interface of the statistics function of the DPNP

Notes
-----
This module is a face or public interface file for the library
it contains:
 - Interface functions
 - documentation for the functions
 - The functions parameters check

"""


import dpctl.tensor as dpt
import numpy
from numpy.core.numeric import normalize_axis_index

import dpnp

# pylint: disable=no-name-in-module
from .dpnp_algo import (
    dpnp_correlate,
    dpnp_median,
)
from .dpnp_array import dpnp_array
from .dpnp_utils import (
    call_origin,
    get_usm_allocations,
)
from .dpnp_utils.dpnp_utils_statistics import (
    dpnp_cov,
)

__all__ = [
    "amax",
    "amin",
    "average",
    "bincount",
    "correlate",
    "cov",
    "max",
    "mean",
    "median",
    "min",
    "ptp",
    "std",
    "var",
]


def _count_reduce_items(arr, axis, where=True):
    """
    Calculates the number of items used in a reduction operation
    along the specified axis or axes.

    Parameters
    ----------
    arr : {dpnp.ndarray, usm_ndarray}
        Input array.
    axis : int or tuple of ints, optional
        axis or axes along which the number of items used in a reduction
        operation must be counted. If a tuple of unique integers is given,
        the items are counted over multiple axes. If ``None``, the variance
        is computed over the entire array.
        Default: `None`.

    Returns
    -------
    out : int
        The number of items should be used in a reduction operation.

    Limitations
    -----------
    Parameters `where` is only supported with its default value.

    """
    if where is True:
        # no boolean mask given, calculate items according to axis
        if axis is None:
            axis = tuple(range(arr.ndim))
        elif not isinstance(axis, tuple):
            axis = (axis,)
        items = 1
        for ax in axis:
            items *= arr.shape[normalize_axis_index(ax, arr.ndim)]
        items = dpnp.intp(items)
    else:
        raise NotImplementedError(
            "where keyword argument is only supported with its default value."
        )
    return items


def amax(a, axis=None, out=None, keepdims=False, initial=None, where=True):
    """
    Return the maximum of an array or maximum along an axis.

    `amax` is an alias of :obj:`dpnp.max`.

    See Also
    --------
    :obj:`dpnp.max` : alias of this function
    :obj:`dpnp.ndarray.max` : equivalent method

    """

    return max(
        a, axis=axis, out=out, keepdims=keepdims, initial=initial, where=where
    )


def amin(a, axis=None, out=None, keepdims=False, initial=None, where=True):
    """
    Return the minimum of an array or minimum along an axis.

    `amin` is an alias of :obj:`dpnp.min`.

    See Also
    --------
    :obj:`dpnp.min` : alias of this function
    :obj:`dpnp.ndarray.min` : equivalent method

    """

    return min(
        a, axis=axis, out=out, keepdims=keepdims, initial=initial, where=where
    )


def average(a, axis=None, weights=None, returned=False, *, keepdims=False):
    """
    Compute the weighted average along the specified axis.

    For full documentation refer to :obj:`numpy.average`.

    Parameters
    ----------
    a : {dpnp.ndarray, usm_ndarray}
        Input array.
    axis : int or tuple of ints, optional
        Axis or axes along which the averages must be computed. If
        a tuple of unique integers, the averages are computed over multiple
        axes. If ``None``, the average is computed over the entire array.
        Default: ``None``.
    weights : array_like, optional
        An array of weights associated with the values in `a`. Each value in
        `a` contributes to the average according to its associated weight.
        The weights array can either be 1-D (in which case its length must be
        the size of `a` along the given axis) or of the same shape as `a`.
        If `weights=None`, then all data in `a` are assumed to have a
        weight equal to one.  The 1-D calculation is::

            avg = sum(a * weights) / sum(weights)

        The only constraint on `weights` is that `sum(weights)` must not be 0.
    returned : bool, optional
        Default is ``False``. If ``True``, the tuple (`average`,
        `sum_of_weights`) is returned, otherwise only the average is returned.
        If `weights=None`, `sum_of_weights` is equivalent to the number of
        elements over which the average is taken.
    keepdims : bool, optional
        If ``True``, the reduced axes (dimensions) are included in the result
        as singleton dimensions, so that the returned array remains
        compatible with the input array according to Array Broadcasting
        rules. Otherwise, if ``False``, the reduced axes are not included in
        the returned array. Default: ``False``.

    Returns
    -------
    out, [sum_of_weights] : dpnp.ndarray, dpnp.ndarray
        Return the average along the specified axis. When `returned` is
        ``True``, return a tuple with the average as the first element and
        the sum of the weights as the second element. `sum_of_weights` is of
        the same type as `out`. The result dtype follows a general pattern.
        If `weights` is ``None``, the result dtype will be that of `a` , or
        default floating point data type for the device where input array `a`
        is allocated. Otherwise, if `weights` is not ``None`` and `a` is
        non-integral, the result type will be the type of lowest precision
        capable of representing values of both `a` and `weights`. If `a`
        happens to be integral, the previous rules still applies but the result
        dtype will at least be default floating point data type for the device
        where input array `a` is allocated.

    See Also
    --------
    :obj:`dpnp.mean` : Compute the arithmetic mean along the specified axis.
    :obj:`dpnp.sum` : Sum of array elements over a given axis.

    Examples
    --------
    >>> import dpnp as np
    >>> data = np.arange(1, 5)
    >>> data
    array([1, 2, 3, 4])
    >>> np.average(data)
    array(2.5)
    >>> np.average(np.arange(1, 11), weights=np.arange(10, 0, -1))
    array(4.0)

    >>> data = np.arange(6).reshape((3, 2))
    >>> data
    array([[0, 1],
        [2, 3],
        [4, 5]])
    >>> np.average(data, axis=1, weights=[1./4, 3./4])
    array([0.75, 2.75, 4.75])
    >>> np.average(data, weights=[1./4, 3./4])
    TypeError: Axis must be specified when shapes of a and weights differ.

    With ``keepdims=True``, the following result has shape (3, 1).

    >>> np.average(data, axis=1, keepdims=True)
    array([[0.5],
        [2.5],
        [4.5]])

    >>> a = np.ones(5, dtype=np.float64)
    >>> w = np.ones(5, dtype=np.complex64)
    >>> avg = np.average(a, weights=w)
    >>> print(avg.dtype)
    complex128

    """

    dpnp.check_supported_arrays_type(a)
    if weights is None:
        avg = dpnp.mean(a, axis=axis, keepdims=keepdims)
        scl = dpnp.asanyarray(
            avg.dtype.type(a.size / avg.size),
            usm_type=a.usm_type,
            sycl_queue=a.sycl_queue,
        )
    else:
        if not isinstance(weights, (dpnp_array, dpt.usm_ndarray)):
            wgt = dpnp.asanyarray(
                weights, usm_type=a.usm_type, sycl_queue=a.sycl_queue
            )
        else:
            get_usm_allocations([a, weights])
            wgt = weights

        if not dpnp.issubdtype(a.dtype, dpnp.inexact):
            default_dtype = dpnp.default_float_type(a.device)
            result_dtype = dpnp.result_type(a.dtype, wgt.dtype, default_dtype)
        else:
            result_dtype = dpnp.result_type(a.dtype, wgt.dtype)

        # Sanity checks
        if a.shape != wgt.shape:
            if axis is None:
                raise TypeError(
                    "Axis must be specified when shapes of input array and "
                    "weights differ."
                )
            if wgt.ndim != 1:
                raise TypeError(
                    "1D weights expected when shapes of input array and "
                    "weights differ."
                )
            if wgt.shape[0] != a.shape[axis]:
                raise ValueError(
                    "Length of weights not compatible with specified axis."
                )

            # setup wgt to broadcast along axis
            wgt = dpnp.broadcast_to(wgt, (a.ndim - 1) * (1,) + wgt.shape)
            wgt = wgt.swapaxes(-1, axis)

        scl = wgt.sum(axis=axis, dtype=result_dtype, keepdims=keepdims)
        if dpnp.any(scl == 0.0):
            raise ZeroDivisionError("Weights sum to zero, can't be normalized")

        # result_datatype
        avg = (
            dpnp.multiply(a, wgt).sum(
                axis=axis, dtype=result_dtype, keepdims=keepdims
            )
            / scl
        )

    if returned:
        if scl.shape != avg.shape:
            scl = dpnp.broadcast_to(scl, avg.shape).copy()
        return avg, scl
    return avg


def bincount(x1, weights=None, minlength=0):
    """
    Count number of occurrences of each value in array of non-negative integers.

    For full documentation refer to :obj:`numpy.bincount`.

    See Also
    --------
    :obj:`dpnp.unique` : Find the unique elements of an array.

    Examples
    --------
    >>> import dpnp as np
    >>> res = np.bincount(np.arange(5))
    >>> print(res)
    [1, 1, 1, 1, 1]

    """

    return call_origin(numpy.bincount, x1, weights=weights, minlength=minlength)


def correlate(x1, x2, mode="valid"):
    """
    Cross-correlation of two 1-dimensional sequences.

    For full documentation refer to :obj:`numpy.correlate`.

    Limitations
    -----------
    Input arrays are supported as :obj:`dpnp.ndarray`.
    Size and shape of input arrays are supported to be equal.
    Parameter `mode` is supported only with default value ``"valid``.
    Otherwise the function will be executed sequentially on CPU.
    Input array data types are limited by supported DPNP :ref:`Data types`.

    See Also
    --------
    :obj:`dpnp.convolve` : Discrete, linear convolution of
                           two one-dimensional sequences.

    Examples
    --------
    >>> import dpnp as np
    >>> x = np.correlate([1, 2, 3], [0, 1, 0.5])
    >>> [i for i in x]
    [3.5]

    """

    x1_desc = dpnp.get_dpnp_descriptor(x1, copy_when_nondefault_queue=False)
    x2_desc = dpnp.get_dpnp_descriptor(x2, copy_when_nondefault_queue=False)
    if x1_desc and x2_desc:
        if x1_desc.size != x2_desc.size or x1_desc.size == 0:
            pass
        elif x1_desc.shape != x2_desc.shape:
            pass
        elif mode != "valid":
            pass
        else:
            return dpnp_correlate(x1_desc, x2_desc).get_pyobj()

    return call_origin(numpy.correlate, x1, x2, mode=mode)


def cov(
    m,
    y=None,
    rowvar=True,
    bias=False,
    ddof=None,
    fweights=None,
    aweights=None,
    *,
    dtype=None,
):
    """
    Estimate a covariance matrix, given data and weights.

    For full documentation refer to :obj:`numpy.cov`.

    Returns
    -------
    out : dpnp.ndarray
        The covariance matrix of the variables.

    Limitations
    -----------
    Input array ``m`` is supported as :obj:`dpnp.ndarray`.
    Dimension of input array ``m`` is limited by ``m.ndim <= 2``.
    Size and shape of input arrays are supported to be equal.
    Parameter `y` is supported only with default value ``None``.
    Parameter `bias` is supported only with default value ``False``.
    Parameter `ddof` is supported only with default value ``None``.
    Parameter `fweights` is supported only with default value ``None``.
    Parameter `aweights` is supported only with default value ``None``.
    Otherwise the function will be executed sequentially on CPU.
    Input array data types are limited by supported DPNP :ref:`Data types`.

    See Also
    --------
    :obj:`dpnp.corrcoef` : Normalized covariance matrix

    Examples
    --------
    >>> import dpnp as np
    >>> x = np.array([[0, 2], [1, 1], [2, 0]]).T
    >>> x.shape
    (2, 3)
    >>> [i for i in x]
    [0, 1, 2, 2, 1, 0]
    >>> out = np.cov(x)
    >>> out.shape
    (2, 2)
    >>> [i for i in out]
    [1.0, -1.0, -1.0, 1.0]

    """

    if not isinstance(m, (dpnp_array, dpt.usm_ndarray)):
        pass
    elif m.ndim > 2:
        pass
    elif bias:
        pass
    elif ddof is not None:
        pass
    elif fweights is not None:
        pass
    elif aweights is not None:
        pass
    else:
        return dpnp_cov(m, y=y, rowvar=rowvar, dtype=dtype)

    return call_origin(
        numpy.cov, m, y, rowvar, bias, ddof, fweights, aweights, dtype=dtype
    )


<<<<<<< HEAD
def histogram(a, bins=10, range=None, density=None, weights=None):
    """
    Compute the histogram of a set of data.

    For full documentation refer to :obj:`numpy.histogram`.

    Examples
    --------
    >>> import dpnp
    >>> dpnp.histogram([1, 2, 1], bins=[0, 1, 2, 3])
    (array([0, 2, 1]), array([0, 1, 2, 3]))
    >>> dpnp.histogram(dpnp.arange(4), bins=dpnp.arange(5), density=True)
    (array([0.25, 0.25, 0.25, 0.25]), array([0, 1, 2, 3, 4]))
    >>> dpnp.histogram([[1, 2, 1], [1, 0, 1]], bins=[0,1,2,3])
    (array([1, 4, 1]), array([0, 1, 2, 3]))
    >>> a = dpnp.arange(5)
    >>> hist, bin_edges = dpnp.histogram(a, density=True)
    >>> hist
    array([0.5, 0. , 0.5, 0. , 0. , 0.5, 0. , 0.5, 0. , 0.5])
    >>> hist.sum()
    2.4999999999999996
    >>> res = dpnp.sum(hist * dpnp.diff(bin_edges))
    >>> print(res)
    1.0

    """

    return call_origin(
        numpy.histogram,
        a=a,
        bins=bins,
        range=range,
        density=density,
        weights=weights,
    )


=======
>>>>>>> 8d045928
def max(a, axis=None, out=None, keepdims=False, initial=None, where=True):
    """
    Return the maximum of an array or maximum along an axis.

    For full documentation refer to :obj:`numpy.max`.

    Parameters
    ----------
    a : {dpnp.ndarray, usm_ndarray}
        Input array.
    axis : int or tuple of ints, optional
        Axis or axes along which maximum values must be computed. By default,
        the maximum value must be computed over the entire array. If a tuple of
        integers, maximum values must be computed over multiple axes.
        Default: ``None``.
    out : {None, dpnp.ndarray, usm_ndarray}, optional
        If provided, the result will be inserted into this array. It should
        be of the appropriate shape and dtype.
    keepdims : bool
        If ``True``, the reduced axes (dimensions) must be included in the
        result as singleton dimensions, and, accordingly, the result must be
        compatible with the input array. Otherwise, if ``False``, the reduced
        axes (dimensions) must not be included in the result.
        Default: ``False``.

    Returns
    -------
    out : dpnp.ndarray
        If the maximum value was computed over the entire array,
        a zero-dimensional array containing the maximum value; otherwise,
        a non-zero-dimensional array containing the maximum values.
        The returned array must have the same data type as `a`.

    Limitations
    -----------.
    Parameters `where`, and `initial` are only supported with their default
    values. Otherwise ``NotImplementedError`` exception will be raised.

    See Also
    --------
    :obj:`dpnp.min` : Return the minimum of an array.
    :obj:`dpnp.maximum` : Element-wise maximum of two arrays, propagates NaNs.
    :obj:`dpnp.fmax` : Element-wise maximum of two arrays, ignores NaNs.
    :obj:`dpnp.amax` : The maximum value of an array along a given axis,
                       propagates NaNs.
    :obj:`dpnp.nanmax` : The maximum value of an array along a given axis,
                         ignores NaNs.

    Examples
    --------
    >>> import dpnp as np
    >>> a = np.arange(4).reshape((2,2))
    >>> a
    array([[0, 1],
           [2, 3]])
    >>> np.max(a)
    array(3)

    >>> np.max(a, axis=0)   # Maxima along the first axis
    array([2, 3])
    >>> np.max(a, axis=1)   # Maxima along the second axis
    array([1, 3])

    >>> b = np.arange(5, dtype=float)
    >>> b[2] = np.NaN
    >>> np.max(b)
    array(nan)

    """

    dpnp.check_limitations(initial=initial, where=where)

    dpt_array = dpnp.get_usm_ndarray(a)
    result = dpnp_array._create_from_usm_ndarray(
        dpt.max(dpt_array, axis=axis, keepdims=keepdims)
    )

    return dpnp.get_result_array(result, out)


def mean(a, /, axis=None, dtype=None, out=None, keepdims=False, *, where=True):
    """
    Compute the arithmetic mean along the specified axis.

    For full documentation refer to :obj:`numpy.mean`.

    Parameters
    ----------
    a : {dpnp.ndarray, usm_ndarray}
        Input array.
    axis : int or tuple of ints, optional
        Axis or axes along which the arithmetic means must be computed. If
        a tuple of unique integers, the means are computed over multiple
        axes. If ``None``, the mean is computed over the entire array.
        Default: ``None``.
    dtype : dtype, optional
        Type to use in computing the mean. By default, if `a` has a
        floating-point data type, the returned array will have
        the same data type as `a`.
        If `a` has a boolean or integral data type, the returned array
        will have the default floating point data type for the device
        where input array `a` is allocated.
    out : {None, dpnp.ndarray, usm_ndarray}, optional
        Alternative output array in which to place the result. It must have
        the same shape as the expected output but the type (of the calculated
        values) will be cast if necessary. Default: ``None``.
    keepdims : bool, optional
        If ``True``, the reduced axes (dimensions) are included in the result
        as singleton dimensions, so that the returned array remains
        compatible with the input array according to Array Broadcasting
        rules. Otherwise, if ``False``, the reduced axes are not included in
        the returned array. Default: ``False``.

    Returns
    -------
    out : dpnp.ndarray
        An array containing the arithmetic means along the specified axis(axes).
        If the input is a zero-size array, an array containing NaN values is
        returned.

    Limitations
    -----------
    Parameter `where` is only supported with its default value.
    Otherwise ``NotImplementedError`` exception will be raised.

    See Also
    --------
    :obj:`dpnp.average` : Weighted average.
    :obj:`dpnp.std` : Compute the standard deviation along the specified axis.
    :obj:`dpnp.var` : Compute the variance along the specified axis.
    :obj:`dpnp.nanmean` : Compute the arithmetic mean along the specified axis,
                          ignoring NaNs.
    :obj:`dpnp.nanstd` : Compute the standard deviation along
                         the specified axis, while ignoring NaNs.
    :obj:`dpnp.nanvar` : Compute the variance along the specified axis,
                         while ignoring NaNs.

    Examples
    --------
    >>> import dpnp as np
    >>> a = np.array([[1, 2], [3, 4]])
    >>> np.mean(a)
    array(2.5)
    >>> np.mean(a, axis=0)
    array([2., 3.])
    >>> np.mean(a, axis=1)
    array([1.5, 3.5])

    """

    dpnp.check_limitations(where=where)

    dpt_array = dpnp.get_usm_ndarray(a)
    result = dpnp_array._create_from_usm_ndarray(
        dpt.mean(dpt_array, axis=axis, keepdims=keepdims)
    )
    result = result.astype(dtype) if dtype is not None else result

    return dpnp.get_result_array(result, out, casting="same_kind")


def median(x1, axis=None, out=None, overwrite_input=False, keepdims=False):
    """
    Compute the median along the specified axis.

    For full documentation refer to :obj:`numpy.median`.

    Limitations
    -----------
    Input array is supported as :obj:`dpnp.ndarray`.
    Parameter `axis` is supported only with default value ``None``.
    Parameter `out` is supported only with default value ``None``.
    Parameter `overwrite_input` is supported only with default value ``False``.
    Parameter `keepdims` is supported only with default value ``False``.
    Otherwise the function will be executed sequentially on CPU.
    Input array data types are limited by supported DPNP :ref:`Data types`.

    See Also
    --------
    :obj:`dpnp.mean` : Compute the arithmetic mean along the specified axis.
    :obj:`dpnp.percentile` : Compute the q-th percentile of the data
                             along the specified axis.

    Examples
    --------
    >>> import dpnp as np
    >>> a = np.array([[10, 7, 4], [3, 2, 1]])
    >>> np.median(a)
    3.5

    """

    x1_desc = dpnp.get_dpnp_descriptor(x1, copy_when_nondefault_queue=False)
    if x1_desc:
        if axis is not None:
            pass
        elif out is not None:
            pass
        elif overwrite_input:
            pass
        elif keepdims:
            pass
        else:
            result_obj = dpnp_median(x1_desc).get_pyobj()
            result = dpnp.convert_single_elem_array_to_scalar(result_obj)

            return result

    return call_origin(numpy.median, x1, axis, out, overwrite_input, keepdims)


def min(a, axis=None, out=None, keepdims=False, initial=None, where=True):
    """
    Return the minimum of an array or maximum along an axis.

    For full documentation refer to :obj:`numpy.min`.

    Parameters
    ----------
    a : {dpnp.ndarray, usm_ndarray}
        Input array.
    axis : int or tuple of ints, optional
        Axis or axes along which minimum values must be computed. By default,
        the minimum value must be computed over the entire array. If a tuple
        of integers, minimum values must be computed over multiple axes.
        Default: ``None``.
    out : {None, dpnp.ndarray, usm_ndarray}, optional
        If provided, the result will be inserted into this array. It should
        be of the appropriate shape and dtype.
    keepdims : bool, optional
        If ``True``, the reduced axes (dimensions) must be included in the
        result as singleton dimensions, and, accordingly, the result must be
        compatible with the input array. Otherwise, if ``False``, the reduced
        axes (dimensions) must not be included in the result.
        Default: ``False``.

    Returns
    -------
    out : dpnp.ndarray
        If the minimum value was computed over the entire array,
        a zero-dimensional array containing the minimum value; otherwise,
        a non-zero-dimensional array containing the minimum values.
        The returned array must have the same data type as `a`.

    Limitations
    -----------
    Parameters `where`, and `initial` are only supported with their default
    values. Otherwise ``NotImplementedError`` exception will be raised.

    See Also
    --------
    :obj:`dpnp.max` : Return the maximum of an array.
    :obj:`dpnp.minimum` : Element-wise minimum of two arrays, propagates NaNs.
    :obj:`dpnp.fmin` : Element-wise minimum of two arrays, ignores NaNs.
    :obj:`dpnp.amin` : The minimum value of an array along a given axis,
                       propagates NaNs.
    :obj:`dpnp.nanmin` : The minimum value of an array along a given axis,
                         ignores NaNs.

    Examples
    --------
    >>> import dpnp as np
    >>> a = np.arange(4).reshape((2,2))
    >>> a
    array([[0, 1],
           [2, 3]])
    >>> np.min(a)
    array(0)

    >>> np.min(a, axis=0)   # Minima along the first axis
    array([0, 1])
    >>> np.min(a, axis=1)   # Minima along the second axis
    array([0, 2])

    >>> b = np.arange(5, dtype=float)
    >>> b[2] = np.NaN
    >>> np.min(b)
    array(nan)

    """

    dpnp.check_limitations(initial=initial, where=where)

    dpt_array = dpnp.get_usm_ndarray(a)
    result = dpnp_array._create_from_usm_ndarray(
        dpt.min(dpt_array, axis=axis, keepdims=keepdims)
    )

    return dpnp.get_result_array(result, out)


def ptp(
    a,
    /,
    axis=None,
    out=None,
    keepdims=False,
):
    """
    Range of values (maximum - minimum) along an axis.

    For full documentation refer to :obj:`numpy.ptp`.

    Returns
    -------
    ptp : dpnp.ndarray
        The range of a given array.

    Limitations
    -----------
    Input array is supported as :class:`dpnp.dpnp.ndarray` or
    :class:`dpctl.tensor.usm_ndarray`.

    Examples
    --------
    >>> import dpnp as np
    >>> x = np.array([[4, 9, 2, 10],[6, 9, 7, 12]])
    >>> np.ptp(x, axis=1)
    array([8, 6])

    >>> np.ptp(x, axis=0)
    array([2, 0, 5, 2])

    >>> np.ptp(x)
    array(10)

    """

    return dpnp.subtract(
        dpnp.max(a, axis=axis, keepdims=keepdims, out=out),
        dpnp.min(a, axis=axis, keepdims=keepdims),
        out=out,
    )


def std(
    a, axis=None, dtype=None, out=None, ddof=0, keepdims=False, *, where=True
):
    """
    Compute the standard deviation along the specified axis.

    For full documentation refer to :obj:`numpy.std`.

    Parameters
    ----------
    a : {dpnp.ndarray, usm_ndarray}
        Input array.
    axis : int or tuple of ints, optional
        Axis or axes along which the standard deviations must be computed.
        If a tuple of unique integers is given, the standard deviations
        are computed over multiple axes. If ``None``, the standard deviation
        is computed over the entire array.
        Default: ``None``.
    dtype : dtype, optional
        Type to use in computing the standard deviation. By default,
        if `a` has a floating-point data type, the returned array
        will have the same data type as `a`.
        If `a` has a boolean or integral data type, the returned array
        will have the default floating point data type for the device
        where input array `a` is allocated.
    out : {None, dpnp.ndarray, usm_ndarray}, optional
        Alternative output array in which to place the result. It must have
        the same shape as the expected output but the type (of the calculated
        values) will be cast if necessary.
    ddof : {int, float}, optional
        Means Delta Degrees of Freedom.  The divisor used in calculations
        is ``N - ddof``, where ``N`` corresponds to the total
        number of elements over which the standard deviation is calculated.
        Default: `0.0`.
    keepdims : bool, optional
        If ``True``, the reduced axes (dimensions) are included in the result
        as singleton dimensions, so that the returned array remains
        compatible with the input array according to Array Broadcasting
        rules. Otherwise, if ``False``, the reduced axes are not included in
        the returned array. Default: ``False``.

    Returns
    -------
    out : dpnp.ndarray
        An array containing the standard deviations. If the standard
        deviation was computed over the entire array, a zero-dimensional
        array is returned.

    Limitations
    -----------
    Parameters `where` is only supported with its default value.
    Otherwise ``NotImplementedError`` exception will be raised.

    Notes
    -----
    Note that, for complex numbers, the absolute value is taken before squaring,
    so that the result is always real and non-negative.

    See Also
    --------
    :obj:`dpnp.ndarray.std` : corresponding function for ndarrays.
    :obj:`dpnp.var` : Compute the variance along the specified axis.
    :obj:`dpnp.mean` : Compute the arithmetic mean along the specified axis.
    :obj:`dpnp.nanmean` : Compute the arithmetic mean along the specified axis,
                          ignoring NaNs.
    :obj:`dpnp.nanstd` : Compute the standard deviation along
                         the specified axis, while ignoring NaNs.
    :obj:`dpnp.nanvar` : Compute the variance along the specified axis,
                         while ignoring NaNs.

    Examples
    --------
    >>> import dpnp as np
    >>> a = np.array([[1, 2], [3, 4]])
    >>> np.std(a)
    array(1.118033988749895)
    >>> np.std(a, axis=0)
    array([1.,  1.])
    >>> np.std(a, axis=1)
    array([0.5,  0.5])

    """

    dpnp.check_supported_arrays_type(a)
    dpnp.check_limitations(where=where)

    if not isinstance(ddof, (int, float)):
        raise TypeError(
            f"An integer or float is required, but got {type(ddof)}"
        )

    if dpnp.issubdtype(a.dtype, dpnp.complexfloating):
        result = dpnp.var(
            a,
            axis=axis,
            dtype=None,
            out=out,
            ddof=ddof,
            keepdims=keepdims,
            where=where,
        )
        dpnp.sqrt(result, out=result)
    else:
        dpt_array = dpnp.get_usm_ndarray(a)
        result = dpnp_array._create_from_usm_ndarray(
            dpt.std(dpt_array, axis=axis, correction=ddof, keepdims=keepdims)
        )
        result = dpnp.get_result_array(result, out)

    if dtype is not None and out is None:
        result = result.astype(dtype, casting="same_kind")
    return result


def var(
    a, axis=None, dtype=None, out=None, ddof=0, keepdims=False, *, where=True
):
    """
    Compute the variance along the specified axis.

    For full documentation refer to :obj:`numpy.var`.

    Parameters
    ----------
    a : {dpnp.ndarray, usm_ndarray}
        Input array.
    axis : int or tuple of ints, optional
        axis or axes along which the variances must be computed. If a tuple
        of unique integers is given, the variances are computed over multiple
        axes. If ``None``, the variance is computed over the entire array.
        Default: ``None``.
    dtype : dtype, optional
        Type to use in computing the variance. By default, if `a` has a
        floating-point data type, the returned array will have
        the same data type as `a`.
        If `a` has a boolean or integral data type, the returned array
        will have the default floating point data type for the device
        where input array `a` is allocated.
    out : {None, dpnp.ndarray, usm_ndarray}, optional
        Alternative output array in which to place the result. It must have
        the same shape as the expected output but the type (of the calculated
        values) will be cast if necessary.
    ddof : {int, float}, optional
        Means Delta Degrees of Freedom.  The divisor used in calculations
        is ``N - ddof``, where ``N`` corresponds to the total
        number of elements over which the variance is calculated.
        Default: `0.0`.
    keepdims : bool, optional
        If ``True``, the reduced axes (dimensions) are included in the result
        as singleton dimensions, so that the returned array remains
        compatible with the input array according to Array Broadcasting
        rules. Otherwise, if ``False``, the reduced axes are not included in
        the returned array. Default: ``False``.

    Returns
    -------
    out : dpnp.ndarray
        An array containing the variances. If the variance was computed
        over the entire array, a zero-dimensional array is returned.

    Limitations
    -----------
    Parameters `where` is only supported with its default value.
    Otherwise ``NotImplementedError`` exception will be raised.

    Notes
    -----
    Note that, for complex numbers, the absolute value is taken before squaring,
    so that the result is always real and non-negative.

    See Also
    --------
    :obj:`dpnp.ndarray.var` : corresponding function for ndarrays.
    :obj:`dpnp.std` : Compute the standard deviation along the specified axis.
    :obj:`dpnp.mean` : Compute the arithmetic mean along the specified axis.
    :obj:`dpnp.nanmean` : Compute the arithmetic mean along the specified axis,
                          ignoring NaNs.
    :obj:`dpnp.nanstd` : Compute the standard deviation along
                         the specified axis, while ignoring NaNs.
    :obj:`dpnp.nanvar` : Compute the variance along the specified axis,
                         while ignoring NaNs.

    Examples
    --------
    >>> import dpnp as np
    >>> a = np.array([[1, 2], [3, 4]])
    >>> np.var(a)
    array(1.25)
    >>> np.var(a, axis=0)
    array([1.,  1.])
    >>> np.var(a, axis=1)
    array([0.25,  0.25])

    """

    dpnp.check_supported_arrays_type(a)
    dpnp.check_limitations(where=where)

    if not isinstance(ddof, (int, float)):
        raise TypeError(
            f"An integer or float is required, but got {type(ddof)}"
        )

    if dpnp.issubdtype(a.dtype, dpnp.complexfloating):
        # Note that if dtype is not of inexact type then arrmean
        # will not be either.
        arrmean = dpnp.mean(
            a, axis=axis, dtype=dtype, keepdims=True, where=where
        )
        x = dpnp.subtract(a, arrmean)
        x = dpnp.multiply(x, x.conj(), out=x).real
        result = dpnp.sum(
            x,
            axis=axis,
            dtype=a.real.dtype,
            out=out,
            keepdims=keepdims,
            where=where,
        )

        cnt = _count_reduce_items(a, axis, where)
        cnt = numpy.max(cnt - ddof, 0).astype(result.dtype, casting="same_kind")
        if not cnt:
            cnt = dpnp.nan

        dpnp.divide(result, cnt, out=result)
    else:
        dpt_array = dpnp.get_usm_ndarray(a)
        result = dpnp_array._create_from_usm_ndarray(
            dpt.var(dpt_array, axis=axis, correction=ddof, keepdims=keepdims)
        )
        result = dpnp.get_result_array(result, out)

    if out is None and dtype is not None:
        result = result.astype(dtype, casting="same_kind")
    return result<|MERGE_RESOLUTION|>--- conflicted
+++ resolved
@@ -451,46 +451,6 @@
     )
 
 
-<<<<<<< HEAD
-def histogram(a, bins=10, range=None, density=None, weights=None):
-    """
-    Compute the histogram of a set of data.
-
-    For full documentation refer to :obj:`numpy.histogram`.
-
-    Examples
-    --------
-    >>> import dpnp
-    >>> dpnp.histogram([1, 2, 1], bins=[0, 1, 2, 3])
-    (array([0, 2, 1]), array([0, 1, 2, 3]))
-    >>> dpnp.histogram(dpnp.arange(4), bins=dpnp.arange(5), density=True)
-    (array([0.25, 0.25, 0.25, 0.25]), array([0, 1, 2, 3, 4]))
-    >>> dpnp.histogram([[1, 2, 1], [1, 0, 1]], bins=[0,1,2,3])
-    (array([1, 4, 1]), array([0, 1, 2, 3]))
-    >>> a = dpnp.arange(5)
-    >>> hist, bin_edges = dpnp.histogram(a, density=True)
-    >>> hist
-    array([0.5, 0. , 0.5, 0. , 0. , 0.5, 0. , 0.5, 0. , 0.5])
-    >>> hist.sum()
-    2.4999999999999996
-    >>> res = dpnp.sum(hist * dpnp.diff(bin_edges))
-    >>> print(res)
-    1.0
-
-    """
-
-    return call_origin(
-        numpy.histogram,
-        a=a,
-        bins=bins,
-        range=range,
-        density=density,
-        weights=weights,
-    )
-
-
-=======
->>>>>>> 8d045928
 def max(a, axis=None, out=None, keepdims=False, initial=None, where=True):
     """
     Return the maximum of an array or maximum along an axis.
