--- conflicted
+++ resolved
@@ -151,7 +151,6 @@
 )
 
 
-<<<<<<< HEAD
 _ACOSH_DOCSTRING = """
 Computes hyperbolic inverse cosine for each element `x_i` for input array `x`.
 
@@ -195,18 +194,6 @@
 >>> np.arccosh(x)
 array([0.0, 1.65745445, 2.99322285])
 """
-=======
-    Parameters
-    ----------
-    x : {dpnp.ndarray, usm_ndarray}
-        Input array, must have a real-valued data type.
-    out : ({None, dpnp.ndarray, usm_ndarray}, optional):
-        Output array to populate.
-        Array must have the correct shape and the expected data type.
-    order : {"C", "F", "A", "K"}, optional
-        Memory layout of the newly output array, if parameter `out` is ``None``.
-        Default: "K".
->>>>>>> 6c2036fb
 
 arccosh = DPNPUnaryFunc(
     "arccosh",
@@ -218,14 +205,6 @@
     mkl_impl_fn=vmi._acosh,
 )
 
-<<<<<<< HEAD
-=======
-    Limitations
-    -----------
-    Parameters `where`, `dtype` and `subok` are supported with their default values.
-    Keyword argument `kwargs` is currently unsupported.
-    Otherwise the function will be executed sequentially on CPU.
->>>>>>> 6c2036fb
 
 _ASIN_DOCSTRING = """
 Computes inverse sine for each element `x_i` for input array `x`.
@@ -738,7 +717,6 @@
     return call_origin(numpy.degrees, x1, **kwargs)
 
 
-<<<<<<< HEAD
 _EXP_DOCSTRING = """
 Computes the exponential for each element `x_i` of input array `x`.
 
@@ -780,417 +758,6 @@
 >>> np.exp(x)
 array([1.0, 2.718281828, 7.389056099])
 """
-=======
-def exp(
-    x,
-    /,
-    out=None,
-    *,
-    order="K",
-    where=True,
-    dtype=None,
-    subok=True,
-    **kwargs,
-):
-    """
-    Calculate the exponential, element-wise.
-
-    For full documentation refer to :obj:`numpy.exp`.
-
-    Returns
-    -------
-    out : dpnp.ndarray
-        The exponential of `x`, element-wise.
-
-    Limitations
-    -----------
-    Parameter `x` is only supported as either :class:`dpnp.ndarray` or :class:`dpctl.tensor.usm_ndarray`.
-    Parameters `where`, `dtype` and `subok` are supported with their default values.
-    Keyword argument `kwargs` is currently unsupported.
-    Otherwise the function will be executed sequentially on CPU.
-    Input array data types are limited by supported DPNP :ref:`Data types`.
-
-    See Also
-    --------
-    :obj:`dpnp.expm1` : Calculate ``exp(x) - 1`` for all elements in the array.
-    :obj:`dpnp.exp2` : Calculate `2**x` for all elements in the array.
-
-    Examples
-    --------
-    >>> import dpnp as np
-    >>> x = np.arange(3.)
-    >>> np.exp(x)
-    array([1.0, 2.718281828, 7.389056099])
-
-    """
-
-    return check_nd_call_func(
-        numpy.exp,
-        dpnp_exp,
-        x,
-        out=out,
-        where=where,
-        order=order,
-        dtype=dtype,
-        subok=subok,
-        **kwargs,
-    )
-
-
-def exp2(
-    x,
-    /,
-    out=None,
-    *,
-    order="K",
-    where=True,
-    dtype=None,
-    subok=True,
-    **kwargs,
-):
-    """
-    Calculate `2**p` for all `p` in the input array.
-
-    For full documentation refer to :obj:`numpy.exp2`.
-
-    Parameters
-    ----------
-    x : {dpnp.ndarray, usm_ndarray}
-        Input array.
-    out : ({None, dpnp.ndarray, usm_ndarray}, optional):
-        Output array to populate.
-        Array must have the correct shape and the expected data type.
-    order : {"C", "F", "A", "K"}, optional
-        Memory layout of the newly output array, if parameter `out` is ``None``.
-        Default: "K".
-
-    Returns
-    -------
-    out : dpnp.ndarray
-        Element-wise 2 to the power `x`.
-
-    Limitations
-    -----------
-    Parameters `where`, `dtype` and `subok` are supported with their default values.
-    Keyword argument `kwargs` is currently unsupported.
-    Otherwise the function will be executed sequentially on CPU.
-
-    See Also
-    --------
-    :obj:`dpnp.exp` : Calculate exponential for all elements in the array.
-    :obj:`dpnp.expm1` : ``exp(x) - 1``, the inverse of :obj:`dpnp.log1p`.
-    :obj:`dpnp.power` : First array elements raised to powers from second array, element-wise.
-
-    Examples
-    --------
-    >>> import dpnp as np
-    >>> x = np.arange(3.)
-    >>> np.exp2(x)
-    array([1., 2., 4.])
-
-    """
-
-    return check_nd_call_func(
-        numpy.exp2,
-        dpnp_exp2,
-        x,
-        out=out,
-        where=where,
-        order=order,
-        dtype=dtype,
-        subok=subok,
-        **kwargs,
-    )
-
-
-def expm1(
-    x,
-    /,
-    out=None,
-    *,
-    order="K",
-    where=True,
-    dtype=None,
-    subok=True,
-    **kwargs,
-):
-    """
-    Return the exponential of the input array minus one, element-wise.
-
-    For full documentation refer to :obj:`numpy.expm1`.
-
-    Returns
-    -------
-    out : dpnp.ndarray
-        The exponential of `x` minus one, element-wise.
-
-    Limitations
-    -----------
-    Parameter `x` is only supported as either :class:`dpnp.ndarray` or :class:`dpctl.tensor.usm_ndarray`.
-    Parameters `where`, `dtype` and `subok` are supported with their default values.
-    Keyword argument `kwargs` is currently unsupported.
-    Otherwise the function will be executed sequentially on CPU.
-    Input array data types are limited by supported DPNP :ref:`Data types`.
-
-    See Also
-    --------
-    :obj:`dpnp.exp` : Calculate exponential for all elements in the array.
-    :obj:`dpnp.exp2` : Calculate `2**x` for all elements in the array.
-    :obj:`dpnp.log1p` : Callculate ``log(1 + x)``, the inverse of expm1.
-
-    Examples
-    --------
-    >>> import dpnp as np
-    >>> x = np.arange(3.)
-    >>> np.expm1(x)
-    array([0.0, 1.718281828, 6.389056099])
-
-    >>> np.expm1(np.array(1e-10))
-    array(1.00000000005e-10)
-
-    >>> np.exp(np.array(1e-10)) - 1
-    array(1.000000082740371e-10)
-
-    """
-
-    return check_nd_call_func(
-        numpy.expm1,
-        dpnp_expm1,
-        x,
-        out=out,
-        where=where,
-        order=order,
-        dtype=dtype,
-        subok=subok,
-        **kwargs,
-    )
-
-
-def hypot(
-    x1,
-    x2,
-    /,
-    out=None,
-    *,
-    where=True,
-    order="K",
-    dtype=None,
-    subok=True,
-    **kwargs,
-):
-    """
-    Given the "legs" of a right triangle, return its hypotenuse.
-
-    For full documentation refer to :obj:`numpy.hypot`.
-
-    Returns
-    -------
-    out : dpnp.ndarray
-        The hypotenuse of the triangle(s).
-
-    Limitations
-    -----------
-    Parameters `x1` and `x2` are supported as either scalar, :class:`dpnp.ndarray`
-    or :class:`dpctl.tensor.usm_ndarray`, but both `x1` and `x2` can not be scalars at the same time.
-    Parameters `where`, `dtype` and `subok` are supported with their default values.
-    Keyword argument `kwargs` is currently unsupported.
-    Otherwise the function will be executed sequentially on CPU.
-    Input array data types are limited by supported real-valued data types.
-
-    See Also
-    --------
-    :obj:`dpnp.reduce_hypot` : The square root of the sum of squares of elements in the input array.
-
-    Examples
-    --------
-    >>> import dpnp as np
-    >>> x1 = 3 * np.ones((3, 3))
-    >>> x2 = 4 * np.ones((3, 3))
-    >>> np.hypot(x1, x2)
-    array([[5., 5., 5.],
-           [5., 5., 5.],
-           [5., 5., 5.]])
-
-    Example showing broadcast of scalar argument:
-
-    >>> np.hypot(x1, 4)
-    array([[ 5.,  5.,  5.],
-           [ 5.,  5.,  5.],
-           [ 5.,  5.,  5.]])
-
-    """
-
-    return check_nd_call_func(
-        numpy.hypot,
-        dpnp_hypot,
-        x1,
-        x2,
-        out=out,
-        where=where,
-        order=order,
-        dtype=dtype,
-        subok=subok,
-        **kwargs,
-    )
-
-
-def log(
-    x,
-    /,
-    out=None,
-    *,
-    order="K",
-    where=True,
-    dtype=None,
-    subok=True,
-    **kwargs,
-):
-    """
-    Natural logarithm, element-wise.
-
-    The natural logarithm `log` is the inverse of the exponential function,
-    so that `log(exp(x)) = x`. The natural logarithm is logarithm in base `e`.
-
-    For full documentation refer to :obj:`numpy.log`.
-
-    Returns
-    -------
-    out : dpnp.ndarray
-        The natural logarithm of `x`, element-wise.
-
-    Limitations
-    -----------
-    Parameters `x` is only supported as either :class:`dpnp.ndarray` or :class:`dpctl.tensor.usm_ndarray`.
-    Parameters `where`, `dtype` and `subok` are supported with their default values.
-    Otherwise the function will be executed sequentially on CPU.
-    Input array data types are limited by supported DPNP :ref:`Data types`.
-
-    See Also
-    --------
-    :obj:`dpnp.log10` : Return the base 10 logarithm of the input array,
-                        element-wise.
-    :obj:`dpnp.log2` : Base-2 logarithm of x.
-    :obj:`dpnp.log1p` : Return the natural logarithm of one plus
-                        the input array, element-wise.
-
-    Examples
-    --------
-    >>> import dpnp as np
-    >>> x = np.array([1, np.e, np.e**2, 0])
-    >>> np.log(x)
-    array([  0.,   1.,   2., -inf])
-
-    """
-
-    return check_nd_call_func(
-        numpy.log,
-        dpnp_log,
-        x,
-        out=out,
-        where=where,
-        order=order,
-        dtype=dtype,
-        subok=subok,
-        **kwargs,
-    )
-
-
-def log10(
-    x,
-    /,
-    out=None,
-    *,
-    order="K",
-    where=True,
-    dtype=None,
-    subok=True,
-    **kwargs,
-):
-    """
-    Return the base 10 logarithm of the input array, element-wise.
-
-    For full documentation refer to :obj:`numpy.log10`.
-
-    Returns
-    -------
-    out : dpnp.ndarray
-        The base 10 logarithm of `x`, element-wise.
-
-    Limitations
-    -----------
-    Parameter `x` is only supported as either :class:`dpnp.ndarray` or :class:`dpctl.tensor.usm_ndarray`.
-    Parameters `where`, `dtype` and `subok` are supported with their default values.
-    Keyword argument `kwargs` is currently unsupported.
-    Otherwise the function will be executed sequentially on CPU.
-    Input array data types are limited by supported DPNP :ref:`Data types`.
-
-    See Also
-    --------
-    :obj:`dpnp.log` : Natural logarithm, element-wise.
-    :obj:`dpnp.log2` : Return the base 2 logarithm of the input array, element-wise.
-    :obj:`dpnp.log1p` : Return the natural logarithm of one plus the input array, element-wise.
-
-    Examples
-    --------
-    >>> import dpnp as np
-    >>> x = np.arange(3.)
-    >>> np.log10(x)
-    array([-inf, 0.0, 0.30102999566])
-
-    >>> np.log10(np.array([1e-15, -3.]))
-    array([-15.,  nan])
-
-    """
-
-    return check_nd_call_func(
-        numpy.log10,
-        dpnp_log10,
-        x,
-        out=out,
-        where=where,
-        order=order,
-        dtype=dtype,
-        subok=subok,
-        **kwargs,
-    )
-
-
-def log1p(
-    x,
-    /,
-    out=None,
-    *,
-    order="K",
-    where=True,
-    dtype=None,
-    subok=True,
-    **kwargs,
-):
-    """
-    Return the natural logarithm of one plus the input array, element-wise.
-
-    For full documentation refer to :obj:`numpy.log1p`.
-
-    Returns
-    -------
-    out : dpnp.ndarray
-        The natural logarithm of `1+x`, element-wise.
-
-    Limitations
-    -----------
-    Parameter `x` is only supported as either :class:`dpnp.ndarray` or :class:`dpctl.tensor.usm_ndarray`.
-    Parameters `where`, `dtype` and `subok` are supported with their default values.
-    Keyword argument `kwargs` is currently unsupported.
-    Otherwise the function will be executed sequentially on CPU.
-    Input array data types are limited by supported DPNP :ref:`Data types`.
-
-    See Also
-    --------
-    :obj:`dpnp.expm1` : ``exp(x) - 1``, the inverse of :obj:`dpnp.log1p`.
-    :obj:`dpnp.log` : Natural logarithm, element-wise.
-    :obj:`dpnp.log10` : Return the base 10 logarithm of the input array, element-wise.
-    :obj:`dpnp.log2` : Return the base 2 logarithm of the input array, element-wise.
->>>>>>> 6c2036fb
 
 exp = DPNPUnaryFunc(
     "exp",
@@ -1754,7 +1321,6 @@
     return dpnp.get_result_array(result, out, casting="same_kind")
 
 
-<<<<<<< HEAD
 _RECIPROCAL_DOCSTRING = """
 Computes the reciprocal of each element `x_i` for input array `x`.
 
@@ -1795,65 +1361,6 @@
 >>> np.reciprocal(x)
 array([1.0, 0.5, 0.3003003])
 """
-=======
-def reciprocal(
-    x,
-    /,
-    out=None,
-    *,
-    order="K",
-    where=True,
-    dtype=None,
-    subok=True,
-    **kwargs,
-):
-    """
-    Return the reciprocal of the argument, element-wise.
-
-    For full documentation refer to :obj:`numpy.reciprocal`.
-
-    Parameters
-    ----------
-    x : {dpnp.ndarray, usm_ndarray}
-        Input array.
-    out : {None, dpnp.ndarray, usm_ndarray}, optional
-        Output array to populate.
-        Array must have the correct shape and the expected data type.
-    order : {"C", "F", "A", "K"}, optional
-        Memory layout of the newly output array, if parameter `out` is ``None``.
-        Default: "K".
-
-    Returns
-    -------
-    out : dpnp.ndarray
-        An array containing the element-wise reciprocals.
-
-    Notes
-    -----
-    If `x` has a integral data type, the output will have the default
-    real-valued floating-point data type for the device where
-    input array `x` is allocated. If `x` has a floating-point
-    data type, the output will have the same data type.
-
-    Limitations
-    -----------
-    Parameters `where`, `dtype` and `subok` are supported with their default values.
-    Keyword argument `kwargs` is currently unsupported.
-    Otherwise the function will be executed sequentially on CPU.
-
-    See Also
-    --------
-    :obj:`dpnp.rsqrt` : Return the reciprocal square-root of an array, element-wise.
-
-    Examples
-    --------
-    >>> import dpnp as np
-    >>> x = np.array([1, 2., 3.33])
-    >>> np.reciprocal(x)
-    array([1.0, 0.5, 0.3003003])
-
-    """
->>>>>>> 6c2036fb
 
 reciprocal = DPNPUnaryFunc(
     "reciprocal",
@@ -1939,7 +1446,7 @@
     return dpnp.get_result_array(result, out, casting="same_kind")
 
 
-<<<<<<< HEAD
+
 _RSQRT_DOCSTRING = """
 Computes the reciprocal square-root for each element `x_i` for input array `x`.
 
@@ -1977,57 +1484,6 @@
 >>> np.rsqrt(x)
 array([1.        , 0.35355338, 0.19245009])
 """
-=======
-def rsqrt(
-    x,
-    /,
-    out=None,
-    *,
-    order="K",
-    where=True,
-    dtype=None,
-    subok=True,
-    **kwargs,
-):
-    """
-    Computes the reciprocal square-root for each element `x_i` for input array `x`.
-
-    Parameters
-    ----------
-    x : {dpnp.ndarray, usm_ndarray}
-        Input array, must have a real-valued data type.
-    out : ({None, dpnp.ndarray, usm_ndarray}, optional):
-        Output array to populate.
-        Array must have the correct shape and the expected data type.
-    order : {"C", "F", "A", "K"}, optional
-        Memory layout of the newly output array, if parameter `out` is ``None``.
-        Default: "K".
-
-    Returns
-    -------
-    out : dpnp.ndarray
-        The reciprocal square-root, element-wise.
-
-    Limitations
-    -----------
-    Parameters `where`, `dtype` and `subok` are supported with their default values.
-    Keyword argument `kwargs` is currently unsupported.
-    Otherwise the function will be executed sequentially on CPU.
-
-    See Also
-    --------
-    :obj:`dpnp.sqrt` : Return the positive square-root of an array, element-wise.
-    :obj:`dpnp.reciprocal` : Return the reciprocal of an array, element-wise.
-
-    Examples
-    --------
-    >>> import dpnp as np
-    >>> x = np.array([1, 8, 27])
-    >>> np.rsqrt(x)
-    array([1.        , 0.35355338, 0.19245009])
-
-    """
->>>>>>> 6c2036fb
 
 rsqrt = DPNPUnaryFunc(
     "rsqrt",
