--- conflicted
+++ resolved
@@ -38,10 +38,6 @@
 """
 
 # pylint: disable=protected-access
-<<<<<<< HEAD
-# pylint: disable=duplicate-code
-=======
->>>>>>> d3532993
 # pylint: disable=no-name-in-module
 
 
