--- conflicted
+++ resolved
@@ -50,11 +50,8 @@
     check_nd_call_func,
     dpnp_cos,
     dpnp_log,
-<<<<<<< HEAD
+    dpnp_sin,
     dpnp_sqrt,
-=======
-    dpnp_sin,
->>>>>>> f82cdc40
 )
 
 __all__ = [
