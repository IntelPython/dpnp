# cython: language_level=3
# distutils: language = c++
# -*- coding: utf-8 -*-
# *****************************************************************************
# Copyright (c) 2016-2020, Intel Corporation
# All rights reserved.
#
# Redistribution and use in source and binary forms, with or without
# modification, are permitted provided that the following conditions are met:
# - Redistributions of source code must retain the above copyright notice,
#   this list of conditions and the following disclaimer.
# - Redistributions in binary form must reproduce the above copyright notice,
#   this list of conditions and the following disclaimer in the documentation
#   and/or other materials provided with the distribution.
#
# THIS SOFTWARE IS PROVIDED BY THE COPYRIGHT HOLDERS AND CONTRIBUTORS "AS IS"
# AND ANY EXPRESS OR IMPLIED WARRANTIES, INCLUDING, BUT NOT LIMITED TO, THE
# IMPLIED WARRANTIES OF MERCHANTABILITY AND FITNESS FOR A PARTICULAR PURPOSE
# ARE DISCLAIMED. IN NO EVENT SHALL THE COPYRIGHT HOLDER OR CONTRIBUTORS BE
# LIABLE FOR ANY DIRECT, INDIRECT, INCIDENTAL, SPECIAL, EXEMPLARY, OR
# CONSEQUENTIAL DAMAGES (INCLUDING, BUT NOT LIMITED TO, PROCUREMENT OF
# SUBSTITUTE GOODS OR SERVICES; LOSS OF USE, DATA, OR PROFITS; OR BUSINESS
# INTERRUPTION) HOWEVER CAUSED AND ON ANY THEORY OF LIABILITY, WHETHER IN
# CONTRACT, STRICT LIABILITY, OR TORT (INCLUDING NEGLIGENCE OR OTHERWISE)
# ARISING IN ANY WAY OUT OF THE USE OF THIS SOFTWARE, EVEN IF ADVISED OF
# THE POSSIBILITY OF SUCH DAMAGE.
# *****************************************************************************

"""
Interface of the array creation function of the dpnp

Notes
-----
This module is a face or public interface file for the library
it contains:
 - Interface functions
 - documentation for the functions
 - The functions parameters check

"""


import numpy
import dpnp

from dpnp.dpnp_algo import *
from dpnp.dparray import dparray
from dpnp.dpnp_utils import *

__all__ = [
    "arange",
    "array",
    "asanyarray",
    "asarray",
    "ascontiguousarray",
    "copy",
    "diag",
    "diagflat",
    "empty",
    "empty_like",
    "frombuffer",
    "fromfile",
    "fromfunction",
    "fromiter",
    "fromstring",
    "full",
    "full_like",
    "geomspace",
    "identity",
    "linspace",
    "loadtxt",
    "logspace",
    "meshgrid",
    "mgrid",
    "ogrid",
    "ones",
    "ones_like",
<<<<<<< HEAD
    "ptp",
=======
    "trace",
>>>>>>> 5ae05ca2
    "tri",
    "tril",
    "triu",
    "vander",
    "zeros",
    "zeros_like"
]


def arange(start, stop=None, step=1, dtype=None):
    """
    Returns an array with evenly spaced values within a given interval.

    For full documentation refer to :obj:`numpy.arange`.

    Returns
    -------
    arange : :obj:`dpnp.ndarray`
        The 1-D array of range values.

    Limitations
    -----------
    Parameter ``start`` is supported as integer only.
    Parameters ``stop`` and ``step`` are supported as either integer or ``None``.
    Otherwise the function will be executed sequentially on CPU.

    See Also
    --------
    :obj:`dpnp.linspace` : Evenly spaced numbers with careful handling of endpoints.

    Examples
    --------

    >>> import dpnp as np
    >>> [i for i in np.arange(3)]
    [0, 1, 2]
    >>> [i for i in np.arange(3, 7)]
    [3, 4, 5, 6]
    >>> [i for i in np.arange(3, 7, 2)]
    [3, 5]

    """
    if not use_origin_backend():
        if not isinstance(start, int):
            pass
        elif not isinstance(stop, int) or stop is not None:
            pass
        elif not isinstance(step, int) or step is not None:
            pass
        else:
            if dtype is None:
                dtype = numpy.float64

            if stop is None:
                stop = start
                start = 0

            if step is None:
                step = 1

            return dpnp_arange(start, stop, step, dtype)

    return call_origin(numpy.arange, start, stop=stop, step=step, dtype=dtype)


def array(obj, dtype=None, copy=True, order='C', subok=False, ndmin=0):
    """
    Creates an array.

    For full documentation refer to :obj:`numpy.array`.

    Limitations
    -----------
    Parameter ``copy`` is supported only with default value ``True``.
    Parameter ``order`` is supported only with default value ``"C"``.
    Parameter ``subok`` is supported only with default value ``False``.
    Parameter ``ndmin`` is supported only with default value ``0``.

    See Also
    --------
    :obj:`dpnp.empty_like` : Return an empty array with shape and type of input.
    :obj:`dpnp.ones_like` : Return an array of ones with shape and type of input.
    :obj:`dpnp.zeros_like` : Return an array of zeros with shape and type of input.
    :obj:`dpnp.full_like` : Return a new array with shape of input filled with value.
    :obj:`dpnp.empty` : Return a new uninitialized array.
    :obj:`dpnp.ones` : Return a new array setting values to one.
    :obj:`dpnp.zeros` : Return a new array setting values to zero.
    :obj:`dpnp.full` : Return a new array of given shape filled with value.

    Examples
    --------
    >>> import dpnp as np
    >>> x = np.array([1, 2, 3])
    >>> x.ndim, x.size, x.shape
    (1, 3, (3,))
    >>> [i for i in x]
    [1, 2, 3]

    More than one dimension:

    >>> x2 = np.array([[1, 2], [3, 4]])
    >>> x2.ndim, x2.size, x2.shape
    (2, 4, (2, 2))
    >>> [i for i in x2]
    [1, 2, 3, 4]

    """

    if (use_origin_backend(obj)):
        return numpy.array(obj, dtype=dtype, copy=copy, order=order, subok=subok, ndmin=ndmin)

    # if not isinstance(obj, collections.abc.Sequence):
    #     return numpy.array(obj, dtype=dtype, copy=copy, order=order, subok=subok, ndmin=ndmin)

    # if isinstance(obj, numpy.object):
    #     return numpy.array(obj, dtype=dtype, copy=copy, order=order, subok=subok, ndmin=ndmin)

    if subok is not False:
        checker_throw_value_error("array", "subok", subok, False)

    if copy is not True:
        checker_throw_value_error("array", "copy", copy, True)

    if order != 'C':
        checker_throw_value_error("array", "order", order, 'C')

    if ndmin != 0:
        checker_throw_value_error("array", "ndmin", ndmin, 0)

    return dpnp_array(obj, dtype)


def asanyarray(a, dtype=None, order='C'):
    """
    Convert the input to an ndarray, but pass ndarray subclasses through.

    For full documentation refer to :obj:`numpy.asanyarray`.

    Limitations
    -----------
    Parameter ``order`` is supported only with default value ``"C"``.

    See Also
    --------
    :obj:`dpnp.asarray` : Similar function which always returns ndarrays.
    :obj:`dpnp.ascontiguousarray` : Convert input to a contiguous array.
    :obj:`dpnp.asfarray` : Convert input to a floating point ndarray.
    :obj:`dpnp.asfortranarray` : Convert input to an ndarray with column-major
                                 memory order.
    :obj:`dpnp.asarray_chkfinite` : Similar function which checks input
                                    for NaNs and Infs.
    :obj:`dpnp.fromiter` : Create an array from an iterator.
    :obj:`dpnp.fromfunction` : Construct an array by executing a function
                               on grid positions.

    Examples
    --------
    >>> import dpnp as np
    >>> x = np.asanyarray([1, 2, 3])
    >>> [i for i in x]
    [1, 2, 3]

    """

    if not use_origin_backend(a):
        # if it is already dpnp.ndarray then same object should be returned
        if isinstance(a, dpnp.ndarray):
            return a

        if order != 'C':
            checker_throw_value_error("asanyarray", "order", order, 'C')

        return array(a, dtype=dtype, order=order)

    return call_origin(numpy.asanyarray, a, dtype, order)


def asarray(input, dtype=None, order='C'):
    """
    Converts an input object into array.

    For full documentation refer to :obj:`numpy.asarray`.

    Limitations
    -----------
    Parameter ``order`` is supported only with default value ``"C"``.

    See Also
    --------
    :obj:`dpnp.asanyarray` : Similar function which passes through subclasses.
    :obj:`dpnp.ascontiguousarray` : Convert input to a contiguous array.
    :obj:`dpnp.asfarray` : Convert input to a floating point ndarray.
    :obj:`dpnp.asfortranarray` : Convert input to an ndarray with column-major
                                 memory order.
    :obj:`dpnp.asarray_chkfinite` : Similar function which checks input
                                    for NaNs and Infs.
    :obj:`dpnp.fromiter` : Create an array from an iterator.
    :obj:`dpnp.fromfunction` : Construct an array by executing a function
                               on grid positions.

    Examples
    --------
    >>> import dpnp as np
    >>> x = np.asarray([1, 2, 3])
    >>> [i for i in x]
    [1, 2, 3]

    """

    if (use_origin_backend(input)):
        return numpy.asarray(input, dtype=dtype, order=order)

    return array(input, dtype=dtype, order=order)


def ascontiguousarray(a, dtype=None):
    """
    Return a contiguous array (ndim >= 1) in memory (C order).

    For full documentation refer to :obj:`numpy.ascontiguousarray`.

    See Also
    --------
    :obj:`dpnp.asfortranarray` : Convert input to an ndarray with column-major
                     memory order.
    :obj:`dpnp.require` : Return an ndarray that satisfies requirements.

    Examples
    --------
    >>> import dpnp as np
    >>> x = np.arange(6).reshape((2, 3))
    >>> out = np.ascontiguousarray(x)
    >>> out.shape
    (2, 3)
    >>> [i for i in out]
    [0, 1, 2, 3, 4, 5]

    """

    if not use_origin_backend(a):
        # we support only c-contiguous arrays for now
        # if type is the same then same object should be returned
        if isinstance(a, dpnp.ndarray) and a.dtype == dtype:
            return a

        return array(a, dtype=dtype)

    return call_origin(numpy.ascontiguousarray, a, dtype)


# numpy.copy(a, order='K', subok=False)
def copy(a, order='C', subok=False):
    """
    Return an array copy of the given object.

    For full documentation refer to :obj:`numpy.copy`.

    Limitations
    -----------
    Parameter ``order`` is supported only with default value ``"C"``.
    Parameter ``subok`` is supported only with default value ``False``.

    Examples
    --------
    >>> import dpnp as np
    >>> x = np.array([1, 2, 3])
    >>> y = x
    >>> z = np.copy(x)
    >>> x[0] = 10
    >>> x[0] == y[0]
    True
    >>> x[0] == z[0]
    False

    """

    if not use_origin_backend(a):
        return dpnp_copy(a, order, subok)

    return call_origin(numpy.copy, a, order, subok)


def diag(v, k=0):
    """
    Extract a diagonal or construct a diagonal array.

    For full documentation refer to :obj:`numpy.diag`.

    Examples
    --------
    >>> import dpnp as np
    >>> x = np.arange(9).reshape((3,3))
    >>> x
    array([[0, 1, 2],
           [3, 4, 5],
           [6, 7, 8]])

    >>> np.diag(x)
    array([0, 4, 8])
    >>> np.diag(x, k=1)
    array([1, 5])
    >>> np.diag(x, k=-1)
    array([3, 7])

    >>> np.diag(np.diag(x))
    array([[0, 0, 0],
           [0, 4, 0],
           [0, 0, 8]])

    """

    if not use_origin_backend(v):
        if not isinstance(v, dparray):
            pass
        elif not isinstance(k, int):
            pass
        elif v.ndim != 1 and v.ndim != 2:
            pass
        else:
            return dpnp_diag(v, k)

    return call_origin(numpy.diag, v, k)


def diagflat(v, k=0):
    """
    Create a two-dimensional array with the flattened input as a diagonal.

    For full documentation refer to :obj:`numpy.diagflat`.

    Examples
    --------
    >>> import dpnp as np
    >>> np.diagflat([[1,2], [3,4]])
    array([[1, 0, 0, 0],
           [0, 2, 0, 0],
           [0, 0, 3, 0],
           [0, 0, 0, 4]])

    >>> np.diagflat([1,2], 1)
    array([[0, 1, 0],
           [0, 0, 2],
           [0, 0, 0]])

    """

    if not use_origin_backend(v):
        if not isinstance(v, dparray):
            pass
        else:
            return dpnp_diag(v.ravel(), k)

    return call_origin(numpy.diagflat, v, k)


# numpy.empty(shape, dtype=float, order='C')
def empty(shape, dtype=numpy.float64, order='C'):
    """
    Return a new array of given shape and type, without initializing entries.

    For full documentation refer to :obj:`numpy.empty`.

    Limitations
    -----------
    Parameter ``order`` is supported only with default value ``"C"``.

    See Also
    --------
    :obj:`dpnp.empty_like` : Return an empty array with shape and type of input.
    :obj:`dpnp.ones` : Return a new array setting values to one.
    :obj:`dpnp.zeros` : Return a new array setting values to zero.
    :obj:`dpnp.full` : Return a new array of given shape filled with value.

    Examples
    --------
    >>> import dpnp as np
    >>> x = np.empty(4)
    >>> [i for i in x]
    [0.0, 0.0, 1e-323, -3.5935729608842025e+22]

    """

    if (not use_origin_backend()):
        if order not in ('C', 'c', None):
            checker_throw_value_error("empty", "order", order, 'C')

        return dparray(shape, dtype)

    return numpy.empty(shape, dtype, order)


# numpy.empty_like(prototype, dtype=None, order='K', subok=True, shape=None)
def empty_like(prototype, dtype=None, order='C', subok=False, shape=None):
    """
    Return a new array with the same shape and type as a given array.

    For full documentation refer to :obj:`numpy.empty_like`.

    Limitations
    -----------
    Parameter ``order`` is supported only with default value ``"C"``.
    Parameter ``subok`` is supported only with default value ``False``.

    See Also
    --------
    :obj:`dpnp.ones_like` : Return an array of ones with shape and type of input.
    :obj:`dpnp.zeros_like` : Return an array of zeros with shape and type of input.
    :obj:`dpnp.full_like` : Return a new array with shape of input filled with value.
    :obj:`dpnp.empty` : Return a new uninitialized array.

    Examples
    --------
    >>> import dpnp as np
    >>> prototype = np.array([1, 2, 3])
    >>> x = np.empty_like(prototype)
    >>> [i for i in x]
    [0, 0, 0]

    """

    if (not use_origin_backend()):
        if order not in ('C', 'c', None):
            checker_throw_value_error("empty_like", "order", order, 'C')
        if subok is not False:
            checker_throw_value_error("empty_like", "subok", subok, False)

        _shape = shape if shape is not None else prototype.shape
        _dtype = dtype if dtype is not None else prototype.dtype.type

        return dparray(_shape, _dtype)

    return numpy.empty_like(prototype, dtype, order, subok, shape)


def frombuffer(buffer, **kwargs):
    """
    Interpret a buffer as a 1-dimensional array.

    For full documentation refer to :obj:`numpy.frombuffer`.

    Limitations
    -----------
    Only float64, float32, int64, int32 types are supported.

    """

    return call_origin(numpy.frombuffer, buffer, **kwargs)


def fromfile(file, **kwargs):
    """
    Construct an array from data in a text or binary file.

    A highly efficient way of reading binary data with a known data-type,
    as well as parsing simply formatted text files.  Data written using the
    `tofile` method can be read using this function.

    For full documentation refer to :obj:`numpy.fromfile`.

    Limitations
    -----------
    Only float64, float32, int64, int32 types are supported.

    """

    return call_origin(numpy.fromfile, file, **kwargs)


def fromfunction(function, shape, **kwargs):
    """
    Construct an array by executing a function over each coordinate.

    The resulting array therefore has a value ``fn(x, y, z)`` at
    coordinate ``(x, y, z)``.

    For full documentation refer to :obj:`numpy.fromfunction`.

    Limitations
    -----------
    Only float64, float32, int64, int32 types are supported.

    """

    return call_origin(numpy.fromfunction, function, shape, **kwargs)


def fromiter(iterable, dtype, count=-1):
    """
    Create a new 1-dimensional array from an iterable object.

    For full documentation refer to :obj:`numpy.fromiter`.

    Limitations
    -----------
    Only float64, float32, int64, int32 types are supported.

    """

    return call_origin(numpy.fromiter, iterable, dtype, count)


def fromstring(string, **kwargs):
    """
    A new 1-D array initialized from text data in a string.

    For full documentation refer to :obj:`numpy.fromstring`.

    Limitations
    -----------
    Only float64, float32, int64, int32 types are supported.

    """

    return call_origin(numpy.fromstring, string, **kwargs)


# numpy.full(shape, fill_value, dtype=None, order='C')
def full(shape, fill_value, dtype=None, order='C'):
    """
    Return a new array of given shape and type, filled with `fill_value`.

    For full documentation refer to :obj:`numpy.full`.

    Limitations
    -----------
    Parameter ``order`` is supported only with default value ``"C"``.

    See Also
    --------
    :obj:`dpnp.full_like` : Return a new array with shape of input filled with value.
    :obj:`dpnp.empty` : Return a new uninitialized array.
    :obj:`dpnp.ones` : Return a new array setting values to one.
    :obj:`dpnp.zeros` : Return a new array setting values to zero.

    Examples
    --------
    >>> import dpnp as np
    >>> x = np.full(4, 10)
    >>> [i for i in x]
    [10, 10, 10, 10]

    """
    if not use_origin_backend():
        if order not in ('C', 'c', None):
            pass
        else:
            if dtype is None:
                dtype = numpy.array(fill_value).dtype.type

            return dpnp_full(shape, fill_value, dtype)

    return call_origin(numpy.full, shape, fill_value, dtype, order)


# numpy.full_like(a, fill_value, dtype=None, order='K', subok=True, shape=None)
def full_like(x1, fill_value, dtype=None, order='C', subok=False, shape=None):
    """
    Return a full array with the same shape and type as a given array.

    For full documentation refer to :obj:`numpy.full_like`.

    Limitations
    -----------
    Parameter ``order`` is supported only with default value ``"C"``.
    Parameter ``subok`` is supported only with default value ``False``.

    See Also
    --------
    :obj:`dpnp.empty_like` : Return an empty array with shape and type of input.
    :obj:`dpnp.ones_like` : Return an array of ones with shape and type of input.
    :obj:`dpnp.zeros_like` : Return an array of zeros with shape and type of input.
    :obj:`dpnp.full` : Return a new array of given shape filled with value.

    Examples
    --------
    >>> import dpnp as np
    >>> a = np.arange(6)
    >>> x = np.full_like(a, 1)
    >>> [i for i in x]
    [1.0, 1.0, 1.0, 1.0, 1.0, 1.0]

    """

    if (not use_origin_backend()):
        if order not in ('C', 'c', None):
            checker_throw_value_error("full_like", "order", order, 'C')
        if subok is not False:
            checker_throw_value_error("full_like", "subok", subok, False)

        _shape = shape if shape is not None else x1.shape
        _dtype = dtype if dtype is not None else x1.dtype

        return dpnp_full_like(_shape, fill_value, _dtype)

    return numpy.full_like(x1, fill_value, dtype, order, subok, shape)


def geomspace(start, stop, num=50, endpoint=True, dtype=None, axis=0):
    """
    Return numbers spaced evenly on a log scale (a geometric progression).

    For full documentation refer to :obj:`numpy.geomspace`.

    Limitations
    -----------
    Parameter ``axis`` is supported only with default value ``0``.

    See Also
    --------
    :obj:`dpnp.logspace` : Similar to geomspace, but with endpoints specified
                           using log and base.
    :obj:`dpnp.linspace` : Similar to geomspace, but with arithmetic instead of
                           geometric progression.
    :obj:`dpnp.arange` : Similar to linspace, with the step size specified
                         instead of the number of samples.

    Examples
    --------
    >>> import dpnp as np
    >>> x = np.geomspace(1, 1000, num=4)
    >>> [i for i in x]
    [1.0, 10.0, 100.0, 1000.0]
    >>> x2 = np.geomspace(1, 1000, num=4, endpoint=False)
    >>> [i for i in x2]
    [1.0, 5.62341325, 31.6227766, 177.827941]

    """

    if not use_origin_backend():
        if axis != 0:
            checker_throw_value_error("linspace", "axis", axis, 0)

        return dpnp_geomspace(start, stop, num, endpoint, dtype, axis)

    return call_origin(numpy.geomspace, start, stop, num, endpoint, dtype, axis)


def identity(n, dtype=None, *, like=None):
    """
    Return the identity array.

    The identity array is a square array with ones on the main diagonal.

    For full documentation refer to :obj:`numpy.identity`.

    Limitations
    -----------
    Parameter ``like`` is currently not supported .

    Examples
    --------
    >>> import dpnp as np
    >>> np.identity(3)
    array([[1.,  0.,  0.],
           [0.,  1.,  0.],
           [0.,  0.,  1.]])

    """
    if not use_origin_backend():
        if like is not None:
            pass
        elif n < 0:
            pass
        else:
            if dtype is None:
                dtype = dpnp.float64
            return dpnp_identity(n, dtype)

    return call_origin(numpy.identity, n, dtype=dtype, like=like)


def linspace(start, stop, num=50, endpoint=True, retstep=False, dtype=None, axis=0):
    """
    Return evenly spaced numbers over a specified interval.

    For full documentation refer to :obj:`numpy.linspace`.

    Limitations
    -----------
    Parameter ``axis`` is supported only with default value ``0``.

    See Also
    --------
    :obj:`dpnp.arange` : Similar to `linspace`, but uses a step size (instead
                         of the number of samples).
    :obj:`dpnp.geomspace` : Similar to `linspace`, but with numbers spaced
                            evenly on a log scale (a geometric progression).
    :obj:`dpnp.logspace` : Similar to `geomspace`, but with the end points
                           specified as logarithms.

    Examples
    --------
    >>> import dpnp as np
    >>> x = np.linspace(2.0, 3.0, num=5)
    >>> [i for i in x]
    [2.0, 2.25, 2.5, 2.75, 3.0]
    >>> x2 = np.linspace(2.0, 3.0, num=5, endpoint=False)
    >>> [i for i in x2]
    [2.0, 2.2, 2.4, 2.6, 2.8]
    >>> x3, step = np.linspace(2.0, 3.0, num=5, retstep=True)
    >>> [i for i in x3], step
    ([2.0, 2.25, 2.5, 2.75, 3.0], 0.25)

    """

    if not use_origin_backend():
        if axis != 0:
            checker_throw_value_error("linspace", "axis", axis, 0)

        res = dpnp_linspace(start, stop, num, endpoint, retstep, dtype, axis)

        if retstep:
            return res
        else:
            return res[0]

    return call_origin(numpy.linspace, start, stop, num, endpoint, retstep, dtype, axis)


def loadtxt(fname, **kwargs):
    """
    Load data from a text file.

    Each row in the text file must have the same number of values.

    For full documentation refer to :obj:`numpy.loadtxt`.

    Limitations
    -----------
    Only float64, float32, int64, int32 types are supported.

    Examples
    --------
    >>> import dpnp as np
    >>> from io import StringIO   # StringIO behaves like a file object
    >>> c = StringIO("0 1\n2 3")
    >>> np.loadtxt(c)
    array([[0., 1.],
           [2., 3.]])

    """

    return call_origin(numpy.loadtxt, fname, **kwargs)


def logspace(start, stop, num=50, endpoint=True, base=10.0, dtype=None, axis=0):
    """
    Return numbers spaced evenly on a log scale.

    For full documentation refer to :obj:`numpy.logspace`.

    Limitations
    -----------
    Parameter ``axis`` is supported only with default value ``0``.

    See Also
    --------
    :obj:`dpnp.arange` : Similar to linspace, with the step size specified
                         instead of the number of samples. Note that, when used
                         with a float endpoint, the endpoint may or may not be
                         included.
    :obj:`dpnp.linspace` : Similar to logspace, but with the samples uniformly
                           distributed in linear space, instead of log space.
    :obj:`dpnp.geomspace` : Similar to logspace, but with endpoints specified
                            directly.

    Examples
    --------
    >>> import dpnp as np
    >>> x = np.logspace(2.0, 3.0, num=4)
    >>> [i for i in x]
    [100.0, 215.443469, 464.15888336, 1000.0]
    >>> x2 = np.logspace(2.0, 3.0, num=4, endpoint=False)
    >>> [i for i in x2]
    [100.0, 177.827941, 316.22776602, 562.34132519]
    >>> x3 = np.logspace(2.0, 3.0, num=4, base=2.0)
    >>> [i for i in x3]
    [4.0, 5.0396842, 6.34960421, 8.0]

    """

    if not use_origin_backend():
        if axis != 0:
            checker_throw_value_error("linspace", "axis", axis, 0)

        return dpnp_logspace(start, stop, num, endpoint, base, dtype, axis)

    return call_origin(numpy.logspace, start, stop, num, endpoint, base, dtype, axis)


def meshgrid(*xi, copy=True, sparse=False, indexing='xy'):
    """
    Return coordinate matrices from coordinate vectors.

    Make N-D coordinate arrays for vectorized evaluations of
    N-D scalar/vector fields over N-D grids, given
    one-dimensional coordinate arrays x1, x2,..., xn.

    For full documentation refer to :obj:`numpy.meshgrid`.

    Limitations
    -----------
    Parameter ``copy`` is supported only with default value ``True``.
    Parameter ``sparse`` is supported only with default value ``False``.

    Examples
    --------
    >>> import dpnp as np
    >>> nx, ny = (3, 2)
    >>> x = np.linspace(0, 1, nx)
    >>> y = np.linspace(0, 1, ny)
    >>> xv, yv = np.meshgrid(x, y)
    >>> xv
    array([[0. , 0.5, 1. ],
           [0. , 0.5, 1. ]])
    >>> yv
    array([[0.,  0.,  0.],
           [1.,  1.,  1.]])
    >>> xv, yv = np.meshgrid(x, y, sparse=True)  # make sparse output arrays
    >>> xv
    array([[0. ,  0.5,  1. ]])
    >>> yv
    array([[0.],
           [1.]])

    `meshgrid` is very useful to evaluate functions on a grid.

    >>> import matplotlib.pyplot as plt
    >>> x = np.arange(-5, 5, 0.1)
    >>> y = np.arange(-5, 5, 0.1)
    >>> xx, yy = np.meshgrid(x, y, sparse=True)
    >>> z = np.sin(xx**2 + yy**2) / (xx**2 + yy**2)
    >>> h = plt.contourf(x,y,z)
    >>> plt.show()

    """

    if not use_origin_backend():
        # original limitation
        if indexing not in ["ij", "xy"]:
            checker_throw_value_error("meshgrid", "indexing", indexing, "'ij' or 'xy'")

        if copy is not True:
            checker_throw_value_error("meshgrid", "copy", copy, True)
        if sparse is not False:
            checker_throw_value_error("meshgrid", "sparse", sparse, False)

        return dpnp_meshgrid(xi, copy, sparse, indexing)

    return call_origin(numpy.meshgrid, xi, copy, sparse, indexing)


class MGridClass:
    """
    Construct a dense multi-dimensional "meshgrid".

    For full documentation refer to :obj:`numpy.mgrid`.

    Examples
    --------
    >>> import dpnp as np
    >>> np.mgrid[0:5,0:5]
    array([[[0, 0, 0, 0, 0],
            [1, 1, 1, 1, 1],
            [2, 2, 2, 2, 2],
            [3, 3, 3, 3, 3],
            [4, 4, 4, 4, 4]],
           [[0, 1, 2, 3, 4],
            [0, 1, 2, 3, 4],
            [0, 1, 2, 3, 4],
            [0, 1, 2, 3, 4],
            [0, 1, 2, 3, 4]]])
    >>> np.mgrid[-1:1:5j]
    array([-1. , -0.5,  0. ,  0.5,  1. ])

    """

    def __getitem__(self, key):
        return dpnp.array(numpy.mgrid[key])


mgrid = MGridClass()


class OGridClass:
    """
    Construct an open multi-dimensional "meshgrid".

    For full documentation refer to :obj:`numpy.ogrid`.

    Examples
    --------
    >>> import dpnp as np
    >>> from numpy import ogrid
    >>> ogrid[-1:1:5j]
    array([-1. , -0.5,  0. ,  0.5,  1. ])
    >>> ogrid[0:5,0:5]
    [array([[0],
            [1],
            [2],
            [3],
            [4]]), array([[0, 1, 2, 3, 4]])]

    """

    def __getitem__(self, key):
        return dpnp.array(numpy.ogrid[key])


ogrid = OGridClass()


def ones(shape, dtype=None, order='C'):
    """
    Return a new array of given shape and type, filled with ones.

    For full documentation refer to :obj:`numpy.ones`.

    Limitations
    -----------
    Parameter ``order`` is supported only with default value ``"C"``.

    See Also
    --------
    :obj:`dpnp.ones_like` : Return an array of ones with shape and type of input.
    :obj:`dpnp.empty` : Return a new uninitialized array.
    :obj:`dpnp.zeros` : Return a new array setting values to zero.
    :obj:`dpnp.full` : Return a new array of given shape filled with value.

    Examples
    --------
    >>> import dpnp as np
    >>> [i for i in np.ones(5)]
    [1.0, 1.0, 1.0, 1.0, 1.0]
    >>> x = np.ones((2, 1))
    >>> x.ndim, x.size, x.shape
    (2, 2, (2, 1))
    >>> [i for i in x]
    [1.0, 1.0]

    """

    if (not use_origin_backend()):
        if order not in ('C', 'c', None):
            checker_throw_value_error("ones", "order", order, 'C')

        _dtype = dtype if dtype is not None else dpnp.float64

        return dpnp_ones(shape, _dtype)

    return numpy.ones(shape, dtype=dtype, order=order)


# numpy.ones_like(a, dtype=None, order='K', subok=True, shape=None)
def ones_like(x1, dtype=None, order='C', subok=False, shape=None):
    """
    Return an array of ones with the same shape and type as a given array.

    For full documentation refer to :obj:`numpy.ones_like`.

    Limitations
    -----------
    Parameter ``order`` is supported only with default value ``"C"``.
    Parameter ``subok`` is supported only with default value ``False``.

    See Also
    --------
    :obj:`dpnp.empty_like` : Return an empty array with shape and type of input.
    :obj:`dpnp.zeros_like` : Return an array of zeros with shape and type of input.
    :obj:`dpnp.full_like` : Return a new array with shape of input filled with value.
    :obj:`dpnp.ones` : Return a new array setting values to one.

    Examples
    --------
    >>> import dpnp as np
    >>> x = np.arange(6)
    >>> [i for i in x]
    [0.0, 1.0, 2.0, 3.0, 4.0, 5.0]
    >>> [i for i in np.ones_like(x)]
    [1.0, 1.0, 1.0, 1.0, 1.0, 1.0]

    """

    if (not use_origin_backend()):
        if order not in ('C', 'c', None):
            checker_throw_value_error("ones_like", "order", order, 'C')
        if subok is not False:
            checker_throw_value_error("ones_like", "subok", subok, False)

        _shape = shape if shape is not None else x1.shape
        _dtype = dtype if dtype is not None else x1.dtype

        return dpnp_ones_like(_shape, _dtype)

    return numpy.ones_like(x1, dtype, order, subok, shape)


<<<<<<< HEAD
def ptp(arr, axis=None, out=None, keepdims=numpy._NoValue):
    """
    Range of values (maximum - minimum) along an axis.

    For full documentation refer to :obj:`numpy.ptp`.

    Limitations
    -----------
    Input array is supported as :obj:`dpnp.ndarray`.
    Parameters ``out`` and ``keepdims`` are supported only with default values.
    """

    if not use_origin_backend(arr):
        if not isinstance(arr, dparray):
            pass
        elif axis is not None and not isinstance(axis, int):
            pass
        elif out is not None:
            pass
        elif keepdims is not numpy._NoValue:
            pass
        else:
            result = dpnp_ptp(arr, axis=axis)

            # scalar returned
            if result.shape == (1,):
                return result.dtype.type(result[0])

            return result

    return call_origin(numpy.ptp, arr, axis, out, keepdims)
=======
def trace(arr, offset=0, axis1=0, axis2=1, dtype=None, out=None):
    """
       Return the sum along diagonals of the array.

       For full documentation refer to :obj:`numpy.trace`.

       Limitations
       -----------
       Input array is supported as :obj:`dpnp.ndarray`.
       Parameters ``axis1``, ``axis2``, ``out`` and ``dtype`` are supported only with default values.
       """
    if not use_origin_backend():
        if not isinstance(arr, dparray):
            pass
        elif arr.size == 0:
            pass
        elif arr.ndim < 2:
            pass
        elif axis1 != 0:
            pass
        elif axis2 != 1:
            pass
        elif out is not None and (not isinstance(out, dparray) or (isinstance(out, dparray) and out.shape != arr.shape)):
            pass
        else:
            return dpnp_trace(arr, offset, axis1, axis2, dtype, out)

    return call_origin(numpy.trace, arr, offset, axis1, axis2, dtype, out)
>>>>>>> 5ae05ca2


def tri(N, M=None, k=0, dtype=numpy.float, **kwargs):
    """
    An array with ones at and below the given diagonal and zeros elsewhere.

    For full documentation refer to :obj:`numpy.tri`.

    Examples
    --------
    >>> import dpnp as np
    >>> np.tri(3, 5, 2, dtype=int)
    array([[1, 1, 1, 0, 0],
           [1, 1, 1, 1, 0],
           [1, 1, 1, 1, 1]])

    >>> np.tri(3, 5, -1)
    array([[0.,  0.,  0.,  0.,  0.],
           [1.,  0.,  0.,  0.,  0.],
           [1.,  1.,  0.,  0.,  0.]])

    """

    if not use_origin_backend():
        if len(kwargs) != 0:
            pass
        elif not isinstance(N, int):
            pass
        elif N < 0:
            pass
        elif M is not None and not isinstance(M, int):
            pass
        elif M is not None and M < 0:
            pass
        elif not isinstance(k, int):
            pass
        else:
            return dpnp_tri(N, M, k, dtype)

    return call_origin(numpy.tri, N, M, k, dtype, **kwargs)


def tril(m, k=0):
    """
    Lower triangle of an array.

    Return a copy of an array with elements above the `k`-th diagonal zeroed.

    For full documentation refer to :obj:`numpy.tril`.

    Examples
    --------
    >>> import dpnp as np
    >>> np.tril([[1,2,3],[4,5,6],[7,8,9],[10,11,12]], -1)
    array([[ 0,  0,  0],
           [ 4,  0,  0],
           [ 7,  8,  0],
           [10, 11, 12]])

    """

    if not use_origin_backend(m):
        if not isinstance(m, dparray):
            pass
        else:
            return dpnp_tril(m, k)

    return call_origin(numpy.tril, m, k)


def triu(m, k=0):
    """
    Upper triangle of an array.

    Return a copy of a matrix with the elements below the `k`-th diagonal
    zeroed.

    For full documentation refer to :obj:`numpy.triu`.

    Examples
    --------
    >>> import dpnp as np
    >>> np.triu([[1,2,3],[4,5,6],[7,8,9],[10,11,12]], -1)
    array([[ 1,  2,  3],
           [ 4,  5,  6],
           [ 0,  8,  9],
           [ 0,  0, 12]])

    """

    if not use_origin_backend(m):
        if not isinstance(m, dparray):
            pass
        elif not isinstance(k, int):
            pass
        else:
            return dpnp_triu(m, k)

    return call_origin(numpy.triu, m, k)


def vander(x1, N=None, increasing=False):
    """
    Generate a Vandermonde matrix.

    For full documentation refer to :obj:`numpy.vander`.

    Examples
    --------
    >>> import dpnp as np
    >>> x = np.array([1, 2, 3, 5])
    >>> N = 3
    >>> np.vander(x, N)
    array([[ 1,  1,  1],
           [ 4,  2,  1],
           [ 9,  3,  1],
           [25,  5,  1]])
    >>> x = np.array([1, 2, 3, 5])
    >>> np.vander(x)
    array([[  1,   1,   1,   1],
           [  8,   4,   2,   1],
           [ 27,   9,   3,   1],
           [125,  25,   5,   1]])
    >>> np.vander(x, increasing=True)
    array([[  1,   1,   1,   1],
           [  1,   2,   4,   8],
           [  1,   3,   9,  27],
           [  1,   5,  25, 125]])
    """
    if (not use_origin_backend(x1)):
        if not isinstance(x1, dparray):
            pass
        elif x1.ndim != 1:
            pass
        else:
            if N is None:
                N = x1.size
            return dpnp_vander(x1, N, increasing)

    return call_origin(numpy.vander, x1, N=N, increasing=increasing)


def zeros(shape, dtype=None, order='C'):
    """
    Return a new array of given shape and type, filled with zeros.

    For full documentation refer to :obj:`numpy.zeros`.

    Limitations
    -----------
    Parameter ``order`` is supported only with default value ``"C"``.

    See Also
    --------
    :obj:`dpnp.zeros_like` : Return an array of zeros with shape and type of input.
    :obj:`dpnp.empty` : Return a new uninitialized array.
    :obj:`dpnp.ones` : Return a new array setting values to one.
    :obj:`dpnp.full` : Return a new array of given shape filled with value.

    Examples
    --------
    >>> import dpnp as np
    >>> [i for i in np.zeros(5)]
    [0.0, 0.0, 0.0, 0.0, 0.0]
    >>> x = np.zeros((2, 1))
    >>> x.ndim, x.size, x.shape
    (2, 2, (2, 1))
    >>> [i for i in x]
    [0.0, 0.0]

    """

    if (not use_origin_backend()):
        if order not in ('C', 'c', None):
            checker_throw_value_error("zeros", "order", order, 'C')

        _dtype = dtype if dtype is not None else dpnp.float64

        return dpnp_zeros(shape, _dtype)

    return numpy.zeros(shape, dtype=dtype, order=order)


# numpy.zeros_like(a, dtype=None, order='K', subok=True, shape=None)
def zeros_like(x1, dtype=None, order='C', subok=False, shape=None):
    """
    Return an array of zeros with the same shape and type as a given array.

    For full documentation refer to :obj:`numpy.zeros_like`.

    Limitations
    -----------
    Parameter ``order`` is supported only with default value ``"C"``.
    Parameter ``subok`` is supported only with default value ``False``.

    See Also
    --------
    :obj:`dpnp.empty_like` : Return an empty array with shape and type of input.
    :obj:`dpnp.ones_like` : Return an array of ones with shape and type of input.
    :obj:`dpnp.full_like` : Return a new array with shape of input filled with value.
    :obj:`dpnp.zeros` : Return a new array setting values to zero.

    Examples
    --------
    >>> import dpnp as np
    >>> x = np.arange(6)
    >>> [i for i in x]
    [0.0, 1.0, 2.0, 3.0, 4.0, 5.0]
    >>> [i for i in np.zeros_like(x)]
    [0.0, 0.0, 0.0, 0.0, 0.0, 0.0]

    """

    if (not use_origin_backend()):
        if order not in ('C', 'c', None):
            checker_throw_value_error("zeros_like", "order", order, 'C')
        if subok is not False:
            checker_throw_value_error("zeros_like", "subok", subok, False)

        _shape = shape if shape is not None else x1.shape
        _dtype = dtype if dtype is not None else x1.dtype

        return dpnp_zeros_like(_shape, _dtype)

    return numpy.zeros_like(x1, dtype, order, subok, shape)<|MERGE_RESOLUTION|>--- conflicted
+++ resolved
@@ -75,11 +75,8 @@
     "ogrid",
     "ones",
     "ones_like",
-<<<<<<< HEAD
     "ptp",
-=======
     "trace",
->>>>>>> 5ae05ca2
     "tri",
     "tril",
     "triu",
@@ -1077,7 +1074,6 @@
     return numpy.ones_like(x1, dtype, order, subok, shape)
 
 
-<<<<<<< HEAD
 def ptp(arr, axis=None, out=None, keepdims=numpy._NoValue):
     """
     Range of values (maximum - minimum) along an axis.
@@ -1109,7 +1105,8 @@
             return result
 
     return call_origin(numpy.ptp, arr, axis, out, keepdims)
-=======
+
+
 def trace(arr, offset=0, axis1=0, axis2=1, dtype=None, out=None):
     """
        Return the sum along diagonals of the array.
@@ -1138,7 +1135,6 @@
             return dpnp_trace(arr, offset, axis1, axis2, dtype, out)
 
     return call_origin(numpy.trace, arr, offset, axis1, axis2, dtype, out)
->>>>>>> 5ae05ca2
 
 
 def tri(N, M=None, k=0, dtype=numpy.float, **kwargs):
