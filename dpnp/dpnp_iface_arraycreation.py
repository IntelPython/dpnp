--- conflicted
+++ resolved
@@ -1083,7 +1083,6 @@
     return call_origin(numpy.ones_like, x1, dtype, order, subok, shape)
 
 
-<<<<<<< HEAD
 def ptp(arr, axis=None, out=None, keepdims=numpy._NoValue):
     """
     Range of values (maximum - minimum) along an axis.
@@ -1095,19 +1094,17 @@
     Input array is supported as :obj:`dpnp.ndarray`.
     Parameters ``out`` and ``keepdims`` are supported only with default values.
     """
-
-    if not use_origin_backend(arr):
-        if not isinstance(arr, dparray):
-            pass
-        elif axis is not None and not isinstance(axis, int):
+    arr_desc = dpnp.get_dpnp_descriptor(arr)
+    if arr_desc:
+        if axis is not None and not isinstance(axis, int):
             pass
         elif out is not None:
             pass
         elif keepdims is not numpy._NoValue:
             pass
         else:
-            result = dpnp_ptp(arr, axis=axis)
-
+            result = dpnp_ptp(arr_desc, axis=axis).get_pyobj()
+   
             # scalar returned
             if result.shape == (1,):
                 return result.dtype.type(result[0])
@@ -1117,10 +1114,7 @@
     return call_origin(numpy.ptp, arr, axis, out, keepdims)
 
 
-def trace(arr, offset=0, axis1=0, axis2=1, dtype=None, out=None):
-=======
 def trace(x1, offset=0, axis1=0, axis2=1, dtype=None, out=None):
->>>>>>> 6117821a
     """
        Return the sum along diagonals of the array.
 
