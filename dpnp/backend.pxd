# cython: language_level=3
# -*- coding: utf-8 -*-
# *****************************************************************************
# Copyright (c) 2016-2020, Intel Corporation
# All rights reserved.
#
# Redistribution and use in source and binary forms, with or without
# modification, are permitted provided that the following conditions are met:
# - Redistributions of source code must retain the above copyright notice,
#   this list of conditions and the following disclaimer.
# - Redistributions in binary form must reproduce the above copyright notice,
#   this list of conditions and the following disclaimer in the documentation
#   and/or other materials provided with the distribution.
#
# THIS SOFTWARE IS PROVIDED BY THE COPYRIGHT HOLDERS AND CONTRIBUTORS "AS IS"
# AND ANY EXPRESS OR IMPLIED WARRANTIES, INCLUDING, BUT NOT LIMITED TO, THE
# IMPLIED WARRANTIES OF MERCHANTABILITY AND FITNESS FOR A PARTICULAR PURPOSE
# ARE DISCLAIMED. IN NO EVENT SHALL THE COPYRIGHT HOLDER OR CONTRIBUTORS BE
# LIABLE FOR ANY DIRECT, INDIRECT, INCIDENTAL, SPECIAL, EXEMPLARY, OR
# CONSEQUENTIAL DAMAGES (INCLUDING, BUT NOT LIMITED TO, PROCUREMENT OF
# SUBSTITUTE GOODS OR SERVICES; LOSS OF USE, DATA, OR PROFITS; OR BUSINESS
# INTERRUPTION) HOWEVER CAUSED AND ON ANY THEORY OF LIABILITY, WHETHER IN
# CONTRACT, STRICT LIABILITY, OR TORT (INCLUDING NEGLIGENCE OR OTHERWISE)
# ARISING IN ANY WAY OUT OF THE USE OF THIS SOFTWARE, EVEN IF ADVISED OF
# THE POSSIBILITY OF SUCH DAMAGE.
# *****************************************************************************

from libcpp.vector cimport vector
from libcpp cimport bool as cpp_bool
from dpnp.dparray cimport dparray, dparray_shape_type

cdef extern from "backend/backend_iface_fptr.hpp" namespace "DPNPFuncName":  # need this namespace for Enum import
    cdef enum DPNPFuncName "DPNPFuncName":
        DPNP_FN_ABSOLUTE
        DPNP_FN_ADD
        DPNP_FN_ARANGE
        DPNP_FN_ARCCOS
        DPNP_FN_ARCCOSH
        DPNP_FN_ARCSIN
        DPNP_FN_ARCSINH
        DPNP_FN_ARCTAN
        DPNP_FN_ARCTAN2
        DPNP_FN_ARCTANH
        DPNP_FN_ARGMAX
        DPNP_FN_ARGMIN
        DPNP_FN_ARGSORT
<<<<<<< HEAD
        DPNP_FN_BINOMIAL
=======
        DPNP_FN_BETA
>>>>>>> 66f4040a
        DPNP_FN_BITWISE_AND
        DPNP_FN_BITWISE_OR
        DPNP_FN_BITWISE_XOR
        DPNP_FN_CBRT
        DPNP_FN_CEIL
        DPNP_FN_CHISQUARE
        DPNP_FN_CHOLESKY
        DPNP_FN_COPYSIGN
        DPNP_FN_CORRELATE
        DPNP_FN_COS
        DPNP_FN_COSH
        DPNP_FN_COV
        DPNP_FN_DEGREES
        DPNP_FN_DET
        DPNP_FN_DIVIDE
        DPNP_FN_DOT
        DPNP_FN_EIG
        DPNP_FN_EIGVALS
        DPNP_FN_EXP
        DPNP_FN_EXP2
        DPNP_FN_EXPM1
        DPNP_FN_EXPONENTIAL
        DPNP_FN_FABS
        DPNP_FN_FLOOR
        DPNP_FN_FLOOR_DIVIDE
        DPNP_FN_FMOD
        DPNP_FN_GAMMA
        DPNP_FN_GAUSSIAN
        DPNP_FN_HYPOT
        DPNP_FN_INVERT
        DPNP_FN_LEFT_SHIFT
        DPNP_FN_LOG
        DPNP_FN_LOG10
        DPNP_FN_LOG1P
        DPNP_FN_LOG2
        DPNP_FN_MATMUL
        DPNP_FN_MATRIX_RANK
        DPNP_FN_MAX
        DPNP_FN_MAXIMUM
        DPNP_FN_MEAN
        DPNP_FN_MEDIAN
        DPNP_FN_MIN
        DPNP_FN_MINIMUM
        DPNP_FN_MODF
        DPNP_FN_MULTIPLY
        DPNP_FN_POWER
        DPNP_FN_PROD
        DPNP_FN_UNIFORM
        DPNP_FN_RADIANS
        DPNP_FN_REMAINDER
        DPNP_FN_RECIP
        DPNP_FN_RIGHT_SHIFT
        DPNP_FN_SIGN
        DPNP_FN_SIN
        DPNP_FN_SINH
        DPNP_FN_SORT
        DPNP_FN_SQRT
        DPNP_FN_SQUARE
        DPNP_FN_STD
        DPNP_FN_SUBTRACT
        DPNP_FN_SUM
        DPNP_FN_TAN
        DPNP_FN_TANH
        DPNP_FN_TRANSPOSE
        DPNP_FN_TRUNC
        DPNP_FN_VAR

cdef extern from "backend/backend_iface_fptr.hpp" namespace "DPNPFuncType":  # need this namespace for Enum import
    cdef enum DPNPFuncType "DPNPFuncType":
        DPNP_FT_NONE
        DPNP_FT_INT
        DPNP_FT_LONG
        DPNP_FT_FLOAT
        DPNP_FT_DOUBLE

cdef extern from "backend/backend_iface_fptr.hpp":
    struct DPNPFuncData:
        DPNPFuncType return_type
        void * ptr

    DPNPFuncData get_dpnp_function_ptr(DPNPFuncName name, DPNPFuncType first_type, DPNPFuncType second_type)


cdef extern from "backend/backend_iface.hpp" namespace "QueueOptions":  # need this namespace for Enum import
    cdef enum QueueOptions "QueueOptions":
        CPU_SELECTOR
        GPU_SELECTOR

cdef extern from "backend/backend_iface.hpp":
    void dpnp_queue_initialize_c(QueueOptions selector)
    size_t dpnp_queue_is_cpu_c()

    char * dpnp_memory_alloc_c(size_t size_in_bytes)
    void dpnp_memory_free_c(void * ptr)
    void dpnp_memory_memcpy_c(void * dst, const void * src, size_t size_in_bytes)
    void dpnp_srand_c(size_t seed)


# C function pointer to the C library template functions
ctypedef void(*fptr_1in_1out_t)(void * , void * , size_t)
ctypedef void(*fptr_2in_1out_t)(void * , void*, void*, size_t)
ctypedef void(*fptr_blas_gemm_2in_1out_t)(void * , void * , void * , size_t, size_t, size_t)

cdef dparray call_fptr_1in_1out(DPNPFuncName fptr_name, dparray x1, dparray_shape_type result_shape)
cdef dparray call_fptr_2in_1out(DPNPFuncName fptr_name, dparray x1, dparray x2, dparray_shape_type result_shape)


cpdef dparray dpnp_astype(dparray array1, dtype_target)


"""
Internal functions
"""
cpdef DPNPFuncType dpnp_dtype_to_DPNPFuncType(dtype)
cpdef dpnp_DPNPFuncType_to_dtype(size_t type)


"""
Bitwise functions
"""
cpdef dparray dpnp_bitwise_and(dparray array1, dparray array2)
cpdef dparray dpnp_bitwise_or(dparray array1, dparray array2)
cpdef dparray dpnp_bitwise_xor(dparray array1, dparray array2)
cpdef dparray dpnp_invert(dparray arr)
cpdef dparray dpnp_left_shift(dparray array1, dparray array2)
cpdef dparray dpnp_right_shift(dparray array1, dparray array2)


"""
Logic functions
"""
cpdef dparray dpnp_equal(dparray array1, input2)
cpdef dparray dpnp_greater(dparray input1, dparray input2)
cpdef dparray dpnp_greater_equal(dparray input1, dparray input2)
cpdef dparray dpnp_isclose(dparray input1, input2, double rtol=*, double atol=*, cpp_bool equal_nan=*)
cpdef dparray dpnp_less(dparray input1, dparray input2)
cpdef dparray dpnp_less_equal(dparray input1, dparray input2)
cpdef dparray dpnp_logical_and(dparray input1, dparray input2)
cpdef dparray dpnp_logical_not(dparray input1)
cpdef dparray dpnp_logical_or(dparray input1, dparray input2)
cpdef dparray dpnp_logical_xor(dparray input1, dparray input2)
cpdef dparray dpnp_not_equal(dparray input1, dparray input2)


"""
Linear algebra
"""
cpdef dparray dpnp_dot(dparray in_array1, dparray in_array2)
cpdef dparray dpnp_matmul(dparray in_array1, dparray in_array2)


"""
Array creation routines
"""
cpdef dparray dpnp_arange(start, stop, step, dtype)
cpdef dparray dpnp_array(obj, dtype=*)
cpdef dparray dpnp_init_val(shape, dtype, value)


"""
Mathematical functions
"""
cpdef dparray dpnp_add(dparray array1, dparray array2)
cpdef dparray dpnp_arctan2(dparray array1, dparray array2)
cpdef dparray dpnp_cos(dparray array1)
cpdef dparray dpnp_divide(dparray array1, dparray array2)
cpdef dparray dpnp_hypot(dparray array1, dparray array2)
cpdef dparray dpnp_maximum(dparray array1, dparray array2)
cpdef dparray dpnp_minimum(dparray array1, dparray array2)
cpdef dparray dpnp_multiply(dparray array1, dparray array2)
cpdef dparray dpnp_negative(dparray array1)
cpdef dparray dpnp_power(dparray array1, dparray array2)
cpdef dparray dpnp_remainder(dparray array1, dparray array2)
cpdef dparray dpnp_sin(dparray array1)
cpdef dparray dpnp_subtract(dparray array1, dparray array2)


"""
Array manipulation routines
"""
cpdef dparray dpnp_repeat(dparray array1, repeats, axes=*)
cpdef dparray dpnp_transpose(dparray array1, axes=*)


"""
Statistics functions
"""
cpdef dparray dpnp_cov(dparray array1)
cpdef dparray dpnp_mean(dparray a, axis)
cpdef dparray dpnp_min(dparray a, axis)


"""
Sorting functions
"""
cpdef dparray dpnp_argsort(dparray array1)
cpdef dparray dpnp_sort(dparray array1)

"""
Searching functions
"""
cpdef dparray dpnp_argmax(dparray array1)
cpdef dparray dpnp_argmin(dparray array1)

"""
Trigonometric functions
"""
cpdef dparray dpnp_arccos(dparray array1)
cpdef dparray dpnp_arccosh(dparray array1)
cpdef dparray dpnp_arcsin(dparray array1)
cpdef dparray dpnp_arcsinh(dparray array1)
cpdef dparray dpnp_arctan(dparray array1)
cpdef dparray dpnp_arctanh(dparray array1)
cpdef dparray dpnp_cbrt(dparray array1)
cpdef dparray dpnp_cos(dparray array1)
cpdef dparray dpnp_cosh(dparray array1)
cpdef dparray dpnp_degrees(dparray array1)
cpdef dparray dpnp_exp(dparray array1)
cpdef dparray dpnp_exp2(dparray array1)
cpdef dparray dpnp_expm1(dparray array1)
cpdef dparray dpnp_log(dparray array1)
cpdef dparray dpnp_log10(dparray array1)
cpdef dparray dpnp_log1p(dparray array1)
cpdef dparray dpnp_log2(dparray array1)
cpdef dparray dpnp_radians(dparray array1)
cpdef dparray dpnp_recip(dparray array1)
cpdef dparray dpnp_sin(dparray array1)
cpdef dparray dpnp_sinh(dparray array1)
cpdef dparray dpnp_sqrt(dparray array1)
cpdef dparray dpnp_square(dparray array1)
cpdef dparray dpnp_tan(dparray array1)
cpdef dparray dpnp_tanh(dparray array1)<|MERGE_RESOLUTION|>--- conflicted
+++ resolved
@@ -44,11 +44,8 @@
         DPNP_FN_ARGMAX
         DPNP_FN_ARGMIN
         DPNP_FN_ARGSORT
-<<<<<<< HEAD
+        DPNP_FN_BETA
         DPNP_FN_BINOMIAL
-=======
-        DPNP_FN_BETA
->>>>>>> 66f4040a
         DPNP_FN_BITWISE_AND
         DPNP_FN_BITWISE_OR
         DPNP_FN_BITWISE_XOR
