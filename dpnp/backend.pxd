--- conflicted
+++ resolved
@@ -101,11 +101,8 @@
         DPNP_FN_REMAINDER
         DPNP_FN_RECIP
         DPNP_FN_RIGHT_SHIFT
-<<<<<<< HEAD
         DPNP_FN_RNG_GEOMETRIC
-=======
         DPNP_FN_RNG_POISSON
->>>>>>> de7fb7cb
         DPNP_FN_SIGN
         DPNP_FN_SIN
         DPNP_FN_SINH
