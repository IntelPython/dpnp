--- conflicted
+++ resolved
@@ -92,18 +92,15 @@
         DPNP_FN_REMAINDER
         DPNP_FN_RECIP
         DPNP_FN_RIGHT_SHIFT
-<<<<<<< HEAD
         DPNP_FN_RNG_BETA
         DPNP_FN_RNG_BINOMIAL
         DPNP_FN_RNG_CHISQUARE
         DPNP_FN_RNG_EXPONENTIAL
         DPNP_FN_RNG_GAMMA
         DPNP_FN_RNG_GAUSSIAN
+        DPNP_FN_RNG_GEOMETRIC
         DPNP_FN_RNG_LAPLACE
         DPNP_FN_RNG_NEGATIVE_BINOMIAL
-=======
-        DPNP_FN_RNG_GEOMETRIC
->>>>>>> 89d50200
         DPNP_FN_RNG_POISSON
         DPNP_FN_RNG_STANDARD_CAUCHY
         DPNP_FN_RNG_STANDARD_NORMAL
