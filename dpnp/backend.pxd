--- conflicted
+++ resolved
@@ -108,11 +108,8 @@
         DPNP_FN_RNG_POISSON
         DPNP_FN_RNG_RAYLEIGH
         DPNP_FN_RNG_STANDARD_CAUCHY
-<<<<<<< HEAD
+        DPNP_FN_RNG_STANDARD_EXPONENTIAL
         DPNP_FN_RNG_STANDARD_GAMMA
-=======
-        DPNP_FN_RNG_STANDARD_EXPONENTIAL
->>>>>>> 35479bec
         DPNP_FN_RNG_STANDARD_NORMAL
         DPNP_FN_RNG_UNIFORM
         DPNP_FN_RNG_WEIBULL
