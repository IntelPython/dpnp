# cython: language_level=3
# distutils: language = c++
# -*- coding: utf-8 -*-
# *****************************************************************************
# Copyright (c) 2016-2023, Intel Corporation
# All rights reserved.
#
# Redistribution and use in source and binary forms, with or without
# modification, are permitted provided that the following conditions are met:
# - Redistributions of source code must retain the above copyright notice,
#   this list of conditions and the following disclaimer.
# - Redistributions in binary form must reproduce the above copyright notice,
#   this list of conditions and the following disclaimer in the documentation
#   and/or other materials provided with the distribution.
#
# THIS SOFTWARE IS PROVIDED BY THE COPYRIGHT HOLDERS AND CONTRIBUTORS "AS IS"
# AND ANY EXPRESS OR IMPLIED WARRANTIES, INCLUDING, BUT NOT LIMITED TO, THE
# IMPLIED WARRANTIES OF MERCHANTABILITY AND FITNESS FOR A PARTICULAR PURPOSE
# ARE DISCLAIMED. IN NO EVENT SHALL THE COPYRIGHT HOLDER OR CONTRIBUTORS BE
# LIABLE FOR ANY DIRECT, INDIRECT, INCIDENTAL, SPECIAL, EXEMPLARY, OR
# CONSEQUENTIAL DAMAGES (INCLUDING, BUT NOT LIMITED TO, PROCUREMENT OF
# SUBSTITUTE GOODS OR SERVICES; LOSS OF USE, DATA, OR PROFITS; OR BUSINESS
# INTERRUPTION) HOWEVER CAUSED AND ON ANY THEORY OF LIABILITY, WHETHER IN
# CONTRACT, STRICT LIABILITY, OR TORT (INCLUDING NEGLIGENCE OR OTHERWISE)
# ARISING IN ANY WAY OUT OF THE USE OF THIS SOFTWARE, EVEN IF ADVISED OF
# THE POSSIBILITY OF SUCH DAMAGE.
# *****************************************************************************

"""
Interface of the Array manipulation routines part of the DPNP

Notes
-----
This module is a face or public interface file for the library
it contains:
 - Interface functions
 - documentation for the functions
 - The functions parameters check

"""


import collections.abc

from dpnp.dpnp_algo import *
from dpnp.dpnp_utils import *
from dpnp.dpnp_iface_arraycreation import array

import dpnp
from dpnp.dpnp_array import dpnp_array

import numpy
import dpctl.tensor as dpt


__all__ = [
    "asfarray",
    "atleast_1d",
    "atleast_2d",
    "atleast_3d",
    "broadcast_to",
    "concatenate",
    "copyto",
    "expand_dims",
    "hstack",
    "moveaxis",
    "ravel",
    "repeat",
    "reshape",
    "rollaxis",
    "shape",
    "squeeze",
    "stack",
    "swapaxes",
    "transpose",
    "unique",
    "vstack"
]


def asfarray(x1, dtype=None):
    """
    Return an array converted to a float type.

    For full documentation refer to :obj:`numpy.asfarray`.

    Notes
    -----
    This function works exactly the same as :obj:`dpnp.array`.
    If dtype is `None`, `bool` or one of the `int` dtypes, it is replaced with
    the default floating type in DPNP depending on device capabilities.

    """

    x1_desc = dpnp.get_dpnp_descriptor(x1, copy_when_nondefault_queue=False)
    if x1_desc:
        if dtype is None or not numpy.issubdtype(dtype, dpnp.inexact):
            dtype = dpnp.default_float_type(sycl_queue=x1.sycl_queue)

        # if type is the same then same object should be returned
        if x1_desc.dtype == dtype:
            return x1

        return array(x1, dtype=dtype)

    return call_origin(numpy.asfarray, x1, dtype)


def atleast_1d(*arys):
    """
    Convert inputs to arrays with at least one dimension.
    Scalar inputs are converted to 1-dimensional arrays, whilst
    higher-dimensional inputs are preserved.

    For full documentation refer to :obj:`numpy.atleast_1d`.

    Limitations
    -----------
    Input arrays is supported as :obj:`dpnp.ndarray`.

    """

    return call_origin(numpy.atleast_1d, *arys)


def atleast_2d(*arys):
    """
    View inputs as arrays with at least two dimensions.

    For full documentation refer to :obj:`numpy.atleast_2d`.

    Limitations
    -----------
    Input arrays is supported as :obj:`dpnp.ndarray`.
    """

    all_is_array = True
    arys_desc = []
    for ary in arys:
        if not dpnp.isscalar(ary):
            ary_desc = dpnp.get_dpnp_descriptor(ary, copy_when_nondefault_queue=False)
            if ary_desc:
                arys_desc.append(ary_desc)
                continue
        all_is_array = False
        break

    if not use_origin_backend(arys[0]) and all_is_array:
        result = []
        for ary_desc in arys_desc:
            res = dpnp_atleast_2d(ary_desc).get_pyobj()
            result.append(res)

        if len(result) == 1:
            return result[0]
        else:
            return result

    return call_origin(numpy.atleast_2d, *arys)


def atleast_3d(*arys):
    """
    View inputs as arrays with at least three dimensions.

    For full documentation refer to :obj:`numpy.atleast_3d`.

    Limitations
    -----------
    Input arrays is supported as :obj:`dpnp.ndarray`.
    """

    all_is_array = True
    arys_desc = []
    for ary in arys:
        if not dpnp.isscalar(ary):
            ary_desc = dpnp.get_dpnp_descriptor(ary, copy_when_nondefault_queue=False)
            if ary_desc:
                arys_desc.append(ary_desc)
                continue
        all_is_array = False
        break

    if not use_origin_backend(arys[0]) and all_is_array:
        result = []
        for ary_desc in arys_desc:
            res = dpnp_atleast_3d(ary_desc).get_pyobj()
            result.append(res)

        if len(result) == 1:
            return result[0]
        else:
            return result

    return call_origin(numpy.atleast_3d, *arys)


def broadcast_to(x, /, shape, subok=False):
    """
    Broadcast an array to a new shape.

    For full documentation refer to :obj:`numpy.broadcast_to`.

    Returns
    -------
    y : dpnp.ndarray
        An array having a specified shape. Must have the same data type as `x`.

    Limitations
    -----------
    Parameter `x` is supported as either :class:`dpnp.ndarray`
    or :class:`dpctl.tensor.usm_ndarray`.
    Parameter `subok` is supported with default value.
    Otherwise the function will be executed sequentially on CPU.
    Input array data types of `x` is limited by supported DPNP :ref:`Data types`.

    Examples
    --------
    >>> import dpnp as dp
    >>> x = dp.array([1, 2, 3])
    >>> dp.broadcast_to(x, (3, 3))
    array([[1, 2, 3],
           [1, 2, 3],
           [1, 2, 3]])

    """

    if subok is not False:
        pass
    elif isinstance(x, dpnp_array) or isinstance(x, dpt.usm_ndarray):
        dpt_array = x.get_array() if isinstance(x, dpnp_array) else x
        new_array = dpt.broadcast_to(dpt_array, shape)
        return dpnp_array._create_from_usm_ndarray(new_array)

    return call_origin(numpy.broadcast_to, x, shape=shape, subok=subok)


def concatenate(arrs, axis=0, out=None, dtype=None, casting="same_kind"):
    """
    Join a sequence of arrays along an existing axis.

    For full documentation refer to :obj:`numpy.concatenate`.

    Examples
    --------
    >>> import dpnp
    >>> a = dpnp.array([[1, 2], [3, 4]])
    >>> b = dpnp.array([[5, 6]])
    >>> res = dpnp.concatenate((a, b), axis=0)
    >>> print(res)
    [[1 2]
     [3 4]
     [5 6]]
    >>> res = dpnp.concatenate((a, b.T), axis=1)
    >>> print(res)
    [[1 2 5]
     [3 4 6]]
    >>> res = dpnp.concatenate((a, b), axis=None)
    >>> print(res)
    [1 2 3 4 5 6]

    """
    return call_origin(numpy.concatenate, arrs, axis=axis, out=out, dtype=dtype, casting=casting)


def copyto(dst, src, casting='same_kind', where=True):
    """
    Copies values from one array to another, broadcasting as necessary.

    For full documentation refer to :obj:`numpy.copyto`.

    Limitations
    -----------
    Input arrays are supported as :obj:`dpnp.ndarray`.
    Otherwise the function will be executed sequentially on CPU.
    Parameter ``casting`` is supported only with default value ``"same_kind"``.
    Parameter ``where`` is supported only with default value ``True``.
    Shapes of input arrays are supported to be equal.
    Input array data types are limited by supported DPNP :ref:`Data types`.

    """

    dst_desc = dpnp.get_dpnp_descriptor(dst, copy_when_strides=False, copy_when_nondefault_queue=False)
    src_desc = dpnp.get_dpnp_descriptor(src, copy_when_nondefault_queue=False)
    if dst_desc and src_desc:
        if casting != 'same_kind':
            pass
        elif (dst_desc.dtype == dpnp.bool and  # due to 'same_kind' casting
              src_desc.dtype in [dpnp.int32, dpnp.int64, dpnp.float32, dpnp.float64, dpnp.complex128]):
            pass
        elif (dst_desc.dtype in [dpnp.int32, dpnp.int64] and  # due to 'same_kind' casting
              src_desc.dtype in [dpnp.float32, dpnp.float64, dpnp.complex128]):
            pass
        elif dst_desc.dtype in [dpnp.float32, dpnp.float64] and src_desc.dtype == dpnp.complex128:  # due to 'same_kind' casting
            pass
        elif where is not True:
            pass
        elif dst_desc.shape != src_desc.shape:
            pass
        elif dst_desc.strides != src_desc.strides:
            pass
        else:
            return dpnp_copyto(dst_desc, src_desc, where=where)

    return call_origin(numpy.copyto, dst, src, casting, where, dpnp_inplace=True)


def expand_dims(x1, axis):
    """
    Expand the shape of an array.

    Insert a new axis that will appear at the `axis` position in the expanded
    array shape.

    For full documentation refer to :obj:`numpy.expand_dims`.

    See Also
    --------
    :obj:`dpnp.squeeze` : The inverse operation, removing singleton dimensions
    :obj:`dpnp.reshape` : Insert, remove, and combine dimensions, and resize existing ones
    :obj:`dpnp.indexing`, :obj:`dpnp.atleast_1d`, :obj:`dpnp.atleast_2d`, :obj:`dpnp.atleast_3d`

    Examples
    --------
    >>> import dpnp as np
    >>> x = np.array([1, 2])
    >>> x.shape
    (2,)

    The following is equivalent to ``x[np.newaxis, :]`` or ``x[np.newaxis]``:

    >>> y = np.expand_dims(x, axis=0)
    >>> y
    array([[1, 2]])
    >>> y.shape
    (1, 2)

    The following is equivalent to ``x[:, np.newaxis]``:

    >>> y = np.expand_dims(x, axis=1)
    >>> y
    array([[1],
           [2]])
    >>> y.shape
    (2, 1)

    ``axis`` may also be a tuple:

    >>> y = np.expand_dims(x, axis=(0, 1))
    >>> y
    array([[[1, 2]]])

    >>> y = np.expand_dims(x, axis=(2, 0))
    >>> y
    array([[[1],
            [2]]])

    Note that some examples may use ``None`` instead of ``np.newaxis``.  These
    are the same objects:

    >>> np.newaxis is None
    True

    """

    x1_desc = dpnp.get_dpnp_descriptor(x1, copy_when_nondefault_queue=False)
    if x1_desc:
        return dpnp_expand_dims(x1_desc, axis).get_pyobj()

    return call_origin(numpy.expand_dims, x1, axis)


def hstack(tup):
    """
    Stack arrays in sequence horizontally (column wise).

    For full documentation refer to :obj:`numpy.hstack`.

    """

    # TODO:
    # `call_origin` cannot convert sequence of array to sequence of
    # nparrays
    tup_new = []
    for tp in tup:
        tpx = dpnp.asnumpy(tp) if not isinstance(tp, numpy.ndarray) else tp
        tup_new.append(tpx)

    return call_origin(numpy.hstack, tup_new)


def moveaxis(x, source, destination):
    """
    Move axes of an array to new positions. Other axes remain in their original order.

    For full documentation refer to :obj:`numpy.moveaxis`.

    Returns
    -------
    out : dpnp.ndarray
        Array with moved axes.
        The returned array will have the same data and
        the same USM allocation type as `x`.

    Limitations
    -----------
    Parameters `x` is supported as either :class:`dpnp.ndarray`
    or :class:`dpctl.tensor.usm_ndarray`.
    Otherwise the function will be executed sequentially on CPU.
    Input array data types are limited by supported DPNP :ref:`Data types`.

    See Also
    --------
    :obj:`dpnp.transpose` : Permute the dimensions of an array.
    :obj:`dpnp.swapaxes` : Interchange two axes of an array.

    Examples
    --------
    >>> import dpnp as np
    >>> x = np.zeros((3, 4, 5))
    >>> np.moveaxis(x, 0, -1).shape
    (4, 5, 3)
    >>> np.moveaxis(x, -1, 0).shape
    (5, 3, 4)

    """

    if isinstance(x, dpnp_array) or isinstance(x, dpt.usm_ndarray):
        dpt_array = x.get_array() if isinstance(x, dpnp_array) else x
        return dpnp_array._create_from_usm_ndarray(dpt.moveaxis(dpt_array, source, destination))

    return call_origin(numpy.moveaxis, x, source, destination)


def ravel(x1, order='C'):
    """
    Return a contiguous flattened array.

    For full documentation refer to :obj:`numpy.ravel`.

    Limitations
    -----------
    Input array is supported as :obj:`dpnp.ndarray`.
    Otherwise the function will be executed sequentially on CPU.
    Input array data types are limited by supported DPNP :ref:`Data types`.

    Examples
    --------
    >>> import dpnp as np
    >>> x = np.array([[1, 2, 3], [4, 5, 6]])
    >>> out = np.ravel(x)
    >>> [i for i in out]
    [1, 2, 3, 4, 5, 6]

    """

    x1_desc = dpnp.get_dpnp_descriptor(x1, copy_when_nondefault_queue=False)
    if x1_desc:
        return dpnp_flatten(x1_desc).get_pyobj()

    return call_origin(numpy.ravel, x1, order=order)


def repeat(x1, repeats, axis=None):
    """
    Repeat elements of an array.

    For full documentation refer to :obj:`numpy.repeat`.

    Limitations
    -----------
    Input array is supported as :obj:`dpnp.ndarray`.
    Parameter ``axis`` is supported with value either ``None`` or ``0``.
    Dimension of input array are supported to be less than ``2``.
    Otherwise the function will be executed sequentially on CPU.
    If ``repeats`` is ``tuple`` or ``list``, should be ``len(repeats) > 1``.
    Input array data types are limited by supported DPNP :ref:`Data types`.

    .. seealso:: :obj:`numpy.tile` tile an array.

    Examples
    --------
    >>> import dpnp as np
    >>> x = np.repeat(3, 4)
    >>> [i for i in x]
    [3, 3, 3, 3]

    """

    x1_desc = dpnp.get_dpnp_descriptor(x1, copy_when_nondefault_queue=False)
    if x1_desc:
        if axis is not None and axis != 0:
            pass
        elif x1_desc.ndim >= 2:
            pass
        elif not dpnp.isscalar(repeats) and len(repeats) > 1:
            pass
        else:
            repeat_val = repeats if dpnp.isscalar(repeats) else repeats[0]
            return dpnp_repeat(x1_desc, repeat_val, axis).get_pyobj()

    return call_origin(numpy.repeat, x1, repeats, axis)


def reshape(x, /, newshape, order='C', copy=None):
    """
    Gives a new shape to an array without changing its data.

    For full documentation refer to :obj:`numpy.reshape`.

    Parameters
    ----------
    x : {dpnp_array, usm_ndarray}
        Array to be reshaped.
    newshape : int or tuple of ints
        The new shape should be compatible with the original shape. If
        an integer, then the result will be a 1-D array of that length.
        One shape dimension can be -1. In this case, the value is
        inferred from the length of the array and remaining dimensions.
    order : {'C', 'F'}, optional
        Read the elements of `x` using this index order, and place the
        elements into the reshaped array using this index order.  'C'
        means to read / write the elements using C-like index order,
        with the last axis index changing fastest, back to the first
        axis index changing slowest. 'F' means to read / write the
        elements using Fortran-like index order, with the first index
        changing fastest, and the last index changing slowest. Note that
        the 'C' and 'F' options take no account of the memory layout of
        the underlying array, and only refer to the order of indexing.
    copy : bool, optional
        Boolean indicating whether or not to copy the input array.
        If ``True``, the result array will always be a copy of input `x`.
        If ``False``, the result array can never be a copy
        and a ValueError exception will be raised in case the copy is necessary.
        If ``None``, the result array will reuse existing memory buffer of `x`
        if possible and copy otherwise. Default: None.

    Returns
    -------
    y : dpnp.ndarray
        This will be a new view object if possible; otherwise, it will
        be a copy.  Note there is no guarantee of the *memory layout* (C- or
        Fortran- contiguous) of the returned array.
    
    Limitations
    -----------
    Parameter `order` is supported only with values ``"C"`` and ``"F"``.

    See Also
    --------
    :obj:`dpnp.ndarray.reshape` : Equivalent method.

    Examples
    --------
    >>> import dpnp as dp
    >>> a = dp.array([[1, 2, 3], [4, 5, 6]])
    >>> dp.reshape(a, 6)
    array([1, 2, 3, 4, 5, 6])
    >>> dp.reshape(a, 6, order='F')
    array([1, 4, 2, 5, 3, 6])

    >>> dp.reshape(a, (3, -1))       # the unspecified value is inferred to be 2
    array([[1, 2],
           [3, 4],
           [5, 6]])

    """

    if newshape is None:
        newshape = x.shape

    if order is None:
        order = 'C'
    elif not order in "cfCF":
        raise ValueError(f"order must be one of 'C' or 'F' (got {order})")

    usm_arr = dpnp.get_usm_ndarray(x)
    usm_arr = dpt.reshape(usm_arr, shape=newshape, order=order, copy=copy)
    return dpnp_array._create_from_usm_ndarray(usm_arr)


def rollaxis(x1, axis, start=0):
    """
    Roll the specified axis backwards, until it lies in a given position.

    For full documentation refer to :obj:`numpy.rollaxis`.

    Limitations
    -----------
    Input array is supported as :obj:`dpnp.ndarray`.
    Parameter ``axis`` is supported as integer only.
    Parameter ``start`` is limited by ``-a.ndim <= start <= a.ndim``.
    Otherwise the function will be executed sequentially on CPU.
    Input array data types are limited by supported DPNP :ref:`Data types`.

    See Also
    --------
    :obj:`dpnp.moveaxis` : Move array axes to new positions.
    :obj:`dpnp.roll` : Roll the elements of an array
                       by a number of positions along a given axis.

    Examples
    --------
    >>> import dpnp as np
    >>> a = np.ones((3,4,5,6))
    >>> np.rollaxis(a, 3, 1).shape
    (3, 6, 4, 5)
    >>> np.rollaxis(a, 2).shape
    (5, 3, 4, 6)
    >>> np.rollaxis(a, 1, 4).shape
    (3, 5, 6, 4)

    """

    x1_desc = dpnp.get_dpnp_descriptor(x1, copy_when_nondefault_queue=False)
    if x1_desc:
        if not isinstance(axis, int):
            pass
        elif start < -x1_desc.ndim or start > x1_desc.ndim:
            pass
        else:
            start_norm = start + x1_desc.ndim if start < 0 else start
            destination = start_norm - 1 if start_norm > axis else start_norm

            return dpnp.moveaxis(x1_desc.get_pyobj(), axis, destination)

    return call_origin(numpy.rollaxis, x1, axis, start)


<<<<<<< HEAD
def shape(a):
    """
    Return the shape of an array.

    For full documentation refer to :obj:`numpy.shape`.
    
    Parameters
    ----------
    a : array_like
        Input array.

    Returns
    -------
    shape : tuple of ints
        The elements of the shape tuple give the lengths of the
        corresponding array dimensions.

    See Also
    --------
    len : ``len(a)`` is equivalent to ``np.shape(a)[0]`` for N-D arrays with
          ``N>=1``.
    :obj:`dpnp.ndarray.shape` : Equivalent array method.

    Examples
    --------
    >>> import dpnp as dp
    >>> dp.shape(dp.eye(3))
    (3, 3)
    >>> dp.shape([[1, 3]])
    (1, 2)
    >>> dp.shape([0])
    (1,)
    >>> dp.shape(0)
    ()

    """

    if dpnp.is_supported_array_type(a):
        return a.shape
    else:
        return numpy.shape(a)


def squeeze(x1, axis=None):
=======
def squeeze(x, /, axis=None):
>>>>>>> 2e8f40cc
    """
    Removes singleton dimensions (axes) from array `x`.

    For full documentation refer to :obj:`numpy.squeeze`.

    Returns
    -------
    out : dpnp.ndarray
        Output array is a view, if possible,
        and a copy otherwise, but with all or a subset of the
        dimensions of length 1 removed. Output has the same data
        type as the input, is allocated on the same device as the
        input and has the same USM allocation type as the input
        array `x`.

    Limitations
    -----------
    Parameters `x` is supported as either :class:`dpnp.ndarray`
    or :class:`dpctl.tensor.usm_ndarray`.
    Otherwise the function will be executed sequentially on CPU.

    Examples
    --------
    >>> import dpnp as np
    >>> x = np.array([[[0], [1], [2]]])
    >>> x.shape
    (1, 3, 1)
    >>> np.squeeze(x).shape
    (3,)
    >>> np.squeeze(x, axis=0).shape
    (3, 1)
    >>> np.squeeze(x, axis=1).shape
    Traceback (most recent call last):
    ...
    ValueError: Cannot select an axis to squeeze out which has size not equal to one.
    >>> np.squeeze(x, axis=2).shape
    (1, 3)

    """

    if isinstance(x, dpnp_array) or isinstance(x, dpt.usm_ndarray):
        dpt_array = x.get_array() if isinstance(x, dpnp_array) else x
        return dpnp_array._create_from_usm_ndarray(dpt.squeeze(dpt_array, axis))

    return call_origin(numpy.squeeze, x, axis)


def stack(arrays, axis=0, out=None):
    """
    Join a sequence of arrays along a new axis.

    For full documentation refer to :obj:`numpy.stack`.

    """

    return call_origin(numpy.stack, arrays, axis, out)


def swapaxes(x1, axis1, axis2):
    """
    Interchange two axes of an array.

    For full documentation refer to :obj:`numpy.swapaxes`.

    Limitations
    -----------
    Input array is supported as :obj:`dpnp.ndarray`.
    Otherwise the function will be executed sequentially on CPU.
    Parameter ``axis1`` is limited by ``axis1 < x1.ndim``.
    Parameter ``axis2`` is limited by ``axis2 < x1.ndim``.
    Input array data types are limited by supported DPNP :ref:`Data types`.

    Examples
    --------
    >>> import dpnp as np
    >>> x = np.array([[1, 2, 3]])
    >>> out = np.swapaxes(x, 0, 1)
    >>> out.shape
    (3, 1)
    >>> [i for i in out]
    [1, 2, 3]

    """

    x1_desc = dpnp.get_dpnp_descriptor(x1, copy_when_nondefault_queue=False)
    if x1_desc:
        if axis1 >= x1_desc.ndim:
            pass
        elif axis2 >= x1_desc.ndim:
            pass
        else:
            # 'do nothing' pattern for transpose()
            input_permute = [i for i in range(x1.ndim)]
            # swap axes
            input_permute[axis1], input_permute[axis2] = input_permute[axis2], input_permute[axis1]

            return transpose(x1_desc.get_pyobj(), axes=input_permute)

    return call_origin(numpy.swapaxes, x1, axis1, axis2)


def transpose(a, axes=None):
    """
    Returns an array with axes transposed.

    For full documentation refer to :obj:`numpy.transpose`.

    Returns
    -------
    y : dpnp.ndarray
        `a` with its axes permuted. A view is returned whenever possible.

    Limitations
    -----------
    Input array is supported as either :class:`dpnp.ndarray`
    or :class:`dpctl.tensor.usm_ndarray`.

    See Also
    --------
    :obj:`dpnp.ndarray.transpose` : Equivalent method.
    :obj:`dpnp.moveaxis` : Move array axes to new positions.
    :obj:`dpnp.argsort` : Returns the indices that would sort an array.

    Examples
    --------
    >>> import dpnp as dp
    >>> a = dp.array([[1, 2], [3, 4]])
    >>> a
    array([[1, 2],
           [3, 4]])
    >>> dp.transpose(a)
    array([[1, 3],
           [2, 4]])

    >>> a = dp.array([1, 2, 3, 4])
    >>> a
    array([1, 2, 3, 4])
    >>> dp.transpose(a)
    array([1, 2, 3, 4])

    >>> a = dp.ones((1, 2, 3))
    >>> dp.transpose(a, (1, 0, 2)).shape
    (2, 1, 3)

    >>> a = dp.ones((2, 3, 4, 5))
    >>> dp.transpose(a).shape
    (5, 4, 3, 2)

    """

    if isinstance(a, dpnp_array):
        array = a
    elif isinstance(a, dpt.usm_ndarray):
        array = dpnp_array._create_from_usm_ndarray(a.get_array())
    else:
        raise TypeError("An array must be any of supported type, but got {}".format(type(a)))

    if axes is None:
        return array.transpose()
    return array.transpose(*axes)


def unique(x1, **kwargs):
    """
    Find the unique elements of an array.

    For full documentation refer to :obj:`numpy.unique`.

    Examples
    --------
    >>> import dpnp as np
    >>> x = np.array([1, 1, 2, 2, 3, 3])
    >>> res = np.unique(x)
    >>> print(res)
    [1, 2, 3]

    """

    return call_origin(numpy.unique, x1, **kwargs)


def vstack(tup):
    """
    Stack arrays in sequence vertically (row wise).

    For full documentation refer to :obj:`numpy.vstack`.

    """

    # TODO:
    # `call_origin` cannot convert sequence of array to sequence of
    # nparray
    tup_new = []
    for tp in tup:
        tpx = dpnp.asnumpy(tp) if not isinstance(tp, numpy.ndarray) else tp
        tup_new.append(tpx)

    return call_origin(numpy.vstack, tup_new)<|MERGE_RESOLUTION|>--- conflicted
+++ resolved
@@ -627,7 +627,6 @@
     return call_origin(numpy.rollaxis, x1, axis, start)
 
 
-<<<<<<< HEAD
 def shape(a):
     """
     Return the shape of an array.
@@ -671,10 +670,7 @@
         return numpy.shape(a)
 
 
-def squeeze(x1, axis=None):
-=======
 def squeeze(x, /, axis=None):
->>>>>>> 2e8f40cc
     """
     Removes singleton dimensions (axes) from array `x`.
 
