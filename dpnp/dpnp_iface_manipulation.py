--- conflicted
+++ resolved
@@ -1924,29 +1924,6 @@
     return array.transpose(*axes)
 
 
-<<<<<<< HEAD
-def _trim_zeros(filt, trim='fb'):
-    first = 0
-    trim = trim.upper()
-    if 'F' in trim:
-        for i in filt:
-            if i != 0.:
-                break
-            else:
-                first = first + 1
-    last = len(filt)
-    if 'B' in trim:
-        for i in filt[::-1]:
-            if i != 0.:
-                break
-            else:
-                last = last - 1
-    return filt[first:last]
-
-
-def unique(ar, return_index=False, return_inverse=False,
-           return_counts=False, axis=None, *, equal_nan=True):
-=======
 def trim_zeros(filt, trim="fb"):
     """
     Trim the leading and/or trailing zeros from a 1-D array.
@@ -2012,8 +1989,8 @@
     return filt[first:last]
 
 
-def unique(ar, **kwargs):
->>>>>>> d3532993
+def unique(ar, return_index=False, return_inverse=False,
+           return_counts=False, axis=None, *, equal_nan=True):
     """
     Find the unique elements of an array.
 
