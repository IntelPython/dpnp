# -*- coding: utf-8 -*-
# *****************************************************************************
# Copyright (c) 2016-2024, Intel Corporation
# All rights reserved.
#
# Redistribution and use in source and binary forms, with or without
# modification, are permitted provided that the following conditions are met:
# - Redistributions of source code must retain the above copyright notice,
#   this list of conditions and the following disclaimer.
# - Redistributions in binary form must reproduce the above copyright notice,
#   this list of conditions and the following disclaimer in the documentation
#   and/or other materials provided with the distribution.
#
# THIS SOFTWARE IS PROVIDED BY THE COPYRIGHT HOLDERS AND CONTRIBUTORS "AS IS"
# AND ANY EXPRESS OR IMPLIED WARRANTIES, INCLUDING, BUT NOT LIMITED TO, THE
# IMPLIED WARRANTIES OF MERCHANTABILITY AND FITNESS FOR A PARTICULAR PURPOSE
# ARE DISCLAIMED. IN NO EVENT SHALL THE COPYRIGHT HOLDER OR CONTRIBUTORS BE
# LIABLE FOR ANY DIRECT, INDIRECT, INCIDENTAL, SPECIAL, EXEMPLARY, OR
# CONSEQUENTIAL DAMAGES (INCLUDING, BUT NOT LIMITED TO, PROCUREMENT OF
# SUBSTITUTE GOODS OR SERVICES; LOSS OF USE, DATA, OR PROFITS; OR BUSINESS
# INTERRUPTION) HOWEVER CAUSED AND ON ANY THEORY OF LIABILITY, WHETHER IN
# CONTRACT, STRICT LIABILITY, OR TORT (INCLUDING NEGLIGENCE OR OTHERWISE)
# ARISING IN ANY WAY OUT OF THE USE OF THIS SOFTWARE, EVEN IF ADVISED OF
# THE POSSIBILITY OF SUCH DAMAGE.
# *****************************************************************************

"""
Interface of the Array manipulation routines part of the DPNP

Notes
-----
This module is a face or public interface file for the library
it contains:
 - Interface functions
 - documentation for the functions
 - The functions parameters check

"""


import dpctl.tensor as dpt
import dpctl.utils as dpu
import numpy
from numpy.core.numeric import normalize_axis_index

import dpnp

from .dpnp_array import dpnp_array

# pylint: disable=no-name-in-module
from .dpnp_utils import (
    call_origin,
)

__all__ = [
    "asfarray",
    "atleast_1d",
    "atleast_2d",
    "atleast_3d",
    "broadcast_arrays",
    "broadcast_to",
    "can_cast",
    "column_stack",
    "concatenate",
    "copyto",
    "dstack",
    "expand_dims",
    "flip",
    "fliplr",
    "flipud",
    "hstack",
    "moveaxis",
    "ravel",
    "repeat",
    "reshape",
    "result_type",
    "roll",
    "rollaxis",
    "row_stack",
    "shape",
    "squeeze",
    "stack",
    "swapaxes",
    "tile",
    "transpose",
    "unique",
    "vstack",
]


def _check_stack_arrays(arrays):
    """Validate a sequence type of arrays to stack."""

    if not hasattr(arrays, "__getitem__"):
        raise TypeError(
            'arrays to stack must be passed as a "sequence" type '
            "such as list or tuple."
        )


def asfarray(a, dtype=None, *, device=None, usm_type=None, sycl_queue=None):
    """
    Return an array converted to a float type.

    For full documentation refer to :obj:`numpy.asfarray`.

    Parameters
    ----------
    a : array_like
        Input data, in any form that can be converted to an array.
        This includes an instance of :class:`dpnp.ndarray` or
        :class:`dpctl.tensor.usm_ndarray`, an object representing
        SYCL USM allocation and implementing `__sycl_usm_array_interface__`
        protocol, an instance of :class:`numpy.ndarray`, an object supporting
        Python buffer protocol, a Python scalar, or a (possibly nested)
        sequence of Python scalars.
    dtype : str or dtype object, optional
        Float type code to coerce input array `a`.  If `dtype` is ``None``,
        :obj:`dpnp.bool` or one of the `int` dtypes, it is replaced with
        the default floating type (:obj:`dpnp.float64` if a device supports it,
        or :obj:`dpnp.float32` type otherwise).
    device : {None, string, SyclDevice, SyclQueue}, optional
        An array API concept of device where the output array is created.
        The `device` can be ``None`` (the default), an OneAPI filter selector
        string, an instance of :class:`dpctl.SyclDevice` corresponding to
        a non-partitioned SYCL device, an instance of :class:`dpctl.SyclQueue`,
        or a `Device` object returned by :obj:`dpnp.ndarray.device` property.
    usm_type : {None, "device", "shared", "host"}, optional
        The type of SYCL USM allocation for the output array.
    sycl_queue : {None, SyclQueue}, optional
        A SYCL queue to use for output array allocation and copying.

    Returns
    -------
    out : dpnp.ndarray
        The input `a` as a float ndarray.

    Examples
    --------
    >>> import dpnp as np
    >>> np.asfarray([2, 3])
    array([2.,  3.])
    >>> np.asfarray([2, 3], dtype=dpnp.float32)
    array([2., 3.], dtype=float32)
    >>> np.asfarray([2, 3], dtype=dpnp.int32)
    array([2.,  3.])

    """

    _sycl_queue = dpnp.get_normalized_queue_device(
        a, sycl_queue=sycl_queue, device=device
    )

    if dtype is None or not dpnp.issubdtype(dtype, dpnp.inexact):
        dtype = dpnp.default_float_type(sycl_queue=_sycl_queue)

    return dpnp.asarray(
        a, dtype=dtype, usm_type=usm_type, sycl_queue=_sycl_queue
    )


def atleast_1d(*arys):
    """
    Convert inputs to arrays with at least one dimension.

    For full documentation refer to :obj:`numpy.atleast_1d`.

    Parameters
    ----------
    arys : {dpnp.ndarray, usm_ndarray}
        One or more array-like sequences. Arrays that already have one or more
        dimensions are preserved.

    Returns
    -------
    out : dpnp.ndarray
        An array, or list of arrays, each with ``a.ndim >= 1``.
        Copies are made only if necessary.

    See Also
    --------
    :obj:`dpnp.atleast_2d` : View inputs as arrays with at least two dimensions.
    :obj:`dpnp.atleast_3d` : View inputs as arrays with at least three
                             dimensions.

    Examples
    --------
    >>> import dpnp as np
    >>> x = np.array(1.0)
    >>> np.atleast_1d(x)
    array([1.])

    >>> y = np.array([3, 4])
    >>> np.atleast_1d(x, y)
    [array([1.]), array([3, 4])]

    >>> x = np.arange(9.0).reshape(3,3)
    >>> np.atleast_1d(x)
    array([[0., 1., 2.],
           [3., 4., 5.],
           [6., 7., 8.]])
    >>> np.atleast_1d(x) is x
    True

    """

    res = []
    for ary in arys:
        if not dpnp.is_supported_array_type(ary):
            raise TypeError(
                "Each input array must be any of supported type, "
                f"but got {type(ary)}"
            )
        if ary.ndim == 0:
            result = ary.reshape(1)
        else:
            result = ary
        if isinstance(result, dpt.usm_ndarray):
            result = dpnp_array._create_from_usm_ndarray(result)
        res.append(result)
    if len(res) == 1:
        return res[0]
    return res


def atleast_2d(*arys):
    """
    View inputs as arrays with at least two dimensions.

    For full documentation refer to :obj:`numpy.atleast_2d`.

    Parameters
    ----------
    arys : {dpnp.ndarray, usm_ndarray}
        One or more array-like sequences. Arrays that already have two or more
        dimensions are preserved.

    Returns
    -------
    out : dpnp.ndarray
        An array, or list of arrays, each with ``a.ndim >= 2``.
        Copies are avoided where possible, and views with two or more
        dimensions are returned.

    See Also
    --------
    :obj:`dpnp.atleast_1d` : Convert inputs to arrays with at least one
                             dimension.
    :obj:`dpnp.atleast_3d` : View inputs as arrays with at least three
                             dimensions.

    Examples
    --------
    >>> import dpnp as np
    >>> x = np.array(3.0)
    >>> np.atleast_2d(x)
    array([[3.]])

    >>> x = np.arange(3.0)
    >>> np.atleast_2d(x)
    array([[0., 1., 2.]])

    """

    res = []
    for ary in arys:
        if not dpnp.is_supported_array_type(ary):
            raise TypeError(
                "Each input array must be any of supported type, "
                f"but got {type(ary)}"
            )
        if ary.ndim == 0:
            result = ary.reshape(1, 1)
        elif ary.ndim == 1:
            result = ary[dpnp.newaxis, :]
        else:
            result = ary
        if isinstance(result, dpt.usm_ndarray):
            result = dpnp_array._create_from_usm_ndarray(result)
        res.append(result)
    if len(res) == 1:
        return res[0]
    return res


def atleast_3d(*arys):
    """
    View inputs as arrays with at least three dimensions.

    For full documentation refer to :obj:`numpy.atleast_3d`.

    Parameters
    ----------
    arys : {dpnp.ndarray, usm_ndarray}
        One or more array-like sequences. Arrays that already have three or more
        dimensions are preserved.

    Returns
    -------
    out : dpnp.ndarray
        An array, or list of arrays, each with ``a.ndim >= 3``. Copies are
        avoided where possible, and views with three or more dimensions are
        returned.

    See Also
    --------
    :obj:`dpnp.atleast_1d` : Convert inputs to arrays with at least one
                             dimension.
    :obj:`dpnp.atleast_2d` : View inputs as arrays with at least three
                             dimensions.

    Examples
    --------
    >>> import dpnp as np
    >>> x = np.array(3.0)
    >>> np.atleast_3d(x)
    array([[[3.]]])

    >>> x = np.arange(3.0)
    >>> np.atleast_3d(x).shape
    (1, 3, 1)

    >>> x = np.arange(12.0).reshape(4, 3)
    >>> np.atleast_3d(x).shape
    (4, 3, 1)

    """

    res = []
    for ary in arys:
        if not dpnp.is_supported_array_type(ary):
            raise TypeError(
                "Each input array must be any of supported type, "
                f"but got {type(ary)}"
            )
        if ary.ndim == 0:
            result = ary.reshape(1, 1, 1)
        elif ary.ndim == 1:
            result = ary[dpnp.newaxis, :, dpnp.newaxis]
        elif ary.ndim == 2:
            result = ary[:, :, dpnp.newaxis]
        else:
            result = ary
        if isinstance(result, dpt.usm_ndarray):
            result = dpnp_array._create_from_usm_ndarray(result)
        res.append(result)
    if len(res) == 1:
        return res[0]
    return res


def broadcast_arrays(*args, subok=False):
    """
    Broadcast any number of arrays against each other.

    For full documentation refer to :obj:`numpy.broadcast_arrays`.

    Parameters
    ----------
    args : {dpnp.ndarray, usm_ndarray}
        A list of arrays to broadcast.

    Returns
    -------
    out : list of dpnp.ndarray
        A list of arrays which are views on the original arrays from `args`.

    Limitations
    -----------
    Parameter `subok` is supported with default value.
    Otherwise ``NotImplementedError`` exception will be raised.

    See Also
    --------
    :obj:`dpnp.broadcast_to` : Broadcast an array to a new shape.

    Examples
    --------
    >>> import dpnp as np
    >>> x = np.array([[1, 2, 3]])
    >>> y = np.array([[4], [5]])
    >>> np.broadcast_arrays(x, y)
    [array([[1, 2, 3],
            [1, 2, 3]]), array([[4, 4, 4],
            [5, 5, 5]])]

    """

    if subok is not False:
        raise NotImplementedError(f"subok={subok} is currently not supported")

    if len(args) == 0:
        return []

    usm_arrays = dpt.broadcast_arrays(*[dpnp.get_usm_ndarray(a) for a in args])
    return [dpnp_array._create_from_usm_ndarray(a) for a in usm_arrays]


# pylint: disable=redefined-outer-name
def broadcast_to(array, /, shape, subok=False):
    """
    Broadcast an array to a new shape.

    For full documentation refer to :obj:`numpy.broadcast_to`.

    Parameters
    ----------
    array : {dpnp.ndarray, usm_ndarray}
        The array to broadcast.
    shape : tuple or int
        The shape of the desired array. A single integer ``i`` is interpreted
        as ``(i,)``.

    Returns
    -------
    out : dpnp.ndarray
        An array having a specified shape.
        Must have the same data type as `array`.

    Limitations
    -----------
    Parameter `subok` is supported with default value.
    Otherwise ``NotImplementedError`` exception will be raised.

    See Also
    --------
    :obj:`dpnp.broadcast_arrays` : Broadcast any number of arrays against
                                   each other.

    Examples
    --------
    >>> import dpnp as np
    >>> x = np.array([1, 2, 3])
    >>> np.broadcast_to(x, (3, 3))
    array([[1, 2, 3],
           [1, 2, 3],
           [1, 2, 3]])

    """

    if subok is not False:
        raise NotImplementedError(f"subok={subok} is currently not supported")

    usm_array = dpnp.get_usm_ndarray(array)
    new_array = dpt.broadcast_to(usm_array, shape)
    return dpnp_array._create_from_usm_ndarray(new_array)


def can_cast(from_, to, casting="safe"):
    """
    Returns ``True`` if cast between data types can occur according
    to the casting rule.

    For full documentation refer to :obj:`numpy.can_cast`.

    Parameters
    ----------
    from_ : {dpnp.ndarray, usm_ndarray, dtype, dtype specifier}
        Source data type.
    to : dtype
        Target data type.
    casting : {'no', 'equiv', 'safe', 'same_kind', 'unsafe'}, optional
        Controls what kind of data casting may occur.

    Returns
    -------
    out: bool
        ``True`` if cast can occur according to the casting rule,
        ``False`` otherwise.

    See Also
    --------
    :obj:`dpnp.result_type` : Returns the type that results from applying
                              the NumPy type promotion rules to the arguments.

    Examples
    --------
    Basic examples

    >>> import dpnp as np
    >>> np.can_cast(np.int32, np.int64)
    True
    >>> np.can_cast(np.float64, complex)
    True
    >>> np.can_cast(complex, float)
    False

    >>> np.can_cast('i8', 'f8')
    True
    >>> np.can_cast('i8', 'f4')
    False

    Array scalar checks the value, array does not

    >>> np.can_cast(np.array(1000.0), np.float32)
    True
    >>> np.can_cast(np.array([1000.0]), np.float32)
    False

    Using the casting rules

    >>> np.can_cast('i8', 'i8', 'no')
    True
    >>> np.can_cast('<i8', '>i8', 'no')
    False

    >>> np.can_cast('<i8', '>i8', 'equiv')
    True
    >>> np.can_cast('<i4', '>i8', 'equiv')
    False

    >>> np.can_cast('<i4', '>i8', 'safe')
    True
    >>> np.can_cast('<i8', '>i4', 'safe')
    False

    >>> np.can_cast('<i8', '>i4', 'same_kind')
    True
    >>> np.can_cast('<i8', '>u4', 'same_kind')
    False

    >>> np.can_cast('<i8', '>u4', 'unsafe')
    True

    """

    if dpnp.is_supported_array_type(to):
        raise TypeError("Cannot construct a dtype from an array")

    dtype_from = (
        from_.dtype
        if dpnp.is_supported_array_type(from_)
        else dpnp.dtype(from_)
    )
    return dpt.can_cast(dtype_from, to, casting=casting)


def column_stack(tup):
    """
    Stacks 1-D and 2-D arrays as columns into a 2-D array.

    Take a sequence of 1-D arrays and stack them as columns to make a single
    2-D array. 2-D arrays are stacked as-is, just like with :obj:`dpnp.hstack`.
    1-D arrays are turned into 2-D columns first.

    For full documentation refer to :obj:`numpy.column_stack`.

    Parameters
    ----------
    tup : {dpnp.ndarray, usm_ndarray}
        A sequence of 1-D or 2-D arrays to stack. All of them must have
        the same first dimension.

    Returns
    -------
    out : dpnp.ndarray
        The array formed by stacking the given arrays.

    See Also
    --------
    :obj:`dpnp.stack` : Join a sequence of arrays along a new axis.
    :obj:`dpnp.dstack` : Stack arrays in sequence depth wise (along third axis).
    :obj:`dpnp.hstack` : Stack arrays in sequence horizontally (column wise).
    :obj:`dpnp.vstack` : Stack arrays in sequence vertically (row wise).
    :obj:`dpnp.concatenate` : Join a sequence of arrays along an existing axis.

    Examples
    --------
    >>> import dpnp as np
    >>> a = np.array((1, 2, 3))
    >>> b = np.array((2, 3, 4))
    >>> np.column_stack((a, b))
    array([[1, 2],
           [2, 3],
           [3, 4]])

    """

    _check_stack_arrays(tup)

    arrays = []
    for v in tup:
        dpnp.check_supported_arrays_type(v)

        if v.ndim == 1:
            v = v[:, dpnp.newaxis]
        elif v.ndim != 2:
            raise ValueError(
                "Only 1 or 2 dimensional arrays can be column stacked"
            )

        arrays.append(v)
    return dpnp.concatenate(arrays, axis=1)


def concatenate(
    arrays, /, *, axis=0, out=None, dtype=None, casting="same_kind"
):
    """
    Join a sequence of arrays along an existing axis.

    For full documentation refer to :obj:`numpy.concatenate`.

    Parameters
    ----------
    arrays : {dpnp.ndarray, usm_ndarray}
        The arrays must have the same shape, except in the dimension
        corresponding to axis (the first, by default).
    axis : int, optional
        The axis along which the arrays will be joined. If axis is ``None``,
        arrays are flattened before use. Default is 0.
    out : dpnp.ndarray, optional
        If provided, the destination to place the result. The shape must be
        correct, matching that of what concatenate would have returned
        if no out argument were specified.
    dtype : str or dtype
        If provided, the destination array will have this dtype. Cannot be
        provided together with `out`.
    casting : {'no', 'equiv', 'safe', 'same_kind', 'unsafe'}, optional
        Controls what kind of data casting may occur. Defaults to 'same_kind'.

    Returns
    -------
    out : dpnp.ndarray
        The concatenated array.

    See Also
    --------
    :obj:`dpnp.array_split` : Split an array into multiple sub-arrays of equal
                              or near-equal size.
    :obj:`dpnp.split` : Split array into a list of multiple sub-arrays of equal
                        size.
    :obj:`dpnp.hsplit` : Split array into multiple sub-arrays horizontally
                         (column wise).
    :obj:`dpnp.vsplit` : Split array into multiple sub-arrays vertically
                         (row wise).
    :obj:`dpnp.dsplit` : Split array into multiple sub-arrays along
                         the 3rd axis (depth).
    :obj:`dpnp.stack` : Stack a sequence of arrays along a new axis.
    :obj:`dpnp.block` : Assemble arrays from blocks.
    :obj:`dpnp.hstack` : Stack arrays in sequence horizontally (column wise).
    :obj:`dpnp.vstack` : Stack arrays in sequence vertically (row wise).
    :obj:`dpnp.dstack` : Stack arrays in sequence depth wise
                         (along third dimension).
    :obj:`dpnp.column_stack` : Stack 1-D arrays as columns into a 2-D array.

    Examples
    --------
    >>> import dpnp as np
    >>> a = np.array([[1, 2], [3, 4]])
    >>> b = np.array([[5, 6]])
    >>> np.concatenate((a, b), axis=0)
    array([[1, 2],
           [3, 4],
           [5, 6]])
    >>> np.concatenate((a, b.T), axis=1)
    array([[1, 2, 5],
           [3, 4, 6]])
    >>> np.concatenate((a, b), axis=None)
    array([1, 2, 3, 4, 5, 6])

    """

    if dtype is not None and out is not None:
        raise TypeError(
            "concatenate() only takes `out` or `dtype` as an argument, "
            "but both were provided."
        )

    usm_arrays = [dpnp.get_usm_ndarray(x) for x in arrays]
    usm_res = dpt.concat(usm_arrays, axis=axis)

    dpu.SequentialOrderManager[usm_res.sycl_queue].wait()
    res = dpnp_array._create_from_usm_ndarray(usm_res)
    if dtype is not None:
        res = res.astype(dtype, casting=casting, copy=False)
    elif out is not None:
        dpnp.copyto(out, res, casting=casting)
        return out
    return res


def copyto(dst, src, casting="same_kind", where=True):
    """
    Copies values from one array to another, broadcasting as necessary.

    Raises a ``TypeError`` if the `casting` rule is violated, and if
    `where` is provided, it selects which elements to copy.

    For full documentation refer to :obj:`numpy.copyto`.

    Parameters
    ----------
    dst : {dpnp.ndarray, usm_ndarray}
        The array into which values are copied.
    src : array_like
        The array from which values are copied.
    casting : {'no', 'equiv', 'safe', 'same_kind', 'unsafe'}, optional
        Controls what kind of data casting may occur when copying.
    where : {dpnp.ndarray, usm_ndarray, scalar} of bool, optional
        A boolean array or a scalar which is broadcasted to match
        the dimensions of `dst`, and selects elements to copy
        from `src` to `dst` wherever it contains the value ``True``.

    Examples
    --------
    >>> import dpnp as np
    >>> A = np.array([4, 5, 6])
    >>> B = [1, 2, 3]
    >>> np.copyto(A, B)
    >>> A
    array([1, 2, 3])

    >>> A = np.array([[1, 2, 3], [4, 5, 6]])
    >>> B = [[4, 5, 6], [7, 8, 9]]
    >>> np.copyto(A, B)
    >>> A
    array([[4, 5, 6],
           [7, 8, 9]])

    """

    if not dpnp.is_supported_array_type(dst):
        raise TypeError(
            "Destination array must be any of supported type, "
            f"but got {type(dst)}"
        )
    if not dpnp.is_supported_array_type(src):
        src = dpnp.array(src, sycl_queue=dst.sycl_queue)

    if not dpnp.can_cast(src.dtype, dst.dtype, casting=casting):
        raise TypeError(
            f"Cannot cast from {src.dtype} to {dst.dtype} "
            f"according to the rule {casting}."
        )

    if where is True:
        dst[...] = src
    elif where is False:
        # nothing to copy
        pass
    else:
        if dpnp.isscalar(where):
            where = dpnp.array(
                where, dtype=dpnp.bool, sycl_queue=dst.sycl_queue
            )
        elif not dpnp.is_supported_array_type(where):
            raise TypeError(
                "`where` array must be any of supported type, "
                f"but got {type(where)}"
            )
        elif where.dtype != dpnp.bool:
            raise TypeError(
                "`where` keyword argument must be of boolean type, "
                f"but got {where.dtype}"
            )

        dst_usm, src_usm, mask_usm = dpt.broadcast_arrays(
            dpnp.get_usm_ndarray(dst),
            dpnp.get_usm_ndarray(src),
            dpnp.get_usm_ndarray(where),
        )
        dst_usm[mask_usm] = src_usm[mask_usm]


def dstack(tup):
    """
    Stack arrays in sequence depth wise (along third axis).

    This is equivalent to concatenation along the third axis after 2-D arrays
    of shape `(M, N)` have been reshaped to `(M, N, 1)` and 1-D arrays of shape
    `(N,)` have been reshaped to `(1, N, 1)`. Rebuilds arrays divided by
    :obj:`dpnp.dsplit`.

    For full documentation refer to :obj:`numpy.dstack`.

    Parameters
    ----------
    tup : {dpnp.ndarray, usm_ndarray}
        One or more array-like sequences. The arrays must have the same shape
        along all but the third axis. 1-D or 2-D arrays must have the same
        shape.

    Returns
    -------
    out : dpnp.ndarray
        The array formed by stacking the given arrays, will be at least 3-D.

    See Also
    --------
    :obj:`dpnp.concatenate` : Join a sequence of arrays along an existing axis.
    :obj:`dpnp.vstack` : Stack arrays in sequence vertically (row wise).
    :obj:`dpnp.hstack` : Stack arrays in sequence horizontally (column wise).
    :obj:`dpnp.column_stack` : Stack 1-D arrays as columns into a 2-D array.
    :obj:`dpnp.stack` : Join a sequence of arrays along a new axis.
    :obj:`dpnp.block` : Assemble an ndarray from nested lists of blocks.
    :obj:`dpnp.dsplit` : Split array along third axis.

    Examples
    --------
    >>> import dpnp as np
    >>> a = np.array((1, 2, 3))
    >>> b = np.array((2, 3, 4))
    >>> np.dstack((a, b))
    array([[[1, 2],
            [2, 3],
            [3, 4]]])

    >>> a = np.array([[1], [2], [3]])
    >>> b = np.array([[2], [3], [4]])
    >>> np.dstack((a, b))
    array([[[1, 2]],
           [[2, 3]],
           [[3, 4]]])

    """

    _check_stack_arrays(tup)

    arrs = atleast_3d(*tup)
    if not isinstance(arrs, list):
        arrs = [arrs]
    return dpnp.concatenate(arrs, axis=2)


def expand_dims(a, axis):
    """
    Expand the shape of an array.

    Insert a new axis that will appear at the `axis` position in the expanded
    array shape.

    For full documentation refer to :obj:`numpy.expand_dims`.

    Parameters
    ----------
    a : {dpnp.ndarray, usm_ndarray}
        Input array.
    axis : int or tuple of ints
        Position in the expanded axes where the new axis (or axes) is placed.

    Returns
    -------
    out : dpnp.ndarray
        An array with the number of dimensions increased.
        A view is returned whenever possible.

    Notes
    -----
    If `a` has rank (i.e, number of dimensions) `N`, a valid `axis` must reside
    in the closed-interval `[-N-1, N]`.
    If provided a negative `axis`, the `axis` position at which to insert a
    singleton dimension is computed as `N + axis + 1`.
    Hence, if provided `-1`, the resolved axis position is `N` (i.e.,
    a singleton dimension must be appended to the input array `a`).
    If provided `-N-1`, the resolved axis position is `0` (i.e., a
    singleton dimension is added to the input array `a`).

    See Also
    --------
    :obj:`dpnp.squeeze` : The inverse operation, removing singleton dimensions
    :obj:`dpnp.reshape` : Insert, remove, and combine dimensions, and resize
                          existing ones
    :obj:`dpnp.atleast_1d` : Convert inputs to arrays with at least one
                             dimension.
    :obj:`dpnp.atleast_2d` : View inputs as arrays with at least two dimensions.
    :obj:`dpnp.atleast_3d` : View inputs as arrays with at least three
                             dimensions.

    Examples
    --------
    >>> import dpnp as np
    >>> x = np.array([1, 2])
    >>> x.shape
    (2,)

    The following is equivalent to ``x[np.newaxis, :]`` or ``x[np.newaxis]``:

    >>> y = np.expand_dims(x, axis=0)
    >>> y
    array([[1, 2]])
    >>> y.shape
    (1, 2)

    The following is equivalent to ``x[:, np.newaxis]``:

    >>> y = np.expand_dims(x, axis=1)
    >>> y
    array([[1],
           [2]])
    >>> y.shape
    (2, 1)

    ``axis`` may also be a tuple:

    >>> y = np.expand_dims(x, axis=(0, 1))
    >>> y
    array([[[1, 2]]])

    >>> y = np.expand_dims(x, axis=(2, 0))
    >>> y
    array([[[1],
            [2]]])

    Note that some examples may use ``None`` instead of ``np.newaxis``.  These
    are the same objects:

    >>> np.newaxis is None
    True

    """

    usm_a = dpnp.get_usm_ndarray(a)
    usm_res = dpt.expand_dims(usm_a, axis=axis)

    dpu.SequentialOrderManager[usm_res.sycl_queue].wait()
    return dpnp_array._create_from_usm_ndarray(usm_res)


def flip(m, axis=None):
    """
    Reverse the order of elements in an array along the given axis.

    The shape of the array is preserved, but the elements are reordered.

    For full documentation refer to :obj:`numpy.flip`.

    Parameters
    ----------
    m : {dpnp.ndarray, usm_ndarray}
        Input array.
    axis : None or int or tuple of ints, optional
         Axis or axes along which to flip over. The default,
         ``axis=None``, will flip over all of the axes of the input array.
         If `axis` is negative it counts from the last to the first axis.
         If `axis` is a tuple of integers, flipping is performed on all of
         the axes specified in the tuple.

    Returns
    -------
    out : dpnp.ndarray
        A view of `m` with the entries of axis reversed.

    See Also
    --------
    :obj:`dpnp.flipud` : Flip an array vertically (axis=0).
    :obj:`dpnp.fliplr` : Flip an array horizontally (axis=1).

    Examples
    --------
    >>> import dpnp as np
    >>> A = np.arange(8).reshape((2, 2, 2))
    >>> A
    array([[[0, 1],
            [2, 3]],
           [[4, 5],
            [6, 7]]])
    >>> np.flip(A, 0)
    array([[[4, 5],
            [6, 7]],
           [[0, 1],
            [2, 3]]])
    >>> np.flip(A, 1)
    array([[[2, 3],
            [0, 1]],
           [[6, 7],
            [4, 5]]])
    >>> np.flip(A)
    array([[[7, 6],
            [5, 4]],
           [[3, 2],
            [1, 0]]])
    >>> np.flip(A, (0, 2))
    array([[[5, 4],
            [7, 6]],
           [[1, 0],
            [3, 2]]])
    >>> A = np.random.randn(3, 4, 5)
    >>> np.all(np.flip(A, 2) == A[:, :, ::-1, ...])
    array(True)

    """

    m_usm = dpnp.get_usm_ndarray(m)
    return dpnp_array._create_from_usm_ndarray(dpt.flip(m_usm, axis=axis))


def fliplr(m):
    """
    Reverse the order of elements along axis 1 (left/right).

    For a 2-D array, this flips the entries in each row in the left/right
    direction. Columns are preserved, but appear in a different order than
    before.

    For full documentation refer to :obj:`numpy.fliplr`.

    Parameters
    ----------
    m : {dpnp.ndarray, usm_ndarray}
        Input array, must be at least 2-D.

    Returns
    -------
    out : dpnp.ndarray
        A view of `m` with the columns reversed.

    See Also
    --------
    :obj:`dpnp.flipud` : Flip an array vertically (axis=0).
    :obj:`dpnp.flip` : Flip array in one or more dimensions.

    Examples
    --------
    >>> import dpnp as np
    >>> A = np.diag(np.array([1., 2., 3.]))
    >>> A
    array([[1.,  0.,  0.],
           [0.,  2.,  0.],
           [0.,  0.,  3.]])
    >>> np.fliplr(A)
    array([[0.,  0.,  1.],
           [0.,  2.,  0.],
           [3.,  0.,  0.]])

    >>> A = np.random.randn(2, 3, 5)
    >>> np.all(np.fliplr(A) == A[:, ::-1, ...])
    array(True)

    """

    dpnp.check_supported_arrays_type(m)

    if m.ndim < 2:
        raise ValueError(f"Input must be >= 2-d, but got {m.ndim}")
    return m[:, ::-1]


def flipud(m):
    """
    Reverse the order of elements along axis 0 (up/down).

    For a 2-D array, this flips the entries in each column in the up/down
    direction. Rows are preserved, but appear in a different order than before.

    For full documentation refer to :obj:`numpy.flipud`.

    Parameters
    ----------
    m : {dpnp.ndarray, usm_ndarray}
        Input array.

    Returns
    -------
    out : dpnp.ndarray
        A view of `m` with the rows reversed.

    See Also
    --------
    :obj:`dpnp.fliplr` : Flip array in the left/right direction.
    :obj:`dpnp.flip` : Flip array in one or more dimensions.

    Examples
    --------
    >>> import dpnp as np
    >>> A = np.diag(np.array([1., 2., 3.]))
    >>> A
    array([[1.,  0.,  0.],
           [0.,  2.,  0.],
           [0.,  0.,  3.]])
    >>> np.flipud(A)
    array([[0.,  0.,  3.],
           [0.,  2.,  0.],
           [1.,  0.,  0.]])

    >>> A = np.random.randn(2, 3, 5)
    >>> np.all(np.flipud(A) == A[::-1, ...])
    array(True)

    >>> np.flipud(np.array([1, 2]))
    array([2, 1])

    """

    dpnp.check_supported_arrays_type(m)

    if m.ndim < 1:
        raise ValueError(f"Input must be >= 1-d, but got {m.ndim}")
    return m[::-1, ...]


def hstack(tup, *, dtype=None, casting="same_kind"):
    """
    Stack arrays in sequence horizontally (column wise).

    For full documentation refer to :obj:`numpy.hstack`.

    Parameters
    ----------
    tup : {dpnp.ndarray, usm_ndarray}
        The arrays must have the same shape along all but the second axis,
        except 1-D arrays which can be any length.
    dtype : str or dtype
        If provided, the destination array will have this dtype.
    casting : {'no', 'equiv', 'safe', 'same_kind', 'unsafe'}, optional
        Controls what kind of data casting may occur. Defaults to 'same_kind'.

    Returns
    -------
    out : dpnp.ndarray
        The stacked array which has one more dimension than the input arrays.

    See Also
    --------
    :obj:`dpnp.concatenate` : Join a sequence of arrays along an existing axis.
    :obj:`dpnp.stack` : Join a sequence of arrays along a new axis.
    :obj:`dpnp.vstack` : Stack arrays in sequence vertically (row wise).
    :obj:`dpnp.dstack` : Stack arrays in sequence depth wise
                         (along third dimension).
    :obj:`dpnp.column_stack` : Stack 1-D arrays as columns into a 2-D array.
    :obj:`dpnp.block` : Assemble an ndarray from nested lists of blocks.
    :obj:`dpnp.split` : Split array into a list of multiple sub-arrays of equal
                        size.

    Examples
    --------
    >>> import dpnp as np
    >>> a = np.array((1, 2, 3))
    >>> b = np.array((4, 5, 6))
    >>> np.hstack((a, b))
    array([1, 2, 3, 4, 5, 6])

    >>> a = np.array([[1], [2], [3]])
    >>> b = np.array([[4], [5], [6]])
    >>> np.hstack((a, b))
    array([[1, 4],
           [2, 5],
           [3, 6]])

    """

    _check_stack_arrays(tup)

    arrs = dpnp.atleast_1d(*tup)
    if not isinstance(arrs, list):
        arrs = [arrs]

    # As a special case, dimension 0 of 1-dimensional arrays is "horizontal"
    if arrs and arrs[0].ndim == 1:
        return dpnp.concatenate(arrs, axis=0, dtype=dtype, casting=casting)
    return dpnp.concatenate(arrs, axis=1, dtype=dtype, casting=casting)


def moveaxis(a, source, destination):
    """
    Move axes of an array to new positions. Other axes remain in their original
    order.

    For full documentation refer to :obj:`numpy.moveaxis`.

    Parameters
    ----------
    a : {dpnp.ndarray, usm_ndarray}
        The array whose axes should be reordered.
    source : int or sequence of int
        Original positions of the axes to move. These must be unique.
    destination : int or sequence of int
        Destination positions for each of the original axes. These must also be
        unique.

    Returns
    -------
    out : dpnp.ndarray
        Array with moved axes. This array is a view of the input array.

    See Also
    --------
    :obj:`dpnp.transpose` : Permute the dimensions of an array.
    :obj:`dpnp.swapaxes` : Interchange two axes of an array.

    Examples
    --------
    >>> import dpnp as np
    >>> x = np.zeros((3, 4, 5))
    >>> np.moveaxis(x, 0, -1).shape
    (4, 5, 3)
    >>> np.moveaxis(x, -1, 0).shape
    (5, 3, 4)

    """

    usm_array = dpnp.get_usm_ndarray(a)
    return dpnp_array._create_from_usm_ndarray(
        dpt.moveaxis(usm_array, source, destination)
    )


def ravel(a, order="C"):
    """
    Return a contiguous flattened array.

    For full documentation refer to :obj:`numpy.ravel`.

    Parameters
    ----------
    x : {dpnp.ndarray, usm_ndarray}
        Input array. The elements in `a` are read in the order specified by
        order, and packed as a 1-D array.
    order : {"C", "F"}, optional
        The elements of `a` are read using this index order. ``"C"`` means to
        index the elements in row-major, C-style order, with the last axis
        index changing fastest, back to the first axis index changing slowest.
        ``"F"`` means to index the elements in column-major, Fortran-style
        order, with the first index changing fastest, and the last index
        changing slowest. By default, ``"C"`` index order is used.

    Returns
    -------
    out : dpnp.ndarray
        A contiguous 1-D array of the same subtype as `a`, with shape (a.size,).

    See Also
    --------
    :obj:`dpnp.reshape` : Change the shape of an array without changing its
                          data.

    Examples
    --------
    >>> import dpnp as np
    >>> x = np.array([[1, 2, 3], [4, 5, 6]])
    >>> np.ravel(x)
    array([1, 2, 3, 4, 5, 6])

    >>> x.reshape(-1)
    array([1, 2, 3, 4, 5, 6])

    >>> np.ravel(x, order='F')
    array([1, 4, 2, 5, 3, 6])

    """

    return dpnp.reshape(a, -1, order=order)


def repeat(a, repeats, axis=None):
    """
    Repeat elements of an array.

    For full documentation refer to :obj:`numpy.repeat`.

    Parameters
    ----------
    x : {dpnp.ndarray, usm_ndarray}
        Input array.
    repeats : {int, tuple, list, range, dpnp.ndarray, usm_ndarray}
        The number of repetitions for each element. `repeats` is broadcasted to
        fit the shape of the given axis.
        If `repeats` is an array, it must have an integer data type.
        Otherwise, `repeats` must be a Python integer or sequence of Python
        integers (i.e., a tuple, list, or range).
    axis : {None, int}, optional
        The axis along which to repeat values. By default, use the flattened
        input array, and return a flat output array.
        Default: ``None``.

    Returns
    -------
    out : dpnp.ndarray
        Output array which has the same shape as `a`, except along the given
        axis.

    See Also
    --------
    :obj:`dpnp.tile` : Tile an array.
    :obj:`dpnp.unique` : Find the unique elements of an array.

    Examples
    --------
    >>> import dpnp as np
    >>> x = np.array([3])
    >>> np.repeat(x, 4)
    array([3, 3, 3, 3])

    >>> x = np.array([[1, 2], [3, 4]])
    >>> np.repeat(x, 2)
    array([1, 1, 2, 2, 3, 3, 4, 4])
    >>> np.repeat(x, 3, axis=1)
    array([[1, 1, 1, 2, 2, 2],
           [3, 3, 3, 4, 4, 4]])
    >>> np.repeat(x, [1, 2], axis=0)
    array([[1, 2],
           [3, 4],
           [3, 4]])

    """

    dpnp.check_supported_arrays_type(a)
    if not isinstance(repeats, (int, tuple, list, range)):
        repeats = dpnp.get_usm_ndarray(repeats)

    if axis is None and a.ndim > 1:
<<<<<<< HEAD
        usm_arr = dpnp.get_usm_ndarray(a.flatten())
    else:
        usm_arr = dpnp.get_usm_ndarray(a)
    usm_res = dpt.repeat(usm_arr, rep, axis=axis)

    dpu.SequentialOrderManager[usm_res.sycl_queue].wait()
    return dpnp_array._create_from_usm_ndarray(usm_res)
=======
        a = dpnp.ravel(a)

    usm_arr = dpnp.get_usm_ndarray(a)
    usm_arr = dpt.repeat(usm_arr, repeats, axis=axis)
    return dpnp_array._create_from_usm_ndarray(usm_arr)
>>>>>>> a265663d


def reshape(a, /, newshape, order="C", copy=None):
    """
    Gives a new shape to an array without changing its data.

    For full documentation refer to :obj:`numpy.reshape`.

    Parameters
    ----------
    a : {dpnp.ndarray, usm_ndarray}
        Array to be reshaped.
    newshape : int or tuple of ints
        The new shape should be compatible with the original shape. If
        an integer, then the result will be a 1-D array of that length.
        One shape dimension can be -1. In this case, the value is
        inferred from the length of the array and remaining dimensions.
    order : {"C", "F"}, optional
        Read the elements of `a` using this index order, and place the
        elements into the reshaped array using this index order. ``"C"``
        means to read / write the elements using C-like index order,
        with the last axis index changing fastest, back to the first
        axis index changing slowest. ``"F"`` means to read / write the
        elements using Fortran-like index order, with the first index
        changing fastest, and the last index changing slowest. Note that
        the ``"C"`` and ``"F"`` options take no account of the memory layout of
        the underlying array, and only refer to the order of indexing.
    copy : {None, bool}, optional
        Boolean indicating whether or not to copy the input array.
        If ``True``, the result array will always be a copy of input `a`.
        If ``False``, the result array can never be a copy
        and a ValueError exception will be raised in case the copy is necessary.
        If ``None``, the result array will reuse existing memory buffer of `a`
        if possible and copy otherwise. Default: None.

    Returns
    -------
    out : dpnp.ndarray
        This will be a new view object if possible; otherwise, it will
        be a copy.  Note there is no guarantee of the *memory layout* (C- or
        Fortran- contiguous) of the returned array.

    Limitations
    -----------
    Parameter `order` is supported only with values ``"C"`` and ``"F"``.

    See Also
    --------
    :obj:`dpnp.ndarray.reshape` : Equivalent method.

    Examples
    --------
    >>> import dpnp as dp
    >>> a = dp.array([[1, 2, 3], [4, 5, 6]])
    >>> dp.reshape(a, 6)
    array([1, 2, 3, 4, 5, 6])
    >>> dp.reshape(a, 6, order='F')
    array([1, 4, 2, 5, 3, 6])

    >>> dp.reshape(a, (3, -1))       # the unspecified value is inferred to be 2
    array([[1, 2],
           [3, 4],
           [5, 6]])

    """

    if newshape is None:
        newshape = a.shape

    if order is None:
        order = "C"
    elif order not in "cfCF":
        raise ValueError(f"order must be one of 'C' or 'F' (got {order})")

    usm_a = dpnp.get_usm_ndarray(a)
    usm_res = dpt.reshape(usm_a, shape=newshape, order=order, copy=copy)

    dpu.SequentialOrderManager[usm_res.sycl_queue].wait()
    return dpnp_array._create_from_usm_ndarray(usm_res)


def result_type(*arrays_and_dtypes):
    """
    result_type(*arrays_and_dtypes)

    Returns the type that results from applying the NumPy
    type promotion rules to the arguments.

    For full documentation refer to :obj:`numpy.result_type`.

    Parameters
    ----------
    arrays_and_dtypes : list of {dpnp.ndarray, usm_ndarray, dtype}
        An arbitrary length sequence of arrays or dtypes.

    Returns
    -------
    out : dtype
        The result type.

    Examples
    --------
    >>> import dpnp as dp
    >>> a = dp.arange(3, dtype=dp.int64)
    >>> b = dp.arange(7, dtype=dp.int32)
    >>> dp.result_type(a, b)
    dtype('int64')

    >>> dp.result_type(dp.int64, dp.complex128)
    dtype('complex128')

    >>> dp.result_type(dp.ones(10, dtype=dp.float32), dp.float64)
    dtype('float64')

    """

    usm_arrays_and_dtypes = [
        (
            dpnp.get_usm_ndarray(X)
            if isinstance(X, (dpnp_array, dpt.usm_ndarray))
            else X
        )
        for X in arrays_and_dtypes
    ]
    return dpt.result_type(*usm_arrays_and_dtypes)


def roll(x, shift, axis=None):
    """
    Roll the elements of an array by a number of positions along a given axis.

    Array elements that roll beyond the last position are re-introduced
    at the first position. Array elements that roll beyond the first position
    are re-introduced at the last position.

    For full documentation refer to :obj:`numpy.roll`.

    Parameters
    ----------
    a : {dpnp.ndarray, usm_ndarray}
        Input array.
    shift : {int, tuple of ints}
        The number of places by which elements are shifted. If a tuple, then
        `axis` must be a tuple of the same size, and each of the given axes
        is shifted by the corresponding number. If an integer while `axis` is
        a tuple of integers, then the same value is used for all given axes.
    axis : {None, int, tuple of ints}, optional
        Axis or axes along which elements are shifted. By default, the
        array is flattened before shifting, after which the original
        shape is restored.

    Returns
    -------
    out : dpnp.ndarray
        An array with the same data type as `x`
        and whose elements, relative to `x`, are shifted.

    See Also
    --------
    :obj:`dpnp.moveaxis` : Move array axes to new positions.
    :obj:`dpnp.rollaxis` : Roll the specified axis backwards
                       until it lies in a given position.

    Examples
    --------
    >>> import dpnp as np
    >>> x1 = np.arange(10)
    >>> np.roll(x1, 2)
    array([8, 9, 0, 1, 2, 3, 4, 5, 6, 7])

    >>> np.roll(x1, -2)
    array([2, 3, 4, 5, 6, 7, 8, 9, 0, 1])

    >>> x2 = np.reshape(x1, (2, 5))
    >>> np.roll(x2, 1, axis=0)
    array([[5, 6, 7, 8, 9],
           [0, 1, 2, 3, 4]])

    >>> np.roll(x2, (2, 1), axis=(1, 0))
    array([[8, 9, 5, 6, 7],
           [3, 4, 0, 1, 2]])

    """
    if axis is None:
        return roll(x.reshape(-1), shift, 0).reshape(x.shape)

    usm_x = dpnp.get_usm_ndarray(x)
    usm_res = dpt.roll(usm_x, shift=shift, axis=axis)

    dpu.SequentialOrderManager[usm_res.sycl_queue].wait()
    return dpnp_array._create_from_usm_ndarray(usm_res)


def rollaxis(x, axis, start=0):
    """
    Roll the specified axis backwards, until it lies in a given position.

    For full documentation refer to :obj:`numpy.rollaxis`.

    Parameters
    ----------
    a : {dpnp.ndarray, usm_ndarray}
        Input array.
    axis : int
        The axis to be rolled. The positions of the other axes do not
        change relative to one another.
    start : int, optional
        When ``start <= axis``, the axis is rolled back until it lies in
        this position. When ``start > axis``, the axis is rolled until it
        lies before this position. The default, ``0``, results in a "complete"
        roll.

    Returns
    -------
    out : dpnp.ndarray
        An array with the same data type as `x` where the specified axis
        has been moved to the requested position.

    See Also
    --------
    :obj:`dpnp.moveaxis` : Move array axes to new positions.
    :obj:`dpnp.roll` : Roll the elements of an array
                       by a number of positions along a given axis.

    Examples
    --------
    >>> import dpnp as np
    >>> a = np.ones((3,4,5,6))
    >>> np.rollaxis(a, 3, 1).shape
    (3, 6, 4, 5)
    >>> np.rollaxis(a, 2).shape
    (5, 3, 4, 6)
    >>> np.rollaxis(a, 1, 4).shape
    (3, 5, 6, 4)

    """

    n = x.ndim
    axis = normalize_axis_index(axis, n)
    if start < 0:
        start += n
    msg = "'%s' arg requires %d <= %s < %d, but %d was passed in"
    if not 0 <= start < n + 1:
        raise ValueError(msg % ("start", -n, "start", n + 1, start))
    if axis < start:
        start -= 1
    if axis == start:
        return x
    usm_array = dpnp.get_usm_ndarray(x)
    return dpnp.moveaxis(usm_array, source=axis, destination=start)


def shape(a):
    """
    Return the shape of an array.

    For full documentation refer to :obj:`numpy.shape`.

    Parameters
    ----------
    a : array_like
        Input array.

    Returns
    -------
    shape : tuple of integers
        The elements of the shape tuple give the lengths of the
        corresponding array dimensions.

    See Also
    --------
    len : ``len(a)`` is equivalent to ``np.shape(a)[0]`` for N-D arrays with
          ``N>=1``.
    :obj:`dpnp.ndarray.shape` : Equivalent array method.

    Examples
    --------
    >>> import dpnp as dp
    >>> dp.shape(dp.eye(3))
    (3, 3)
    >>> dp.shape([[1, 3]])
    (1, 2)
    >>> dp.shape([0])
    (1,)
    >>> dp.shape(0)
    ()

    """

    if dpnp.is_supported_array_type(a):
        return a.shape
    return numpy.shape(a)


def squeeze(a, /, axis=None):
    """
    Removes singleton dimensions (axes) from array `a`.

    For full documentation refer to :obj:`numpy.squeeze`.

    Parameters
    ----------
    a : {dpnp.ndarray, usm_ndarray}
        Input data.
    axis : None or int or tuple of ints, optional
        Selects a subset of the entries of length one in the shape.
        If an axis is selected with shape entry greater than one,
        an error is raised.

    Returns
    -------
    out : dpnp.ndarray
        Output array is a view, if possible, and a copy otherwise, but with all
        or a subset of the dimensions of length 1 removed. Output has the same
        data type as the input, is allocated on the same device as the input
        and has the same USM allocation type as the input array `a`.

    Examples
    --------
    >>> import dpnp as np
    >>> x = np.array([[[0], [1], [2]]])
    >>> x.shape
    (1, 3, 1)
    >>> np.squeeze(x).shape
    (3,)
    >>> np.squeeze(x, axis=0).shape
    (3, 1)
    >>> np.squeeze(x, axis=1).shape
    Traceback (most recent call last):
    ...
    ValueError: Cannot select an axis to squeeze out which has size not equal
    to one.
    >>> np.squeeze(x, axis=2).shape
    (1, 3)

    """

    usm_a = dpnp.get_usm_ndarray(a)
    usm_res = dpt.squeeze(usm_a, axis=axis)

    dpu.SequentialOrderManager[usm_res.sycl_queue].wait()
    return dpnp_array._create_from_usm_ndarray(usm_res)


def stack(arrays, /, *, axis=0, out=None, dtype=None, casting="same_kind"):
    """
    Join a sequence of arrays along a new axis.

    For full documentation refer to :obj:`numpy.stack`.

    Parameters
    ----------
    arrays : {dpnp.ndarray, usm_ndarray}
        Each array must have the same shape.
    axis : int, optional
        The axis in the result array along which the input arrays are stacked.
    out : dpnp.ndarray, optional
        If provided, the destination to place the result. The shape must be
        correct, matching that of what stack would have returned if no out
        argument were specified.
    dtype : str or dtype
        If provided, the destination array will have this dtype. Cannot be
        provided together with `out`.
    casting : {'no', 'equiv', 'safe', 'same_kind', 'unsafe'}, optional
        Controls what kind of data casting may occur. Defaults to 'same_kind'.

    Returns
    -------
    out : dpnp.ndarray
        The stacked array which has one more dimension than the input arrays.

    See Also
    --------
    :obj:`dpnp.concatenate` : Join a sequence of arrays along an existing axis.
    :obj:`dpnp.hstack` : Stack arrays in sequence horizontally (column wise).
    :obj:`dpnp.vstack` : Stack arrays in sequence vertically (row wise).
    :obj:`dpnp.dstack` : Stack arrays in sequence depth wise
                         (along third dimension).
    :obj:`dpnp.column_stack` : Stack 1-D arrays as columns into a 2-D array.
    :obj:`dpnp.block` : Assemble an ndarray from nested lists of blocks.
    :obj:`dpnp.split` : Split array into a list of multiple sub-arrays of equal
                        size.

    Examples
    --------
    >>> import dpnp as np
    >>> arrays = [np.random.randn(3, 4) for _ in range(10)]
    >>> np.stack(arrays, axis=0).shape
    (10, 3, 4)

    >>> np.stack(arrays, axis=1).shape
    (3, 10, 4)

    >>> np.stack(arrays, axis=2).shape
    (3, 4, 10)

    >>> a = np.array([1, 2, 3])
    >>> b = np.array([4, 5, 6])
    >>> np.stack((a, b))
    array([[1, 2, 3],
           [4, 5, 6]])

    >>> np.stack((a, b), axis=-1)
    array([[1, 4],
           [2, 5],
           [3, 6]])

    """

    _check_stack_arrays(arrays)

    if dtype is not None and out is not None:
        raise TypeError(
            "stack() only takes `out` or `dtype` as an argument, "
            "but both were provided."
        )

    usm_arrays = [dpnp.get_usm_ndarray(x) for x in arrays]
    usm_res = dpt.stack(usm_arrays, axis=axis)

    dpu.SequentialOrderManager[usm_res.sycl_queue].wait()
    res = dpnp_array._create_from_usm_ndarray(usm_res)
    if dtype is not None:
        res = res.astype(dtype, casting=casting, copy=False)
    elif out is not None:
        dpnp.copyto(out, res, casting=casting)
        return out
    return res


def swapaxes(a, axis1, axis2):
    """
    Interchange two axes of an array.

    For full documentation refer to :obj:`numpy.swapaxes`.

    Parameters
    ----------
    a : {dpnp.ndarray, usm_ndarray}
        Input array.
    axis1 : int
        First axis.
    axis2 : int
        Second axis.

    Returns
    -------
    out : dpnp.ndarray
        An array with with swapped axes.
        A view is returned whenever possible.

    Notes
    -----
    If `a` has rank (i.e., number of dimensions) `N`,
    a valid `axis` must be in the half-open interval `[-N, N)`.

    Examples
    --------
    >>> import dpnp as np
    >>> x = np.array([[1, 2, 3]])
    >>> np.swapaxes(x, 0, 1)
    array([[1],
           [2],
           [3]])

    >>> x = np.array([[[0,1],[2,3]],[[4,5],[6,7]]])
    >>> x
    array([[[0, 1],
            [2, 3]],
           [[4, 5],
            [6, 7]]])
    >>> np.swapaxes(x,0,2)
    array([[[0, 4],
            [2, 6]],
           [[1, 5],
            [3, 7]]])

    """

    usm_a = dpnp.get_usm_ndarray(a)
    usm_res = dpt.swapaxes(usm_a, axis1=axis1, axis2=axis2)

    dpu.SequentialOrderManager[usm_res.sycl_queue].wait()
    return dpnp_array._create_from_usm_ndarray(usm_res)


# pylint: disable=invalid-name
def tile(A, reps):
    """
    Construct an array by repeating `A` the number of times given by reps.

    If `reps` has length ``d``, the result will have dimension of
    ``max(d, A.ndim)``.

    If ``A.ndim < d``, `A` is promoted to be d-dimensional by prepending new
    axes. So a shape (3,) array is promoted to (1, 3) for 2-D replication,
    or shape (1, 1, 3) for 3-D replication. If this is not the desired
    behavior, promote `A` to d-dimensions manually before calling this
    function.

    If ``A.ndim > d``, `reps` is promoted to `A`.ndim by prepending 1's to it.
    Thus for an `A` of shape (2, 3, 4, 5), a `reps` of (2, 2) is treated as
    (1, 1, 2, 2).

    Note : Although tile may be used for broadcasting, it is strongly
    recommended to use dpnp's broadcasting operations and functions.

    For full documentation refer to :obj:`numpy.tile`.

    Parameters
    ----------
    A : {dpnp.ndarray, usm_ndarray}
        The input array.
    reps : int or tuple of ints
        The number of repetitions of `A` along each axis.

    Returns
    -------
    out : dpnp.ndarray
        The tiled output array.

    See Also
    --------
    :obj:`dpnp.repeat` : Repeat elements of an array.
    :obj:`dpnp.broadcast_to` : Broadcast an array to a new shape

    Examples
    --------
    >>> import dpnp as np
    >>> a = np.array([0, 1, 2])
    >>> np.tile(a, 2)
    array([0, 1, 2, 0, 1, 2])

    >>> np.tile(a, (2, 2))
    array([[0, 1, 2, 0, 1, 2],
           [0, 1, 2, 0, 1, 2]])

    >>> np.tile(a, (2, 1, 2))
    array([[[0, 1, 2, 0, 1, 2]],
           [[0, 1, 2, 0, 1, 2]]])

    >>> b = np.array([[1, 2], [3, 4]])
    >>> np.tile(b, 2)
    array([[1, 2, 1, 2],
           [3, 4, 3, 4]])

    >>> np.tile(b, (2, 1))
    array([[1, 2],
           [3, 4],
           [1, 2],
           [3, 4]])

    >>> c = np.array([1, 2, 3, 4])
    >>> np.tile(c, (4, 1))
    array([[1, 2, 3, 4],
           [1, 2, 3, 4],
           [1, 2, 3, 4],
           [1, 2, 3, 4]])

    """

    usm_a = dpnp.get_usm_ndarray(A)
    usm_res = dpt.tile(usm_a, reps)

    dpu.SequentialOrderManager[usm_res.sycl_queue].wait()
    return dpnp_array._create_from_usm_ndarray(usm_res)


def transpose(a, axes=None):
    """
    Returns an array with axes transposed.

    For full documentation refer to :obj:`numpy.transpose`.

    Parameters
    ----------
    a : {dpnp.ndarray, usm_ndarray}
        Input array.
    axes : None, tuple or list of ints, optional
        If specified, it must be a tuple or list which contains a permutation
        of [0, 1, ..., N-1] where N is the number of axes of `a`.
        The `i`'th axis of the returned array will correspond to the axis
        numbered ``axes[i]`` of the input. If not specified or ``None``,
        defaults to ``range(a.ndim)[::-1]``, which reverses the order of
        the axes.

    Returns
    -------
    out : dpnp.ndarray
        `a` with its axes permuted. A view is returned whenever possible.

    See Also
    --------
    :obj:`dpnp.ndarray.transpose` : Equivalent method.
    :obj:`dpnp.moveaxis` : Move array axes to new positions.
    :obj:`dpnp.argsort` : Returns the indices that would sort an array.

    Examples
    --------
    >>> import dpnp as np
    >>> a = np.array([[1, 2], [3, 4]])
    >>> a
    array([[1, 2],
           [3, 4]])
    >>> np.transpose(a)
    array([[1, 3],
           [2, 4]])

    >>> a = np.array([1, 2, 3, 4])
    >>> a
    array([1, 2, 3, 4])
    >>> np.transpose(a)
    array([1, 2, 3, 4])

    >>> a = np.ones((1, 2, 3))
    >>> np.transpose(a, (1, 0, 2)).shape
    (2, 1, 3)

    >>> a = np.ones((2, 3, 4, 5))
    >>> np.transpose(a).shape
    (5, 4, 3, 2)

    """

    if isinstance(a, dpnp_array):
        array = a
    elif isinstance(a, dpt.usm_ndarray):
        array = dpnp_array._create_from_usm_ndarray(a)
    else:
        raise TypeError(
            f"An array must be any of supported type, but got {type(a)}"
        )

    if axes is None:
        return array.transpose()
    return array.transpose(*axes)


def unique(ar, **kwargs):
    """
    Find the unique elements of an array.

    For full documentation refer to :obj:`numpy.unique`.

    Examples
    --------
    >>> import dpnp as np
    >>> x = np.array([1, 1, 2, 2, 3, 3])
    >>> res = np.unique(x)
    >>> print(res)
    [1, 2, 3]

    """

    return call_origin(numpy.unique, ar, **kwargs)


def vstack(tup, *, dtype=None, casting="same_kind"):
    """
    Stack arrays in sequence vertically (row wise).

    :obj:`dpnp.row_stack` is an alias for :obj:`dpnp.vstack`.
    They are the same function.

    For full documentation refer to :obj:`numpy.vstack`.

    Parameters
    ----------
    tup : {dpnp.ndarray, usm_ndarray}
        The arrays must have the same shape along all but the first axis.
        1-D arrays must have the same length.
    dtype : str or dtype
        If provided, the destination array will have this dtype.
    casting : {'no', 'equiv', 'safe', 'same_kind', 'unsafe'}, optional
        Controls what kind of data casting may occur. Defaults to 'same_kind'.

    Returns
    -------
    out : dpnp.ndarray
        The array formed by stacking the given arrays, will be at least 2-D.

    See Also
    --------
    :obj:`dpnp.concatenate` : Join a sequence of arrays along an existing axis.
    :obj:`dpnp.stack` : Join a sequence of arrays along a new axis.
    :obj:`dpnp.hstack` : Stack arrays in sequence horizontally (column wise).
    :obj:`dpnp.dstack` : Stack arrays in sequence depth wise (along third axis).
    :obj:`dpnp.column_stack` : Stack 1-D arrays as columns into a 2-D array.
    :obj:`dpnp.block` : Assemble an ndarray from nested lists of blocks.
    :obj:`dpnp.split` : Split array into a list of multiple sub-arrays of equal
                        size.

    Examples
    --------
    >>> import dpnp as np
    >>> a = np.array([1, 2, 3])
    >>> b = np.array([4, 5, 6])
    >>> np.vstack((a, b))
    array([[1, 2, 3],
           [4, 5, 6]])

    >>> a = np.array([[1], [2], [3]])
    >>> b = np.array([[4], [5], [6]])
    >>> np.vstack((a, b))
    array([[1],
           [2],
           [3],
           [4],
           [5],
           [6]])

    """

    _check_stack_arrays(tup)

    arrs = dpnp.atleast_2d(*tup)
    if not isinstance(arrs, list):
        arrs = [arrs]
    return dpnp.concatenate(arrs, axis=0, dtype=dtype, casting=casting)


row_stack = vstack<|MERGE_RESOLUTION|>--- conflicted
+++ resolved
@@ -1299,21 +1299,13 @@
         repeats = dpnp.get_usm_ndarray(repeats)
 
     if axis is None and a.ndim > 1:
-<<<<<<< HEAD
-        usm_arr = dpnp.get_usm_ndarray(a.flatten())
-    else:
-        usm_arr = dpnp.get_usm_ndarray(a)
-    usm_res = dpt.repeat(usm_arr, rep, axis=axis)
+        a = dpnp.ravel(a)
+
+    usm_arr = dpnp.get_usm_ndarray(a)
+    usm_res = dpt.repeat(usm_arr, repeats, axis=axis)
 
     dpu.SequentialOrderManager[usm_res.sycl_queue].wait()
     return dpnp_array._create_from_usm_ndarray(usm_res)
-=======
-        a = dpnp.ravel(a)
-
-    usm_arr = dpnp.get_usm_ndarray(a)
-    usm_arr = dpt.repeat(usm_arr, repeats, axis=axis)
-    return dpnp_array._create_from_usm_ndarray(usm_arr)
->>>>>>> a265663d
 
 
 def reshape(a, /, newshape, order="C", copy=None):
