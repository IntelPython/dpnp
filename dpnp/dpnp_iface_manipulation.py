# cython: language_level=3
# distutils: language = c++
# -*- coding: utf-8 -*-
# *****************************************************************************
# Copyright (c) 2016-2020, Intel Corporation
# All rights reserved.
#
# Redistribution and use in source and binary forms, with or without
# modification, are permitted provided that the following conditions are met:
# - Redistributions of source code must retain the above copyright notice,
#   this list of conditions and the following disclaimer.
# - Redistributions in binary form must reproduce the above copyright notice,
#   this list of conditions and the following disclaimer in the documentation
#   and/or other materials provided with the distribution.
#
# THIS SOFTWARE IS PROVIDED BY THE COPYRIGHT HOLDERS AND CONTRIBUTORS "AS IS"
# AND ANY EXPRESS OR IMPLIED WARRANTIES, INCLUDING, BUT NOT LIMITED TO, THE
# IMPLIED WARRANTIES OF MERCHANTABILITY AND FITNESS FOR A PARTICULAR PURPOSE
# ARE DISCLAIMED. IN NO EVENT SHALL THE COPYRIGHT HOLDER OR CONTRIBUTORS BE
# LIABLE FOR ANY DIRECT, INDIRECT, INCIDENTAL, SPECIAL, EXEMPLARY, OR
# CONSEQUENTIAL DAMAGES (INCLUDING, BUT NOT LIMITED TO, PROCUREMENT OF
# SUBSTITUTE GOODS OR SERVICES; LOSS OF USE, DATA, OR PROFITS; OR BUSINESS
# INTERRUPTION) HOWEVER CAUSED AND ON ANY THEORY OF LIABILITY, WHETHER IN
# CONTRACT, STRICT LIABILITY, OR TORT (INCLUDING NEGLIGENCE OR OTHERWISE)
# ARISING IN ANY WAY OUT OF THE USE OF THIS SOFTWARE, EVEN IF ADVISED OF
# THE POSSIBILITY OF SUCH DAMAGE.
# *****************************************************************************

"""
Interface of the Array manipulation routines part of the Intel NumPy

Notes
-----
This module is a face or public interface file for the library
it contains:
 - Interface functions
 - documentation for the functions
 - The functions parameters check

"""


import collections.abc
import numpy

from dpnp.backend import *
from dpnp.dparray import dparray
<<<<<<< HEAD
from dpnp.dpnp_utils import (checker_throw_value_error, use_origin_backend, normalize_axis,
                             checker_throw_axis_error, dp2nd_array, nd2dp_array,
                             checker_throw_type_error)
=======
from dpnp.dpnp_utils import *
import dpnp
>>>>>>> 358e39ad


__all__ = [
    "copyto",
    "moveaxis",
    "ravel",
    "repeat",
    "rollaxis",
    "swapaxes",
    "transpose"
]


def copyto(dst, src, casting='same_kind', where=True):
    """
    Copies values from one array to another, broadcasting as necessary.
    Raises a TypeError if the casting rule is violated, and if where is provided,
    it selects which elements to copy.

    :param dst: ndarray
            The array into which values are copied.
    :param src: array_like
            The array from which values are copied.
    :param casting: {‘no’, ‘equiv’, ‘safe’, ‘same_kind’, ‘unsafe’}, optional
            Controls what kind of data casting may occur when copying.

                ‘no’ means the data types should not be cast at all.

                ‘equiv’ means only byte-order changes are allowed.

                ‘safe’ means only casts which can preserve values are allowed.

                ‘same_kind’ means only safe casts or casts within a kind, like float64 to float32, are allowed.

                ‘unsafe’ means any data conversions may be done.
    :param where: array_like of bool, optional
            A boolean array which is broadcasted to match the dimensions of dst,
            and selects elements to copy from src to dst wherever it contains the value True.
    """

    is_input_dparray1 = isinstance(dst, dparray)
    is_input_dparray2 = isinstance(src, dparray)

    if not use_origin_backend(dst) and is_input_dparray1 and is_input_dparray2:
        if casting != 'same_kind':
            checker_throw_value_error("copyto", "casting", type(casting), 'same_kind')

        if not isinstance(where, bool) and not isinstance(where, dparray):
            checker_throw_type_error('copyto', type(where))

        if where is not True:
            checker_throw_value_error("copyto", "where", where, True)

        if dst.shape != src.shape:
            raise NotImplemented

        result = dpnp_copyto(dst, src, where=where)

        return result

    input1 = dpnp.asnumpy(dst) if is_input_dparray1 else dst
    input2 = dpnp.asnumpy(src) if is_input_dparray2 else src

    # TODO need to put dparray memory into NumPy call
    result_numpy = numpy.copyto(dst, src, where=where)
    result = result_numpy
    if isinstance(result, numpy.ndarray):
        result = dparray(result_numpy.shape, dtype=result_numpy.dtype)
        for i in range(result.size):
            result._setitem_scalar(i, result_numpy.item(i))

    return result


def moveaxis(x1, source, destination):
    """
    Move axes of an array to new positions. Other axes remain in their original order.
    """

    if (use_origin_backend(x1)):
        return numpy.swapaxes(x1, source, destination)

    if (not isinstance(x1, dparray)):
        return numpy.swapaxes(x1, source, destination)

    if not isinstance(source, collections.abc.Sequence):  # assume scalar
        source = (source,)

    if not isinstance(destination, collections.abc.Sequence):  # assume scalar
        destination = (destination,)

    source_norm = normalize_axis(source, x1.ndim)
    destination_norm = normalize_axis(destination, x1.ndim)

    if len(source_norm) != len(destination_norm):
        checker_throw_axis_error(
            "swapaxes",
            "source_norm.size() != destination_norm.size()",
            source_norm,
            destination_norm)

    # 'do nothing' pattern for transpose() with no elements in 'source'
    input_permute = []
    for i in range(x1.ndim):
        if i not in source_norm:
            input_permute.append(i)

    # insert moving axes into proper positions
    for destination_id, source_id in sorted(zip(destination_norm, source_norm)):
        # if destination_id in input_permute:
        # pytest tests/third_party/cupy/manipulation_tests/test_transpose.py::TestTranspose::test_moveaxis_invalid5_3
        #checker_throw_value_error("swapaxes", "source_id exists", source_id, input_permute)
        input_permute.insert(destination_id, source_id)

    return transpose(x1, axes=input_permute)


def ravel(a, order='C'):
    """
    Return a contiguous flattened array.

    Parameters
    ----------
    a: array_like
        Input array.
    order: {'C', 'F', 'A', 'K'}, optional
        The elements of a are read using this index order.

    Returns
    -------
    out: ndarray
        Output array.

    See Also
    --------
    flat, flatten, reshape

    """

    if not use_origin_backend(a) and isinstance(a, dparray):
        return a.ravel(order=order)

    result = numpy.rollaxis(dp2nd_array(a), order=order)

    return nd2dp_array(result)


def repeat(x1, repeats, axis=None):
    """
    Repeat elements of an array.
    """

    is_x1_dparray = isinstance(x1, dparray)

    if (not use_origin_backend(x1)
        and is_x1_dparray
        and (axis is None or axis == 0)
        and (x1.ndim < 2)
        ):

        repeat_val = repeats
        if isinstance(repeats, (tuple, list)):
            if (len(repeats) > 1):
                checker_throw_value_error("repeat", "len(repeats)", len(repeats), 1)

            repeat_val = repeats[0]

        return dpnp_repeat(x1, repeat_val, axis)

    input1 = dpnp.asnumpy(x1) if is_x1_dparray else x1

    # TODO need to put dparray memory into NumPy call
    result_numpy = numpy.repeat(input1, repeats, axis=axis)
    result = result_numpy
    if isinstance(result, numpy.ndarray):
        result = dparray(result_numpy.shape, dtype=result_numpy.dtype)
        for i in range(result.size):
            result._setitem_scalar(i, result_numpy.item(i))

    return result


def rollaxis(a, axis, start=0):
    """
    Roll the specified axis backwards, until it lies in a given position.

    Parameters
    ----------
    a: array_like
        Input array.
    axis: int
        The axis to be rolled. The positions of the other axes do not change relative to one another.
    start: int, optional
        When start <= axis, the axis is rolled back until it lies in this position.
        When start > axis, the axis is rolled until it lies before this position.

    Returns
    -------
    out: ndarray
        Output array.

    See Also
    --------
    moveaxis, roll

    """

    if not use_origin_backend(a):
        if not isinstance(a, dparray):
            pass
        elif not isinstance(axis, int):
            pass
        elif start < -a.ndim or start > a.ndim:
            pass
        else:
            start_norm = start + a.ndim if start < 0 else start
            destination = start_norm - 1 if start_norm > axis else start_norm

            return dpnp.moveaxis(a, axis, destination)

    result = numpy.rollaxis(dp2nd_array(a), axis, start)

    return nd2dp_array(result)


def swapaxes(x1, axis1, axis2):
    """
    Interchange two axes of an array.
    """

    if (use_origin_backend(x1)):
        return numpy.swapaxes(x1, axis1, axis2)

    if (not isinstance(x1, dparray)):
        return numpy.swapaxes(x1, axis1, axis2)

    if not (axis1 < x1.ndim):
        checker_throw_value_error("swapaxes", "axis1", axis1, x1.ndim - 1)

    if not (axis2 < x1.ndim):
        checker_throw_value_error("swapaxes", "axis2", axis2, x1.ndim - 1)

    # 'do nothing' pattern for transpose()
    input_permute = [i for i in range(x1.ndim)]
    # swap axes
    input_permute[axis1], input_permute[axis2] = input_permute[axis2], input_permute[axis1]

    return transpose(x1, axes=input_permute)


def transpose(x1, axes=None):
    """
    Reverse or permute the axes of an array; returns the modified array.
    """

    if (use_origin_backend(x1)):
        return numpy.transpose(x1, axes=axes)

    if (not isinstance(x1, dparray)):
        return numpy.transpose(x1, axes=axes)

    if (axes is not None):
        if (not any(axes)):
            """
            pytest tests/third_party/cupy/manipulation_tests/test_transpose.py
            """
            axes = None

    return dpnp_transpose(x1, axes=axes)<|MERGE_RESOLUTION|>--- conflicted
+++ resolved
@@ -45,14 +45,8 @@
 
 from dpnp.backend import *
 from dpnp.dparray import dparray
-<<<<<<< HEAD
-from dpnp.dpnp_utils import (checker_throw_value_error, use_origin_backend, normalize_axis,
-                             checker_throw_axis_error, dp2nd_array, nd2dp_array,
-                             checker_throw_type_error)
-=======
 from dpnp.dpnp_utils import *
 import dpnp
->>>>>>> 358e39ad
 
 
 __all__ = [
