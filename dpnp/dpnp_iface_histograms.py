# -*- coding: utf-8 -*-
# *****************************************************************************
# Copyright (c) 2024-2025, Intel Corporation
# All rights reserved.
#
# Redistribution and use in source and binary forms, with or without
# modification, are permitted provided that the following conditions are met:
# - Redistributions of source code must retain the above copyright notice,
#   this list of conditions and the following disclaimer.
# - Redistributions in binary form must reproduce the above copyright notice,
#   this list of conditions and the following disclaimer in the documentation
#   and/or other materials provided with the distribution.
#
# THIS SOFTWARE IS PROVIDED BY THE COPYRIGHT HOLDERS AND CONTRIBUTORS "AS IS"
# AND ANY EXPRESS OR IMPLIED WARRANTIES, INCLUDING, BUT NOT LIMITED TO, THE
# IMPLIED WARRANTIES OF MERCHANTABILITY AND FITNESS FOR A PARTICULAR PURPOSE
# ARE DISCLAIMED. IN NO EVENT SHALL THE COPYRIGHT HOLDER OR CONTRIBUTORS BE
# LIABLE FOR ANY DIRECT, INDIRECT, INCIDENTAL, SPECIAL, EXEMPLARY, OR
# CONSEQUENTIAL DAMAGES (INCLUDING, BUT NOT LIMITED TO, PROCUREMENT OF
# SUBSTITUTE GOODS OR SERVICES; LOSS OF USE, DATA, OR PROFITS; OR BUSINESS
# INTERRUPTION) HOWEVER CAUSED AND ON ANY THEORY OF LIABILITY, WHETHER IN
# CONTRACT, STRICT LIABILITY, OR TORT (INCLUDING NEGLIGENCE OR OTHERWISE)
# ARISING IN ANY WAY OUT OF THE USE OF THIS SOFTWARE, EVEN IF ADVISED OF
# THE POSSIBILITY OF SUCH DAMAGE.
# *****************************************************************************

"""
Interface of histogram-related DPNP functions

Notes
-----
This module is a face or public interface file for the library
it contains:
 - Interface functions
 - documentation for the functions
 - The functions parameters check

"""

import operator
from collections.abc import Iterable

import dpctl.utils as dpu
import numpy

import dpnp

# pylint: disable=no-name-in-module
import dpnp.backend.extensions.statistics._statistics_impl as statistics_ext
from dpnp.dpnp_utils.dpnp_utils_common import (
    result_type_for_device,
    to_supported_dtypes,
)

# pylint: disable=no-name-in-module
from .dpnp_utils import get_usm_allocations

__all__ = [
    "bincount",
    "digitize",
    "histogram",
    "histogram_bin_edges",
    "histogram2d",
    "histogramdd",
]

# range is a keyword argument to many functions, so save the builtin so they can
# use it.
_range = range


def _align_dtypes(a_dtype, bins_dtype, ntype, supported_types, device):
    a_bin_dtype = result_type_for_device([a_dtype, bins_dtype], device)

    # histogram implementation doesn't support uint64 as histogram type
    # we can use int64 instead. Result would be correct even in case of overflow
    if ntype == numpy.uint64:
        ntype = dpnp.int64

<<<<<<< HEAD
    return to_supported_dtypes([a_bin_dtype, ntype], supported_types, device)
=======
    if (a_bin_dtype, ntype) in supported_types:
        return a_bin_dtype, ntype

    for sample_type, hist_type in supported_types:
        if _can_cast(
            a_bin_dtype, sample_type, has_fp16, has_fp64
        ) and _can_cast(ntype, hist_type, has_fp16, has_fp64):
            return sample_type, hist_type

    # should not happen
    return None, None  # pragma: no cover
>>>>>>> 451c2b3e


def _ravel_check_a_and_weights(a, weights):
    """
    Check input `a` and `weights` arrays, and ravel both.
    The returned array have :class:`dpnp.ndarray` type always.

    """

    # ensure that `a` array has supported type
    dpnp.check_supported_arrays_type(a)
    usm_type = a.usm_type

    if weights is not None:
        # check that `weights` array has supported type
        dpnp.check_supported_arrays_type(weights)
        usm_type = dpu.get_coerced_usm_type([usm_type, weights.usm_type])

        # check that arrays have the same allocation queue
        if dpu.get_execution_queue([a.sycl_queue, weights.sycl_queue]) is None:
            raise ValueError(
                "a and weights must be allocated on the same SYCL queue"
            )

        if weights.shape != a.shape:
            raise ValueError("weights should have the same shape as a.")
        weights = dpnp.ravel(weights)

    a = dpnp.ravel(a)
    return a, weights, usm_type


def _get_outer_edges(a, range):
    """
    Determine the outer bin edges to use, from either the data or the range
    argument.

    """

    def _is_finite(a):
        if dpnp.is_supported_array_type(a):
            return dpnp.isfinite(a)

        return numpy.isfinite(a)

    if range is not None:
        if len(range) != 2:
            raise ValueError("range argument must consist of 2 elements.")

        first_edge, last_edge = range
        if first_edge > last_edge:
            raise ValueError("max must be larger than min in range parameter.")

        if not (_is_finite(first_edge) and _is_finite(last_edge)):
            raise ValueError(
                f"supplied range of [{first_edge}, {last_edge}] is not finite"
            )

    elif a.size == 0:
        # handle empty arrays. Can't determine range, so use 0-1.
        first_edge, last_edge = 0, 1

    else:
        first_edge, last_edge = a.min(), a.max()
        if not (_is_finite(first_edge) and _is_finite(last_edge)):
            raise ValueError(
                f"autodetected range of [{first_edge}, {last_edge}] "
                "is not finite"
            )

    # expand empty range to avoid divide by zero
    if first_edge == last_edge:
        first_edge = first_edge - 0.5
        last_edge = last_edge + 0.5

    return first_edge, last_edge


def _get_bin_edges(a, bins, range, usm_type):
    """Computes the bins used internally by `histogram`."""

    # parse the overloaded bins argument
    n_equal_bins = None
    bin_edges = None
    sycl_queue = a.sycl_queue

    if isinstance(bins, str):
        # TODO: implement support of string bins
        raise NotImplementedError("only integer and array bins are implemented")

    if numpy.ndim(bins) == 0:
        try:
            n_equal_bins = operator.index(bins)
        except TypeError as e:
            raise TypeError("`bins` must be an integer or an array") from e
        if n_equal_bins < 1:
            raise ValueError("`bins` must be positive, when an integer")

        first_edge, last_edge = _get_outer_edges(a, range)

    elif numpy.ndim(bins) == 1:
        if dpnp.is_supported_array_type(bins):
            if dpu.get_execution_queue([a.sycl_queue, bins.sycl_queue]) is None:
                raise ValueError(
                    "a and bins must be allocated on the same SYCL queue"
                )

            bin_edges = bins
        else:
            bin_edges = dpnp.asarray(
                bins, sycl_queue=sycl_queue, usm_type=usm_type
            )

        if dpnp.any(bin_edges[:-1] > bin_edges[1:]):
            raise ValueError(
                "`bins` must increase monotonically, when an array"
            )

    else:
        raise ValueError("`bins` must be 1d, when an array")

    if n_equal_bins is not None:
        # numpy's gh-10322 means that type resolution rules are dependent on
        # array shapes. To avoid this causing problems, we pick a type now and
        # stick with it throughout.
        # pylint: disable=possibly-used-before-assignment
        bin_type = dpnp.result_type(first_edge, last_edge, a)
        if dpnp.issubdtype(bin_type, dpnp.integer):
            bin_type = dpnp.result_type(
                bin_type, dpnp.default_float_type(sycl_queue=sycl_queue), a
            )

        # bin edges must be computed
        bin_edges = dpnp.linspace(
            first_edge,
            last_edge,
            n_equal_bins + 1,
            endpoint=True,
            dtype=bin_type,
            sycl_queue=sycl_queue,
            usm_type=usm_type,
        )
        return bin_edges, (first_edge, last_edge, n_equal_bins)
    return bin_edges, None


def _bincount_validate(x, weights, minlength):
    if x.ndim > 1:
        raise ValueError("object too deep for desired array")
    if x.ndim < 1:
        raise ValueError("object of too small depth for desired array")
    if not dpnp.issubdtype(x.dtype, dpnp.integer) and not dpnp.issubdtype(
        x.dtype, dpnp.bool
    ):
        raise TypeError("x must be an integer array")
    if weights is not None:
        if x.shape != weights.shape:
            raise ValueError("The weights and x don't have the same length.")
        if not (
            dpnp.issubdtype(weights.dtype, dpnp.integer)
            or dpnp.issubdtype(weights.dtype, dpnp.floating)
            or dpnp.issubdtype(weights.dtype, dpnp.bool)
        ):
            raise ValueError(
                f"Weights must be integer or float. Got {weights.dtype}"
            )

    if minlength is not None:
        minlength = int(minlength)
        if minlength < 0:
            raise ValueError("minlength must be non-negative")


def _bincount_run_native(
    x_casted, weights_casted, minlength, n_dtype, usm_type
):
    queue = x_casted.sycl_queue

    max_v = dpnp.max(x_casted)
    min_v = dpnp.min(x_casted)

    if min_v < 0:
        raise ValueError("x argument must have no negative arguments")

    size = int(dpnp.max(max_v)) + 1
    if minlength is not None:
        size = max(size, minlength)

    # bincount implementation uses atomics, but atomics doesn't work with
    # host usm memory
    n_usm_type = "device" if usm_type == "host" else usm_type

    # bincount implementation requires output array to be filled with zeros
    n_casted = dpnp.zeros(
        size, dtype=n_dtype, usm_type=n_usm_type, sycl_queue=queue
    )

    _manager = dpu.SequentialOrderManager[queue]

    x_usm = dpnp.get_usm_ndarray(x_casted)
    weights_usm = (
        dpnp.get_usm_ndarray(weights_casted)
        if weights_casted is not None
        else None
    )
    n_usm = dpnp.get_usm_ndarray(n_casted)

    mem_ev, bc_ev = statistics_ext.bincount(
        x_usm,
        min_v,
        max_v,
        weights_usm,
        n_usm,
        depends=_manager.submitted_events,
    )

    _manager.add_event_pair(mem_ev, bc_ev)

    return n_casted


def bincount(x, weights=None, minlength=None):
    """
    bincount(x, /, weights=None, minlength=None)

    Count number of occurrences of each value in array of non-negative ints.

    For full documentation refer to :obj:`numpy.bincount`.

    Parameters
    ----------
    x : {dpnp.ndarray, usm_ndarray}
        Input 1-dimensional array with non-negative integer values.
    weights : {None, dpnp.ndarray, usm_ndarray}, optional
        Weights, array of the same shape as `x`.
        Default: ``None``
    minlength : {None, int}, optional
        A minimum number of bins for the output array.
        Default: ``None``

    Returns
    -------
    out : dpnp.ndarray of ints
        The result of binning the input array.
        The length of `out` is equal to ``dpnp.max(x) + 1``.

    See Also
    --------
    :obj:`dpnp.histogram` : Compute the histogram of a data set.
    :obj:`dpnp.digitize` : Return the indices of the bins to which each value
    :obj:`dpnp.unique` : Find the unique elements of an array.

    Examples
    --------
    >>> import dpnp as np
    >>> np.bincount(np.arange(5))
    array([1, 1, 1, 1, 1])
    >>> np.bincount(np.array([0, 1, 1, 3, 2, 1, 7]))
    array([1, 3, 1, 1, 0, 0, 0, 1])

    >>> x = np.array([0, 1, 1, 3, 2, 1, 7, 23])
    >>> np.bincount(x).size == np.amax(x) + 1
    array(True)

    The input array needs to be of integer dtype, otherwise a
    TypeError is raised:

    >>> np.bincount(np.arange(5, dtype=np.float32))
    Traceback (most recent call last):
      ...
    TypeError: x must be an integer array

    A possible use of :obj:`dpnp.bincount` is to perform sums over
    variable-size chunks of an array, using the `weights` keyword.

    >>> w = np.array([0.3, 0.5, 0.2, 0.7, 1., -0.6], dtype=np.float32) # weights
    >>> x = np.array([0, 1, 1, 2, 2, 2])
    >>> np.bincount(x, weights=w)
    array([0.3, 0.7, 1.1], dtype=float32)

    """

    _bincount_validate(x, weights, minlength)

    x, weights, usm_type = _ravel_check_a_and_weights(x, weights)

    queue = x.sycl_queue
    device = queue.sycl_device

    if weights is None:
        ntype = dpnp.dtype(dpnp.intp)
    else:
        # unlike in case of histogram result type is integer if no weights
        # provided and float if weights are provided even if weights are integer
        ntype = dpnp.default_float_type(sycl_queue=queue)

    weights_casted = None

    supported_types = statistics_ext.bincount_dtypes()
    x_casted_dtype, ntype_casted = _align_dtypes(
        x.dtype, x.dtype, ntype, supported_types, device
    )

    if x_casted_dtype is None or ntype_casted is None:  # pragma: no cover
        raise ValueError(
            f"function '{bincount}' does not support input types "
            f"({x.dtype}, {ntype}), "
            "and the inputs could not be coerced to any "
            "supported types"
        )

    x_casted = dpnp.asarray(x, dtype=x_casted_dtype, order="C")

    if weights is not None:
        weights_casted = dpnp.asarray(weights, dtype=ntype_casted, order="C")

    n_casted = _bincount_run_native(
        x_casted, weights_casted, minlength, ntype_casted, usm_type
    )

    return dpnp.asarray(n_casted, dtype=ntype, usm_type=usm_type)


def digitize(x, bins, right=False):
    """
    Return the indices of the bins to which each value in input array belongs.

    For full documentation refer to :obj:`numpy.digitize`.

    Parameters
    ----------
    a : {dpnp.ndarray, usm_ndarray}
        Input array to be binned.
    bins : {dpnp.ndarray, usm_ndarray}
        Array of bins. It has to be 1-dimensional and monotonic
        increasing or decreasing.
    right : bool, optional
        Indicates whether the intervals include the right or the left bin edge.
        Default: ``False``.

    Returns
    -------
    indices : dpnp.ndarray
        Array of indices with the same shape as `x`.

    Notes
    -----
    This will not raise an exception when the input array is
    not monotonic.

    See Also
    --------
    :obj:`dpnp.bincount` : Count number of occurrences of each value in array
                           of non-negative integers.
    :obj:`dpnp.histogram` : Compute the histogram of a data set.
    :obj:`dpnp.unique` : Find the unique elements of an array.
    :obj:`dpnp.searchsorted` : Find indices where elements should be inserted
                               to maintain order.

    Examples
    --------
    >>> import dpnp as np
    >>> x = np.array([0.2, 6.4, 3.0, 1.6])
    >>> bins = np.array([0.0, 1.0, 2.5, 4.0, 10.0])
    >>> inds = np.digitize(x, bins)
    >>> inds
    array([1, 4, 3, 2])
    >>> for n in range(x.size):
    ...     print(bins[inds[n]-1], "<=", x[n], "<", bins[inds[n]])
    ...
    0. <= 0.2 < 1.
    4. <= 6.4 < 10.
    2.5 <= 3. < 4.
    1. <= 1.6 < 2.5

    >>> x = np.array([1.2, 10.0, 12.4, 15.5, 20.])
    >>> bins = np.array([0, 5, 10, 15, 20])
    >>> np.digitize(x, bins, right=True)
    array([1, 2, 3, 4, 4])
    >>> np.digitize(x, bins, right=False)
    array([1, 3, 3, 4, 5])

    """

    dpnp.check_supported_arrays_type(x, bins)

    if dpnp.issubdtype(x.dtype, dpnp.complexfloating):
        raise TypeError("x may not be complex")

    if bins.ndim > 1:
        raise ValueError("object too deep for desired array")
    if bins.ndim < 1:
        raise ValueError("object of too small depth for desired array")

    # This is backwards because the arguments below are swapped
    side = "left" if right else "right"

    # Check if bins are monotonically increasing.
    # If bins is empty, the array is considered to be increasing.
    # If all bins are NaN, the array is considered to be decreasing.
    if bins.size == 0:
        bins_increasing = True
    else:
        bins_increasing = bins[0] <= bins[-1] or (
            not dpnp.isnan(bins[0]) and dpnp.isnan(bins[-1])
        )

    if bins_increasing:
        # Use dpnp.searchsorted directly if bins are increasing
        return dpnp.searchsorted(bins, x, side=side)

    # Reverse bins and adjust indices if bins are decreasing
    return bins.size - dpnp.searchsorted(bins[::-1], x, side=side)


def histogram(a, bins=10, range=None, density=None, weights=None):
    """
    Compute the histogram of a data set.

    For full documentation refer to :obj:`numpy.histogram`.

    Parameters
    ----------
    a : {dpnp.ndarray, usm_ndarray}
        Input data. The histogram is computed over the flattened array.
    bins : {int, dpnp.ndarray, usm_ndarray, sequence of scalars}, optional
        If `bins` is an int, it defines the number of equal-width bins in the
        given range.
        If `bins` is a sequence, it defines a monotonically increasing array
        of bin edges, including the rightmost edge, allowing for non-uniform
        bin widths.

        Default: ``10``.
    range : {None, 2-tuple of float}, optional
        The lower and upper range of the bins. If not provided, range is simply
        ``(a.min(), a.max())``. Values outside the range are ignored. The first
        element of the range must be less than or equal to the second. `range`
        affects the automatic bin computation as well. While bin width is
        computed to be optimal based on the actual data within `range`, the bin
        count will fill the entire range including portions containing no data.

        Default: ``None``.
    density : {None, bool}, optional
        If ``False`` or ``None``, the result will contain the number of samples
        in each bin. If ``True``, the result is the value of the probability
        *density* function at the bin, normalized such that the *integral* over
        the range is ``1``. Note that the sum of the histogram values will not
        be equal to ``1`` unless bins of unity width are chosen; it is not
        a probability *mass* function.

        Default: ``None``.
    weights : {None, dpnp.ndarray, usm_ndarray}, optional
        An array of weights, of the same shape as `a`. Each value in `a` only
        contributes its associated weight towards the bin count (instead of 1).
        If `density` is ``True``, the weights are normalized, so that the
        integral of the density over the range remains ``1``.
        Please note that the ``dtype`` of `weights` will also become the
        ``dtype`` of the returned accumulator (`hist`), so it must be large
        enough to hold accumulated values as well.

        Default: ``None``.

    Returns
    -------
    hist : {dpnp.ndarray}
        The values of the histogram. See `density` and `weights` for a
        description of the possible semantics. If `weights` are given,
        ``hist.dtype`` will be taken from `weights`.
    bin_edges : {dpnp.ndarray of floating data type}
        Return the bin edges ``(length(hist) + 1)``.

    See Also
    --------
    :obj:`dpnp.histogramdd` : Compute the multidimensional histogram.
    :obj:`dpnp.bincount` : Count number of occurrences of each value in array
                           of non-negative integers.
    :obj:`dpnp.searchsorted` : Find indices where elements should be inserted
                               to maintain order.
    :obj:`dpnp.digitize` : Return the indices of the bins to which each value
                           in input array belongs.
    :obj:`dpnp.histogram_bin_edges` : Return only the edges of the bins used
                                      by the obj:`dpnp.histogram` function.

    Examples
    --------
    >>> import dpnp as np
    >>> np.histogram(np.array([1, 2, 1]), bins=[0, 1, 2, 3])
    (array([0, 2, 1]), array([0, 1, 2, 3]))
    >>> np.histogram(np.arange(4), bins=np.arange(5), density=True)
    (array([0.25, 0.25, 0.25, 0.25]), array([0, 1, 2, 3, 4]))
    >>> np.histogram(np.array([[1, 2, 1], [1, 0, 1]]), bins=[0, 1, 2, 3])
    (array([1, 4, 1]), array([0, 1, 2, 3]))

    >>> a = np.arange(5)
    >>> hist, bin_edges = np.histogram(a, density=True)
    >>> hist
    array([0.5, 0. , 0.5, 0. , 0. , 0.5, 0. , 0.5, 0. , 0.5])
    >>> hist.sum()
    array(2.5)
    >>> np.sum(hist * np.diff(bin_edges))
    array(1.)

    """

    a, weights, usm_type = _ravel_check_a_and_weights(a, weights)

    bin_edges, _ = _get_bin_edges(a, bins, range, usm_type)

    # Histogram is an integer or a float array depending on the weights.
    if weights is None:
        ntype = dpnp.dtype(dpnp.intp)
    else:
        ntype = weights.dtype

    queue = a.sycl_queue
    device = queue.sycl_device

    supported_types = statistics_ext.histogram_dtypes()
    a_bin_dtype, hist_dtype = _align_dtypes(
        a.dtype, bin_edges.dtype, ntype, supported_types, device
    )

    if a_bin_dtype is None or hist_dtype is None:  # pragma: no cover
        raise ValueError(
            f"function '{histogram}' does not support input types "
            f"({a.dtype}, {bin_edges.dtype}, {ntype}), "
            "and the inputs could not be coerced to any "
            "supported types"
        )

    a_casted = dpnp.asarray(a, dtype=a_bin_dtype, order="C")
    bin_edges_casted = dpnp.asarray(bin_edges, dtype=a_bin_dtype, order="C")
    weights_casted = (
        dpnp.asarray(weights, dtype=hist_dtype, order="C")
        if weights is not None
        else None
    )

    # histogram implementation uses atomics, but atomics doesn't work with
    # host usm memory
    n_usm_type = "device" if usm_type == "host" else usm_type

    # histogram implementation requires output array to be filled with zeros
    n_casted = dpnp.zeros(
        bin_edges.size - 1,
        dtype=hist_dtype,
        sycl_queue=a.sycl_queue,
        usm_type=n_usm_type,
    )

    _manager = dpu.SequentialOrderManager[queue]

    a_usm = dpnp.get_usm_ndarray(a_casted)
    bins_usm = dpnp.get_usm_ndarray(bin_edges_casted)
    weights_usm = (
        dpnp.get_usm_ndarray(weights_casted)
        if weights_casted is not None
        else None
    )
    n_usm = dpnp.get_usm_ndarray(n_casted)

    mem_ev, ht_ev = statistics_ext.histogram(
        a_usm,
        bins_usm,
        weights_usm,
        n_usm,
        depends=_manager.submitted_events,
    )
    _manager.add_event_pair(mem_ev, ht_ev)

    n = dpnp.asarray(n_casted, dtype=ntype, usm_type=usm_type)

    if density:
        db = dpnp.astype(
            dpnp.diff(bin_edges), dpnp.default_float_type(sycl_queue=queue)
        )
        return n / db / dpnp.sum(n), bin_edges

    return n, bin_edges


def histogram_bin_edges(a, bins=10, range=None, weights=None):
    """
    Function to calculate only the edges of the bins used by the
    :obj:`dpnp.histogram` function.

    For full documentation refer to :obj:`numpy.histogram_bin_edges`.

    Parameters
    ----------
    a : {dpnp.ndarray, usm_ndarray}
        Input data. The histogram is computed over the flattened array.
    bins : {int, dpnp.ndarray, usm_ndarray, sequence of scalars}, optional
        If `bins` is an int, it defines the number of equal-width bins in the
        given range.
        If `bins` is a sequence, it defines the bin edges, including the
        rightmost edge, allowing for non-uniform bin widths.
        Default: ``10``.
    range : {None, 2-tuple of float}, optional
        The lower and upper range of the bins. If not provided, range is simply
        ``(a.min(), a.max())``. Values outside the range are ignored. The first
        element of the range must be less than or equal to the second. `range`
        affects the automatic bin computation as well. While bin width is
        computed to be optimal based on the actual data within `range`, the bin
        count will fill the entire range including portions containing no data.
        Default: ``None``.
    weights : {None, dpnp.ndarray, usm_ndarray}, optional
        An array of weights, of the same shape as `a`. Each value in `a` only
        contributes its associated weight towards the bin count (instead of 1).
        This is currently not used by any of the bin estimators, but may be in
        the future.
        Default: ``None``.

    Returns
    -------
    bin_edges : {dpnp.ndarray of floating data type}
        The edges to pass into :obj:`dpnp.histogram`.

    See Also
    --------
    :obj:`dpnp.histogram` : Compute the histogram of a data set.

    Examples
    --------
    >>> import dpnp as np
    >>> arr = np.array([0, 0, 0, 1, 2, 3, 3, 4, 5])
    >>> np.histogram_bin_edges(arr, bins=2)
    array([0. , 2.5, 5. ])

    For consistency with histogram, an array of pre-computed bins is
    passed through unmodified:

    >>> np.histogram_bin_edges(arr, [1, 2])
    array([1, 2])

    This function allows one set of bins to be computed, and reused across
    multiple histograms:

    >>> shared_bins = np.histogram_bin_edges(arr, bins=5)
    >>> shared_bins
    array([0., 1., 2., 3., 4., 5.])

    >>> gid = np.array([0, 1, 1, 0, 1, 1, 0, 1, 1])
    >>> hist_0, _ = np.histogram(arr[gid == 0], bins=shared_bins)
    >>> hist_1, _ = np.histogram(arr[gid == 1], bins=shared_bins)

    >>> hist_0, hist_1
    (array([1, 1, 0, 1, 0]), array([2, 0, 1, 1, 2]))

    Which gives more easily comparable results than using separate bins for
    each histogram:

    >>> hist_0, bins_0 = np.histogram(arr[gid == 0], bins=3)
    >>> hist_1, bins_1 = np.histogram(arr[gid == 1], bins=4)
    >>> hist_0, hist_1
    (array([1, 1, 1]), array([2, 1, 1, 2]))
    >>> bins_0, bins_1
    (array([0., 1., 2., 3.]), array([0.  , 1.25, 2.5 , 3.75, 5.  ]))

    """

    a, weights, usm_type = _ravel_check_a_and_weights(a, weights)
    bin_edges, _ = _get_bin_edges(a, bins, range, usm_type)
    return bin_edges


def histogram2d(x, y, bins=10, range=None, density=None, weights=None):
    """
    Compute the bi-dimensional histogram of two data samples.

    Parameters
    ----------
    x : {dpnp.ndarray, usm_ndarray} of shape (N,)
        An array containing the `x` coordinates of the points to be
        histogrammed.
    y : {dpnp.ndarray, usm_ndarray} of shape (N,)
        An array containing the `y` coordinates of the points to be
        histogrammed.
    bins : {int, dpnp.ndarray, usm_ndarray, [int, int], [array, array], \
        [int, array], [array, int]}, optional

        The bins specification:

        * If int, the number of bins for the two dimensions (nx=ny=bins).
        * If array, the bin edges for the two dimensions
          (x_edges=y_edges=bins).
        * If [int, int], the number of bins in each dimension
          (nx, ny = bins).
        * If [array, array], the bin edges in each dimension
          (x_edges, y_edges = bins).
        * A combination [int, array] or [array, int], where int
          is the number of bins and array is the bin edges.

        Default: ``10``.
    range : {None, dpnp.ndarray, usm_ndarray} of shape (2,2), optional
        The leftmost and rightmost edges of the bins along each dimension
        If ``None`` the ranges are
        ``[[x.min(), x.max()], [y.min(), y.max()]]``. All values outside
        of this range will be considered outliers and not tallied in the
        histogram.

        Default: ``None``.
    density : {None, bool}, optional
        If ``False`` or ``None``, the default, returns the number of
        samples in each bin.
        If ``True``, returns the probability *density* function at the bin,
        ``bin_count / sample_count / bin_volume``.

        Default: ``None``.
    weights : {None, dpnp.ndarray, usm_ndarray} of shape (N,), optional
        An array of values ``w_i`` weighing each sample ``(x_i, y_i)``.
        Weights are normalized to ``1`` if `density` is ``True``.
        If `density` is ``False``, the values of the returned histogram
        are equal to the sum of the weights belonging to the samples
        falling into each bin.
        If ``None`` all samples are assigned a weight of ``1``.

        Default: ``None``.
    Returns
    -------
    H : dpnp.ndarray of shape (nx, ny)
        The bi-dimensional histogram of samples `x` and `y`. Values in `x`
        are histogrammed along the first dimension and values in `y` are
        histogrammed along the second dimension.
    xedges : dpnp.ndarray of shape (nx+1,)
        The bin edges along the first dimension.
    yedges : dpnp.ndarray of shape (ny+1,)
        The bin edges along the second dimension.

    See Also
    --------
    :obj:`dpnp.histogram` : 1D histogram
    :obj:`dpnp.histogramdd` : Multidimensional histogram

    Notes
    -----
    When `density` is ``True``, then the returned histogram is the sample
    density, defined such that the sum over bins of the product
    ``bin_value * bin_area`` is 1.

    Please note that the histogram does not follow the Cartesian convention
    where `x` values are on the abscissa and `y` values on the ordinate
    axis. Rather, `x` is histogrammed along the first dimension of the
    array (vertical), and `y` along the second dimension of the array
    (horizontal). This ensures compatibility with `histogramdd`.

    Examples
    --------
    >>> import dpnp as np
    >>> x = np.random.randn(20).astype("float32")
    >>> y = np.random.randn(20).astype("float32")
    >>> hist, edges_x, edges_y = np.histogram2d(x, y, bins=(4, 3))
    >>> hist.shape
    (4, 3)
    >>> hist
    array([[1., 2., 0.],
           [0., 3., 1.],
           [1., 4., 1.],
           [1., 3., 3.]], dtype=float32)
    >>> edges_x.shape
    (5,)
    >>> edges_x
    array([-1.7516936 , -0.96109843, -0.17050326,  0.62009203,  1.4106871 ],
          dtype=float32)
    >>> edges_y.shape
    (4,)
    >>> edges_y
    array([-2.6604428 , -0.94615364,  0.76813555,  2.4824247 ], dtype=float32)

    Please note, that resulting values of histogram and edges may vary.

    """

    dpnp.check_supported_arrays_type(x, y)
    if weights is not None:
        dpnp.check_supported_arrays_type(weights)

    if x.ndim != 1 or y.ndim != 1:
        raise ValueError(
            f"x and y must be 1-dimensional arrays."
            f"Got {x.ndim} and {y.ndim} respectively"
        )

    if len(x) != len(y):
        raise ValueError(
            f"x and y must have the same length."
            f"Got {len(x)} and {len(y)} respectively"
        )

    usm_type, exec_q = get_usm_allocations([x, y, bins, range, weights])
    device = exec_q.sycl_device

    sample_dtype = result_type_for_device([x.dtype, y.dtype], device)

    # Unlike histogramdd histogram2d accepts 1d bins and
    # apply it to both dimensions
    # at the same moment two elements bins should be interpreted as
    # number of bins in each dimension and array-like bins with one element
    # is not allowed
    if isinstance(bins, Iterable) and len(bins) > 2:
        bins = [bins] * 2

    bins = _histdd_normalize_bins(bins, 2)
    bins_dtypes = [sample_dtype]
    bins_dtypes += [b.dtype for b in bins if hasattr(b, "dtype")]

    bins_dtype = result_type_for_device(bins_dtypes, device)
    hist_dtype = _histdd_hist_dtype(exec_q, weights)

    supported_types = statistics_ext.histogramdd_dtypes()

    sample_dtype, _ = _align_dtypes(
        sample_dtype, bins_dtype, hist_dtype, supported_types, device
    )

    sample = dpnp.empty_like(
        x, shape=x.shape + (2,), dtype=sample_dtype, usm_type=usm_type
    )
    sample[:, 0] = x
    sample[:, 1] = y

    hist, edges = histogramdd(
        sample, bins=bins, range=range, density=density, weights=weights
    )
    return hist, edges[0], edges[1]


def _histdd_validate_bins(bins):
    for i, b in enumerate(bins):
        if numpy.ndim(b) == 0:
            if b < 1:
                raise ValueError(
                    f"'bins[{i}' must be positive, when an integer"
                )
        elif numpy.ndim(b) == 1:
            # will check for monotonicity later
            pass
        else:
            raise ValueError(
                f"'bins[{i}]' must be either scalar or 1d array-like,"
                + f" but it is {type(b)}"
            )


def _histdd_normalize_bins(bins, ndims):
    if not isinstance(bins, Iterable):
        if not dpnp.issubdtype(type(bins), dpnp.integer):
            raise ValueError("'bins' must be an integer, when a scalar")

        bins = [bins] * ndims

    if len(bins) != ndims:
        raise ValueError(
            f"The dimension of bins ({len(bins)}) must be equal"
            + f" to the dimension of the sample ({ndims})."
        )

    _histdd_validate_bins(bins)

    return bins


def _histdd_normalize_range(range, ndims):
    if range is None:
        range = [None] * ndims

    if len(range) != ndims:
        raise ValueError(
            f"range argument length ({len(range)}) must match"
            + f" number of dimensions ({ndims})"
        )

    return range


def _histdd_make_edges(sample, bins, range, usm_type):
    bedges_list = []
    for i, (r, _bins) in enumerate(zip(range, bins)):
        bedges, _ = _get_bin_edges(sample[:, i], _bins, r, usm_type)
        bedges_list.append(bedges)

    return bedges_list


def _histdd_flatten_binedges(bedges_list, edges_count_list, dtype):
    total_edges_size = numpy.sum(edges_count_list)

    bin_edges_flat = dpnp.empty_like(
        bedges_list[0], shape=total_edges_size, dtype=dtype
    )

    offset = numpy.pad(numpy.cumsum(edges_count_list), (1, 0))
    bin_edges_view_list = []
    for start, end, bedges in zip(offset[:-1], offset[1:], bedges_list):
        edges_slice = bin_edges_flat[start:end]
        bin_edges_view_list.append(edges_slice)
        edges_slice[:] = bedges

    return bin_edges_flat, bin_edges_view_list


def _histdd_run_native(
    sample, weights, hist_dtype, bin_edges, edges_count_list, usm_type
):
    queue = sample.sycl_queue

    hist_shape = [ec - 1 for ec in edges_count_list]
    bin_edges_count = dpnp.asarray(
        edges_count_list, dtype=dpnp.int64, sycl_queue=queue
    )

    n_usm_type = "device" if usm_type == "host" else usm_type
    n = dpnp.zeros(
        shape=hist_shape,
        dtype=hist_dtype,
        sycl_queue=queue,
        usm_type=n_usm_type,
    )

    sample_usm = dpnp.get_usm_ndarray(sample)
    weights_usm = dpnp.get_usm_ndarray(weights) if weights is not None else None
    edges_usm = dpnp.get_usm_ndarray(bin_edges)
    edges_count_usm = dpnp.get_usm_ndarray(bin_edges_count)
    n_usm = dpnp.get_usm_ndarray(n)

    _manager = dpu.SequentialOrderManager[queue]

    mem_ev, hdd_ev = statistics_ext.histogramdd(
        sample_usm,
        edges_usm,
        edges_count_usm,
        weights_usm,
        n_usm,
        depends=_manager.submitted_events,
    )

    _manager.add_event_pair(mem_ev, hdd_ev)

    return n


def _histdd_hist_dtype(queue, weights):
    hist_dtype = dpnp.default_float_type(sycl_queue=queue)
    device = queue.sycl_device

    if weights is not None:
        # hist_dtype is either float or complex, so it is ok
        # to calculate it as result type between default_float and
        # weights.dtype
        hist_dtype = result_type_for_device([hist_dtype, weights.dtype], device)

    return hist_dtype


def _histdd_sample_dtype(queue, sample, bin_edges_list):
    device = queue.sycl_device

    dtypes_ = [bin_edges.dtype for bin_edges in bin_edges_list]
    dtypes_.append(sample.dtype)

    return result_type_for_device(dtypes_, device)


def _histdd_supported_dtypes(sample, bin_edges_list, weights):
    queue = sample.sycl_queue
    device = queue.sycl_device

    hist_dtype = _histdd_hist_dtype(queue, weights)
    sample_dtype = _histdd_sample_dtype(queue, sample, bin_edges_list)

    supported_types = statistics_ext.histogramdd_dtypes()

    # passing sample_dtype twice as we already
    # aligned sample_dtype and bins dtypes
    sample_dtype, hist_dtype = _align_dtypes(
        sample_dtype, sample_dtype, hist_dtype, supported_types, device
    )

    return sample_dtype, hist_dtype


def _histdd_extract_arrays(sample, weights, bins):
    all_arrays = [sample]
    if weights is not None:
        all_arrays.append(weights)

    if isinstance(bins, Iterable):
        all_arrays.extend([b for b in bins if dpnp.is_supported_array_type(b)])

    return all_arrays


def histogramdd(sample, bins=10, range=None, density=None, weights=None):
    """
    Compute the multidimensional histogram of some data.

    For full documentation refer to :obj:`numpy.histogramdd`.

    Parameters
    ----------
    sample : {dpnp.ndarray, usm_ndarray}
        Input (N, D)-shaped array to be histogrammed.
    bins : {sequence, int}, optional
        The bin specification:

        * A sequence of arrays describing the monotonically increasing bin
          edges along each dimension.
        * The number of bins for each dimension (nx, ny, ... =bins)
        * The number of bins for all dimensions (nx=ny=...=bins).

        Default: ``10``.
    range : {None, sequence}, optional
        A sequence of length D, each an optional (lower, upper) tuple giving
        the outer bin edges to be used if the edges are not given explicitly in
        `bins`.
        An entry of ``None`` in the sequence results in the minimum and maximum
        values being used for the corresponding dimension.
        ``None`` is equivalent to passing a tuple of D ``None`` values.

        Default: ``None``.
    density : {None, bool}, optional
        If ``False`` or ``None``, the default, returns the number of
        samples in each bin.
        If ``True``, returns the probability *density* function at the bin,
        ``bin_count / sample_count / bin_volume``.

        Default: ``None``.
    weights : {None, dpnp.ndarray, usm_ndarray}, optional
        An (N,)-shaped array of values `w_i` weighing each sample
        `(x_i, y_i, z_i, ...)`.
        Weights are normalized to ``1`` if density is ``True``.
        If density is ``False``, the values of the returned histogram
        are equal to the sum of the weights belonging to the samples
        falling into each bin.
        If ``None`` all samples are assigned a weight of ``1``.

        Default: ``None``.

    Returns
    -------
    H : dpnp.ndarray
        The multidimensional histogram of sample x. See density and weights
        for the different possible semantics.
    edges : list of {dpnp.ndarray or usm_ndarray}
        A list of D arrays describing the bin edges for each dimension.

    See Also
    --------
    :obj:`dpnp.histogram`: 1-D histogram
    :obj:`dpnp.histogram2d`: 2-D histogram

    Examples
    --------
    >>> import dpnp as np
    >>> r = np.random.normal(size=(100, 3))
    >>> H, edges = np.histogramdd(r, bins = (5, 8, 4))
    >>> H.shape, edges[0].size, edges[1].size, edges[2].size
    ((5, 8, 4), 6, 9, 5)

    """

    dpnp.check_supported_arrays_type(sample)
    if weights is not None:
        dpnp.check_supported_arrays_type(weights)

    if sample.ndim < 2:
        sample = dpnp.reshape(sample, (sample.size, 1))
    elif sample.ndim > 2:
        raise ValueError("sample must have no more than 2 dimensions")

    ndim = sample.shape[1]

    _arrays = _histdd_extract_arrays(sample, weights, bins)
    usm_type, queue = get_usm_allocations(_arrays)

    bins = _histdd_normalize_bins(bins, ndim)
    range = _histdd_normalize_range(range, ndim)

    bin_edges_list = _histdd_make_edges(sample, bins, range, usm_type)
    sample_dtype, hist_dtype = _histdd_supported_dtypes(
        sample, bin_edges_list, weights
    )

    edges_count_list = [bin_edges.size for bin_edges in bin_edges_list]
    bin_edges_flat, bin_edges_view_list = _histdd_flatten_binedges(
        bin_edges_list, edges_count_list, sample_dtype
    )

    sample_ = dpnp.asarray(sample, dtype=sample_dtype, order="C")
    weights_ = (
        dpnp.asarray(weights, dtype=hist_dtype, order="C")
        if weights is not None
        else None
    )
    n = _histdd_run_native(
        sample_,
        weights_,
        hist_dtype,
        bin_edges_flat,
        edges_count_list,
        usm_type,
    )

    expexted_hist_dtype = _histdd_hist_dtype(queue, weights)
    n = dpnp.asarray(n, dtype=expexted_hist_dtype, usm_type=usm_type)

    if density:
        # calculate the probability density function
        s = n.sum()
        for i in _range(ndim):
            diff = dpnp.diff(bin_edges_view_list[i])
            shape = [1] * ndim
            shape[i] = diff.size
            n = n / dpnp.reshape(diff, shape=shape)
        n /= s

    for i, b in enumerate(bins):
        if dpnp.is_supported_array_type(b):
            bin_edges_view_list[i] = b

    return n, bin_edges_view_list<|MERGE_RESOLUTION|>--- conflicted
+++ resolved
@@ -77,21 +77,7 @@
     if ntype == numpy.uint64:
         ntype = dpnp.int64
 
-<<<<<<< HEAD
     return to_supported_dtypes([a_bin_dtype, ntype], supported_types, device)
-=======
-    if (a_bin_dtype, ntype) in supported_types:
-        return a_bin_dtype, ntype
-
-    for sample_type, hist_type in supported_types:
-        if _can_cast(
-            a_bin_dtype, sample_type, has_fp16, has_fp64
-        ) and _can_cast(ntype, hist_type, has_fp16, has_fp64):
-            return sample_type, hist_type
-
-    # should not happen
-    return None, None  # pragma: no cover
->>>>>>> 451c2b3e
 
 
 def _ravel_check_a_and_weights(a, weights):
