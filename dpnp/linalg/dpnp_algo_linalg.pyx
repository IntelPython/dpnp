--- conflicted
+++ resolved
@@ -50,11 +50,6 @@
     "dpnp_eigvals",
     "dpnp_matrix_rank",
     "dpnp_norm",
-<<<<<<< HEAD
-    "dpnp_svd",
-=======
-    "dpnp_qr",
->>>>>>> e7f7a7cb
 ]
 
 
@@ -326,98 +321,4 @@
 
         return ret
     else:
-        raise ValueError("Improper number of dimensions to norm.")
-
-
-<<<<<<< HEAD
-cpdef tuple dpnp_svd(utils.dpnp_descriptor x1, cpp_bool full_matrices, cpp_bool compute_uv, cpp_bool hermitian):
-    cdef size_t size_m = x1.shape[0]
-    cdef size_t size_n = x1.shape[1]
-    cdef size_t size_s = min(size_m, size_n)
-
-    cdef DPNPFuncType param1_type = dpnp_dtype_to_DPNPFuncType(x1.dtype)
-    cdef DPNPFuncData kernel_data = get_dpnp_function_ptr(DPNP_FN_SVD_EXT, param1_type, param1_type)
-=======
-cpdef tuple dpnp_qr(utils.dpnp_descriptor x1, str mode):
-    cdef size_t size_m = x1.shape[0]
-    cdef size_t size_n = x1.shape[1]
-    cdef size_t min_m_n = min(size_m, size_n)
-    cdef size_t size_tau = min_m_n
-
-    cdef DPNPFuncType param1_type = dpnp_dtype_to_DPNPFuncType(x1.dtype)
-    cdef DPNPFuncData kernel_data = get_dpnp_function_ptr(DPNP_FN_QR_EXT, param1_type, param1_type)
->>>>>>> e7f7a7cb
-
-    x1_obj = x1.get_array()
-
-    cdef (DPNPFuncType, void *) ret_type_and_func = utils.get_ret_type_and_func(kernel_data,
-                                                                                x1_obj.sycl_device.has_aspect_fp64)
-    cdef DPNPFuncType return_type = ret_type_and_func[0]
-    cdef custom_linalg_1in_3out_shape_t func = < custom_linalg_1in_3out_shape_t > ret_type_and_func[1]
-
-<<<<<<< HEAD
-    cdef utils.dpnp_descriptor res_u = utils.create_output_descriptor((size_m, size_m),
-=======
-    cdef utils.dpnp_descriptor res_q = utils.create_output_descriptor((size_m, min_m_n),
->>>>>>> e7f7a7cb
-                                                                       return_type,
-                                                                       None,
-                                                                       device=x1_obj.sycl_device,
-                                                                       usm_type=x1_obj.usm_type,
-                                                                       sycl_queue=x1_obj.sycl_queue)
-<<<<<<< HEAD
-    cdef utils.dpnp_descriptor res_s = utils.create_output_descriptor((size_s, ),
-                                                                       return_type,
-                                                                       None,
-                                                                       device=x1_obj.sycl_device,
-                                                                       usm_type=x1_obj.usm_type,
-                                                                       sycl_queue=x1_obj.sycl_queue)
-    cdef utils.dpnp_descriptor res_vt = utils.create_output_descriptor((size_n, size_n),
-=======
-    cdef utils.dpnp_descriptor res_r = utils.create_output_descriptor((min_m_n, size_n),
->>>>>>> e7f7a7cb
-                                                                       return_type,
-                                                                       None,
-                                                                       device=x1_obj.sycl_device,
-                                                                       usm_type=x1_obj.usm_type,
-                                                                       sycl_queue=x1_obj.sycl_queue)
-<<<<<<< HEAD
-
-    result_sycl_queue = res_u.get_array().sycl_queue
-=======
-    cdef utils.dpnp_descriptor tau = utils.create_output_descriptor((size_tau, ),
-                                                                     return_type,
-                                                                     None,
-                                                                     device=x1_obj.sycl_device,
-                                                                     usm_type=x1_obj.usm_type,
-                                                                     sycl_queue=x1_obj.sycl_queue)
-
-    result_sycl_queue = res_q.get_array().sycl_queue
->>>>>>> e7f7a7cb
-
-    cdef c_dpctl.SyclQueue q = <c_dpctl.SyclQueue> result_sycl_queue
-    cdef c_dpctl.DPCTLSyclQueueRef q_ref = q.get_queue_ref()
-
-    cdef c_dpctl.DPCTLSyclEventRef event_ref = func(q_ref,
-                                                    x1.get_data(),
-<<<<<<< HEAD
-                                                    res_u.get_data(),
-                                                    res_s.get_data(),
-                                                    res_vt.get_data(),
-=======
-                                                    res_q.get_data(),
-                                                    res_r.get_data(),
-                                                    tau.get_data(),
->>>>>>> e7f7a7cb
-                                                    size_m,
-                                                    size_n,
-                                                    NULL)  # dep_events_ref
-
-    with nogil: c_dpctl.DPCTLEvent_WaitAndThrow(event_ref)
-    c_dpctl.DPCTLEvent_Delete(event_ref)
-
-<<<<<<< HEAD
-    return (res_u.get_pyobj(), res_s.get_pyobj(), res_vt.get_pyobj())
-=======
-    return (res_q.get_pyobj(), res_r.get_pyobj())
->>>>>>> e7f7a7cb
+        raise ValueError("Improper number of dimensions to norm.")