--- conflicted
+++ resolved
@@ -169,113 +169,4 @@
     with nogil: c_dpctl.DPCTLEvent_WaitAndThrow(event_ref)
     c_dpctl.DPCTLEvent_Delete(event_ref)
 
-<<<<<<< HEAD
-    return res_val
-
-
-cpdef object dpnp_norm(object input, ord=None, axis=None):
-    cdef long size_input = input.size
-    cdef shape_type_c shape_input = input.shape
-
-    dev = input.get_array().sycl_device
-    if input.dtype == dpnp.float32 or not dev.has_aspect_fp64:
-        res_type = dpnp.float32
-    else:
-        res_type = dpnp.float64
-
-    if size_input == 0:
-        return dpnp.array([dpnp.nan], dtype=res_type)
-
-    if isinstance(axis, int):
-        axis_ = tuple([axis])
-    else:
-        axis_ = axis
-
-    ndim = input.ndim
-    if axis is None:
-        if ((ord is None) or
-            (ord in ('f', 'fro') and ndim == 2) or
-                (ord == 2 and ndim == 1)):
-
-            # TODO: change order='K' when support is implemented
-            input = dpnp.ravel(input, order='C')
-            sqnorm = dpnp.dot(input, input)
-            ret = dpnp.sqrt(sqnorm, dtype=res_type)
-            return dpnp.array(ret.reshape(1, *ret.shape), dtype=res_type)
-
-    len_axis = 1 if axis is None else len(axis_)
-    if len_axis == 1:
-        if ord == dpnp.inf:
-            return dpnp.array([dpnp.abs(input).max(axis=axis)])
-        elif ord == -dpnp.inf:
-            return dpnp.array([dpnp.abs(input).min(axis=axis)])
-        elif ord == 0:
-            return input.dtype.type(dpnp.count_nonzero(input, axis=axis))
-        elif ord is None or ord == 2:
-            s = input * input
-            return dpnp.sqrt(dpnp.sum(s, axis=axis), dtype=res_type)
-        elif isinstance(ord, str):
-            raise ValueError(f"Invalid norm order '{ord}' for vectors")
-        else:
-            absx = dpnp.abs(input)
-            absx_size = absx.size
-            absx_power = utils_py.create_output_descriptor_py((absx_size,), absx.dtype, None).get_pyobj()
-
-            absx_flatiter = absx.flat
-
-            for i in range(absx_size):
-                absx_elem = absx_flatiter[i]
-                absx_power[i] = absx_elem ** ord
-            absx_ = dpnp.reshape(absx_power, absx.shape)
-            ret = dpnp.sum(absx_, axis=axis)
-            ret_size = ret.size
-            ret_power = utils_py.create_output_descriptor_py((ret_size,), None, None).get_pyobj()
-
-            ret_flatiter = ret.flat
-
-            for i in range(ret_size):
-                ret_elem = ret_flatiter[i]
-                ret_power[i] = ret_elem ** (1 / ord)
-            ret_ = dpnp.reshape(ret_power, ret.shape)
-            return ret_
-    elif len_axis == 2:
-        row_axis, col_axis = axis_
-        if row_axis == col_axis:
-            raise ValueError('Duplicate axes given.')
-        # if ord == 2:
-        #     ret =  _multi_svd_norm(input, row_axis, col_axis, amax)
-        # elif ord == -2:
-        #     ret = _multi_svd_norm(input, row_axis, col_axis, amin)
-        elif ord == 1:
-            if col_axis > row_axis:
-                col_axis -= 1
-            dpnp_sum_val = dpnp.sum(dpnp.abs(input), axis=row_axis)
-            ret = dpnp_sum_val.min(axis=col_axis)
-        elif ord == dpnp.inf:
-            if row_axis > col_axis:
-                row_axis -= 1
-            dpnp_sum_val = dpnp.sum(dpnp.abs(input), axis=col_axis)
-            ret = dpnp_sum_val.max(axis=row_axis)
-        elif ord == -1:
-            if col_axis > row_axis:
-                col_axis -= 1
-            dpnp_sum_val = dpnp.sum(dpnp.abs(input), axis=row_axis)
-            ret = dpnp_sum_val.min(axis=col_axis)
-        elif ord == -dpnp.inf:
-            if row_axis > col_axis:
-                row_axis -= 1
-            dpnp_sum_val = dpnp.sum(dpnp.abs(input), axis=col_axis)
-            ret = dpnp_sum_val.min(axis=row_axis)
-        elif ord in [None, 'fro', 'f']:
-            ret = dpnp.sqrt(dpnp.sum(input * input, axis=axis))
-        # elif ord == 'nuc':
-        #     ret = _multi_svd_norm(input, row_axis, col_axis, sum)
-        else:
-            raise ValueError("Invalid norm order for matrices.")
-
-        return ret
-    else:
-        raise ValueError("Improper number of dimensions to norm.")
-=======
-    return res_val
->>>>>>> 42f26444
+    return res_val