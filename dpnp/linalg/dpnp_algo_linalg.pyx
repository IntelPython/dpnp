# cython: language_level=3
# -*- coding: utf-8 -*-
# *****************************************************************************
# Copyright (c) 2016-2020, Intel Corporation
# All rights reserved.
#
# Redistribution and use in source and binary forms, with or without
# modification, are permitted provided that the following conditions are met:
# - Redistributions of source code must retain the above copyright notice,
#   this list of conditions and the following disclaimer.
# - Redistributions in binary form must reproduce the above copyright notice,
#   this list of conditions and the following disclaimer in the documentation
#   and/or other materials provided with the distribution.
#
# THIS SOFTWARE IS PROVIDED BY THE COPYRIGHT HOLDERS AND CONTRIBUTORS "AS IS"
# AND ANY EXPRESS OR IMPLIED WARRANTIES, INCLUDING, BUT NOT LIMITED TO, THE
# IMPLIED WARRANTIES OF MERCHANTABILITY AND FITNESS FOR A PARTICULAR PURPOSE
# ARE DISCLAIMED. IN NO EVENT SHALL THE COPYRIGHT HOLDER OR CONTRIBUTORS BE
# LIABLE FOR ANY DIRECT, INDIRECT, INCIDENTAL, SPECIAL, EXEMPLARY, OR
# CONSEQUENTIAL DAMAGES (INCLUDING, BUT NOT LIMITED TO, PROCUREMENT OF
# SUBSTITUTE GOODS OR SERVICES; LOSS OF USE, DATA, OR PROFITS; OR BUSINESS
# INTERRUPTION) HOWEVER CAUSED AND ON ANY THEORY OF LIABILITY, WHETHER IN
# CONTRACT, STRICT LIABILITY, OR TORT (INCLUDING NEGLIGENCE OR OTHERWISE)
# ARISING IN ANY WAY OUT OF THE USE OF THIS SOFTWARE, EVEN IF ADVISED OF
# THE POSSIBILITY OF SUCH DAMAGE.
# *****************************************************************************

"""Module Backend

This module contains interface functions between C backend layer
and the rest of the library

"""

import numpy
from dpnp.dpnp_algo cimport *
import dpnp.dpnp_utils as utils_py
import dpnp
cimport dpnp.dpnp_utils as utils

cimport numpy


__all__ = [
    "dpnp_cholesky",
    "dpnp_cond",
    "dpnp_det",
    "dpnp_eig",
    "dpnp_eigvals",
    "dpnp_inv",
    "dpnp_matrix_rank",
    "dpnp_norm",
    "dpnp_qr",
    "dpnp_svd",
]


# C function pointer to the C library template functions
ctypedef void(*custom_linalg_1in_1out_func_ptr_t)(void *, void * , size_t * , size_t)
ctypedef void(*custom_linalg_1in_1out_func_ptr_t_)(void * , void * , size_t * )
ctypedef void(*custom_linalg_1in_1out_with_size_func_ptr_t_)(void *, void * , size_t)
ctypedef void(*custom_linalg_1in_1out_with_2size_func_ptr_t_)(void *, void * , size_t, size_t)
ctypedef void(*custom_linalg_1in_3out_shape_t)(void *, void * , void * , void * , size_t , size_t )
ctypedef void(*custom_linalg_2in_1out_func_ptr_t)(void *, void * , void * , size_t )


cpdef utils.dpnp_descriptor dpnp_cholesky(utils.dpnp_descriptor input_):
    size_ = input_.shape[-1]

    cdef DPNPFuncType param1_type = dpnp_dtype_to_DPNPFuncType(input_.dtype)

    cdef DPNPFuncData kernel_data = get_dpnp_function_ptr(DPNP_FN_CHOLESKY, param1_type, param1_type)

    # ceate result array with type given by FPTR data
    cdef utils.dpnp_descriptor result = utils.create_output_descriptor(input_.shape, kernel_data.return_type, None)

    cdef custom_linalg_1in_1out_with_2size_func_ptr_t_ func = <custom_linalg_1in_1out_with_2size_func_ptr_t_ > kernel_data.ptr

    func(input_.get_data(), result.get_data(), input_.size, size_)

    return result


cpdef object dpnp_cond(object input, object p):
    if p in ('f', 'fro'):
        input = dpnp.ravel(input, order='K')
        sqnorm = dpnp.dot(input, input)
        res = dpnp.sqrt(sqnorm)
        ret = dpnp.array([res])
    elif p == numpy.inf:
        dpnp_sum_val = dpnp.array([dpnp.sum(dpnp.abs(input), axis=1)])
        ret = dpnp.max(dpnp_sum_val)
    elif p == -numpy.inf:
        dpnp_sum_val = dpnp.array([dpnp.sum(dpnp.abs(input), axis=1)])
        ret = dpnp.min(dpnp_sum_val)
    elif p == 1:
        dpnp_sum_val = dpnp.array([dpnp.sum(dpnp.abs(input), axis=0)])
        ret = dpnp.max(dpnp_sum_val)
    elif p == -1:
        dpnp_sum_val = dpnp.array([dpnp.sum(dpnp.abs(input), axis=0)])
        ret = dpnp.min(dpnp_sum_val)
    else:
        ret = dpnp.array([input.item(0)])
    return ret


cpdef utils.dpnp_descriptor dpnp_det(utils.dpnp_descriptor input):
    cdef shape_type_c input_shape = input.shape
    cdef size_t n = input.shape[-1]
    cdef size_t size_out = 1
    if input.ndim != 2:
        output_shape = tuple((list(input.shape))[:-2])
        for i in range(len(output_shape)):
            size_out *= output_shape[i]

    cdef shape_type_c result_shape = (size_out,)
    if size_out > 1:
        result_shape = output_shape

    cdef DPNPFuncType param1_type = dpnp_dtype_to_DPNPFuncType(input.dtype)

    cdef DPNPFuncData kernel_data = get_dpnp_function_ptr(DPNP_FN_DET, param1_type, param1_type)

    # ceate result array with type given by FPTR data
    cdef utils.dpnp_descriptor result = utils.create_output_descriptor(result_shape, kernel_data.return_type, None)

    cdef custom_linalg_1in_1out_func_ptr_t func = <custom_linalg_1in_1out_func_ptr_t > kernel_data.ptr

    func(input.get_data(), result.get_data(), < size_t * > input_shape.data(), input.ndim)

    return result


cpdef tuple dpnp_eig(utils.dpnp_descriptor x1):
    cdef shape_type_c x1_shape = x1.shape

    cdef size_t size = 0 if x1_shape.empty() else x1_shape.front()

    cdef DPNPFuncType param1_type = dpnp_dtype_to_DPNPFuncType(x1.dtype)
    cdef DPNPFuncData kernel_data = get_dpnp_function_ptr(DPNP_FN_EIG, param1_type, param1_type)

    result_type = dpnp_DPNPFuncType_to_dtype(< size_t > kernel_data.return_type)

    cdef utils.dpnp_descriptor res_val = utils.create_output_descriptor((size,), kernel_data.return_type, None)
    cdef utils.dpnp_descriptor res_vec = utils.create_output_descriptor(x1_shape, kernel_data.return_type, None)

    cdef custom_linalg_2in_1out_func_ptr_t func = <custom_linalg_2in_1out_func_ptr_t > kernel_data.ptr
    # call FPTR function
    func(x1.get_data(), res_val.get_data(), res_vec.get_data(), size)

    return (res_val.get_pyobj(), res_vec.get_pyobj())


cpdef utils.dpnp_descriptor dpnp_eigvals(utils.dpnp_descriptor input):
    cdef shape_type_c input_shape = input.shape

    cdef size_t size = 0 if input_shape.empty() else input_shape.front()

    cdef DPNPFuncType param1_type = dpnp_dtype_to_DPNPFuncType(input.dtype)
    cdef DPNPFuncData kernel_data = get_dpnp_function_ptr(DPNP_FN_EIGVALS, param1_type, param1_type)

    # ceate result array with type given by FPTR data
    cdef utils.dpnp_descriptor res_val = utils.create_output_descriptor((size,), kernel_data.return_type, None)

    cdef custom_linalg_1in_1out_with_size_func_ptr_t_ func = <custom_linalg_1in_1out_with_size_func_ptr_t_ > kernel_data.ptr
    # call FPTR function
    func(input.get_data(), res_val.get_data(), size)

    return res_val


cpdef utils.dpnp_descriptor dpnp_inv(utils.dpnp_descriptor input):
    cdef shape_type_c input_shape = input.shape

    cdef DPNPFuncType param1_type = dpnp_dtype_to_DPNPFuncType(input.dtype)

    cdef DPNPFuncData kernel_data = get_dpnp_function_ptr(DPNP_FN_INV, param1_type, param1_type)

    # ceate result array with type given by FPTR data
    cdef utils.dpnp_descriptor result = utils.create_output_descriptor(input_shape, kernel_data.return_type, None)

    cdef custom_linalg_1in_1out_func_ptr_t func = <custom_linalg_1in_1out_func_ptr_t > kernel_data.ptr

    func(input.get_data(), result.get_data(), < size_t * > input_shape.data(), input.ndim)

    return result


cpdef utils.dpnp_descriptor dpnp_matrix_rank(utils.dpnp_descriptor input):
    cdef shape_type_c input_shape = input.shape
    cdef DPNPFuncType param1_type = dpnp_dtype_to_DPNPFuncType(input.dtype)

    cdef DPNPFuncData kernel_data = get_dpnp_function_ptr(DPNP_FN_MATRIX_RANK, param1_type, param1_type)

    # ceate result array with type given by FPTR data
    cdef utils.dpnp_descriptor result = utils.create_output_descriptor((1,), kernel_data.return_type, None)

    cdef custom_linalg_1in_1out_func_ptr_t func = <custom_linalg_1in_1out_func_ptr_t > kernel_data.ptr

    func(input.get_data(), result.get_data(), < size_t * > input_shape.data(), input.ndim)

    return result


cpdef object dpnp_norm(object input, ord=None, axis=None):
    cdef long size_input = input.size
    cdef shape_type_c shape_input = input.shape

    if input.dtype == numpy.float32:
        res_type = numpy.float32
    else:
        res_type = numpy.float64

    if size_input == 0:
        return dpnp.array([numpy.nan], dtype=res_type)

    if isinstance(axis, int):
        axis_ = tuple([axis])
    else:
        axis_ = axis

    ndim = input.ndim
    if axis is None:
        if ((ord is None) or
            (ord in ('f', 'fro') and ndim == 2) or
                (ord == 2 and ndim == 1)):

            input = dpnp.ravel(input, order='K')
            sqnorm = dpnp.dot(input, input)
            ret = dpnp.sqrt([sqnorm])
            return dpnp.array([ret], dtype=res_type)

    len_axis = 1 if axis is None else len(axis_)
    if len_axis == 1:
        if ord == numpy.inf:
            return dpnp.array([dpnp.abs(input).max(axis=axis)])
        elif ord == -numpy.inf:
            return dpnp.array([dpnp.abs(input).min(axis=axis)])
        elif ord == 0:
<<<<<<< HEAD
            return input.dtype.type(dpnp.count_nonzero(input, axis=axis))
=======
            return dpnp.array([dpnp.sum(dpnp.astype((input != 0), input.dtype), axis=axis)])
>>>>>>> b904b69f
        elif ord is None or ord == 2:
            s = input * input
            return dpnp.sqrt(dpnp.sum(s, axis=axis))
        elif isinstance(ord, str):
            raise ValueError(f"Invalid norm order '{ord}' for vectors")
        else:
            absx = dpnp.abs(input)
            absx_size = absx.size
            absx_power = utils_py.create_output_descriptor_py((absx_size,), absx.dtype, None).get_pyobj()
            for i in range(absx_size):
                absx_elem = absx[numpy.unravel_index(i, absx.shape)]
                absx_power[i] = absx_elem ** ord
            absx_ = dpnp.reshape(absx_power, absx.shape)
            ret = dpnp.sum(absx_, axis=axis)
            ret_size = ret.size
            ret_power = utils_py.create_output_descriptor_py((ret_size,), None, None).get_pyobj()
            for i in range(ret_size):
                ret_elem = ret[numpy.unravel_index(i, ret.shape)]
                ret_power[i] = ret_elem ** (1 / ord)
            ret_ = dpnp.reshape(ret_power, ret.shape)
            return ret_
    elif len_axis == 2:
        row_axis, col_axis = axis_
        if row_axis == col_axis:
            raise ValueError('Duplicate axes given.')
        # if ord == 2:
        #     ret =  _multi_svd_norm(input, row_axis, col_axis, amax)
        # elif ord == -2:
        #     ret = _multi_svd_norm(input, row_axis, col_axis, amin)
        elif ord == 1:
            if col_axis > row_axis:
                col_axis -= 1
            dpnp_sum_val = dpnp.sum(dpnp.abs(input), axis=row_axis)
            ret = dpnp_sum_val.min(axis=col_axis)
        elif ord == numpy.inf:
            if row_axis > col_axis:
                row_axis -= 1
            dpnp_sum_val = dpnp.sum(dpnp.abs(input), axis=col_axis)
            ret = dpnp_sum_val.max(axis=row_axis)
        elif ord == -1:
            if col_axis > row_axis:
                col_axis -= 1
            dpnp_sum_val = dpnp.sum(dpnp.abs(input), axis=row_axis)
            ret = dpnp_sum_val.min(axis=col_axis)
        elif ord == -numpy.inf:
            if row_axis > col_axis:
                row_axis -= 1
            dpnp_sum_val = dpnp.sum(dpnp.abs(input), axis=col_axis)
            ret = dpnp_sum_val.min(axis=row_axis)
        elif ord in [None, 'fro', 'f']:
            ret = dpnp.sqrt(dpnp.sum(input * input, axis=axis))
        # elif ord == 'nuc':
        #     ret = _multi_svd_norm(input, row_axis, col_axis, sum)
        else:
            raise ValueError("Invalid norm order for matrices.")

        return ret
    else:
        raise ValueError("Improper number of dimensions to norm.")


cpdef tuple dpnp_qr(utils.dpnp_descriptor x1, str mode):
    cdef size_t size_m = x1.shape[0]
    cdef size_t size_n = x1.shape[1]
    cdef size_t size_tau = min(size_m, size_n)

    cdef DPNPFuncType param1_type = dpnp_dtype_to_DPNPFuncType(x1.dtype)
    cdef DPNPFuncData kernel_data = get_dpnp_function_ptr(DPNP_FN_QR, param1_type, param1_type)

    cdef utils.dpnp_descriptor res_q = utils.create_output_descriptor((size_m, size_m), kernel_data.return_type, None)
    cdef utils.dpnp_descriptor res_r = utils.create_output_descriptor((size_m, size_n), kernel_data.return_type, None)
    cdef utils.dpnp_descriptor tau = utils.create_output_descriptor((size_tau, ), kernel_data.return_type, None)

    cdef custom_linalg_1in_3out_shape_t func = < custom_linalg_1in_3out_shape_t > kernel_data.ptr

    func(x1.get_data(), res_q.get_data(), res_r.get_data(), tau.get_data(), size_m, size_n)

    return (res_q.get_pyobj(), res_r.get_pyobj())


cpdef tuple dpnp_svd(utils.dpnp_descriptor x1, cpp_bool full_matrices, cpp_bool compute_uv, cpp_bool hermitian):
    cdef size_t size_m = x1.shape[0]
    cdef size_t size_n = x1.shape[1]
    cdef size_t size_s = min(size_m, size_n)

    cdef DPNPFuncType param1_type = dpnp_dtype_to_DPNPFuncType(x1.dtype)
    cdef DPNPFuncData kernel_data = get_dpnp_function_ptr(DPNP_FN_SVD, param1_type, param1_type)

    cdef DPNPFuncType type_s = DPNP_FT_DOUBLE
    if x1.dtype == dpnp.float32:
        type_s = DPNP_FT_FLOAT

    cdef utils.dpnp_descriptor res_u = utils.create_output_descriptor((size_m, size_m), kernel_data.return_type, None)
    cdef utils.dpnp_descriptor res_s = utils.create_output_descriptor((size_s, ), type_s, None)
    cdef utils.dpnp_descriptor res_vt = utils.create_output_descriptor((size_n, size_n), kernel_data.return_type, None)

    cdef custom_linalg_1in_3out_shape_t func = < custom_linalg_1in_3out_shape_t > kernel_data.ptr

    func(x1.get_data(), res_u.get_data(), res_s.get_data(), res_vt.get_data(), size_m, size_n)

    return (res_u.get_pyobj(), res_s.get_pyobj(), res_vt.get_pyobj())<|MERGE_RESOLUTION|>--- conflicted
+++ resolved
@@ -237,11 +237,7 @@
         elif ord == -numpy.inf:
             return dpnp.array([dpnp.abs(input).min(axis=axis)])
         elif ord == 0:
-<<<<<<< HEAD
             return input.dtype.type(dpnp.count_nonzero(input, axis=axis))
-=======
-            return dpnp.array([dpnp.sum(dpnp.astype((input != 0), input.dtype), axis=axis)])
->>>>>>> b904b69f
         elif ord is None or ord == 2:
             s = input * input
             return dpnp.sqrt(dpnp.sum(s, axis=axis))
