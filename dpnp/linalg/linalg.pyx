# cython: language_level=3
# -*- coding: utf-8 -*-
# *****************************************************************************
# Copyright (c) 2016-2020, Intel Corporation
# All rights reserved.
#
# Redistribution and use in source and binary forms, with or without
# modification, are permitted provided that the following conditions are met:
# - Redistributions of source code must retain the above copyright notice,
#   this list of conditions and the following disclaimer.
# - Redistributions in binary form must reproduce the above copyright notice,
#   this list of conditions and the following disclaimer in the documentation
#   and/or other materials provided with the distribution.
#
# THIS SOFTWARE IS PROVIDED BY THE COPYRIGHT HOLDERS AND CONTRIBUTORS "AS IS"
# AND ANY EXPRESS OR IMPLIED WARRANTIES, INCLUDING, BUT NOT LIMITED TO, THE
# IMPLIED WARRANTIES OF MERCHANTABILITY AND FITNESS FOR A PARTICULAR PURPOSE
# ARE DISCLAIMED. IN NO EVENT SHALL THE COPYRIGHT HOLDER OR CONTRIBUTORS BE
# LIABLE FOR ANY DIRECT, INDIRECT, INCIDENTAL, SPECIAL, EXEMPLARY, OR
# CONSEQUENTIAL DAMAGES (INCLUDING, BUT NOT LIMITED TO, PROCUREMENT OF
# SUBSTITUTE GOODS OR SERVICES; LOSS OF USE, DATA, OR PROFITS; OR BUSINESS
# INTERRUPTION) HOWEVER CAUSED AND ON ANY THEORY OF LIABILITY, WHETHER IN
# CONTRACT, STRICT LIABILITY, OR TORT (INCLUDING NEGLIGENCE OR OTHERWISE)
# ARISING IN ANY WAY OUT OF THE USE OF THIS SOFTWARE, EVEN IF ADVISED OF
# THE POSSIBILITY OF SUCH DAMAGE.
# *****************************************************************************

"""Module Backend

This module contains interface functions between C backend layer
and the rest of the library

"""

from dpnp.dpnp_utils cimport *
from dpnp.backend cimport *
from dpnp.dparray cimport dparray, dparray_shape_type
import numpy
cimport numpy


__all__ = [
    "dpnp_eig",
    "dpnp_matrix_rank"
]


<<<<<<< HEAD
# C function pointer to the C library template functions
ctypedef void(*custom_linalg_1in_1out_func_ptr_t)(void * , void * , size_t * , size_t)


cpdef tuple dpnp_eig(dparray in_array1):
    cdef dparray_shape_type shape1 = in_array1.shape
=======
cpdef tuple dpnp_eig(dparray x1):
    cdef dparray_shape_type x1_shape = x1.shape
>>>>>>> 43b164cf

    cdef size_t size = 0 if x1_shape.empty() else x1_shape.front()

    cdef DPNPFuncType param1_type = dpnp_dtype_to_DPNPFuncType(x1.dtype)
    cdef DPNPFuncData kernel_data = get_dpnp_function_ptr(DPNP_FN_EIG, param1_type, param1_type)

    result_type = dpnp_DPNPFuncType_to_dtype( < size_t > kernel_data.return_type)

    cdef dparray res_val = dparray((size,), dtype=result_type)
    cdef dparray res_vec = dparray(x1_shape, dtype=result_type)

    cdef fptr_2in_1out_t func = <fptr_2in_1out_t > kernel_data.ptr
    # call FPTR function
    func(x1.get_data(), res_val.get_data(), res_vec.get_data(), size)

    return (res_val, res_vec)


cpdef dparray dpnp_matrix_rank(dparray input):
    cdef dparray_shape_type shape_input = input.shape

    cdef size_t elems = 1
    cdef dparray result = dparray((1,), dtype=input.dtype)
    cdef long rank_val = 0
    if input.ndim > 1:
        elems = min(shape_input)
    for i in range(elems):
        ind_ = []
        for j in range(input.ndim):
            ind_.append(i)
        ind = tuple(ind_)
        rank_val += input[ind]

    result[0] = rank_val

<<<<<<< HEAD
    return res_val, res_vec


cpdef dparray dpnp_matrix_rank(dparray input):
    cdef DPNPFuncType param1_type = dpnp_dtype_to_DPNPFuncType(input.dtype)

    cdef DPNPFuncData kernel_data = get_dpnp_function_ptr(DPNP_FN_MATRIX_RANK, param1_type, param1_type)

    result_type = dpnp_DPNPFuncType_to_dtype( < size_t > kernel_data.return_type)
    cdef dparray result = dparray((1,), dtype=result_type)

    cdef custom_linalg_1in_1out_func_ptr_t func = <custom_linalg_1in_1out_func_ptr_t > kernel_data.ptr

    func(input.get_data(), result.get_data(), < size_t * > input._dparray_shape.data(), input.ndim)

=======
>>>>>>> 43b164cf
    return result<|MERGE_RESOLUTION|>--- conflicted
+++ resolved
@@ -45,17 +45,12 @@
 ]
 
 
-<<<<<<< HEAD
 # C function pointer to the C library template functions
 ctypedef void(*custom_linalg_1in_1out_func_ptr_t)(void * , void * , size_t * , size_t)
 
 
-cpdef tuple dpnp_eig(dparray in_array1):
-    cdef dparray_shape_type shape1 = in_array1.shape
-=======
 cpdef tuple dpnp_eig(dparray x1):
     cdef dparray_shape_type x1_shape = x1.shape
->>>>>>> 43b164cf
 
     cdef size_t size = 0 if x1_shape.empty() else x1_shape.front()
 
@@ -75,27 +70,6 @@
 
 
 cpdef dparray dpnp_matrix_rank(dparray input):
-    cdef dparray_shape_type shape_input = input.shape
-
-    cdef size_t elems = 1
-    cdef dparray result = dparray((1,), dtype=input.dtype)
-    cdef long rank_val = 0
-    if input.ndim > 1:
-        elems = min(shape_input)
-    for i in range(elems):
-        ind_ = []
-        for j in range(input.ndim):
-            ind_.append(i)
-        ind = tuple(ind_)
-        rank_val += input[ind]
-
-    result[0] = rank_val
-
-<<<<<<< HEAD
-    return res_val, res_vec
-
-
-cpdef dparray dpnp_matrix_rank(dparray input):
     cdef DPNPFuncType param1_type = dpnp_dtype_to_DPNPFuncType(input.dtype)
 
     cdef DPNPFuncData kernel_data = get_dpnp_function_ptr(DPNP_FN_MATRIX_RANK, param1_type, param1_type)
@@ -107,6 +81,4 @@
 
     func(input.get_data(), result.get_data(), < size_t * > input._dparray_shape.data(), input.ndim)
 
-=======
->>>>>>> 43b164cf
     return result