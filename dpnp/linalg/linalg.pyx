# cython: language_level=3
# -*- coding: utf-8 -*-
# *****************************************************************************
# Copyright (c) 2016-2020, Intel Corporation
# All rights reserved.
#
# Redistribution and use in source and binary forms, with or without
# modification, are permitted provided that the following conditions are met:
# - Redistributions of source code must retain the above copyright notice,
#   this list of conditions and the following disclaimer.
# - Redistributions in binary form must reproduce the above copyright notice,
#   this list of conditions and the following disclaimer in the documentation
#   and/or other materials provided with the distribution.
#
# THIS SOFTWARE IS PROVIDED BY THE COPYRIGHT HOLDERS AND CONTRIBUTORS "AS IS"
# AND ANY EXPRESS OR IMPLIED WARRANTIES, INCLUDING, BUT NOT LIMITED TO, THE
# IMPLIED WARRANTIES OF MERCHANTABILITY AND FITNESS FOR A PARTICULAR PURPOSE
# ARE DISCLAIMED. IN NO EVENT SHALL THE COPYRIGHT HOLDER OR CONTRIBUTORS BE
# LIABLE FOR ANY DIRECT, INDIRECT, INCIDENTAL, SPECIAL, EXEMPLARY, OR
# CONSEQUENTIAL DAMAGES (INCLUDING, BUT NOT LIMITED TO, PROCUREMENT OF
# SUBSTITUTE GOODS OR SERVICES; LOSS OF USE, DATA, OR PROFITS; OR BUSINESS
# INTERRUPTION) HOWEVER CAUSED AND ON ANY THEORY OF LIABILITY, WHETHER IN
# CONTRACT, STRICT LIABILITY, OR TORT (INCLUDING NEGLIGENCE OR OTHERWISE)
# ARISING IN ANY WAY OUT OF THE USE OF THIS SOFTWARE, EVEN IF ADVISED OF
# THE POSSIBILITY OF SUCH DAMAGE.
# *****************************************************************************

"""Module Backend

This module contains interface functions between C backend layer
and the rest of the library

"""

import dpnp
from dpnp.dpnp_utils cimport *
from dpnp.backend cimport *
from dpnp.dparray cimport dparray, dparray_shape_type
import numpy
cimport numpy


__all__ = [
    "dpnp_cholesky",
    "dpnp_det",
    "dpnp_eig",
<<<<<<< HEAD
    "dpnp_matrix_rank",
    "dpnp_norm"
=======
    "dpnp_eigvals",
    "dpnp_matrix_rank"
>>>>>>> 36b1e86b
]


# C function pointer to the C library template functions
ctypedef void(*custom_linalg_1in_1out_func_ptr_t)(void * , void * , size_t * , size_t)


# C function pointer to the C library template functions
ctypedef void(*custom_linalg_1in_1out_func_ptr_t_)(void *, void * , size_t * )


# C function pointer to the C library template functions
ctypedef void(*custom_linalg_1in_1out_with_size_func_ptr_t_)(void * , void * , size_t)


cpdef dparray dpnp_cholesky(dparray input):
    cdef DPNPFuncType param1_type = dpnp_dtype_to_DPNPFuncType(input.dtype)

    cdef DPNPFuncData kernel_data = get_dpnp_function_ptr(DPNP_FN_CHOLESKY, param1_type, param1_type)

    result_type = dpnp_DPNPFuncType_to_dtype( < size_t > kernel_data.return_type)
    cdef dparray result = dparray(input.size, dtype=result_type)

    cdef custom_linalg_1in_1out_func_ptr_t_ func = <custom_linalg_1in_1out_func_ptr_t_ > kernel_data.ptr

    func(input.get_data(), result.get_data(), < size_t * > input._dparray_shape.data())
    l_result = result.reshape(input.shape)
    return l_result


cpdef dparray dpnp_det(dparray input):
    cdef size_t n = input.shape[-1]
    cdef size_t size_out = 1
    if input.ndim == 2:
        output_shape = (1, )
        size_out = 0
    else:
        output_shape = tuple((list(input.shape))[:-2])
        for i in range(len(output_shape)):
            size_out *= output_shape[i]

    cdef DPNPFuncType param1_type = dpnp_dtype_to_DPNPFuncType(input.dtype)

    cdef DPNPFuncData kernel_data = get_dpnp_function_ptr(DPNP_FN_DET, param1_type, param1_type)

    result_type = dpnp_DPNPFuncType_to_dtype( < size_t > kernel_data.return_type)
    cdef dparray result = dparray(size_out, dtype=result_type)

    cdef custom_linalg_1in_1out_func_ptr_t func = <custom_linalg_1in_1out_func_ptr_t > kernel_data.ptr

    func(input.get_data(), result.get_data(), < size_t * > input._dparray_shape.data(), input.ndim)

    if size_out > 1:
        dpnp_result = result.reshape(output_shape)
        return dpnp_result
    else:
        return result


cpdef tuple dpnp_eig(dparray x1):
    cdef dparray_shape_type x1_shape = x1.shape

    cdef size_t size = 0 if x1_shape.empty() else x1_shape.front()

    cdef DPNPFuncType param1_type = dpnp_dtype_to_DPNPFuncType(x1.dtype)
    cdef DPNPFuncData kernel_data = get_dpnp_function_ptr(DPNP_FN_EIG, param1_type, param1_type)

    result_type = dpnp_DPNPFuncType_to_dtype( < size_t > kernel_data.return_type)

    cdef dparray res_val = dparray((size,), dtype=result_type)
    cdef dparray res_vec = dparray(x1_shape, dtype=result_type)

    cdef fptr_2in_1out_t func = <fptr_2in_1out_t > kernel_data.ptr
    # call FPTR function
    func(x1.get_data(), res_val.get_data(), res_vec.get_data(), size)

    return (res_val, res_vec)


cpdef dparray dpnp_eigvals(dparray input):
    cdef dparray_shape_type input_shape = input.shape

    cdef size_t size = 0 if input_shape.empty() else input_shape.front()

    cdef DPNPFuncType param1_type = dpnp_dtype_to_DPNPFuncType(input.dtype)
    cdef DPNPFuncData kernel_data = get_dpnp_function_ptr(DPNP_FN_EIGVALS, param1_type, param1_type)

    result_type = dpnp_DPNPFuncType_to_dtype( < size_t > kernel_data.return_type)

    cdef dparray res_val = dparray((size,), dtype=result_type)

    cdef custom_linalg_1in_1out_with_size_func_ptr_t_ func = <custom_linalg_1in_1out_with_size_func_ptr_t_ > kernel_data.ptr
    # call FPTR function
    func(input.get_data(), res_val.get_data(), size)

    return res_val


cpdef dparray dpnp_matrix_rank(dparray input):
    cdef DPNPFuncType param1_type = dpnp_dtype_to_DPNPFuncType(input.dtype)

    cdef DPNPFuncData kernel_data = get_dpnp_function_ptr(DPNP_FN_MATRIX_RANK, param1_type, param1_type)

    result_type = dpnp_DPNPFuncType_to_dtype( < size_t > kernel_data.return_type)
    cdef dparray result = dparray((1,), dtype=result_type)

    cdef custom_linalg_1in_1out_func_ptr_t func = <custom_linalg_1in_1out_func_ptr_t > kernel_data.ptr

    func(input.get_data(), result.get_data(), < size_t * > input._dparray_shape.data(), input.ndim)

    return result


cpdef dparray dpnp_norm(dparray input, ord=None, axis=None):
    cdef long size_input = input.size
    cdef dparray_shape_type shape_input = input.shape

    if input.dtype == numpy.float32:
        res_type = numpy.float32
    else:
        res_type = numpy.float64

    if size_input == 0:
        return dpnp.array([numpy.nan], dtype=res_type)

    if isinstance(axis, int):
        axis_ = tuple([axis])
    else:
        axis_ = axis

    if axis is None:
        ndim = input.ndim
        if ((ord is None)  or
            (ord in ('f', 'fro') and ndim ==2) or
            (ord == 2 and ndim == 1)):

            input = input.ravel(order='K')
            sqnorm = dpnp.dot(input, input)
            ret = dpnp.sqrt(sqnorm)
            return dpnp.array([ret], dtype=res_type)

    len_axis = 1 if axis is None else len(axis_)
    if len_axis == 1:
        if ord == numpy.inf:
            return dpnp.array([dpnp.abs(input).max(axis=axis)])
        elif ord == -numpy.inf:
            return dpnp.array([dpnp.abs(input).min(axis=axis)])
        elif ord == 0:
            return dpnp.array([(input != 0).astype(input.real.dtype).sum(axis=axis)])

    if axis_ is None:
        output_shape = dparray(1, dtype=numpy.int64)
        output_shape[0] = 1
    else:
        output_shape = dparray(len(shape_input) - len(axis_), dtype=numpy.int64)
        ind = 0
        for id, shape_axis in enumerate(shape_input):
            if id not in axis_:
                output_shape[ind] = shape_axis
                ind += 1

    cdef long prod = 1
    for i in range(len(output_shape)):
        if output_shape[i] != 0:
            prod *= output_shape[i]

    result_array = [None] * prod
    input_shape_offsets = [None] * len(shape_input)
    acc = 1

    for i in range(len(shape_input)):
        ind = len(shape_input) - 1 - i
        input_shape_offsets[ind] = acc
        acc *= shape_input[ind]

    output_shape_offsets = [None] * len(shape_input)
    acc = 1

    if axis_ is not None:
        for i in range(len(output_shape)):
            ind = len(output_shape) - 1 - i
            output_shape_offsets[ind] = acc
            acc *= output_shape[ind]
            result_offsets = input_shape_offsets[:] # need copy. not a reference

    for source_idx in range(size_input):

        # reconstruct x,y,z from linear source_idx
        xyz = []
        remainder = source_idx
        for i in input_shape_offsets:
            quotient, remainder = divmod(remainder, i)
            xyz.append(quotient)

        # extract result axis
        result_axis = []
        if axis_ is None:
            result_axis = xyz
        else:
            for idx, offset in enumerate(xyz):
                if idx not in axis_:
                    result_axis.append(offset)

        # Construct result offset
        result_offset = 0
        if axis_ is not None:
            for i, result_axis_val in enumerate(result_axis):
              result_offset += (output_shape_offsets[i] * result_axis_val)

        input_elem = input.item(source_idx)
        if axis_ is None:
            if result_array[0] is None:
                result_array[0] = input_elem ** 2
            else:
                result_array[0] += input_elem ** 2
        else:
            if result_array[result_offset] is None:
                result_array[result_offset] = input_elem ** 2
            else:
                result_array[result_offset] += input_elem ** 2

    output_size = 1
    for i in output_shape:
        output_size *= i

    for i in range(output_size):
        result_array[i] **= 1/2

    dpnp_array = dpnp.array(result_array, dtype=res_type)
    dpnp_result_array = dpnp_array.reshape(output_shape)
    return dpnp_result_array<|MERGE_RESOLUTION|>--- conflicted
+++ resolved
@@ -44,13 +44,9 @@
     "dpnp_cholesky",
     "dpnp_det",
     "dpnp_eig",
-<<<<<<< HEAD
+    "dpnp_eigvals",
     "dpnp_matrix_rank",
     "dpnp_norm"
-=======
-    "dpnp_eigvals",
-    "dpnp_matrix_rank"
->>>>>>> 36b1e86b
 ]
 
 
