# *****************************************************************************
# Copyright (c) 2016-2024, Intel Corporation
# All rights reserved.
#
# Redistribution and use in source and binary forms, with or without
# modification, are permitted provided that the following conditions are met:
# - Redistributions of source code must retain the above copyright notice,
#   this list of conditions and the following disclaimer.
# - Redistributions in binary form must reproduce the above copyright notice,
#   this list of conditions and the following disclaimer in the documentation
#   and/or other materials provided with the distribution.
#
# THIS SOFTWARE IS PROVIDED BY THE COPYRIGHT HOLDERS AND CONTRIBUTORS "AS IS"
# AND ANY EXPRESS OR IMPLIED WARRANTIES, INCLUDING, BUT NOT LIMITED TO, THE
# IMPLIED WARRANTIES OF MERCHANTABILITY AND FITNESS FOR A PARTICULAR PURPOSE
# ARE DISCLAIMED. IN NO EVENT SHALL THE COPYRIGHT HOLDER OR CONTRIBUTORS BE
# LIABLE FOR ANY DIRECT, INDIRECT, INCIDENTAL, SPECIAL, EXEMPLARY, OR
# CONSEQUENTIAL DAMAGES (INCLUDING, BUT NOT LIMITED TO, PROCUREMENT OF
# SUBSTITUTE GOODS OR SERVICES; LOSS OF USE, DATA, OR PROFITS; OR BUSINESS
# INTERRUPTION) HOWEVER CAUSED AND ON ANY THEORY OF LIABILITY, WHETHER IN
# CONTRACT, STRICT LIABILITY, OR TORT (INCLUDING NEGLIGENCE OR OTHERWISE)
# ARISING IN ANY WAY OUT OF THE USE OF THIS SOFTWARE, EVEN IF ADVISED OF
# THE POSSIBILITY OF SUCH DAMAGE.
# *****************************************************************************

"""
Interface of the Linear Algebra part of the DPNP

Notes
-----
This module is a face or public interface file for the library
it contains:
 - Interface functions
 - documentation for the functions
 - The functions parameters check

"""


import numpy

import dpnp
from dpnp.dpnp_algo import *
from dpnp.dpnp_utils import *
from dpnp.linalg.dpnp_algo_linalg import *

from .dpnp_utils_linalg import (
    check_stacked_2d,
    check_stacked_square,
    dpnp_cholesky,
    dpnp_det,
    dpnp_eigh,
<<<<<<< HEAD
    dpnp_qr,
=======
    dpnp_inv,
>>>>>>> 94ad65bb
    dpnp_slogdet,
    dpnp_solve,
)

__all__ = [
    "cholesky",
    "cond",
    "det",
    "eig",
    "eigh",
    "eigvals",
    "inv",
    "matrix_power",
    "matrix_rank",
    "multi_dot",
    "norm",
    "qr",
    "solve",
    "svd",
    "slogdet",
]


def cholesky(a, upper=False):
    """
    Cholesky decomposition.

    Return the lower or upper Cholesky decomposition, ``L * L.H`` or
    ``U.H * U``, of the square matrix ``a``, where ``L`` is lower-triangular,
    ``U`` is upper-triangular, and ``.H`` is the conjugate transpose operator
    (which is the ordinary transpose if ``a`` is real-valued). ``a`` must be
    Hermitian (symmetric if real-valued) and positive-definite. No checking is
    performed to verify whether ``a`` is Hermitian or not. In addition, only
    the lower or upper-triangular and diagonal elements of ``a`` are used.
    Only ``L`` or ``U`` is actually returned.

    For full documentation refer to :obj:`numpy.linalg.cholesky`.

    Parameters
    ----------
    a : (..., M, M) {dpnp.ndarray, usm_ndarray}
        Hermitian (symmetric if all elements are real), positive-definite
        input matrix.
    upper : bool, optional
        If ``True``, the result must be the upper-triangular Cholesky factor.
        If ``False``, the result must be the lower-triangular Cholesky factor.
        Default: ``False``.

    Returns
    -------
    L : (..., M, M) dpnp.ndarray
        Lower or upper-triangular Cholesky factor of `a`.

    Examples
    --------
    >>> import dpnp as np
    >>> A = np.array([[1.0, 2.0],[2.0, 5.0]])
    >>> A
    array([[1., 2.],
           [2., 5.]])
    >>> L = np.linalg.cholesky(A)
    >>> L
    array([[1., 0.],
           [2., 1.]])
    >>> np.dot(L, L.T.conj()) # verify that L * L.H = A
    array([[1., 2.],
           [2., 5.]])

    The upper-triangular Cholesky factor can also be obtained:

    >>> np.linalg.cholesky(A, upper=True)
    array([[ 1.+0.j, -0.-2.j],
           [ 0.+0.j,  1.+0.j]]

    """

    dpnp.check_supported_arrays_type(a)
    check_stacked_2d(a)
    check_stacked_square(a)

    return dpnp_cholesky(a, upper=upper)


def cond(input, p=None):
    """
    Compute the condition number of a matrix.

    For full documentation refer to :obj:`numpy.linalg.cond`.

    Limitations
    -----------
    Input array is supported as :obj:`dpnp.ndarray`.
    Parameter p=[None, 1, -1, 2, -2, dpnp.inf, -dpnp.inf, 'fro'] is supported.

    See Also
    --------
    :obj:`dpnp.norm` : Matrix or vector norm.
    """

    if not use_origin_backend(input):
        if p in [None, 1, -1, 2, -2, dpnp.inf, -dpnp.inf, "fro"]:
            result_obj = dpnp_cond(input, p)
            result = dpnp.convert_single_elem_array_to_scalar(result_obj)

            return result
        else:
            pass

    return call_origin(numpy.linalg.cond, input, p)


def det(a):
    """
    Compute the determinant of an array.

    For full documentation refer to :obj:`numpy.linalg.det`.

    Parameters
    ----------
    a : (..., M, M) {dpnp.ndarray, usm_ndarray}
        Input array to compute determinants for.

    Returns
    -------
    det : (...) dpnp.ndarray
        Determinant of `a`.

    See Also
    --------
    :obj:`dpnp.linalg.slogdet` : Returns sign and logarithm of the determinant of an array.

    Examples
    --------
    The determinant of a 2-D array [[a, b], [c, d]] is ad - bc:

    >>> import dpnp as dp
    >>> a = dp.array([[1, 2], [3, 4]])
    >>> dp.linalg.det(a)
    array(-2.)

    Computing determinants for a stack of matrices:

    >>> a = dp.array([ [[1, 2], [3, 4]], [[1, 2], [2, 1]], [[1, 3], [3, 1]] ])
    >>> a.shape
    (3, 2, 2)
    >>> dp.linalg.det(a)
    array([-2., -3., -8.])

    """

    dpnp.check_supported_arrays_type(a)
    check_stacked_2d(a)
    check_stacked_square(a)

    return dpnp_det(a)


def eig(x1):
    """
    Compute the eigenvalues and right eigenvectors of a square array.

    .. seealso:: :obj:`numpy.linalg.eig`

    """

    x1_desc = dpnp.get_dpnp_descriptor(x1, copy_when_nondefault_queue=False)
    if x1_desc:
        if x1_desc.size > 0:
            return dpnp_eig(x1_desc)

    return call_origin(numpy.linalg.eig, x1)


def eigh(a, UPLO="L"):
    """
    eigh(a, UPLO="L")

    Return the eigenvalues and eigenvectors of a complex Hermitian
    (conjugate symmetric) or a real symmetric matrix.

    Returns two objects, a 1-D array containing the eigenvalues of `a`, and
    a 2-D square array or matrix (depending on the input type) of the
    corresponding eigenvectors (in columns).

    For full documentation refer to :obj:`numpy.linalg.eigh`.

    Returns
    -------
    w : (..., M) dpnp.ndarray
        The eigenvalues in ascending order, each repeated according to
        its multiplicity.
    v : (..., M, M) dpnp.ndarray
        The column ``v[:, i]`` is the normalized eigenvector corresponding
        to the eigenvalue ``w[i]``.

    Limitations
    -----------
    Parameter `a` is supported as :class:`dpnp.ndarray` or :class:`dpctl.tensor.usm_ndarray`.
    Input array data types are limited by supported DPNP :ref:`Data types`.

    See Also
    --------
    :obj:`dpnp.eig` : eigenvalues and right eigenvectors for non-symmetric arrays.
    :obj:`dpnp.eigvals` : eigenvalues of non-symmetric arrays.

    Examples
    --------
    >>> import dpnp as dp
    >>> a = dp.array([[1, -2j], [2j, 5]])
    >>> a
    array([[ 1.+0.j, -0.-2.j],
           [ 0.+2.j,  5.+0.j]])
    >>> w, v = dp.linalg.eigh(a)
    >>> w; v
    array([0.17157288, 5.82842712]),
    array([[-0.92387953-0.j        , -0.38268343+0.j        ], # may vary
           [ 0.        +0.38268343j,  0.        -0.92387953j]]))

    """

    dpnp.check_supported_arrays_type(a)

    if UPLO not in ("L", "U"):
        raise ValueError("UPLO argument must be 'L' or 'U'")

    if a.ndim < 2:
        raise ValueError(
            "%d-dimensional array given. Array must be "
            "at least two-dimensional" % a.ndim
        )

    m, n = a.shape[-2:]
    if m != n:
        raise ValueError("Last 2 dimensions of the array must be square")

    return dpnp_eigh(a, UPLO=UPLO)


def eigvals(input):
    """
    Compute the eigenvalues of a general matrix.

    Main difference between `eigvals` and `eig`: the eigenvectors aren't
    returned.

    Parameters
    ----------
    input : (..., M, M) array_like
        A complex- or real-valued matrix whose eigenvalues will be computed.

    Returns
    -------
    w : (..., M,) ndarray
        The eigenvalues, each repeated according to its multiplicity.
        They are not necessarily ordered, nor are they necessarily
        real for real matrices.
    """

    x1_desc = dpnp.get_dpnp_descriptor(input, copy_when_nondefault_queue=False)
    if x1_desc:
        if x1_desc.size > 0:
            return dpnp_eigvals(x1_desc).get_pyobj()

    return call_origin(numpy.linalg.eigvals, input)


def inv(a):
    """
    Compute the (multiplicative) inverse of a matrix.

    Given a square matrix a, return the matrix ainv
    satisfying ``dot(a, ainv) = dot(ainv, a) = eye(a.shape[0])``.

    For full documentation refer to :obj:`numpy.linalg.inv`.

    Parameters
    ----------
    a : (..., M, M) {dpnp.ndarray, usm_ndarray}
        Matrix to be inverted.

    Returns
    -------
    out : (..., M, M) dpnp.ndarray
        (Multiplicative) inverse of the matrix a.

    Examples
    --------
    >>> import dpnp as np
    >>> a = np.array([[1., 2.], [3., 4.]])
    >>> ainv = np.linalg.inv(a)
    >>> np.allclose(np.dot(a, ainv), np.eye(2))
    array([ True])
    >>> np.allclose(np.dot(ainv, a), np.eye(2))
    array([ True])

    Inverses of several matrices can be computed at once:
    >>> a = np.array([[[1., 2.], [3., 4.]], [[1, 3], [3, 5]]])
    >>> np.linalg.inv(a)
    array([[[-2.  ,  1.  ],
            [ 1.5 , -0.5 ]],

          [[-1.25,  0.75],
            [ 0.75, -0.25]]])

    """

    dpnp.check_supported_arrays_type(a)
    check_stacked_2d(a)
    check_stacked_square(a)

    return dpnp_inv(a)


def matrix_power(input, count):
    """
    Raise a square matrix to the (integer) power `count`.

    Parameters
    ----------
    input : sequence of array_like

    Returns
    -------
    output : array
        Returns the dot product of the supplied arrays.

    See Also
    --------
    :obj:`numpy.linalg.matrix_power`

    """

    if not use_origin_backend() and count > 0:
        result = input
        for _ in range(count - 1):
            result = dpnp.matmul(result, input)

        return result

    return call_origin(numpy.linalg.matrix_power, input, count)


def matrix_rank(input, tol=None, hermitian=False):
    """
    Return matrix rank of array.

    Rank of the array is the number of singular values of the array that are
    greater than `tol`.

    Parameters
    ----------
    M : {(M,), (..., M, N)} array_like
        Input vector or stack of matrices.
    tol : (...) array_like, float, optional
        Threshold below which SVD values are considered zero. If `tol` is
        None, and ``S`` is an array with singular values for `M`, and
        ``eps`` is the epsilon value for datatype of ``S``, then `tol` is
        set to ``S.max() * max(M.shape) * eps``.
    hermitian : bool, optional
        If True, `M` is assumed to be Hermitian (symmetric if real-valued),
        enabling a more efficient method for finding singular values.
        Defaults to False.

    Returns
    -------
    rank : (...) array_like
        Rank of M.

    """

    x1_desc = dpnp.get_dpnp_descriptor(input, copy_when_nondefault_queue=False)
    if x1_desc:
        if tol is not None:
            pass
        elif hermitian:
            pass
        else:
            result_obj = dpnp_matrix_rank(x1_desc).get_pyobj()
            result = dpnp.convert_single_elem_array_to_scalar(result_obj)

            return result

    return call_origin(numpy.linalg.matrix_rank, input, tol, hermitian)


def multi_dot(arrays, out=None):
    """
    Compute the dot product of two or more arrays in a single function call

    Parameters
    ----------
    arrays : sequence of array_like
        If the first argument is 1-D it is treated as row vector.
        If the last argument is 1-D it is treated as column vector.
        The other arguments must be 2-D.
    out : ndarray, optional
        unsupported

    Returns
    -------
    output : ndarray
        Returns the dot product of the supplied arrays.

    See Also
    --------
    :obj:`numpy.multi_dot`

    """

    n = len(arrays)

    if n < 2:
        checker_throw_value_error("multi_dot", "arrays", n, ">1")

    result = arrays[0]
    for id in range(1, n):
        result = dpnp.dot(result, arrays[id])

    return result


def norm(x1, ord=None, axis=None, keepdims=False):
    """
    Matrix or vector norm.

    This function is able to return one of eight different matrix norms,
    or one of an infinite number of vector norms (described below), depending
    on the value of the ``ord`` parameter.

    Parameters
    ----------
    input : array_like
        Input array.  If `axis` is None, `x` must be 1-D or 2-D, unless `ord`
        is None. If both `axis` and `ord` are None, the 2-norm of
        ``x.ravel`` will be returned.
    ord : optional
        Order of the norm (see table under ``Notes``). inf means numpy's
        `inf` object. The default is None.
    axis : optional.
        If `axis` is an integer, it specifies the axis of `x` along which to
        compute the vector norms.  If `axis` is a 2-tuple, it specifies the
        axes that hold 2-D matrices, and the matrix norms of these matrices
        are computed.  If `axis` is None then either a vector norm (when `x`
        is 1-D) or a matrix norm (when `x` is 2-D) is returned. The default
        is None.
    keepdims : bool, optional
        If this is set to True, the axes which are normed over are left in the
        result as dimensions with size one.  With this option the result will
        broadcast correctly against the original `x`.

    Returns
    -------
    n : float or ndarray
        Norm of the matrix or vector(s).
    """

    x1_desc = dpnp.get_dpnp_descriptor(x1, copy_when_nondefault_queue=False)
    if x1_desc:
        if (
            not isinstance(axis, int)
            and not isinstance(axis, tuple)
            and axis is not None
        ):
            pass
        elif keepdims is not False:
            pass
        elif ord not in [None, 0, 3, "fro", "f"]:
            pass
        else:
            result_obj = dpnp_norm(x1, ord=ord, axis=axis)
            result = dpnp.convert_single_elem_array_to_scalar(result_obj)

            return result

    return call_origin(numpy.linalg.norm, x1, ord, axis, keepdims)


def qr(a, mode="reduced"):
    """
    Compute the qr factorization of a matrix.

    Factor the matrix `a` as *qr*, where `q` is orthonormal and `r` is
    upper-triangular.

    For full documentation refer to :obj:`numpy.linalg.qr`.

    Parameters
    ----------
    a : {dpnp.ndarray, usm_ndarray}
        The input array with the dimensionality of at least 2.
    mode : {"reduced", "complete", "r", "raw"}, optional
        If K = min(M, N), then
        - "reduced" : returns Q, R with dimensions (…, M, K), (…, K, N)
        - "complete" : returns Q, R with dimensions (…, M, M), (…, M, N)
        - "r" : returns R only with dimensions (…, K, N)
        - "raw" : returns h, tau with dimensions (…, N, M), (…, K,)
        Default: "reduced".

    Returns
    -------
    out : {dpnp.ndarray, tuple of dpnp.ndarray}
        Although the type of returned object depends on the mode,
        it returns a tuple of ``(Q, R)`` by default.
        For details, please see the document of :func:`numpy.linalg.qr`.

    Examples
    --------
    >>> import dpnp as np
    >>> a = np.random.randn(9, 6)
    >>> Q, R = np.linalg.qr(a)
    >>> np.allclose(a, np.dot(Q, R))
    array([ True])
    >>> R2 = np.linalg.qr(a, mode='r')
    >>> np.allclose(R, R2)
    array([ True])

    """

    dpnp.check_supported_arrays_type(a)
    check_stacked_2d(a)

    if mode not in ("reduced", "complete", "r", "raw"):
        raise ValueError(f"Unrecognized mode {mode}")

    return dpnp_qr(a, mode)


def solve(a, b):
    """
    Solve a linear matrix equation, or system of linear scalar equations.

    For full documentation refer to :obj:`numpy.linalg.solve`.

    Returns
    -------
    out : {(…, M,), (…, M, K)} dpnp.ndarray
        Solution to the system ax = b. Returned shape is identical to b.

    Limitations
    -----------
    Parameters `a` and `b` are supported as either :class:`dpnp.ndarray`
    or :class:`dpctl.tensor.usm_ndarray`.
    Input array data types are limited by supported DPNP :ref:`Data types`.

    See Also
    --------
    :obj:`dpnp.dot` : Returns the dot product of two arrays.

    Examples
    --------
    >>> import dpnp as dp
    >>> a = dp.array([[1, 2], [3, 5]])
    >>> b = dp.array([1, 2])
    >>> x = dp.linalg.solve(a, b)
    >>> x
    array([-1.,  1.])

    Check that the solution is correct:

    >>> dp.allclose(dp.dot(a, x), b)
    array([ True])

    """

    dpnp.check_supported_arrays_type(a, b)
    check_stacked_2d(a)
    check_stacked_square(a)

    if not (
        (a.ndim == b.ndim or a.ndim == b.ndim + 1)
        and a.shape[:-1] == b.shape[: a.ndim - 1]
    ):
        raise dpnp.linalg.LinAlgError(
            "a must have (..., M, M) shape and b must have (..., M) "
            "or (..., M, K)"
        )

    return dpnp_solve(a, b)


def svd(x1, full_matrices=True, compute_uv=True, hermitian=False):
    """
    Singular Value Decomposition.

    For full documentation refer to :obj:`numpy.linalg.svd`.

    Examples
    --------
    >>> import dpnp as np
    >>> a = np.random.randn(9, 6) + 1j*np.random.randn(9, 6)
    >>> b = np.random.randn(2, 7, 8, 3) + 1j*np.random.randn(2, 7, 8, 3)

    Reconstruction based on full SVD, 2D case:

    >>> u, s, vh = np.linalg.svd(a, full_matrices=True)
    >>> u.shape, s.shape, vh.shape
    ((9, 9), (6,), (6, 6))
    >>> np.allclose(a, np.dot(u[:, :6] * s, vh))
    True
    >>> smat = np.zeros((9, 6), dtype=complex)
    >>> smat[:6, :6] = np.diag(s)
    >>> np.allclose(a, np.dot(u, np.dot(smat, vh)))
    True

    Reconstruction based on reduced SVD, 2D case:

    >>> u, s, vh = np.linalg.svd(a, full_matrices=False)
    >>> u.shape, s.shape, vh.shape
    ((9, 6), (6,), (6, 6))
    >>> np.allclose(a, np.dot(u * s, vh))
    True
    >>> smat = np.diag(s)
    >>> np.allclose(a, np.dot(u, np.dot(smat, vh)))
    True

    Reconstruction based on full SVD, 4D case:

    >>> u, s, vh = np.linalg.svd(b, full_matrices=True)
    >>> u.shape, s.shape, vh.shape
    ((2, 7, 8, 8), (2, 7, 3), (2, 7, 3, 3))
    >>> np.allclose(b, np.matmul(u[..., :3] * s[..., None, :], vh))
    True
    >>> np.allclose(b, np.matmul(u[..., :3], s[..., None] * vh))
    True

    Reconstruction based on reduced SVD, 4D case:

    >>> u, s, vh = np.linalg.svd(b, full_matrices=False)
    >>> u.shape, s.shape, vh.shape
    ((2, 7, 8, 3), (2, 7, 3), (2, 7, 3, 3))
    >>> np.allclose(b, np.matmul(u * s[..., None, :], vh))
    True
    >>> np.allclose(b, np.matmul(u, s[..., None] * vh))
    True

    """

    x1_desc = dpnp.get_dpnp_descriptor(x1, copy_when_nondefault_queue=False)
    if x1_desc:
        if not x1_desc.ndim == 2:
            pass
        elif full_matrices is not True:
            pass
        elif compute_uv is not True:
            pass
        elif hermitian is not False:
            pass
        else:
            result_tup = dpnp_svd(x1_desc, full_matrices, compute_uv, hermitian)

            return result_tup

    return call_origin(
        numpy.linalg.svd, x1, full_matrices, compute_uv, hermitian
    )


def slogdet(a):
    """
    Compute the sign and (natural) logarithm of the determinant of an array.

    For full documentation refer to :obj:`numpy.linalg.slogdet`.

    Parameters
    ----------
    a : (..., M, M) {dpnp.ndarray, usm_ndarray}
        Input array, has to be a square 2-D array.

    Returns
    -------
    sign : (...) dpnp.ndarray
        A number representing the sign of the determinant. For a real matrix,
        this is 1, 0, or -1. For a complex matrix, this is a complex number
        with absolute value 1 (i.e., it is on the unit circle), or else 0.
    logabsdet : (...) dpnp.ndarray
        The natural log of the absolute value of the determinant.

    See Also
    --------
    :obj:`dpnp.det` : Returns the determinant of an array.

    Examples
    --------
    The determinant of a 2-D array [[a, b], [c, d]] is ad - bc:

    >>> import dpnp as dp
    >>> a = dp.array([[1, 2], [3, 4]])
    >>> (sign, logabsdet) = dp.linalg.slogdet(a)
    >>> (sign, logabsdet)
    (array(-1.), array(0.69314718))
    >>> sign * dp.exp(logabsdet)
    array(-2.)

    Computing log-determinants for a stack of matrices:

    >>> a = dp.array([ [[1, 2], [3, 4]], [[1, 2], [2, 1]], [[1, 3], [3, 1]] ])
    >>> a.shape
    (3, 2, 2)
    >>> sign, logabsdet = dp.linalg.slogdet(a)
    >>> (sign, logabsdet)
    (array([-1., -1., -1.]), array([0.69314718, 1.09861229, 2.07944154]))
    >>> sign * dp.exp(logabsdet)
    array([-2., -3., -8.])

    """

    dpnp.check_supported_arrays_type(a)
    check_stacked_2d(a)
    check_stacked_square(a)

    return dpnp_slogdet(a)<|MERGE_RESOLUTION|>--- conflicted
+++ resolved
@@ -50,11 +50,8 @@
     dpnp_cholesky,
     dpnp_det,
     dpnp_eigh,
-<<<<<<< HEAD
+    dpnp_inv,
     dpnp_qr,
-=======
-    dpnp_inv,
->>>>>>> 94ad65bb
     dpnp_slogdet,
     dpnp_solve,
 )
