# *****************************************************************************
# Copyright (c) 2016-2025, Intel Corporation
# All rights reserved.
#
# Redistribution and use in source and binary forms, with or without
# modification, are permitted provided that the following conditions are met:
# - Redistributions of source code must retain the above copyright notice,
#   this list of conditions and the following disclaimer.
# - Redistributions in binary form must reproduce the above copyright notice,
#   this list of conditions and the following disclaimer in the documentation
#   and/or other materials provided with the distribution.
#
# THIS SOFTWARE IS PROVIDED BY THE COPYRIGHT HOLDERS AND CONTRIBUTORS "AS IS"
# AND ANY EXPRESS OR IMPLIED WARRANTIES, INCLUDING, BUT NOT LIMITED TO, THE
# IMPLIED WARRANTIES OF MERCHANTABILITY AND FITNESS FOR A PARTICULAR PURPOSE
# ARE DISCLAIMED. IN NO EVENT SHALL THE COPYRIGHT HOLDER OR CONTRIBUTORS BE
# LIABLE FOR ANY DIRECT, INDIRECT, INCIDENTAL, SPECIAL, EXEMPLARY, OR
# CONSEQUENTIAL DAMAGES (INCLUDING, BUT NOT LIMITED TO, PROCUREMENT OF
# SUBSTITUTE GOODS OR SERVICES; LOSS OF USE, DATA, OR PROFITS; OR BUSINESS
# INTERRUPTION) HOWEVER CAUSED AND ON ANY THEORY OF LIABILITY, WHETHER IN
# CONTRACT, STRICT LIABILITY, OR TORT (INCLUDING NEGLIGENCE OR OTHERWISE)
# ARISING IN ANY WAY OUT OF THE USE OF THIS SOFTWARE, EVEN IF ADVISED OF
# THE POSSIBILITY OF SUCH DAMAGE.
# *****************************************************************************

"""
Interface of the Linear Algebra part of the DPNP

Notes
-----
This module is a face or public interface file for the library
it contains:
 - Interface functions
 - documentation for the functions
 - The functions parameters check

"""

# pylint: disable=invalid-name
# pylint: disable=no-member
# pylint: disable=no-name-in-module

from typing import NamedTuple

import numpy
from dpctl.tensor._numpy_helper import normalize_axis_tuple

import dpnp
from dpnp.backend.extensions.lapack._lapack_impl import LinAlgError

from .dpnp_utils_linalg import (
    assert_2d,
    assert_stacked_2d,
    assert_stacked_square,
    dpnp_cholesky,
    dpnp_cond,
    dpnp_det,
    dpnp_eigh,
    dpnp_inv,
    dpnp_lstsq,
    dpnp_matrix_power,
    dpnp_matrix_rank,
    dpnp_multi_dot,
    dpnp_norm,
    dpnp_pinv,
    dpnp_qr,
    dpnp_slogdet,
    dpnp_solve,
    dpnp_svd,
)

__all__ = [
    "LinAlgError",
    "cholesky",
    "cond",
    "cross",
    "det",
    "diagonal",
    "eig",
    "eigh",
    "eigvals",
    "eigvalsh",
    "inv",
    "lstsq",
    "matmul",
    "matrix_norm",
    "matrix_power",
    "matrix_rank",
    "matrix_transpose",
    "multi_dot",
    "norm",
    "outer",
    "pinv",
    "qr",
    "solve",
    "svd",
    "svdvals",
    "slogdet",
    "tensordot",
    "tensorinv",
    "tensorsolve",
    "trace",
    "vecdot",
    "vector_norm",
]

# Need to set the module explicitly, because it's initially exposed by LAPACK
# pybind11 extension and to add the docstrings
LinAlgError.__module__ = "dpnp.linalg"
LinAlgError.__doc__ = """
Generic Python-exception-derived object raised by LinAlg functions.

For full documentation refer to :obj:`numpy.linalg.LinAlgError`.

General purpose exception class, derived from Python's ``ValueError`` class,
programmatically raised in LinAlg functions when a Linear Algebra-related
condition would prevent further correct execution of the function.

Examples
--------
>>> import dpnp as np
>>> np.linalg.inv(np.zeros((2, 2)))
Traceback (most recent call last):
...
dpnp.linalg.LinAlgError: The input coefficient matrix is singular.

"""


# pylint:disable=missing-class-docstring
class EigResult(NamedTuple):
    eigenvalues: dpnp.ndarray
    eigenvectors: dpnp.ndarray


def cholesky(a, /, *, upper=False):
    """
    Cholesky decomposition.

    Return the lower or upper Cholesky decomposition, ``L * L.H`` or
    ``U.H * U``, of the square matrix ``a``, where ``L`` is lower-triangular,
    ``U`` is upper-triangular, and ``.H`` is the conjugate transpose operator
    (which is the ordinary transpose if ``a`` is real-valued). ``a`` must be
    Hermitian (symmetric if real-valued) and positive-definite. No checking is
    performed to verify whether ``a`` is Hermitian or not. In addition, only
    the lower or upper-triangular and diagonal elements of ``a`` are used.
    Only ``L`` or ``U`` is actually returned.

    For full documentation refer to :obj:`numpy.linalg.cholesky`.

    Parameters
    ----------
    a : (..., M, M) {dpnp.ndarray, usm_ndarray}
        Hermitian (symmetric if all elements are real), positive-definite
        input matrix.
    upper : {bool}, optional
        If ``True``, the result must be the upper-triangular Cholesky factor.
        If ``False``, the result must be the lower-triangular Cholesky factor.

        Default: ``False``.

    Returns
    -------
    L : (..., M, M) dpnp.ndarray
        Lower or upper-triangular Cholesky factor of `a`.

    Examples
    --------
    >>> import dpnp as np
    >>> A = np.array([[1.0, 2.0],[2.0, 5.0]])
    >>> A
    array([[1., 2.],
           [2., 5.]])
    >>> L = np.linalg.cholesky(A)
    >>> L
    array([[1., 0.],
           [2., 1.]])
    >>> np.dot(L, L.T.conj()) # verify that L * L.H = A
    array([[1., 2.],
           [2., 5.]])

    The upper-triangular Cholesky factor can also be obtained:

    >>> np.linalg.cholesky(A, upper=True)
    array([[ 1.+0.j, -0.-2.j],
           [ 0.+0.j,  1.+0.j]]

    """

    dpnp.check_supported_arrays_type(a)
    assert_stacked_2d(a)
    assert_stacked_square(a)

    return dpnp_cholesky(a, upper=upper)


def cond(x, p=None):
    """
    Compute the condition number of a matrix.

    For full documentation refer to :obj:`numpy.linalg.cond`.

    Parameters
    ----------
    x : {dpnp.ndarray, usm_ndarray}
        The matrix whose condition number is sought.
    p : {None, 1, -1, 2, -2, inf, -inf, "fro"}, optional
        Order of the norm used in the condition number computation:

        =====  ============================
        p      norm for matrices
        =====  ============================
        None   2-norm
        'fro'  Frobenius norm
        inf    max(sum(abs(x), axis=1))
        -inf   min(sum(abs(x), axis=1))
        1      max(sum(abs(x), axis=0))
        -1     min(sum(abs(x), axis=0))
        2      2-norm (largest singular value)
        -2     smallest singular value
        =====  ============================

        ``inf`` means the :obj:`dpnp.inf` object, and the Frobenius norm is
        the root-of-sum-of-squares norm.

        Default: ``None``.

    Returns
    -------
    out : dpnp.ndarray
        The condition number of the matrix. May be infinite.

    See Also
    --------
    :obj:`dpnp.linalg.norm` : Matrix or vector norm.

    Notes
    -----
    This function will raise :class:`dpnp.linalg.LinAlgError` on singular input
    when using any of the norm: ``1``, ``-1``, ``inf``, ``-inf``, or ``'fro'``.
    In contrast, :obj:`numpy.linalg.cond` will fill the result array with
    ``inf`` values for each 2D batch in the input array that is singular
    when using these norms.

    Examples
    --------
    >>> import dpnp as np
    >>> a = np.array([[1, 0, -1], [0, 1, 0], [1, 0, 1]])
    >>> a
    array([[ 1,  0, -1],
           [ 0,  1,  0],
           [ 1,  0,  1]])
    >>> np.linalg.cond(a)
    array(1.41421356)
    >>> np.linalg.cond(a, 'fro')
    array(3.16227766)
    >>> np.linalg.cond(a, np.inf)
    array(2.)
    >>> np.linalg.cond(a, -np.inf)
    array(1.)
    >>> np.linalg.cond(a, 1)
    array(2.)
    >>> np.linalg.cond(a, -1)
    array(1.)
    >>> np.linalg.cond(a, 2)
    array(1.41421356)
    >>> np.linalg.cond(a, -2)
    array(0.70710678) # may vary
    >>> x = min(np.linalg.svd(a, compute_uv=False))
    >>> y = min(np.linalg.svd(np.linalg.inv(a), compute_uv=False))
    >>> x * y
    array(0.70710678) # may vary

    """

    dpnp.check_supported_arrays_type(x)
    return dpnp_cond(x, p)


def cross(x1, x2, /, *, axis=-1):
    """
    Returns the cross product of 3-element vectors.

    If `x1` and/or `x2` are multi-dimensional arrays, then
    the cross-product of each pair of corresponding 3-element vectors
    is independently computed.

    This function is Array API compatible, contrary to :obj:`dpnp.cross`.

    For full documentation refer to :obj:`numpy.linalg.cross`.

    Parameters
    ----------
    a : {dpnp.ndarray, usm_ndarray}
        First input array.
    b : {dpnp.ndarray, usm_ndarray}
        Second input array. Must be compatible with `x1` for all
        non-compute axes. The size of the axis over which to compute
        the cross-product must be the same size as the respective axis
        in `x1`.
    axis : int, optional
        The axis (dimension) of `x1` and `x2` containing the vectors for
        which to compute the cross-product.

        Default: ``-1``.

    Returns
    -------
    out : dpnp.ndarray
         An array containing the cross products.

    See Also
    --------
    :obj:`dpnp.cross` : Similar function with support for more
                    keyword arguments.

    Examples
    --------
    Vector cross-product.

    >>> import dpnp as np
    >>> x = np.array([1, 2, 3])
    >>> y = np.array([4, 5, 6])
    >>> np.linalg.cross(x, y)
    array([-3,  6, -3])

    Multiple vector cross-products. Note that the direction of the cross
    product vector is defined by the *right-hand rule*.

    >>> x = np.array([[1, 2, 3], [4, 5, 6]])
    >>> y = np.array([[4, 5, 6], [1, 2, 3]])
    >>> np.linalg.cross(x, y)
    array([[-3,  6, -3],
           [ 3, -6,  3]])

    >>> x = np.array([[1, 2], [3, 4], [5, 6]])
    >>> y = np.array([[4, 5], [6, 1], [2, 3]])
    >>> np.linalg.cross(x, y, axis=0)
    array([[-24,  6],
           [ 18, 24],
           [-6,  -18]])

    """

    dpnp.check_supported_arrays_type(x1, x2)
    if x1.shape[axis] != 3 or x2.shape[axis] != 3:
        raise ValueError(
            "Both input arrays must be (arrays of) 3-dimensional vectors, "
            f"but they are {x1.shape[axis]} and {x2.shape[axis]} "
            "dimensional instead."
        )

    return dpnp.cross(x1, x2, axis=axis)


def det(a):
    """
    Compute the determinant of an array.

    For full documentation refer to :obj:`numpy.linalg.det`.

    Parameters
    ----------
    a : (..., M, M) {dpnp.ndarray, usm_ndarray}
        Input array to compute determinants for.

    Returns
    -------
    det : (...) dpnp.ndarray
        Determinant of `a`.

    See Also
    --------
    :obj:`dpnp.linalg.slogdet` : Returns sign and logarithm of the determinant
                                 of an array.

    Examples
    --------
    The determinant of a 2-D array ``[[a, b], [c, d]]`` is ``ad - bc``:

    >>> import dpnp as dp
    >>> a = dp.array([[1, 2], [3, 4]])
    >>> dp.linalg.det(a)
    array(-2.)

    Computing determinants for a stack of matrices:

    >>> a = dp.array([ [[1, 2], [3, 4]], [[1, 2], [2, 1]], [[1, 3], [3, 1]] ])
    >>> a.shape
    (3, 2, 2)
    >>> dp.linalg.det(a)
    array([-2., -3., -8.])

    """

    dpnp.check_supported_arrays_type(a)
    assert_stacked_2d(a)
    assert_stacked_square(a)

    return dpnp_det(a)


def diagonal(x, /, *, offset=0):
    """
    Returns specified diagonals of a matrix (or a stack of matrices) `x`.

    This function is Array API compatible, contrary to :obj:`dpnp.diagonal`
    the matrix is assumed to be defined by the last two dimensions.

    For full documentation refer to :obj:`numpy.linalg.diagonal`.

    Parameters
    ----------
    x : (..., M, N) {dpnp.ndarray, usm_ndarray}
        Input array having shape (..., M, N) and whose innermost two
        dimensions form ``MxN`` matrices.
    offset : int, optional
        Offset specifying the off-diagonal relative to the main diagonal,
        where:

            * offset = 0: the main diagonal.
            * offset > 0: off-diagonal above the main diagonal.
            * offset < 0: off-diagonal below the main diagonal.

        Default: ``0``.

    Returns
    -------
    out : (...,min(N, M)) dpnp.ndarray
        An array containing the diagonals and whose shape is determined by
        removing the last two dimensions and appending a dimension equal to
        the size of the resulting diagonals. The returned array must have
        the same data type as `x`.

    See Also
    --------
    :obj:`dpnp.diagonal` : Similar function with support for more
                    keyword arguments.

    Examples
    --------
    >>> import dpnp as np
    >>> a = np.arange(4).reshape(2, 2); a
    array([[0, 1],
           [2, 3]])
    >>> np.linalg.diagonal(a)
    array([0, 3])

    A 3-D example:

    >>> a = np.arange(8).reshape(2, 2, 2); a
    array([[[0, 1],
            [2, 3]],
           [[4, 5],
            [6, 7]]])
    >>> np.linalg.diagonal(a)
    array([[0, 3],
           [4, 7]])

    Diagonals adjacent to the main diagonal can be obtained by using the
    `offset` argument:

    >>> a = np.arange(9).reshape(3, 3)
    >>> a
    array([[0, 1, 2],
           [3, 4, 5],
           [6, 7, 8]])
    >>> np.linalg.diagonal(a, offset=1)  # First superdiagonal
    array([1, 5])
    >>> np.linalg.diagonal(a, offset=2)  # Second superdiagonal
    array([2])
    >>> np.linalg.diagonal(a, offset=-1)  # First subdiagonal
    array([3, 7])
    >>> np.linalg.diagonal(a, offset=-2)  # Second subdiagonal
    array([6])

    The anti-diagonal can be obtained by reversing the order of elements
    using either :obj:`dpnp.flipud` or :obj:`dpnp.fliplr`.

    >>> a = np.arange(9).reshape(3, 3)
    >>> a
    array([[0, 1, 2],
           [3, 4, 5],
           [6, 7, 8]])
    >>> np.linalg.diagonal(np.fliplr(a))  # Horizontal flip
    array([2, 4, 6])
    >>> np.linalg.diagonal(np.flipud(a))  # Vertical flip
    array([6, 4, 2])

    Note that the order in which the diagonal is retrieved varies depending
    on the flip function.

    """

    return dpnp.diagonal(x, offset, axis1=-2, axis2=-1)


def eig(a):
    """
    Compute the eigenvalues and right eigenvectors of a square array.

    For full documentation refer to :obj:`numpy.linalg.eig`.

    Parameters
    ----------
    a : (..., M, M) {dpnp.ndarray, usm_ndarray}
        Matrices for which the eigenvalues and right eigenvectors will
        be computed.

    Returns
    -------
    A namedtuple with the following attributes:

    eigenvalues : (..., M) dpnp.ndarray
        The eigenvalues, each repeated according to its multiplicity.
        The eigenvalues are not necessarily ordered. The resulting array will
        be of complex type, unless the imaginary part is zero in which case it
        will be cast to a real type. When `a` is real the resulting eigenvalues
        will be real (zero imaginary part) or occur in conjugate pairs.
    eigenvectors : (..., M, M) dpnp.ndarray
        The normalized (unit "length") eigenvectors, such that the column
        ``eigenvectors[:,i]`` is the eigenvector corresponding to the
        eigenvalue ``eigenvalues[i]``.

    Note
    ----
    Since there is no proper OneMKL LAPACK function, DPNP will calculate
    through a fallback on NumPy call.

    See Also
    --------
    :obj:`dpnp.linalg.eigvals` : Compute the eigenvalues of a general matrix.
    :obj:`dpnp.linalg.eigh` : Return the eigenvalues and eigenvectors of
                              a complex Hermitian (conjugate symmetric) or
                              a real symmetric matrix.
    :obj:`dpnp.linalg.eigvalsh` : Compute the eigenvalues of a complex
                                  Hermitian or real symmetric matrix.

    Examples
    --------
    >>> import dpnp as np
    >>> from dpnp import linalg as LA

    (Almost) trivial example with real eigenvalues and eigenvectors.

    >>> w, v = LA.eig(np.diag((1, 2, 3)))
    >>> w, v
    (array([1., 2., 3.]),
     array([[1., 0., 0.],
            [0., 1., 0.],
            [0., 0., 1.]]))

    Real matrix possessing complex eigenvalues and eigenvectors;
    note that the eigenvalues are complex conjugates of each other.

    >>> w, v = LA.eig(np.array([[1, -1], [1, 1]]))
    >>> w, v
    (array([1.+1.j, 1.-1.j]),
     array([[0.70710678+0.j        , 0.70710678-0.j        ],
            [0.        -0.70710678j, 0.        +0.70710678j]]))

    Complex-valued matrix with real eigenvalues (but complex-valued
    eigenvectors); note that ``a.conj().T == a``, i.e., `a` is Hermitian.

    >>> a = np.array([[1, 1j], [-1j, 1]])
    >>> w, v = LA.eig(a)
    >>> w, v
    (array([2.+0.j, 0.+0.j]),
     array([[ 0.        +0.70710678j,  0.70710678+0.j        ], # may vary
            [ 0.70710678+0.j        , -0.        +0.70710678j]])

    Be careful about round-off error!

    >>> a = np.array([[1 + 1e-9, 0], [0, 1 - 1e-9]])
    >>> # Theor. eigenvalues are 1 +/- 1e-9
    >>> w, v = LA.eig(a)
    >>> w, v
    (array([1., 1.]),
     array([[1., 0.],
            [0., 1.]]))

    """

    dpnp.check_supported_arrays_type(a)
    assert_stacked_2d(a)
    assert_stacked_square(a)

    a_sycl_queue = a.sycl_queue
    a_usm_type = a.usm_type

    # Since geev function from OneMKL LAPACK is not implemented yet,
    # use NumPy for this calculation.
    w_np, v_np = numpy.linalg.eig(dpnp.asnumpy(a))
    return EigResult(
        dpnp.array(w_np, sycl_queue=a_sycl_queue, usm_type=a_usm_type),
        dpnp.array(v_np, sycl_queue=a_sycl_queue, usm_type=a_usm_type),
    )


def eigh(a, UPLO="L"):
    """
    Return the eigenvalues and eigenvectors of a complex Hermitian
    (conjugate symmetric) or a real symmetric matrix.

    Returns two objects, a 1-D array containing the eigenvalues of `a`, and
    a 2-D square array or matrix (depending on the input type) of the
    corresponding eigenvectors (in columns).

    For full documentation refer to :obj:`numpy.linalg.eigh`.

    Parameters
    ----------
    a : (..., M, M) {dpnp.ndarray, usm_ndarray}
        A complex- or real-valued array whose eigenvalues and eigenvectors are
        to be computed.
    UPLO : {"L", "U"}, optional
        Specifies the calculation uses either the lower ("L") or upper ("U")
        triangular part of the matrix.
        Regardless of this choice, only the real parts of the diagonal are
        considered to preserve the Hermite matrix property.
        It therefore follows that the imaginary part of the diagonal
        will always be treated as zero.

        Default: ``"L"``.

    Returns
    -------
    A namedtuple with the following attributes:

    eigenvalues : (..., M) dpnp.ndarray
        The eigenvalues in ascending order, each repeated according to its
        multiplicity.
    eigenvectors : (..., M, M) dpnp.ndarray
        The column ``eigenvectors[:, i]`` is the normalized eigenvector
        corresponding to the eigenvalue ``eigenvalues[i]``.

    See Also
    --------
    :obj:`dpnp.linalg.eigvalsh` : Compute the eigenvalues of a complex
                                  Hermitian or real symmetric matrix.
    :obj:`dpnp.linalg.eig` : Compute the eigenvalues and right eigenvectors of
                             a square array.
    :obj:`dpnp.linalg.eigvals` : Compute the eigenvalues of a general matrix.

    Examples
    --------
    >>> import dpnp as dp
    >>> a = dp.array([[1, -2j], [2j, 5]])
    >>> a
    array([[ 1.+0.j, -0.-2.j],
           [ 0.+2.j,  5.+0.j]])
    >>> w, v = dp.linalg.eigh(a)
    >>> w; v
    array([0.17157288, 5.82842712]),
    array([[-0.92387953-0.j        , -0.38268343+0.j        ], # may vary
           [ 0.        +0.38268343j,  0.        -0.92387953j]]))

    """

    dpnp.check_supported_arrays_type(a)
    assert_stacked_2d(a)
    assert_stacked_square(a)

    UPLO = UPLO.upper()
    if UPLO not in ("L", "U"):
        raise ValueError("UPLO argument must be 'L' or 'U'")

    return dpnp_eigh(a, UPLO=UPLO)


def eigvals(a):
    """
    Compute the eigenvalues of a general matrix.

    For full documentation refer to :obj:`numpy.linalg.eigvals`.

    Parameters
    ----------
    a : (..., M, M) {dpnp.ndarray, usm_ndarray}
        A complex- or real-valued matrix whose eigenvalues will be computed.

    Returns
    -------
    w : (..., M) dpnp.ndarray
        The eigenvalues, each repeated according to its multiplicity.
        They are not necessarily ordered, nor are they necessarily
        real for real matrices.

    Note
    ----
    Since there is no proper OneMKL LAPACK function, DPNP will calculate
    through a fallback on NumPy call.

    See Also
    --------
    :obj:`dpnp.linalg.eig` : Compute the eigenvalues and right eigenvectors of
                             a square array.
    :obj:`dpnp.linalg.eigvalsh` : Compute the eigenvalues of a complex
                                  Hermitian or real symmetric matrix.
    :obj:`dpnp.linalg.eigh` : Return the eigenvalues and eigenvectors of
                              a complex Hermitian (conjugate symmetric) or
                              a real symmetric matrix.

    Examples
    --------
    Illustration, using the fact that the eigenvalues of a diagonal matrix
    are its diagonal elements, that multiplying a matrix on the left
    by an orthogonal matrix, `Q`, and on the right by `Q.T` (the transpose
    of `Q`), preserves the eigenvalues of the "middle" matrix. In other words,
    if `Q` is orthogonal, then ``Q * A * Q.T`` has the same eigenvalues as
    ``A``:

    >>> import dpnp as np
    >>> from dpnp import linalg as LA
    >>> x = np.random.random()
    >>> Q = np.array([[np.cos(x), -np.sin(x)], [np.sin(x), np.cos(x)]])
    >>> LA.norm(Q[0, :]), LA.norm(Q[1, :]), np.dot(Q[0, :],Q[1, :])
    (array(1.), array(1.), array(0.))

    Now multiply a diagonal matrix by ``Q`` on one side and by ``Q.T`` on the
    other:

    >>> D = np.diag((-1, 1))
    >>> LA.eigvals(D)
    array([-1.,  1.])
    >>> A = np.dot(Q, D)
    >>> A = np.dot(A, Q.T)
    >>> LA.eigvals(A)
    array([-1.,  1.]) # random

    """

    dpnp.check_supported_arrays_type(a)
    assert_stacked_2d(a)
    assert_stacked_square(a)

    # Since geev function from OneMKL LAPACK is not implemented yet,
    # use NumPy for this calculation.
    w_np = numpy.linalg.eigvals(dpnp.asnumpy(a))
    return dpnp.array(w_np, sycl_queue=a.sycl_queue, usm_type=a.usm_type)


def eigvalsh(a, UPLO="L"):
    """
    Compute the eigenvalues of a complex Hermitian or real symmetric matrix.

    Main difference from :obj:`dpnp.linalg.eigh`: the eigenvectors are not
    computed.

    For full documentation refer to :obj:`numpy.linalg.eigvalsh`.

    Parameters
    ----------
    a : (..., M, M) {dpnp.ndarray, usm_ndarray}
        A complex- or real-valued array whose eigenvalues are to be computed.
    UPLO : {"L", "U"}, optional
        Specifies the calculation uses either the lower ("L") or upper ("U")
        triangular part of the matrix.
        Regardless of this choice, only the real parts of the diagonal are
        considered to preserve the Hermite matrix property.
        It therefore follows that the imaginary part of the diagonal
        will always be treated as zero.

        Default: ``"L"``.

    Returns
    -------
    w : (..., M) dpnp.ndarray
        The eigenvalues in ascending order, each repeated according to
        its multiplicity.

    See Also
    --------
    :obj:`dpnp.linalg.eigh` : Return the eigenvalues and eigenvectors of
                              a complex Hermitian (conjugate symmetric)
                              or a real symmetric matrix.
    :obj:`dpnp.linalg.eigvals` : Compute the eigenvalues of a general matrix.
    :obj:`dpnp.linalg.eig` : Compute the eigenvalues and right eigenvectors of
                             a general matrix.

    Examples
    --------
    >>> import dpnp as np
    >>> from dpnp import linalg as LA
    >>> a = np.array([[1, -2j], [2j, 5]])
    >>> LA.eigvalsh(a)
    array([0.17157288, 5.82842712])

    """

    dpnp.check_supported_arrays_type(a)
    assert_stacked_2d(a)
    assert_stacked_square(a)

    UPLO = UPLO.upper()
    if UPLO not in ("L", "U"):
        raise ValueError("UPLO argument must be 'L' or 'U'")

    return dpnp_eigh(a, UPLO=UPLO, eigen_mode="N")


def inv(a):
    """
    Compute the (multiplicative) inverse of a matrix.

    Given a square matrix `a`, return the matrix `ainv` satisfying
    ``dot(a, ainv) = dot(ainv, a) = eye(a.shape[0])``.

    For full documentation refer to :obj:`numpy.linalg.inv`.

    Parameters
    ----------
    a : (..., M, M) {dpnp.ndarray, usm_ndarray}
        Matrix to be inverted.

    Returns
    -------
    out : (..., M, M) dpnp.ndarray
        (Multiplicative) inverse of the matrix a.

    See Also
    --------
    :obj:`dpnp.linalg.cond` : Compute the condition number of a matrix.
    :obj:`dpnp.linalg.svd` : Compute the singular value decomposition.

    Examples
    --------
    >>> import dpnp as np
    >>> a = np.array([[1., 2.], [3., 4.]])
    >>> ainv = np.linalg.inv(a)
    >>> np.allclose(np.dot(a, ainv), np.eye(2))
    array([ True])
    >>> np.allclose(np.dot(ainv, a), np.eye(2))
    array([ True])

    Inverses of several matrices can be computed at once:

    >>> a = np.array([[[1., 2.], [3., 4.]], [[1, 3], [3, 5]]])
    >>> np.linalg.inv(a)
    array([[[-2.  ,  1.  ],
            [ 1.5 , -0.5 ]],
           [[-1.25,  0.75],
            [ 0.75, -0.25]]])

    """

    dpnp.check_supported_arrays_type(a)
    assert_stacked_2d(a)
    assert_stacked_square(a)

    return dpnp_inv(a)


def lstsq(a, b, rcond=None):
    """
    Return the least-squares solution to a linear matrix equation.

    For full documentation refer to :obj:`numpy.linalg.lstsq`.

    Parameters
    ----------
    a : (M, N) {dpnp.ndarray, usm_ndarray}
        "Coefficient" matrix.
    b : {(M,), (M, K)} {dpnp.ndarray, usm_ndarray}
        Ordinate or "dependent variable" values.
        If `b` is two-dimensional, the least-squares solution
        is calculated for each of the `K` columns of `b`.
    rcond : {None, int, float}, optional
        Cut-off ratio for small singular values of `a`.
        For the purposes of rank determination, singular values are treated as
        zero if they are smaller than `rcond` times the largest singular value
        of `a`.
        The default uses the machine precision times ``max(M, N)``. Passing
        ``-1`` will use machine precision.

        Default: ``None``.

    Returns
    -------
    x : {(N,), (N, K)} dpnp.ndarray
        Least-squares solution. If `b` is two-dimensional,
        the solutions are in the `K` columns of `x`.
    residuals : {(1,), (K,), (0,)} dpnp.ndarray
        Sums of squared residuals: Squared Euclidean 2-norm for each column in
        ``b - a @ x``.
        If the rank of `a` is < N or M <= N, this is an empty array.
        If `b` is 1-dimensional, this is a (1,) shape array.
        Otherwise the shape is (K,).
    rank : int
        Rank of matrix `a`.
    s : (min(M, N),) dpnp.ndarray
        Singular values of `a`.

    Examples
    --------
    Fit a line, ``y = mx + c``, through some noisy data-points:

    >>> import dpnp as np
    >>> x = np.array([0, 1, 2, 3])
    >>> y = np.array([-1, 0.2, 0.9, 2.1])

    By examining the coefficients, we see that the line should have a
    gradient of roughly 1 and cut the y-axis at, more or less, -1.

    We can rewrite the line equation as ``y = Ap``, where ``A = [[x 1]]``
    and ``p = [[m], [c]]``. Now use `lstsq` to solve for `p`:

    >>> A = np.vstack([x, np.ones(len(x))]).T
    >>> A
    array([[0., 1.],
           [1., 1.],
           [2., 1.],
           [3., 1.]])

    >>> m, c = np.linalg.lstsq(A, y, rcond=None)[0]
    >>> m, c
    (array(1.), array(-0.95)) # may vary

    """

    dpnp.check_supported_arrays_type(a, b)
    assert_2d(a)
    if rcond is not None and not isinstance(rcond, (int, float)):
        raise TypeError("rcond must be integer, floating type, or None")

    return dpnp_lstsq(a, b, rcond=rcond)


<<<<<<< HEAD
def lu_factor(a, overwrite_a=False, check_finite=True):
    """
    Compute the pivoted LU decomposition of `a` matrix.

    The decomposition is::

        A = P @ L @ U

    where `P` is a permutation matrix, `L` is lower triangular with unit
    diagonal elements, and `U` is upper triangular.

    For full documentation refer to :obj:`scipy.linalg.lu_factor`.

    Parameters
    ----------
    a : (..., M, N) {dpnp.ndarray, usm_ndarray}
        Input array to decompose.
    overwrite_a : {None, bool}, optional
        Whether to overwrite data in `a` (may increase performance).

        Default: ``False``.
    check_finite : {None, bool}, optional
        Whether to check that the input matrix contains only finite numbers.
        Disabling may give a performance gain, but may result in problems
        (crashes, non-termination) if the inputs do contain infinities or NaNs.

        Default: ``True``.

    Returns
    -------
    lu : (..., M, N) dpnp.ndarray
        Matrix containing `U` in its upper triangle,
        and `L` in its lower triangle.
        The unit diagonal elements of `L` are not stored.
    piv : (..., K) dpnp.ndarray
        Pivot indices representing the permutation matrix `P`:
        row i of matrix was interchanged with row piv[i].
        Where ``K = min(M, N)``.

    Warning
    -------
    This function synchronizes in order to validate array elements
    when ``check_finite=True``.

    See Also
    --------
    :obj:`dpnp.linalg.lu_solve` : Solve an equation system using
                                  the LU factorization of `a` matrix.

    Examples
    --------
    >>> import dpnp as np
    >>> a = np.array([[4., 3.], [6., 3.]])
    >>> lu, piv = np.linalg.lu_factor(a)
    >>> lu
    array([[6.        , 3.        ],
           [0.66666667, 1.        ]])
    >>> piv
    array([1, 1])

    """

    dpnp.check_supported_arrays_type(a)
    assert_stacked_2d(a)

    return dpnp_lu_factor(a, overwrite_a=overwrite_a, check_finite=check_finite)


def lu_solve(lu_and_piv, b, trans=0, overwrite_b=False, check_finite=True):
    """
    Solve a linear system, :math:`a x = b`, given the LU factorization of `a`.

    For full documentation refer to :obj:`scipy.linalg.lu_solve`.

    Parameters
    ----------
    lu, piv : {tuple of dpnp.ndarrays or usm_ndarrays}
        LU factorization of matrix `a` (M, M) together with pivot indices.
    b : {(M,), (..., M, K)} {dpnp.ndarray, usm_ndarray}
        Right-hand side
    trans : {0, 1, 2} , optional
        Type of system to solve:

        =====  =================
        trans  system
        =====  =================
        0      :math:`a x = b`
        1      :math:`a^T x = b`
        2      :math:`a^H x = b`
        =====  =================

        Default: ``0``.
    overwrite_b : {None, bool}, optional
        Whether to overwrite data in `b` (may increase performance).

        Default: ``False``.
    check_finite : {None, bool}, optional
        Whether to check that the input matrix contains only finite numbers.
        Disabling may give a performance gain, but may result in problems
        (crashes, non-termination) if the inputs do contain infinities or NaNs.

        Default: ``True``.

    Returns
    -------
    x : {(M,), (M, K)} dpnp.ndarray
        Solution to the system

    Warning
    -------
    This function synchronizes in order to validate array elements
    when ``check_finite=True``.

    See Also
    --------
    :obj:`dpnp.linalg.lu_factor` : LU factorize a matrix.

    Examples
    --------
    >>> import dpnp as np
    >>> A = np.array([[2, 5, 8, 7], [5, 2, 2, 8], [7, 5, 6, 6], [5, 4, 4, 8]])
    >>> b = np.array([1, 1, 1, 1])
    >>> lu, piv = np.linalg.lu_factor(A)
    >>> x = np.linalg.lu_solve((lu, piv), b)
    >>> np.allclose(A @ x - b, np.zeros((4,)))
    array(True)

    """

    (lu, piv) = lu_and_piv
    dpnp.check_supported_arrays_type(lu, piv, b)
    assert_stacked_2d(lu)
    assert_stacked_square(lu)

    return dpnp_lu_solve(
        lu,
        piv,
        b,
        trans=trans,
        overwrite_b=overwrite_b,
        check_finite=check_finite,
    )


=======
>>>>>>> a4edd9ba
def matmul(x1, x2, /):
    """
    Computes the matrix product.

    This function is Array API compatible, contrary to :obj:`dpnp.matmul`.

    For full documentation refer to :obj:`numpy.linalg.matmul`.

    Parameters
    ----------
    x1 : {dpnp.ndarray, usm_ndarray}
        First input array.
    x2 : {dpnp.ndarray, usm_ndarray}
        Second input array.

    Returns
    -------
    out : dpnp.ndarray
        Returns the matrix product of the inputs.
        This is a 0-d array only when both `x1`, `x2` are 1-d vectors.

    See Also
    --------
    :obj:`dpnp.matmul` : Similar function with support for more
                    keyword arguments.

    Examples
    --------
    For 2-D arrays it is the matrix product:

    >>> import dpnp as np
    >>> a = np.array([[1, 0], [0, 1]])
    >>> b = np.array([[4, 1], [2, 2]])
    >>> np.linalg.matmul(a, b)
    array([[4, 1],
           [2, 2]])

    For 2-D mixed with 1-D, the result is the usual.

    >>> a = np.array([[1, 0], [0, 1]])
    >>> b = np.array([1, 2])
    >>> np.linalg.matmul(a, b)
    array([1, 2])
    >>> np.linalg.matmul(b, a)
    array([1, 2])

    Broadcasting is conventional for stacks of arrays

    >>> a = np.arange(2 * 2 * 4).reshape((2, 2, 4))
    >>> b = np.arange(2 * 2 * 4).reshape((2, 4, 2))
    >>> np.linalg.matmul(a, b).shape
    (2, 2, 2)
    >>> np.linalg.matmul(a, b)[0, 1, 1]
    array(98)
    >>> np.sum(a[0, 1, :] * b[0 , :, 1])
    array(98)

    Vector, vector returns the scalar inner product, but neither argument
    is complex-conjugated:

    >>> x1 = np.array([2j, 3j])
    >>> x2 = np.array([2j, 3j])
    >>> np.linalg.matmul(x1, x2)
    array(-13+0j)

    """

    return dpnp.matmul(x1, x2)


def matrix_norm(x, /, *, keepdims=False, ord="fro"):
    """
    Computes the matrix norm of a matrix (or a stack of matrices) `x`.

    This function is Array API compatible.

    For full documentation refer to :obj:`numpy.linalg.matrix_norm`.

    Parameters
    ----------
    x : {dpnp.ndarray, usm_ndarray}
        Input array having shape (..., M, N) and whose two innermost
        dimensions form ``MxN`` matrices.
    keepdims : {None, bool}, optional
        If this is set to ``True``, the axes which are normed over are left in
        the result as dimensions with size one. With this option the result
        will broadcast correctly against the original `x`.

        Default: ``False``.
    ord : {None, 1, -1, 2, -2, dpnp.inf, -dpnp.inf, 'fro', 'nuc'}, optional
        The order of the norm. For details see the table under ``Notes``
        section in :obj:`dpnp.linalg.norm`.

        Default: ``"fro"``.

    Returns
    -------
    out : dpnp.ndarray
        Norm of the matrix.

    See Also
    --------
    :obj:`dpnp.linalg.norm` : Generic norm function.

    Examples
    --------
    >>> import dpnp as np
    >>> a = np.arange(9) - 4
    >>> a
    array([-4, -3, -2, -1,  0,  1,  2,  3,  4])
    >>> b = a.reshape((3, 3))
    >>> b
    array([[-4, -3, -2],
           [-1,  0,  1],
           [ 2,  3,  4]])

    >>> np.linalg.matrix_norm(b)
    array(7.74596669)
    >>> np.linalg.matrix_norm(b, ord='fro')
    array(7.74596669)
    >>> np.linalg.matrix_norm(b, ord=np.inf)
    array(9.)
    >>> np.linalg.matrix_norm(b, ord=-np.inf)
    array(2.)

    >>> np.linalg.matrix_norm(b, ord=1)
    array(7.)
    >>> np.linalg.matrix_norm(b, ord=-1)
    array(6.)
    >>> np.linalg.matrix_norm(b, ord=2)
    array(7.34846923)
    >>> np.linalg.matrix_norm(b, ord=-2)
    array(4.35106603e-18) # may vary

    """

    return dpnp.linalg.norm(x, axis=(-2, -1), keepdims=keepdims, ord=ord)


def matrix_power(a, n):
    """
    Raise a square matrix to the (integer) power `n`.

    For full documentation refer to :obj:`numpy.linalg.matrix_power`.

    Parameters
    ----------
    a : (..., M, M) {dpnp.ndarray, usm_ndarray}
        Matrix to be "powered".
    n : int
        The exponent can be any integer or long integer, positive, negative,
        or zero.

    Returns
    -------
    a**n : (..., M, M) dpnp.ndarray
        The return value is the same shape and type as `M`;
        if the exponent is positive or zero then the type of the
        elements is the same as those of `M`. If the exponent is
        negative the elements are floating-point.

    Examples
    --------
    >>> import dpnp as np
    >>> i = np.array([[0, 1], [-1, 0]]) # matrix equiv. of the imaginary unit
    >>> np.linalg.matrix_power(i, 3) # should = -i
    array([[ 0, -1],
           [ 1,  0]])
    >>> np.linalg.matrix_power(i, 0)
    array([[1, 0],
           [0, 1]])
    >>> np.linalg.matrix_power(i, -3) # should 1/(-i) = i, but w/ f.p. elements
    array([[ 0.,  1.],
           [-1.,  0.]])

    Somewhat more sophisticated example

    >>> q = np.zeros((4, 4))
    >>> q[0:2, 0:2] = -i
    >>> q[2:4, 2:4] = i
    >>> q # one of the three quaternion units not equal to 1
    array([[ 0., -1.,  0.,  0.],
           [ 1.,  0.,  0.,  0.],
           [ 0.,  0.,  0.,  1.],
           [ 0.,  0., -1.,  0.]])
    >>> np.linalg.matrix_power(q, 2) # = -np.eye(4)
    array([[-1.,  0.,  0.,  0.],
           [ 0., -1.,  0.,  0.],
           [ 0.,  0., -1.,  0.],
           [ 0.,  0.,  0., -1.]])

    """

    dpnp.check_supported_arrays_type(a)
    assert_stacked_2d(a)
    assert_stacked_square(a)

    if not isinstance(n, int):
        raise TypeError("exponent must be an integer")

    return dpnp_matrix_power(a, n)


def matrix_rank(A, tol=None, hermitian=False, *, rtol=None):
    """
    Return matrix rank of array using SVD method.

    Rank of the array is the number of singular values of the array that are
    greater than `tol`.

    Parameters
    ----------
    A : {(M,), (..., M, N)} {dpnp.ndarray, usm_ndarray}
        Input vector or stack of matrices.
    tol : (...) {None, float, dpnp.ndarray, usm_ndarray}, optional
        Threshold below which SVD values are considered zero. Only `tol` or
        `rtol` can be set at a time. If none of them are provided, defaults
        to ``S.max() * max(M, N) * eps`` where `S` is an array with singular
        values for `A`, and `eps` is the epsilon value for datatype of `S`.

        Default: ``None``.
    hermitian : bool, optional
        If ``True``, `A` is assumed to be Hermitian (symmetric if real-valued),
        enabling a more efficient method for finding singular values.

        Default: ``False``.
    rtol : (...) {None, float, dpnp.ndarray, usm_ndarray}, optional
        Parameter for the relative tolerance component. Only `tol` or `rtol`
        can be set at a time. If none of them are provided, defaults to
        ``max(M, N) * eps`` where `eps` is the epsilon value for datatype
        of `S` (an array with singular values for `A`).

        Default: ``None``.

    Returns
    -------
    rank : (...) dpnp.ndarray
        Rank of `A`.

    See Also
    --------
    :obj:`dpnp.linalg.svd` : Singular Value Decomposition.

    Examples
    --------
    >>> import dpnp as np
    >>> from dpnp.linalg import matrix_rank
    >>> matrix_rank(np.eye(4)) # Full rank matrix
    array(4)
    >>> I=np.eye(4); I[-1,-1] = 0. # rank deficient matrix
    >>> matrix_rank(I)
    array(3)
    >>> matrix_rank(np.ones((4,))) # 1 dimension - rank 1 unless all 0
    array(1)
    >>> matrix_rank(np.zeros((4,)))
    array(0)

    """

    dpnp.check_supported_arrays_type(A)
    if tol is not None:
        dpnp.check_supported_arrays_type(
            tol, scalar_type=True, all_scalars=True
        )
    if rtol is not None:
        dpnp.check_supported_arrays_type(
            rtol, scalar_type=True, all_scalars=True
        )

    return dpnp_matrix_rank(A, tol=tol, hermitian=hermitian, rtol=rtol)


def matrix_transpose(x, /):
    """
    Transposes a matrix (or a stack of matrices) `x`.

    For full documentation refer to :obj:`numpy.linalg.matrix_transpose`.

    Parameters
    ----------
    x : (..., M, N) {dpnp.ndarray, usm_ndarray}
        Input array with ``x.ndim >= 2`` and whose two innermost
        dimensions form ``MxN`` matrices.

    Returns
    -------
    out : dpnp.ndarray
        An array containing the transpose for each matrix and having shape
        (..., N, M).

    See Also
    --------
    :obj:`dpnp.transpose` : Returns an array with axes transposed.
    :obj:`dpnp.matrix_transpose` : Equivalent function.
    :obj:`dpnp.ndarray.mT` : Equivalent method.

    Examples
    --------
    >>> import dpnp as np
    >>> a = np.array([[1, 2], [3, 4]])
    >>> np.linalg.matrix_transpose(a)
    array([[1, 3],
           [2, 4]])

    >>> b = np.array([[[1, 2], [3, 4]], [[5, 6], [7, 8]]])
    >>> np.linalg.matrix_transpose(b)
    array([[[1, 3],
            [2, 4]],
           [[5, 7],
            [6, 8]]])

    """

    return dpnp.matrix_transpose(x)


def multi_dot(arrays, *, out=None):
    """
    Compute the dot product of two or more arrays in a single function call.

    For full documentation refer to :obj:`numpy.linalg.multi_dot`.

    Parameters
    ----------
    arrays : sequence of dpnp.ndarray or usm_ndarray
        If the first argument is 1-D it is treated as row vector.
        If the last argument is 1-D it is treated as column vector.
        The other arguments must be 2-D.
    out : {None, dpnp.ndarray, usm_ndarray}, optional
        Output argument. This must have the exact kind that would be returned
        if it was not used. In particular, it must have the right type, must be
        C-contiguous, and its dtype must be the dtype that would be returned
        for `dot(a, b)`. If these conditions are not met, an exception is
        raised, instead of attempting to be flexible.

        Default: ``None``.

    Returns
    -------
    out : dpnp.ndarray
        Returns the dot product of the supplied arrays.

    See Also
    --------
    :obj:`dpnp.dot` : Returns the dot product of two arrays.
    :obj:`dpnp.inner` : Returns the inner product of two arrays.

    Examples
    --------
    >>> import dpnp as np
    >>> from dpnp.linalg import multi_dot
    >>> A = np.random.random((10000, 100))
    >>> B = np.random.random((100, 1000))
    >>> C = np.random.random((1000, 5))
    >>> D = np.random.random((5, 333))

    the actual dot multiplication

    >>> multi_dot([A, B, C, D]).shape
    (10000, 333)

    instead of

    >>> np.dot(np.dot(np.dot(A, B), C), D).shape
    (10000, 333)

    or

    >>> A.dot(B).dot(C).dot(D).shape
    (10000, 333)

    """

    dpnp.check_supported_arrays_type(*arrays)
    n = len(arrays)
    if n < 2:
        raise ValueError("Expecting at least two arrays.")
    if n == 2:
        return dpnp.dot(arrays[0], arrays[1], out=out)

    return dpnp_multi_dot(n, arrays, out)


def norm(x, ord=None, axis=None, keepdims=False):
    r"""
    Matrix or vector norm.

    This function is able to return one of eight different matrix norms,
    or one of an infinite number of vector norms (described below), depending
    on the value of the ``ord`` parameter.

    For full documentation refer to :obj:`numpy.linalg.norm`.

    Parameters
    ----------
    x : {dpnp.ndarray, usm_ndarray}
        Input array. If `axis` is ``None``, `x` must be 1-D or 2-D, unless
        `ord` is ``None``. If both `axis` and `ord` are ``None``, the 2-norm
        of ``x.ravel`` will be returned.
    ord : {int, float, inf, -inf, "fro", "nuc"}, optional
        Norm type. inf means dpnp's `inf` object.

        Default: ``None``.
    axis : {None, int, 2-tuple of ints}, optional
        If `axis` is an integer, it specifies the axis of `x` along which to
        compute the vector norms. If `axis` is a 2-tuple, it specifies the
        axes that hold 2-D matrices, and the matrix norms of these matrices
        are computed. If `axis` is ``None`` then either a vector norm (when
        `x` is 1-D) or a matrix norm (when `x` is 2-D) is returned.

        Default: ``None``.
    keepdims : {None, bool}, optional
        If this is set to ``True``, the axes which are normed over are left in
        the result as dimensions with size one. With this option the result
        will broadcast correctly against the original `x`.

        Default: ``False``.

    Returns
    -------
    out : dpnp.ndarray
        Norm of the matrix or vector(s).

    See Also
    --------
    :obj:`dpnp.linalg.matrix_norm` : Computes the matrix norm of a matrix.
    :obj:`dpnp.linalg.vector_norm` : Computes the vector norm of a vector.

    Notes
    -----
    For values of ``ord < 1``, the result is, strictly speaking, not a
    mathematical 'norm', but it may still be useful for various numerical
    purposes.

    The following norms can be calculated:

    =====  ============================  ==========================
    ord    norm for matrices             norm for vectors
    =====  ============================  ==========================
    None   Frobenius norm                2-norm
    'fro'  Frobenius norm                --
    'nuc'  nuclear norm                  --
    inf    max(sum(abs(x), axis=1))      max(abs(x))
    -inf   min(sum(abs(x), axis=1))      min(abs(x))
    0      --                            sum(x != 0)
    1      max(sum(abs(x), axis=0))      as below
    -1     min(sum(abs(x), axis=0))      as below
    2      2-norm (largest sing. value)  as below
    -2     smallest singular value       as below
    other  --                            sum(abs(x)**ord)**(1./ord)
    =====  ============================  ==========================

    The Frobenius norm is given by [1]_:

    :math:`||A||_F = [\sum_{i, j} abs(a_{i, j})^2]^{1/2}`

    The nuclear norm is the sum of the singular values.

    Both the Frobenius and nuclear norm orders are only defined for
    matrices and raise a ValueError when ``x.ndim != 2``.

    References
    ----------
    .. [1] G. H. Golub and C. F. Van Loan, *Matrix Computations*,
           Baltimore, MD, Johns Hopkins University Press, 1985, pg. 15

    Examples
    --------
    >>> import dpnp as np
    >>> a = np.arange(9) - 4
    >>> a
    array([-4, -3, -2, -1,  0,  1,  2,  3,  4])
    >>> b = a.reshape((3, 3))
    >>> b
    array([[-4, -3, -2],
           [-1,  0,  1],
           [ 2,  3,  4]])

    >>> np.linalg.norm(a)
    array(7.74596669)
    >>> np.linalg.norm(b)
    array(7.74596669)
    >>> np.linalg.norm(b, 'fro')
    array(7.74596669)
    >>> np.linalg.norm(a, np.inf)
    array(4.)
    >>> np.linalg.norm(b, np.inf)
    array(9.)
    >>> np.linalg.norm(a, -np.inf)
    array(0.)
    >>> np.linalg.norm(b, -np.inf)
    array(2.)

    >>> np.linalg.norm(a, 1)
    array(20.)
    >>> np.linalg.norm(b, 1)
    array(7.)
    >>> np.linalg.norm(a, -1)
    array(0.)
    >>> np.linalg.norm(b, -1)
    array(6.)
    >>> np.linalg.norm(a, 2)
    array(7.74596669)
    >>> np.linalg.norm(b, 2)
    array(7.34846923)

    >>> np.linalg.norm(a, -2)
    array(0.)
    >>> np.linalg.norm(b, -2)
    array(4.35106603e-18) # may vary
    >>> np.linalg.norm(a, 3)
    array(5.84803548) # may vary
    >>> np.linalg.norm(a, -3)
    array(0.)

    Using the `axis` argument to compute vector norms:

    >>> c = np.array([[ 1, 2, 3],
    ...               [-1, 1, 4]])
    >>> np.linalg.norm(c, axis=0)
    array([ 1.41421356,  2.23606798,  5.        ])
    >>> np.linalg.norm(c, axis=1)
    array([ 3.74165739,  4.24264069])
    >>> np.linalg.norm(c, ord=1, axis=1)
    array([ 6.,  6.])

    Using the `axis` argument to compute matrix norms:

    >>> m = np.arange(8).reshape(2, 2, 2)
    >>> np.linalg.norm(m, axis=(1, 2))
    array([  3.74165739,  11.22497216])
    >>> np.linalg.norm(m[0, :, :]), np.linalg.norm(m[1, :, :])
    (array(3.74165739), array(11.22497216))

    """

    dpnp.check_supported_arrays_type(x)
    return dpnp_norm(x, ord, axis, keepdims)


def outer(x1, x2, /):
    """
    Compute the outer product of two vectors.

    This function is Array API compatible. Compared to :obj:`dpnp.outer`,
    it accepts 1-dimensional inputs only.

    For full documentation refer to :obj:`numpy.linalg.outer`.

    Parameters
    ----------
    a : (M,) {dpnp.ndarray, usm_ndarray}
        One-dimensional input array of size ``M``.
        Must have a numeric data type.
    b : (N,) {dpnp.ndarray, usm_ndarray}
        One-dimensional input array of size ``N``.
        Must have a numeric data type.

    Returns
    -------
    out : (M, N) dpnp.ndarray
        ``out[i, j] = a[i] * b[j]``

    See Also
    --------
    :obj:`dpnp.outer` : Similar function with support for more
                    keyword arguments.

    Examples
    --------
    >>> import dpnp as np
    >>> a = np.array([1, 1, 1])
    >>> b = np.array([1, 2, 3])
    >>> np.linalg.outer(a, b)
    array([[1, 2, 3],
           [1, 2, 3],
           [1, 2, 3]])

    Make a (*very* coarse) grid for computing a Mandelbrot set:

    >>> rl = np.linalg.outer(np.ones((5,)), np.linspace(-2, 2, 5))
    >>> rl
    array([[-2., -1.,  0.,  1.,  2.],
           [-2., -1.,  0.,  1.,  2.],
           [-2., -1.,  0.,  1.,  2.],
           [-2., -1.,  0.,  1.,  2.],
           [-2., -1.,  0.,  1.,  2.]])
    >>> im = np.linalg.outer(1j*np.linspace(2, -2, 5), np.ones((5,)))
    >>> im
    array([[0.+2.j, 0.+2.j, 0.+2.j, 0.+2.j, 0.+2.j],
           [0.+1.j, 0.+1.j, 0.+1.j, 0.+1.j, 0.+1.j],
           [0.+0.j, 0.+0.j, 0.+0.j, 0.+0.j, 0.+0.j],
           [0.-1.j, 0.-1.j, 0.-1.j, 0.-1.j, 0.-1.j],
           [0.-2.j, 0.-2.j, 0.-2.j, 0.-2.j, 0.-2.j]])
    >>> grid = rl + im
    >>> grid
    array([[-2.+2.j, -1.+2.j,  0.+2.j,  1.+2.j,  2.+2.j],
           [-2.+1.j, -1.+1.j,  0.+1.j,  1.+1.j,  2.+1.j],
           [-2.+0.j, -1.+0.j,  0.+0.j,  1.+0.j,  2.+0.j],
           [-2.-1.j, -1.-1.j,  0.-1.j,  1.-1.j,  2.-1.j],
           [-2.-2.j, -1.-2.j,  0.-2.j,  1.-2.j,  2.-2.j]])

    """

    dpnp.check_supported_arrays_type(x1, x2)
    if x1.ndim != 1 or x2.ndim != 1:
        raise ValueError(
            "Input arrays must be one-dimensional, but they are "
            f"{x1.ndim=} and {x2.ndim=}."
        )

    return dpnp.outer(x1, x2)


def pinv(a, rcond=None, hermitian=False, *, rtol=None):
    """
    Compute the (Moore-Penrose) pseudo-inverse of a matrix.

    Calculate the generalized inverse of a matrix using its
    singular-value decomposition (SVD) and including all large singular values.

    For full documentation refer to :obj:`numpy.linalg.inv`.

    Parameters
    ----------
    a : (..., M, N) {dpnp.ndarray, usm_ndarray}
        Matrix or stack of matrices to be pseudo-inverted.
    rcond : (...) {None, float, dpnp.ndarray, usm_ndarray}, optional
        Cutoff for small singular values.
        Singular values less than or equal to ``rcond * largest_singular_value``
        are set to zero. Broadcasts against the stack of matrices.
        Only `rcond` or `rtol` can be set at a time. If none of them are
        provided, defaults to ``max(M, N) * dpnp.finfo(a.dtype).eps``.

        Default: ``None``.
    hermitian : bool, optional
        If ``True``, a is assumed to be Hermitian (symmetric if real-valued),
        enabling a more efficient method for finding singular values.

        Default: ``False``.
    rtol : (...) {None, float, dpnp.ndarray, usm_ndarray}, optional
        Same as `rcond`, but it's an Array API compatible parameter name.
        Only `rcond` or `rtol` can be set at a time. If none of them are
        provided, defaults to ``max(M, N) * dpnp.finfo(a.dtype).eps``.

        Default: ``None``.

    Returns
    -------
    out : (..., N, M) dpnp.ndarray
        The pseudo-inverse of `a`.

    Examples
    --------
    The following example checks that ``a * a+ * a == a`` and
    ``a+ * a * a+ == a+``:

    >>> import dpnp as np
    >>> a = np.random.randn(9, 6)
    >>> B = np.linalg.pinv(a)
    >>> np.allclose(a, np.dot(a, np.dot(B, a)))
    array(True)
    >>> np.allclose(B, np.dot(B, np.dot(a, B)))
    array(True)

    """

    dpnp.check_supported_arrays_type(a)
    if rcond is not None:
        dpnp.check_supported_arrays_type(
            rcond, scalar_type=True, all_scalars=True
        )
    if rtol is not None:
        dpnp.check_supported_arrays_type(
            rtol, scalar_type=True, all_scalars=True
        )
    assert_stacked_2d(a)

    return dpnp_pinv(a, rcond=rcond, hermitian=hermitian, rtol=rtol)


def qr(a, mode="reduced"):
    """
    Compute the qr factorization of a matrix.

    Factor the matrix `a` as *qr*, where `q` is orthonormal and `r` is
    upper-triangular.

    For full documentation refer to :obj:`numpy.linalg.qr`.

    Parameters
    ----------
    a : {dpnp.ndarray, usm_ndarray}
        The input array with the dimensionality of at least 2.
    mode : {"reduced", "complete", "r", "raw"}, optional
        If K = min(M, N), then

        - "reduced" : returns Q, R with dimensions (…, M, K), (…, K, N)
        - "complete" : returns Q, R with dimensions (…, M, M), (…, M, N)
        - "r" : returns R only with dimensions (…, K, N)
        - "raw" : returns h, tau with dimensions (…, N, M), (…, K,)

        Default: ``"reduced"``.

    Returns
    -------
    When mode is "reduced" or "complete", the result will be a namedtuple with
    the attributes `Q` and `R`:

    Q : dpnp.ndarray of float or complex, optional
        A matrix with orthonormal columns.
        When mode is ``"complete"`` the result is an orthogonal/unitary matrix
        depending on whether or not `a` is real/complex. The determinant may be
        either ``+/- 1`` in that case. In case the number of dimensions in the
        input array is greater than 2 then a stack of the matrices with above
        properties is returned.
    R : dpnp.ndarray of float or complex, optional
        The upper-triangular matrix or a stack of upper-triangular matrices if
        the number of dimensions in the input array is greater than 2.
    (h, tau) : tuple of dpnp.ndarray of float or complex, optional
        The array `h` contains the Householder reflectors that generate `Q`
        along with `R`. The `tau` array contains scaling factors for the
        reflectors.

    Examples
    --------
    >>> import dpnp as np
    >>> a = np.random.randn(9, 6)
    >>> Q, R = np.linalg.qr(a)
    >>> np.allclose(a, np.dot(Q, R))  # a does equal QR
    array([ True])
    >>> R2 = np.linalg.qr(a, mode='r')
    >>> np.allclose(R, R2)  # mode='r' returns the same R as mode='full'
    array([ True])
    >>> a = np.random.normal(size=(3, 2, 2)) # Stack of 2 x 2 matrices as input
    >>> Q, R = np.linalg.qr(a)
    >>> Q.shape
    (3, 2, 2)
    >>> R.shape
    (3, 2, 2)
    >>> np.allclose(a, np.matmul(Q, R))
    array([ True])

    """

    dpnp.check_supported_arrays_type(a)
    assert_stacked_2d(a)

    if mode not in ("reduced", "complete", "r", "raw"):
        raise ValueError(f"Unrecognized mode {mode}")

    return dpnp_qr(a, mode)


def solve(a, b):
    """
    Solve a linear matrix equation, or system of linear scalar equations.

    For full documentation refer to :obj:`numpy.linalg.solve`.

    Parameters
    ----------
    a : (..., M, M) {dpnp.ndarray, usm_ndarray}
        Coefficient matrix.
    b : {(M,), (..., M, K)} {dpnp.ndarray, usm_ndarray}
        Ordinate or "dependent variable" values.

    Returns
    -------
    out : {(..., M,), (..., M, K)} dpnp.ndarray
        Solution to the system `ax = b`. Returned shape is identical to `b`.

    See Also
    --------
    :obj:`dpnp.dot` : Returns the dot product of two arrays.

    Notes
    -----
    The `b` array is only treated as a shape (M,) column vector if it is
    exactly 1-dimensional. In all other instances it is treated as a stack
    of (M, K) matrices.

    Examples
    --------
    >>> import dpnp as dp
    >>> a = dp.array([[1, 2], [3, 5]])
    >>> b = dp.array([1, 2])
    >>> x = dp.linalg.solve(a, b)
    >>> x
    array([-1.,  1.])

    Check that the solution is correct:

    >>> dp.allclose(dp.dot(a, x), b)
    array([ True])

    """

    dpnp.check_supported_arrays_type(a, b)
    assert_stacked_2d(a)
    assert_stacked_square(a)

    a_shape = a.shape
    b_shape = b.shape
    b_ndim = b.ndim

    # compatible with numpy>=2.0
    if b_ndim == 0:
        raise ValueError("b must have at least one dimension")
    if b_ndim == 1:
        if a_shape[-1] != b.size:
            raise ValueError(
                "a must have (..., M, M) shape and b must have (M,) "
                "for one-dimensional b"
            )
        b = dpnp.broadcast_to(b, a_shape[:-1])
        return dpnp_solve(a, b)

    if a_shape[-1] != b_shape[-2]:
        raise ValueError(
            "a must have (..., M, M) shape and b must have (..., M, K) shape"
        )

    # Use dpnp.broadcast_shapes() to align the resulting batch shapes
    broadcasted_batch_shape = dpnp.broadcast_shapes(a_shape[:-2], b_shape[:-2])

    a_broadcasted_shape = broadcasted_batch_shape + a_shape[-2:]
    b_broadcasted_shape = broadcasted_batch_shape + b_shape[-2:]

    if a_shape != a_broadcasted_shape:
        a = dpnp.broadcast_to(a, a_broadcasted_shape)
    if b_shape != b_broadcasted_shape:
        b = dpnp.broadcast_to(b, b_broadcasted_shape)

    return dpnp_solve(a, b)


def svd(a, full_matrices=True, compute_uv=True, hermitian=False):
    """
    Singular Value Decomposition.

    For full documentation refer to :obj:`numpy.linalg.svd`.

    Parameters
    ----------
    a : (..., M, N) {dpnp.ndarray, usm_ndarray}
        Input array with ``a.ndim >= 2``.
    full_matrices : {bool}, optional
        If ``True``, it returns `u` and `Vh` with full-sized matrices.
        If ``False``, the matrices are reduced in size.

        Default: ``True``.
    compute_uv : {bool}, optional
        If ``False``, it only returns singular values.

        Default: ``True``.
    hermitian : {bool}, optional
        If True, a is assumed to be Hermitian (symmetric if real-valued),
        enabling a more efficient method for finding singular values.

        Default: ``False``.

    Returns
    -------
    When `compute_uv` is ``True``, the result is a namedtuple with the
    following attribute names:

    U : { (…, M, M), (…, M, K) } dpnp.ndarray
        Unitary matrix, where M is the number of rows of the input array `a`.
        The shape of the matrix `U` depends on the value of `full_matrices`.
        If `full_matrices` is ``True``, `U` has the shape (…, M, M). If
        `full_matrices` is ``False``, `U` has the shape (…, M, K), where
        ``K = min(M, N)``, and N is the number of columns of the input array
        `a`. If `compute_uv` is ``False``, neither `U` or `Vh` are computed.
    S : (…, K) dpnp.ndarray
        Vector containing the singular values of `a`, sorted in descending
        order. The length of `S` is min(M, N).
    Vh : { (…, N, N), (…, K, N) } dpnp.ndarray
        Unitary matrix, where N is the number of columns of the input array `a`.
        The shape of the matrix `Vh` depends on the value of `full_matrices`.
        If `full_matrices` is ``True``, `Vh` has the shape (…, N, N).
        If `full_matrices` is ``False``, `Vh` has the shape (…, K, N).
        If `compute_uv` is ``False``, neither `U` or `Vh` are computed.

    Examples
    --------
    >>> import dpnp as np
    >>> a = np.random.randn(9, 6) + 1j*np.random.randn(9, 6)
    >>> b = np.random.randn(2, 7, 8, 3) + 1j*np.random.randn(2, 7, 8, 3)

    Reconstruction based on full SVD, 2D case:

    >>> u, s, vh = np.linalg.svd(a, full_matrices=True)
    >>> u.shape, s.shape, vh.shape
    ((9, 9), (6,), (6, 6))
    >>> np.allclose(a, np.dot(u[:, :6] * s, vh))
    array([ True])
    >>> smat = np.zeros((9, 6), dtype=complex)
    >>> smat[:6, :6] = np.diag(s)
    >>> np.allclose(a, np.dot(u, np.dot(smat, vh)))
    array([ True])

    Reconstruction based on reduced SVD, 2D case:

    >>> u, s, vh = np.linalg.svd(a, full_matrices=False)
    >>> u.shape, s.shape, vh.shape
    ((9, 6), (6,), (6, 6))
    >>> np.allclose(a, np.dot(u * s, vh))
    array([ True])
    >>> smat = np.diag(s)
    >>> np.allclose(a, np.dot(u, np.dot(smat, vh)))
    array([ True])

    Reconstruction based on full SVD, 4D case:

    >>> u, s, vh = np.linalg.svd(b, full_matrices=True)
    >>> u.shape, s.shape, vh.shape
    ((2, 7, 8, 8), (2, 7, 3), (2, 7, 3, 3))
    >>> np.allclose(b, np.matmul(u[..., :3] * s[..., None, :], vh))
    array([ True])
    >>> np.allclose(b, np.matmul(u[..., :3], s[..., None] * vh))
    array([ True])

    Reconstruction based on reduced SVD, 4D case:

    >>> u, s, vh = np.linalg.svd(b, full_matrices=False)
    >>> u.shape, s.shape, vh.shape
    ((2, 7, 8, 3), (2, 7, 3), (2, 7, 3, 3))
    >>> np.allclose(b, np.matmul(u * s[..., None, :], vh))
    array([ True])
    >>> np.allclose(b, np.matmul(u, s[..., None] * vh))
    array([ True])

    """

    dpnp.check_supported_arrays_type(a)
    assert_stacked_2d(a)

    return dpnp_svd(a, full_matrices, compute_uv, hermitian)


def svdvals(x, /):
    """
    Returns the singular values of a matrix (or a stack of matrices) `x`.

    When `x` is a stack of matrices, the function will compute
    the singular values for each matrix in the stack.

    Calling ``dpnp.linalg.svdvals(x)`` to get singular values is the same as
    ``dpnp.linalg.svd(x, compute_uv=False, hermitian=False)``.

    For full documentation refer to :obj:`numpy.linalg.svdvals`.

    Parameters
    ----------
    x : (..., M, N) {dpnp.ndarray, usm_ndarray}
        Input array with ``x.ndim >= 2`` and whose last two dimensions
        form matrices on which to perform singular value decomposition.

    Returns
    -------
    out : (..., K) dpnp.ndarray
        Vector(s) of singular values of length K, where K = min(M, N).


    See Also
    --------
    :obj:`dpnp.linalg.svd` : Compute the singular value decomposition.


    Examples
    --------
    >>> import dpnp as np
    >>> a = np.array([[3, 0], [0, 4]])
    >>> np.linalg.svdvals(a)
    array([4., 3.])

    This is equivalent to calling:

    >>> np.linalg.svd(a, compute_uv=False, hermitian=False)
    array([4., 3.])

    Stack of matrices:

    >>> b = np.array([[[6, 0], [0, 8]], [[9, 0], [0, 12]]])
    >>> np.linalg.svdvals(b)
    array([[ 8.,  6.],
           [12.,  9.]])

    """

    dpnp.check_supported_arrays_type(x)
    assert_stacked_2d(x)

    return dpnp_svd(x, full_matrices=True, compute_uv=False, hermitian=False)


def slogdet(a):
    """
    Compute the sign and (natural) logarithm of the determinant of an array.

    For full documentation refer to :obj:`numpy.linalg.slogdet`.

    Parameters
    ----------
    a : (..., M, M) {dpnp.ndarray, usm_ndarray}
        Input array, has to be a square 2-D array.

    Returns
    -------
    A namedtuple with the following attributes:

    sign : (...) dpnp.ndarray
        A number representing the sign of the determinant. For a real matrix,
        this is 1, 0, or -1. For a complex matrix, this is a complex number
        with absolute value 1 (i.e., it is on the unit circle), or else 0.
    logabsdet : (...) dpnp.ndarray
        The natural log of the absolute value of the determinant.

    See Also
    --------
    :obj:`dpnp.det` : Returns the determinant of an array.

    Examples
    --------
    The determinant of a 2-D array ``[[a, b], [c, d]]`` is ``ad - bc``:

    >>> import dpnp as dp
    >>> a = dp.array([[1, 2], [3, 4]])
    >>> (sign, logabsdet) = dp.linalg.slogdet(a)
    >>> (sign, logabsdet)
    (array(-1.), array(0.69314718))
    >>> sign * dp.exp(logabsdet)
    array(-2.)

    Computing log-determinants for a stack of matrices:

    >>> a = dp.array([ [[1, 2], [3, 4]], [[1, 2], [2, 1]], [[1, 3], [3, 1]] ])
    >>> a.shape
    (3, 2, 2)
    >>> sign, logabsdet = dp.linalg.slogdet(a)
    >>> (sign, logabsdet)
    (array([-1., -1., -1.]), array([0.69314718, 1.09861229, 2.07944154]))
    >>> sign * dp.exp(logabsdet)
    array([-2., -3., -8.])

    """

    dpnp.check_supported_arrays_type(a)
    assert_stacked_2d(a)
    assert_stacked_square(a)

    return dpnp_slogdet(a)


def tensordot(a, b, /, *, axes=2):
    r"""
    Compute tensor dot product along specified axes.

    Given two tensors, `a` and `b`, and an array_like object containing
    two array_like objects, ``(a_axes, b_axes)``, sum the products of
    `a`'s and `b`'s elements (components) over the axes specified by
    ``a_axes`` and ``b_axes``. The third argument can be a single non-negative
    integer_like scalar, ``N``; if it is such, then the last ``N`` dimensions
    of `a` and the first ``N`` dimensions of `b` are summed over.

    For full documentation refer to :obj:`numpy.linalg.tensordot`.

    Parameters
    ----------
    a : {dpnp.ndarray, usm_ndarray, scalar}
        First input array. Both inputs `a` and `b` can not be scalars
        at the same time.
    b : {dpnp.ndarray, usm_ndarray, scalar}
        Second input array. Both inputs `a` and `b` can not be scalars
        at the same time.
    axes : int or (2,) array_like
        * integer_like: If an int `N`, sum over the last `N` axes of `a` and
          the first `N` axes of `b` in order. The sizes of the corresponding
          axes must match.
        * (2,) array_like: A list of axes to be summed over, first sequence
          applying to `a`, second to `b`. Both elements array_like must be of
          the same length.

          Default: ``2``.

    Returns
    -------
    out : dpnp.ndarray
        Returns the tensor dot product of `a` and `b`.

    See Also
    --------
    :obj:`dpnp.tensordot` : Equivalent function.
    :obj:`dpnp.dot` : Returns the dot product.
    :obj:`dpnp.einsum` : Evaluates the Einstein summation convention
                         on the operands.

    Notes
    -----
    Three common use cases are:
        * ``axes = 0`` : tensor product :math:`a \otimes b`
        * ``axes = 1`` : tensor dot product :math:`a \cdot b`
        * ``axes = 2`` : (default) tensor double contraction :math:`a:b`

    When `axes` is integer, the sequence for evaluation will be: first
    the -Nth axis in `a` and 0th axis in `b`, and the -1th axis in `a` and
    Nth axis in `b` last.

    When there is more than one axis to sum over - and they are not the last
    (first) axes of `a` (`b`) - the argument `axes` should consist of
    two sequences of the same length, with the first axis to sum over given
    first in both sequences, the second axis second, and so forth.

    The shape of the result consists of the non-contracted axes of the
    first tensor, followed by the non-contracted axes of the second.

    Examples
    --------
    >>> import dpnp as np
    >>> a = np.array([[1, 2, 3], [4, 5, 6], [7, 8, 9]])
    >>> b = np.array([1, 2, 3])
    >>> np.linalg.tensordot(a, b, axes=1)
    array([14, 32, 50])

    >>> a = np.arange(60.).reshape(3, 4, 5)
    >>> b = np.arange(24.).reshape(4, 3, 2)
    >>> c = np.linalg.tensordot(a, b, axes=([1, 0], [0, 1]))
    >>> c.shape
    (5, 2)
    >>> c
    array([[4400., 4730.],
           [4532., 4874.],
           [4664., 5018.],
           [4796., 5162.],
           [4928., 5306.]])

    A slower but equivalent way of computing the same...

    >>> d = np.zeros((5, 2))
    >>> for i in range(5):
    ...   for j in range(2):
    ...     for k in range(3):
    ...       for n in range(4):
    ...         d[i, j] += a[k, n, i] * b[n, k, j]
    >>> c == d
    array([[ True,  True],
           [ True,  True],
           [ True,  True],
           [ True,  True],
           [ True,  True]])

    """

    return dpnp.tensordot(a, b, axes=axes)


def tensorinv(a, ind=2):
    """
    Compute the 'inverse' of an N-dimensional array.

    For full documentation refer to :obj:`numpy.linalg.tensorinv`.

    Parameters
    ----------
    a : {dpnp.ndarray, usm_ndarray}
        Tensor to `invert`. Its shape must be 'square', i. e.,
        ``prod(a.shape[:ind]) == prod(a.shape[ind:])``.
    ind : int, optional
        Number of first indices that are involved in the inverse sum.
        Must be a positive integer.

        Default: ``2``.

    Returns
    -------
    out : dpnp.ndarray
        The inverse of a tensor whose shape is equivalent to
        ``a.shape[ind:] + a.shape[:ind]``.

    See Also
    --------
    :obj:`dpnp.linalg.tensordot` : Compute tensor dot product along specified
                                   axes.
    :obj:`dpnp.linalg.tensorsolve` : Solve the tensor equation
                                     ``a x = b`` for x.

    Examples
    --------
    >>> import dpnp as np
    >>> a = np.eye(4*6)
    >>> a.shape = (4, 6, 8, 3)
    >>> ainv = np.linalg.tensorinv(a, ind=2)
    >>> ainv.shape
    (8, 3, 4, 6)

    >>> a = np.eye(4*6)
    >>> a.shape = (24, 8, 3)
    >>> ainv = np.linalg.tensorinv(a, ind=1)
    >>> ainv.shape
    (8, 3, 24)

    """

    dpnp.check_supported_arrays_type(a)

    if ind <= 0:
        raise ValueError("Invalid ind argument")

    old_shape = a.shape
    inv_shape = old_shape[ind:] + old_shape[:ind]
    prod = numpy.prod(old_shape[ind:])
    a = dpnp.reshape(a, (prod, -1))
    a_inv = inv(a)

    return a_inv.reshape(*inv_shape)


def tensorsolve(a, b, axes=None):
    """
    Solve the tensor equation ``a x = b`` for x.

    For full documentation refer to :obj:`numpy.linalg.tensorsolve`.

    Parameters
    ----------
    a : {dpnp.ndarray, usm_ndarray}
        Coefficient tensor, of shape ``b.shape + Q``. `Q`, a tuple, equals
        the shape of that sub-tensor of `a` consisting of the appropriate
        number of its rightmost indices, and must be such that
        ``prod(Q) == prod(b.shape)`` (in which sense `a` is said to be
        'square').
    b : {dpnp.ndarray, usm_ndarray}
        Right-hand tensor, which can be of any shape.
    axes : {None, tuple of ints}, optional
        Axes in `a` to reorder to the right, before inversion.
        If ``None`` , no reordering is done.

        Default: ``None``.

    Returns
    -------
    out : dpnp.ndarray
        The tensor with shape ``Q`` such that ``b.shape + Q == a.shape``.

    See Also
    --------
    :obj:`dpnp.linalg.tensordot` : Compute tensor dot product along specified
                                   axes.
    :obj:`dpnp.linalg.tensorinv` : Compute the 'inverse' of an N-dimensional
                                   array.
    :obj:`dpnp.einsum` : Evaluates the Einstein summation convention on the
                         operands.

    Examples
    --------
    >>> import dpnp as np
    >>> a = np.eye(2*3*4)
    >>> a.shape = (2*3, 4, 2, 3, 4)
    >>> b = np.random.randn(2*3, 4)
    >>> x = np.linalg.tensorsolve(a, b)
    >>> x.shape
    (2, 3, 4)
    >>> np.allclose(np.tensordot(a, x, axes=3), b)
    array([ True])

    """

    dpnp.check_supported_arrays_type(a, b)
    a_ndim = a.ndim

    if axes is not None:
        all_axes = list(range(a_ndim))
        for k in axes:
            all_axes.remove(k)
            all_axes.insert(a_ndim, k)
        a = a.transpose(tuple(all_axes))

    old_shape = a.shape[-(a_ndim - b.ndim) :]
    prod = numpy.prod(old_shape)

    if a.size != prod**2:
        raise LinAlgError(
            "Input arrays must satisfy the requirement "
            "prod(a.shape[b.ndim:]) == prod(a.shape[:b.ndim])"
        )

    a = dpnp.reshape(a, (-1, prod))
    b = dpnp.ravel(b)
    res = solve(a, b)
    return res.reshape(old_shape)


def trace(x, /, *, offset=0, dtype=None):
    """
    Returns the sum along the specified diagonals of a matrix
    (or a stack of matrices) `x`.

    This function is Array API compatible, contrary to :obj:`dpnp.trace`.

    For full documentation refer to :obj:`numpy.linalg.trace`.

    Parameters
    ----------
    x : (..., M, N) {dpnp.ndarray, usm_ndarray}
        Input array having shape (..., M, N) and whose innermost two
        dimensions form ``MxN`` matrices.
    offset : int, optional
        Offset specifying the off-diagonal relative to the main diagonal,
        where:

            * offset = 0: the main diagonal.
            * offset > 0: off-diagonal above the main diagonal.
            * offset < 0: off-diagonal below the main diagonal.

        Default: ``0``.
    dtype : {None, str, dtype object}, optional
        Determines the data-type of the returned array and of the accumulator
        where the elements are summed. If `dtype` has the value ``None`` and
        `a` is of integer type of precision less than the default integer
        precision, then the default integer precision is used. Otherwise, the
        precision is the same as that of `a`.

        Default: ``None``.

    Returns
    -------
    out : dpnp.ndarray
        An array containing the traces and whose shape is determined by
        removing the last two dimensions and storing the traces in the last
        array dimension. For example, if x has rank k and shape:
        (I, J, K, ..., L, M, N), then an output array has rank k-2 and shape:
        (I, J, K, ..., L) where:
        ``out[i, j, k, ..., l] = dpnp.linalg.trace(a[i, j, k, ..., l, :, :])``

        The returned array must have a data type as described by the dtype
        parameter above.

    See Also
    --------
    :obj:`dpnp.trace` : Similar function with support for more
                    keyword arguments.

    Examples
    --------
    >>> import dpnp as np
    >>> np.linalg.trace(np.eye(3))
    array(3.)
    >>> a = np.arange(8).reshape((2, 2, 2))
    >>> np.linalg.trace(a)
    array([3, 11])

    Trace is computed with the last two axes as the 2-d sub-arrays.
    This behavior differs from :obj:`dpnp.trace` which uses the first two
    axes by default.

    >>> a = np.arange(24).reshape((3, 2, 2, 2))
    >>> np.linalg.trace(a).shape
    (3, 2)

    Traces adjacent to the main diagonal can be obtained by using the
    `offset` argument:

    >>> a = np.arange(9).reshape((3, 3)); a
    array([[0, 1, 2],
           [3, 4, 5],
           [6, 7, 8]])
    >>> np.linalg.trace(a, offset=1)  # First superdiagonal
    array(6)
    >>> np.linalg.trace(a, offset=2)  # Second superdiagonal
    array(2)
    >>> np.linalg.trace(a, offset=-1)  # First subdiagonal
    array(10)
    >>> np.linalg.trace(a, offset=-2)  # Second subdiagonal
    array(6)

    """

    return dpnp.trace(x, offset, axis1=-2, axis2=-1, dtype=dtype)


def vecdot(x1, x2, /, *, axis=-1):
    r"""
    Computes the vector dot product.

    This function is restricted to arguments compatible with the Array API,
    contrary to :obj:`dpnp.vecdot`.

    Let :math:`\mathbf{a}` be a vector in `x1` and :math:`\mathbf{b}` be
    a corresponding vector in `x2`. The dot product is defined as:

    .. math::
       \mathbf{a} \cdot \mathbf{b} = \sum_{i=0}^{n-1} \overline{a_i}b_i

    over the dimension specified by `axis` and where :math:`\overline{a_i}`
    denotes the complex conjugate if :math:`a_i` is complex and the identity
    otherwise.

    For full documentation refer to :obj:`numpy.linalg.vecdot`.

    Parameters
    ----------
    x1 : {dpnp.ndarray, usm_ndarray}
        First input array.
    x2 : {dpnp.ndarray, usm_ndarray}
        Second input array.
    axis : int, optional
        Axis over which to compute the dot product.

        Default: ``-1``.

    Returns
    -------
    out : dpnp.ndarray
        The vector dot product of the inputs.

    See Also
    --------
    :obj:`dpnp.vecdot` : Similar function with support for more
                    keyword arguments.
    :obj:`dpnp.vdot` : Complex-conjugating dot product.

    Examples
    --------
    Get the projected size along a given normal for an array of vectors.

    >>> import dpnp as np
    >>> v = np.array([[0., 5., 0.], [0., 0., 10.], [0., 6., 8.]])
    >>> n = np.array([0., 0.6, 0.8])
    >>> np.linalg.vecdot(v, n)
    array([ 3.,  8., 10.])

    """

    return dpnp.vecdot(x1, x2, axis=axis)


def vector_norm(x, /, *, axis=None, keepdims=False, ord=2):
    """
    Computes the vector norm of a vector (or batch of vectors) `x`.

    This function is Array API compatible.

    For full documentation refer to :obj:`numpy.linalg.vector_norm`.

    Parameters
    ----------
    x : {dpnp.ndarray, usm_ndarray}
        Input array.
    axis : {None, int, n-tuple of ints}, optional
        If an integer, `axis` specifies the axis (dimension) along which
        to compute vector norms. If an n-tuple, `axis` specifies the axes
        (dimensions) along which to compute batched vector norms. If ``None``,
        the vector norm must be computed over all array values (i.e.,
        equivalent to computing the vector norm of a flattened array).

        Default: ``None``.
    keepdims : {None, bool}, optional
        If this is set to ``True``, the axes which are normed over are left in
        the result as dimensions with size one. With this option the result
        will broadcast correctly against the original `x`.

        Default: ``False``.
    ord : {int, float, inf, -inf, 'fro', 'nuc'}, optional
        The order of the norm. For details see the table under ``Notes``
        section in :obj:`dpnp.linalg.norm`.

        Default: ``2``.

    Returns
    -------
    out : dpnp.ndarray
        Norm of the vector.

    See Also
    --------
    :obj:`dpnp.linalg.norm` : Generic norm function.

    Examples
    --------
    >>> import dpnp as np
    >>> a = np.arange(9) + 1
    >>> a
    array([1, 2, 3, 4, 5, 6, 7, 8, 9])
    >>> b = a.reshape((3, 3))
    >>> b
    array([[1, 2, 3],
           [4, 5, 6],
           [7, 8, 9]])

    >>> np.linalg.vector_norm(b)
    array(16.88194302)
    >>> np.linalg.vector_norm(b, ord=np.inf)
    array(9.)
    >>> np.linalg.vector_norm(b, ord=-np.inf)
    array(1.)

    >>> np.linalg.vector_norm(b, ord=1)
    array(45.)
    >>> np.linalg.vector_norm(b, ord=-1)
    array(0.35348576)
    >>> np.linalg.vector_norm(b, ord=2)
    array(16.881943016134134)
    >>> np.linalg.vector_norm(b, ord=-2)
    array(0.8058837395885292)

    """

    dpnp.check_supported_arrays_type(x)
    x_shape = list(x.shape)
    x_ndim = x.ndim
    if axis is None:
        # Note: dpnp.linalg.norm() doesn't handle 0-D arrays
        x = dpnp.ravel(x)
        _axis = 0
    elif isinstance(axis, tuple):
        # Note: The axis argument supports any number of axes, whereas
        # dpnp.linalg.norm() only supports a single axis or two axes
        # for vector norm.
        normalized_axis = normalize_axis_tuple(axis, x_ndim)
        rest = tuple(i for i in range(x_ndim) if i not in normalized_axis)
        newshape = axis + rest
        x = dpnp.transpose(x, newshape).reshape(
            (
                numpy.prod([x_shape[i] for i in axis], dtype=int),
                *[x_shape[i] for i in rest],
            )
        )
        _axis = 0
    else:
        _axis = axis

    res = dpnp.linalg.norm(x, axis=_axis, ord=ord)

    if keepdims:
        # We can't reuse dpnp.linalg.norm(keepdims) because of the reshape hacks
        # above to avoid matrix norm logic.
        _axis = normalize_axis_tuple(
            range(len(x_shape)) if axis is None else axis, len(x_shape)
        )
        for i in _axis:
            x_shape[i] = 1
        res = res.reshape(tuple(x_shape))

    return res<|MERGE_RESOLUTION|>--- conflicted
+++ resolved
@@ -926,153 +926,6 @@
     return dpnp_lstsq(a, b, rcond=rcond)
 
 
-<<<<<<< HEAD
-def lu_factor(a, overwrite_a=False, check_finite=True):
-    """
-    Compute the pivoted LU decomposition of `a` matrix.
-
-    The decomposition is::
-
-        A = P @ L @ U
-
-    where `P` is a permutation matrix, `L` is lower triangular with unit
-    diagonal elements, and `U` is upper triangular.
-
-    For full documentation refer to :obj:`scipy.linalg.lu_factor`.
-
-    Parameters
-    ----------
-    a : (..., M, N) {dpnp.ndarray, usm_ndarray}
-        Input array to decompose.
-    overwrite_a : {None, bool}, optional
-        Whether to overwrite data in `a` (may increase performance).
-
-        Default: ``False``.
-    check_finite : {None, bool}, optional
-        Whether to check that the input matrix contains only finite numbers.
-        Disabling may give a performance gain, but may result in problems
-        (crashes, non-termination) if the inputs do contain infinities or NaNs.
-
-        Default: ``True``.
-
-    Returns
-    -------
-    lu : (..., M, N) dpnp.ndarray
-        Matrix containing `U` in its upper triangle,
-        and `L` in its lower triangle.
-        The unit diagonal elements of `L` are not stored.
-    piv : (..., K) dpnp.ndarray
-        Pivot indices representing the permutation matrix `P`:
-        row i of matrix was interchanged with row piv[i].
-        Where ``K = min(M, N)``.
-
-    Warning
-    -------
-    This function synchronizes in order to validate array elements
-    when ``check_finite=True``.
-
-    See Also
-    --------
-    :obj:`dpnp.linalg.lu_solve` : Solve an equation system using
-                                  the LU factorization of `a` matrix.
-
-    Examples
-    --------
-    >>> import dpnp as np
-    >>> a = np.array([[4., 3.], [6., 3.]])
-    >>> lu, piv = np.linalg.lu_factor(a)
-    >>> lu
-    array([[6.        , 3.        ],
-           [0.66666667, 1.        ]])
-    >>> piv
-    array([1, 1])
-
-    """
-
-    dpnp.check_supported_arrays_type(a)
-    assert_stacked_2d(a)
-
-    return dpnp_lu_factor(a, overwrite_a=overwrite_a, check_finite=check_finite)
-
-
-def lu_solve(lu_and_piv, b, trans=0, overwrite_b=False, check_finite=True):
-    """
-    Solve a linear system, :math:`a x = b`, given the LU factorization of `a`.
-
-    For full documentation refer to :obj:`scipy.linalg.lu_solve`.
-
-    Parameters
-    ----------
-    lu, piv : {tuple of dpnp.ndarrays or usm_ndarrays}
-        LU factorization of matrix `a` (M, M) together with pivot indices.
-    b : {(M,), (..., M, K)} {dpnp.ndarray, usm_ndarray}
-        Right-hand side
-    trans : {0, 1, 2} , optional
-        Type of system to solve:
-
-        =====  =================
-        trans  system
-        =====  =================
-        0      :math:`a x = b`
-        1      :math:`a^T x = b`
-        2      :math:`a^H x = b`
-        =====  =================
-
-        Default: ``0``.
-    overwrite_b : {None, bool}, optional
-        Whether to overwrite data in `b` (may increase performance).
-
-        Default: ``False``.
-    check_finite : {None, bool}, optional
-        Whether to check that the input matrix contains only finite numbers.
-        Disabling may give a performance gain, but may result in problems
-        (crashes, non-termination) if the inputs do contain infinities or NaNs.
-
-        Default: ``True``.
-
-    Returns
-    -------
-    x : {(M,), (M, K)} dpnp.ndarray
-        Solution to the system
-
-    Warning
-    -------
-    This function synchronizes in order to validate array elements
-    when ``check_finite=True``.
-
-    See Also
-    --------
-    :obj:`dpnp.linalg.lu_factor` : LU factorize a matrix.
-
-    Examples
-    --------
-    >>> import dpnp as np
-    >>> A = np.array([[2, 5, 8, 7], [5, 2, 2, 8], [7, 5, 6, 6], [5, 4, 4, 8]])
-    >>> b = np.array([1, 1, 1, 1])
-    >>> lu, piv = np.linalg.lu_factor(A)
-    >>> x = np.linalg.lu_solve((lu, piv), b)
-    >>> np.allclose(A @ x - b, np.zeros((4,)))
-    array(True)
-
-    """
-
-    (lu, piv) = lu_and_piv
-    dpnp.check_supported_arrays_type(lu, piv, b)
-    assert_stacked_2d(lu)
-    assert_stacked_square(lu)
-
-    return dpnp_lu_solve(
-        lu,
-        piv,
-        b,
-        trans=trans,
-        overwrite_b=overwrite_b,
-        check_finite=check_finite,
-    )
-
-
-=======
->>>>>>> a4edd9ba
 def matmul(x1, x2, /):
     """
     Computes the matrix product.
