--- conflicted
+++ resolved
@@ -897,13 +897,8 @@
     """
 
     dpnp.check_supported_arrays_type(a)
-<<<<<<< HEAD
     dpnp.check_supported_arrays_type(rcond, scalar_type=True, all_scalars=True)
-    check_stacked_2d(a)
-=======
-    dpnp.check_supported_arrays_type(rcond, scalar_type=True)
     assert_stacked_2d(a)
->>>>>>> 6220539d
 
     return dpnp_pinv(a, rcond=rcond, hermitian=hermitian)
 
