# *****************************************************************************
# Copyright (c) 2023-2024, Intel Corporation
# All rights reserved.
#
# Redistribution and use in source and binary forms, with or without
# modification, are permitted provided that the following conditions are met:
# - Redistributions of source code must retain the above copyright notice,
#   this list of conditions and the following disclaimer.
# - Redistributions in binary form must reproduce the above copyright notice,
#   this list of conditions and the following disclaimer in the documentation
#   and/or other materials provided with the distribution.
#
# THIS SOFTWARE IS PROVIDED BY THE COPYRIGHT HOLDERS AND CONTRIBUTORS "AS IS"
# AND ANY EXPRESS OR IMPLIED WARRANTIES, INCLUDING, BUT NOT LIMITED TO, THE
# IMPLIED WARRANTIES OF MERCHANTABILITY AND FITNESS FOR A PARTICULAR PURPOSE
# ARE DISCLAIMED. IN NO EVENT SHALL THE COPYRIGHT HOLDER OR CONTRIBUTORS BE
# LIABLE FOR ANY DIRECT, INDIRECT, INCIDENTAL, SPECIAL, EXEMPLARY, OR
# CONSEQUENTIAL DAMAGES (INCLUDING, BUT NOT LIMITED TO, PROCUREMENT OF
# SUBSTITUTE GOODS OR SERVICES; LOSS OF USE, DATA, OR PROFITS; OR BUSINESS
# INTERRUPTION) HOWEVER CAUSED AND ON ANY THEORY OF LIABILITY, WHETHER IN
# CONTRACT, STRICT LIABILITY, OR TORT (INCLUDING NEGLIGENCE OR OTHERWISE)
# ARISING IN ANY WAY OUT OF THE USE OF THIS SOFTWARE, EVEN IF ADVISED OF
# THE POSSIBILITY OF SUCH DAMAGE.
# *****************************************************************************


import dpctl
import dpctl.tensor._tensor_impl as ti
from numpy import prod

import dpnp
import dpnp.backend.extensions.lapack._lapack_impl as li
from dpnp.dpnp_utils import get_usm_allocations

__all__ = [
    "check_stacked_2d",
    "check_stacked_square",
    "dpnp_cholesky",
    "dpnp_det",
    "dpnp_eigh",
    "dpnp_inv",
<<<<<<< HEAD
    "dpnp_matrix_rank",
=======
    "dpnp_pinv",
>>>>>>> 2c38ae80
    "dpnp_qr",
    "dpnp_slogdet",
    "dpnp_solve",
    "dpnp_svd",
]

_jobz = {"N": 0, "V": 1}
_upper_lower = {"U": 0, "L": 1}

_real_types_map = {
    "float32": "float32",  # single : single
    "float64": "float64",  # double : double
    "complex64": "float32",  # csingle : csingle
    "complex128": "float64",  # cdouble : cdouble
}


def _calculate_determinant_sign(ipiv, diag, res_type, n):
    """
    Calculate the sign of the determinant based on row exchanges and diagonal values.

    Parameters
    -----------
    ipiv : {dpnp.ndarray, usm_ndarray}
        The pivot indices from LU decomposition.
    diag : {dpnp.ndarray, usm_ndarray}
        The diagonal elements of the LU decomposition matrix.
    res_type : dpnp.dtype
        The common data type for linalg operations.
    n : int
        The size of the last two dimensions of the array.

    Returns
    -------
    sign : {dpnp_array, usm_ndarray}
        The sign of the determinant.

    """

    # Checks for row exchanges in LU decomposition affecting determinant sign.
    ipiv_diff = ipiv != dpnp.arange(
        1, n + 1, usm_type=ipiv.usm_type, sycl_queue=ipiv.sycl_queue
    )

    # Counts row exchanges from 'ipiv_diff'.
    non_zero = dpnp.count_nonzero(ipiv_diff, axis=-1)

    # For floating types, adds count of negative diagonal elements
    # to determine determinant sign.
    if dpnp.issubdtype(res_type, dpnp.floating):
        non_zero += dpnp.count_nonzero(diag < 0, axis=-1)

    sign = (non_zero % 2) * -2 + 1

    # For complex types, compute sign from the phase of diagonal elements.
    if dpnp.issubdtype(res_type, dpnp.complexfloating):
        sign = sign * dpnp.prod(diag / dpnp.abs(diag), axis=-1)

    return sign.astype(res_type)


def _check_lapack_dev_info(dev_info, error_msg=None):
    """
    Check `dev_info` from OneMKL LAPACK routines, raising an error for failures.

    Parameters
    ----------
    dev_info : list of ints
        Each element of the list indicates the status of OneMKL LAPACK routine calls.
        A non-zero value signifies a failure.

    error_message : str, optional
        Custom error message for detected LAPACK errors.
        Default: `Singular matrix`

    Raises
    ------
    dpnp.linalg.LinAlgError
        On non-zero elements in dev_info, indicating LAPACK errors.

    """

    if any(dev_info):
        error_msg = error_msg or "Singular matrix"

        raise dpnp.linalg.LinAlgError(error_msg)


def _common_type(*arrays):
    """
    Common type for linear algebra operations.

    This function determines the common data type for linalg operations.
    It's designed to be similar in logic to `numpy.linalg.linalg._commonType`.

    Key differences from `numpy.common_type`:
    - It accepts ``bool_`` arrays.
    - The default floating-point data type is determined by the capabilities of the device
      on which `arrays` are created, as indicated by `dpnp.default_float_type()`.

    Parameters
    ----------
    arrays : {dpnp.ndarray, usm_ndarray}
        A sequence of input arrays.

    Returns
    -------
    dtype_common : dpnp.dtype
        The common data type for linalg operations.
        This returned value is applicable both as the precision to be used
        in linalg calls and as the dtype of (possibly complex) output(s).

    """

    dtypes = [arr.dtype for arr in arrays]

    _, sycl_queue = get_usm_allocations(arrays)
    default = dpnp.default_float_type(sycl_queue=sycl_queue)
    dtype_common = _common_inexact_type(default, *dtypes)

    return dtype_common


def _common_inexact_type(default_dtype, *dtypes):
    """
    Determines the common 'inexact' data type for linear algebra operations.

    This function selects an 'inexact' data type appropriate for the device's capabilities.
    It defaults to `default_dtype` when provided types are not 'inexact'.

    Parameters
    ----------
    default_dtype : dpnp.dtype
        The default data type. This is determined by the capabilities of
        the device and is used when none of the provided types are 'inexact'.
        *dtypes: A variable number of data types to be evaluated to find
        the common 'inexact' type.

    Returns
    -------
    dpnp.result_type : dpnp.dtype
        The resultant 'inexact' data type for linalg operations,
        ensuring computational compatibility.

    """

    inexact_dtypes = [
        dt if dpnp.issubdtype(dt, dpnp.inexact) else default_dtype
        for dt in dtypes
    ]
    return dpnp.result_type(*inexact_dtypes)


def _lu_factor(a, res_type):
    """
    Compute pivoted LU decomposition.

    Decompose a given batch of square matrices. Inputs and outputs are
    transposed.

    Parameters
    ----------
    a : (..., M, M) {dpnp.ndarray, usm_ndarray}
        Input array containing the matrices to be decomposed.
    res_type : dpnp.dtype
        Specifies the data type of the result.
        Acceptable data types are float32, float64, complex64, or complex128.

    Returns
    -------
    tuple:
        lu_t : (..., N, N) {dpnp.ndarray, usm_ndarray}
            Combined 'L' and 'U' matrices from LU decomposition
            excluding the diagonal of 'L'.
        piv : (..., N) {dpnp.ndarray, usm_ndarray}
            1-origin pivot indices indicating row permutations during decomposition.
        dev_info : (...) {dpnp.ndarray, usm_ndarray}
            Information on `getrf` or `getrf_batch` computation success (0 for success).

    """

    n = a.shape[-2]

    a_sycl_queue = a.sycl_queue
    a_usm_type = a.usm_type

    # TODO: Find out at which array sizes the best performance is obtained
    # getrf_batch implementation shows slow results with large arrays on GPU.
    # Use getrf_batch only on CPU.
    # On GPU call getrf for each two-dimensional array by loop
    use_batch = a.sycl_device.has_aspect_cpu

    if a.ndim > 2:
        orig_shape = a.shape
        # get 3d input arrays by reshape
        a = a.reshape(-1, n, n)
        batch_size = a.shape[0]
        a_usm_arr = dpnp.get_usm_ndarray(a)

        if use_batch:
            # `a` must be copied because getrf_batch destroys the input matrix
            a_h = dpnp.empty_like(a, order="C", dtype=res_type)
            ipiv_h = dpnp.empty(
                (batch_size, n),
                dtype=dpnp.int64,
                order="C",
                usm_type=a_usm_type,
                sycl_queue=a_sycl_queue,
            )
            dev_info_h = [0] * batch_size

            a_ht_copy_ev, a_copy_ev = ti._copy_usm_ndarray_into_usm_ndarray(
                src=a_usm_arr, dst=a_h.get_array(), sycl_queue=a_sycl_queue
            )

            ipiv_stride = n
            a_stride = a_h.strides[0]

            # Call the LAPACK extension function _getrf_batch
            # to perform LU decomposition of a batch of general matrices
            ht_lapack_ev, _ = li._getrf_batch(
                a_sycl_queue,
                a_h.get_array(),
                ipiv_h.get_array(),
                dev_info_h,
                n,
                a_stride,
                ipiv_stride,
                batch_size,
                [a_copy_ev],
            )

            ht_lapack_ev.wait()
            a_ht_copy_ev.wait()

            dev_info_array = dpnp.array(
                dev_info_h, usm_type=a_usm_type, sycl_queue=a_sycl_queue
            )

            # Reshape the results back to their original shape
            a_h = a_h.reshape(orig_shape)
            ipiv_h = ipiv_h.reshape(orig_shape[:-1])
            dev_info_array = dev_info_array.reshape(orig_shape[:-2])

            return (a_h, ipiv_h, dev_info_array)

        else:
            # Initialize lists for storing arrays and events for each batch
            a_vecs = [None] * batch_size
            ipiv_vecs = [None] * batch_size
            dev_info_vecs = [None] * batch_size
            a_ht_copy_ev = [None] * batch_size
            ht_lapack_ev = [None] * batch_size

            # Process each batch
            for i in range(batch_size):
                # Copy each 2D slice to a new array as getrf destroys the input matrix
                a_vecs[i] = dpnp.empty_like(a[i], order="C", dtype=res_type)
                (
                    a_ht_copy_ev[i],
                    a_copy_ev,
                ) = ti._copy_usm_ndarray_into_usm_ndarray(
                    src=a_usm_arr[i],
                    dst=a_vecs[i].get_array(),
                    sycl_queue=a_sycl_queue,
                )
                ipiv_vecs[i] = dpnp.empty(
                    (n,),
                    dtype=dpnp.int64,
                    order="C",
                    usm_type=a_usm_type,
                    sycl_queue=a_sycl_queue,
                )
                dev_info_vecs[i] = [0]

                # Call the LAPACK extension function _getrf
                # to perform LU decomposition on each batch in 'a_vecs[i]'
                ht_lapack_ev[i], _ = li._getrf(
                    a_sycl_queue,
                    a_vecs[i].get_array(),
                    ipiv_vecs[i].get_array(),
                    dev_info_vecs[i],
                    [a_copy_ev],
                )

            for i in range(batch_size):
                ht_lapack_ev[i].wait()
                a_ht_copy_ev[i].wait()

            # Reshape the results back to their original shape
            out_a = dpnp.array(a_vecs, order="C").reshape(orig_shape)
            out_ipiv = dpnp.array(ipiv_vecs).reshape(orig_shape[:-1])
            out_dev_info = dpnp.array(
                dev_info_vecs, usm_type=a_usm_type, sycl_queue=a_sycl_queue
            ).reshape(orig_shape[:-2])

            return (out_a, out_ipiv, out_dev_info)

    else:
        a_usm_arr = dpnp.get_usm_ndarray(a)

        # `a` must be copied because getrf destroys the input matrix
        a_h = dpnp.empty_like(a, order="C", dtype=res_type)

        # use DPCTL tensor function to fill the сopy of the input array
        # from the input array
        a_ht_copy_ev, a_copy_ev = ti._copy_usm_ndarray_into_usm_ndarray(
            src=a_usm_arr, dst=a_h.get_array(), sycl_queue=a_sycl_queue
        )

        ipiv_h = dpnp.empty(
            n,
            dtype=dpnp.int64,
            order="C",
            usm_type=a_usm_type,
            sycl_queue=a_sycl_queue,
        )
        dev_info_h = [0]

        # Call the LAPACK extension function _getrf
        # to perform LU decomposition on the input matrix
        ht_lapack_ev, _ = li._getrf(
            a_sycl_queue,
            a_h.get_array(),
            ipiv_h.get_array(),
            dev_info_h,
            [a_copy_ev],
        )

        ht_lapack_ev.wait()
        a_ht_copy_ev.wait()

        dev_info_array = dpnp.array(
            dev_info_h, usm_type=a_usm_type, sycl_queue=a_sycl_queue
        )

        # Return a tuple containing the factorized matrix 'a_h',
        # pivot indices 'ipiv_h'
        # and the status 'dev_info_h' from the LAPACK getrf call
        return (a_h, ipiv_h, dev_info_array)


def _real_type(dtype, device=None):
    """
    Returns the real data type corresponding to a given dpnp data type.

    Parameters
    ----------
    dtype : dpnp.dtype
        The dtype for which to find the corresponding real data type.
    device : {None, string, SyclDevice, SyclQueue}, optional
        An array API concept of device where an array of default floating type might be created.

    Returns
    -------
    out : str
        The name of the real data type.

    """

    default = dpnp.default_float_type(device)
    real_type = _real_types_map.get(dtype.name, default)
    return dpnp.dtype(real_type)


def _stacked_identity(
    batch_shape, n, dtype, usm_type="device", sycl_queue=None
):
    """
    Create stacked identity matrices of size `n x n`.

    Forms multiple identity matrices based on `batch_shape`.

    Parameters
    ----------
    batch_shape : tuple
        Shape of the batch determining the stacking of identity matrices.
    n : int
        Dimension of each identity matrix.
    dtype : dtype
        Data type of the matrix element.
    usm_type : {"device", "shared", "host"}, optional
        The type of SYCL USM allocation for the output array.
    sycl_queue : {None, SyclQueue}, optional
        A SYCL queue to use for output array allocation and copying.

    Returns
    -------
    out : dpnp.ndarray
        Array of stacked `n x n` identity matrices as per `batch_shape`.

    Example
    -------
    >>> _stacked_identity((2,), 2, dtype=dpnp.int64)
    array([[[1, 0],
            [0, 1]],

           [[1, 0],
            [0, 1]]])

    """

    shape = batch_shape + (n, n)
    idx = dpnp.arange(n, usm_type=usm_type, sycl_queue=sycl_queue)
    x = dpnp.zeros(shape, dtype=dtype, usm_type=usm_type, sycl_queue=sycl_queue)
    x[..., idx, idx] = 1
    return x


def _triu_inplace(a, host_tasks, depends=None):
    """
    _triu_inplace(a, host_tasks, depends=None)

    Computes the upper triangular part of an array in-place,
    but currently allocates extra memory for the result.

    Parameters
    ----------
    a : {dpnp.ndarray, usm_ndarray}
        Input array from which the upper triangular part is to be extracted.
    host_tasks : list
        A list to which the function appends the host event corresponding to the computation.
        This allows for dependency management and synchronization with other tasks.
    depends : list, optional
        A list of events that the triangular operation depends on.
        These tasks are completed before the triangular computation starts.
        If ``None``, defaults to an empty list.

    Returns
    -------
    out : dpnp.ndarray
        A new array containing the upper triangular part of the input array `a`.

    """

    # TODO: implement a dedicated kernel for in-place triu instead of
    # extra memory allocation for result
    if depends is None:
        depends = []
    out = dpnp.empty_like(a, order="C")
    ht_triu_ev, _ = ti._triu(
        src=a.get_array(),
        dst=out.get_array(),
        k=0,
        sycl_queue=a.sycl_queue,
        depends=depends,
    )
    host_tasks.append(ht_triu_ev)
    return out


def check_stacked_2d(*arrays):
    """
    Return ``True`` if each array in `arrays` has at least two dimensions.

    If any array is less than two-dimensional, `dpnp.linalg.LinAlgError` will be raised.

    Parameters
    ----------
    arrays : {dpnp.ndarray, usm_ndarray}
        A sequence of input arrays to check for dimensionality.

    Returns
    -------
    out : bool
        ``True`` if each array in `arrays` is at least two-dimensional.

    Raises
    ------
    dpnp.linalg.LinAlgError
        If any array in `arrays` is less than two-dimensional.

    """

    for a in arrays:
        if a.ndim < 2:
            raise dpnp.linalg.LinAlgError(
                f"{a.ndim}-dimensional array given. The input "
                "array must be at least two-dimensional"
            )


def check_stacked_square(*arrays):
    """
    Return ``True`` if each array in `arrays` is a square matrix.

    If any array does not form a square matrix, `dpnp.linalg.LinAlgError` will be raised.

    Precondition: `arrays` are at least 2d. The caller should assert it
    beforehand. For example,

    >>> def solve(a):
    ...     check_stacked_2d(a)
    ...     check_stacked_square(a)
    ...     ...

    Parameters
    ----------
    arrays : {dpnp.ndarray, usm_ndarray}
        A sequence of input arrays to check for square matrix shape.

    Returns
    -------
    out : bool
        ``True`` if each array in `arrays` forms a square matrix.

    Raises
    ------
    dpnp.linalg.LinAlgError
        If any array in `arrays` does not form a square matrix.

    """

    for a in arrays:
        m, n = a.shape[-2:]
        if m != n:
            raise dpnp.linalg.LinAlgError(
                "Last 2 dimensions of the input array must be square"
            )


def dpnp_cholesky_batch(a, upper_lower, res_type):
    """
    dpnp_cholesky_batch(a, upper_lower, res_type)

    Return the batched Cholesky decomposition of `a` array.

    """

    a_sycl_queue = a.sycl_queue
    a_usm_type = a.usm_type

    n = a.shape[-2]

    orig_shape = a.shape
    # get 3d input arrays by reshape
    a = a.reshape(-1, n, n)
    batch_size = a.shape[0]
    a_usm_arr = dpnp.get_usm_ndarray(a)

    # `a` must be copied because potrf_batch destroys the input matrix
    a_h = dpnp.empty_like(a, order="C", dtype=res_type, usm_type=a_usm_type)

    # use DPCTL tensor function to fill the сopy of the input array
    # from the input array
    a_ht_copy_ev, a_copy_ev = ti._copy_usm_ndarray_into_usm_ndarray(
        src=a_usm_arr, dst=a_h.get_array(), sycl_queue=a_sycl_queue
    )

    a_stride = a_h.strides[0]

    # Call the LAPACK extension function _potrf_batch
    # to computes the Cholesky decomposition of a batch of
    # symmetric positive-definite matrices
    ht_lapack_ev, _ = li._potrf_batch(
        a_sycl_queue,
        a_h.get_array(),
        upper_lower,
        n,
        a_stride,
        batch_size,
        [a_copy_ev],
    )

    ht_lapack_ev.wait()
    a_ht_copy_ev.wait()

    # Get upper or lower-triangular matrix part as per `upper_lower` value
    # upper_lower is 0 (lower) or 1 (upper)
    if upper_lower:
        a_h = dpnp.triu(a_h.reshape(orig_shape))
    else:
        a_h = dpnp.tril(a_h.reshape(orig_shape))

    return a_h


def dpnp_cholesky(a, upper):
    """
    dpnp_cholesky(a, upper)

    Return the Cholesky decomposition of `a` array.

    """

    a_sycl_queue = a.sycl_queue
    a_usm_type = a.usm_type

    res_type = _common_type(a)

    a_shape = a.shape

    if a.size == 0:
        return dpnp.empty(
            a_shape,
            dtype=res_type,
            usm_type=a_usm_type,
            sycl_queue=a_sycl_queue,
        )

    # Set `uplo` value for `potrf` and `potrf_batch` function based on the boolean input `upper`.
    # In oneMKL, `uplo` value of 1 is equivalent to oneapi::mkl::uplo::lower
    # and `uplo` value of 0 is equivalent to oneapi::mkl::uplo::upper.
    # However, we adjust this logic based on the array's memory layout.
    # Note: lower for row-major (which is used here) is upper for column-major layout.
    # Reference: comment from tbmkl/tests/lapack/unit/dpcpp/potrf_usm/potrf_usm.cpp
    # This means that if `upper` is False (lower triangular),
    # we actually use oneapi::mkl::uplo::upper (0) for the row-major layout, and vice versa.
    upper_lower = int(upper)

    if a.ndim > 2:
        return dpnp_cholesky_batch(a, upper_lower, res_type)

    a_usm_arr = dpnp.get_usm_ndarray(a)

    # `a` must be copied because potrf destroys the input matrix
    a_h = dpnp.empty_like(a, order="C", dtype=res_type, usm_type=a_usm_type)

    # use DPCTL tensor function to fill the сopy of the input array
    # from the input array
    a_ht_copy_ev, a_copy_ev = ti._copy_usm_ndarray_into_usm_ndarray(
        src=a_usm_arr, dst=a_h.get_array(), sycl_queue=a_sycl_queue
    )

    # Call the LAPACK extension function _potrf
    # to computes the Cholesky decomposition
    ht_lapack_ev, _ = li._potrf(
        a_sycl_queue,
        a_h.get_array(),
        upper_lower,
        [a_copy_ev],
    )

    ht_lapack_ev.wait()
    a_ht_copy_ev.wait()

    # Get upper or lower-triangular matrix part as per `upper` value
    if upper:
        a_h = dpnp.triu(a_h)
    else:
        a_h = dpnp.tril(a_h)

    return a_h


def dpnp_det(a):
    """
    dpnp_det(a)

    Returns the determinant of `a` array.

    """

    a_usm_type = a.usm_type
    a_sycl_queue = a.sycl_queue

    res_type = _common_type(a)

    a_shape = a.shape
    shape = a_shape[:-2]
    n = a_shape[-2]

    if a.size == 0:
        # empty batch (result is empty, too) or empty matrices det([[]]) == 1
        det = dpnp.ones(
            shape,
            dtype=res_type,
            usm_type=a_usm_type,
            sycl_queue=a_sycl_queue,
        )
        return det

    lu, ipiv, dev_info = _lu_factor(a, res_type)

    # Transposing 'lu' to swap the last two axes for compatibility
    # with 'dpnp.diagonal' as it does not support 'axis1' and 'axis2' arguments.
    # TODO: Replace with 'dpnp.diagonal(lu, axis1=-2, axis2=-1)' when supported.
    lu_transposed = lu.transpose(-2, -1, *range(lu.ndim - 2))
    diag = dpnp.diagonal(lu_transposed)

    det = dpnp.prod(dpnp.abs(diag), axis=-1)

    sign = _calculate_determinant_sign(ipiv, diag, res_type, n)

    det = sign * det
    det = det.astype(res_type, copy=False)
    singular = dev_info > 0
    det = dpnp.where(singular, res_type.type(0), det)

    return det.reshape(shape)


def dpnp_eigh(a, UPLO):
    """
    dpnp_eigh(a, UPLO)

    Return the eigenvalues and eigenvectors of a complex Hermitian
    (conjugate symmetric) or a real symmetric matrix.

    The main calculation is done by calling an extension function
    for LAPACK library of OneMKL. Depending on input type of `a` array,
    it will be either ``heevd`` (for complex types) or ``syevd`` (for others).

    """

    a_usm_type = a.usm_type
    a_sycl_queue = a.sycl_queue
    a_order = "C" if a.flags.c_contiguous else "F"
    a_usm_arr = dpnp.get_usm_ndarray(a)

    # 'V' means both eigenvectors and eigenvalues will be calculated
    jobz = _jobz["V"]
    uplo = _upper_lower[UPLO]

    # get resulting type of arrays with eigenvalues and eigenvectors
    a_dtype = a.dtype
    lapack_func = "_syevd"
    if dpnp.issubdtype(a_dtype, dpnp.complexfloating):
        lapack_func = "_heevd"
        v_type = a_dtype
        w_type = dpnp.float64 if a_dtype == dpnp.complex128 else dpnp.float32
    elif dpnp.issubdtype(a_dtype, dpnp.floating):
        v_type = w_type = a_dtype
    elif a_sycl_queue.sycl_device.has_aspect_fp64:
        v_type = w_type = dpnp.float64
    else:
        v_type = w_type = dpnp.float32

    if a.ndim > 2:
        w = dpnp.empty(
            a.shape[:-1],
            dtype=w_type,
            usm_type=a_usm_type,
            sycl_queue=a_sycl_queue,
        )

        # need to loop over the 1st dimension to get eigenvalues and eigenvectors of 3d matrix A
        op_count = a.shape[0]
        if op_count == 0:
            return w, dpnp.empty_like(a, dtype=v_type)

        eig_vecs = [None] * op_count
        ht_copy_ev = [None] * op_count
        ht_lapack_ev = [None] * op_count
        for i in range(op_count):
            # oneMKL LAPACK assumes fortran-like array as input, so
            # allocate a memory with 'F' order for dpnp array of eigenvectors
            eig_vecs[i] = dpnp.empty_like(a[i], order="F", dtype=v_type)

            # use DPCTL tensor function to fill the array of eigenvectors with content of input array
            ht_copy_ev[i], copy_ev = ti._copy_usm_ndarray_into_usm_ndarray(
                src=a_usm_arr[i],
                dst=eig_vecs[i].get_array(),
                sycl_queue=a_sycl_queue,
            )

            # call LAPACK extension function to get eigenvalues and eigenvectors of a portion of matrix A
            ht_lapack_ev[i], _ = getattr(li, lapack_func)(
                a_sycl_queue,
                jobz,
                uplo,
                eig_vecs[i].get_array(),
                w[i].get_array(),
                depends=[copy_ev],
            )

        for i in range(op_count):
            ht_lapack_ev[i].wait()
            ht_copy_ev[i].wait()

        # combine the list of eigenvectors into a single array
        v = dpnp.array(eig_vecs, order=a_order)
        return w, v
    else:
        # oneMKL LAPACK assumes fortran-like array as input, so
        # allocate a memory with 'F' order for dpnp array of eigenvectors
        v = dpnp.empty_like(a, order="F", dtype=v_type)

        # use DPCTL tensor function to fill the array of eigenvectors with content of input array
        ht_copy_ev, copy_ev = ti._copy_usm_ndarray_into_usm_ndarray(
            src=a_usm_arr, dst=v.get_array(), sycl_queue=a_sycl_queue
        )

        # allocate a memory for dpnp array of eigenvalues
        w = dpnp.empty(
            a.shape[:-1],
            dtype=w_type,
            usm_type=a_usm_type,
            sycl_queue=a_sycl_queue,
        )

        # call LAPACK extension function to get eigenvalues and eigenvectors of matrix A
        ht_lapack_ev, lapack_ev = getattr(li, lapack_func)(
            a_sycl_queue,
            jobz,
            uplo,
            v.get_array(),
            w.get_array(),
            depends=[copy_ev],
        )

        if a_order != "F":
            # need to align order of eigenvectors with one of input matrix A
            out_v = dpnp.empty_like(v, order=a_order)
            ht_copy_out_ev, _ = ti._copy_usm_ndarray_into_usm_ndarray(
                src=v.get_array(),
                dst=out_v.get_array(),
                sycl_queue=a_sycl_queue,
                depends=[lapack_ev],
            )
            ht_copy_out_ev.wait()
        else:
            out_v = v

        ht_lapack_ev.wait()
        ht_copy_ev.wait()

        return w, out_v


def dpnp_inv_batched(a, res_type):
    """
    dpnp_inv_batched(a, res_type)

    Return the inverses of each matrix in a batch of matrices `a`.

    The inverse of a matrix is such that if it is multiplied by the original matrix,
    it results in the identity matrix. This function computes the inverses of a batch
    of square matrices.
    """

    orig_shape = a.shape
    # get 3d input arrays by reshape
    a = a.reshape(-1, orig_shape[-2], orig_shape[-1])
    batch_size = a.shape[0]
    a_usm_arr = dpnp.get_usm_ndarray(a)
    a_sycl_queue = a.sycl_queue
    a_usm_type = a.usm_type
    n = a.shape[1]

    # oneMKL LAPACK getri_batch overwrites `a`
    a_h = dpnp.empty_like(a, order="C", dtype=res_type, usm_type=a_usm_type)
    ipiv_h = dpnp.empty(
        (batch_size, n),
        dtype=dpnp.int64,
        usm_type=a_usm_type,
        sycl_queue=a_sycl_queue,
    )
    dev_info = [0] * batch_size

    # use DPCTL tensor function to fill the matrix array
    # with content from the input array `a`
    a_ht_copy_ev, a_copy_ev = ti._copy_usm_ndarray_into_usm_ndarray(
        src=a_usm_arr, dst=a_h.get_array(), sycl_queue=a.sycl_queue
    )

    ipiv_stride = n
    a_stride = a_h.strides[0]

    # Call the LAPACK extension function _getrf_batch
    # to perform LU decomposition of a batch of general matrices
    ht_getrf_ev, getrf_ev = li._getrf_batch(
        a_sycl_queue,
        a_h.get_array(),
        ipiv_h.get_array(),
        dev_info,
        n,
        a_stride,
        ipiv_stride,
        batch_size,
        [a_copy_ev],
    )

    _check_lapack_dev_info(dev_info)

    # Call the LAPACK extension function _getri_batch
    # to compute the inverse of a batch of matrices using the results
    # from the LU decomposition performed by _getrf_batch
    ht_getri_ev, _ = li._getri_batch(
        a_sycl_queue,
        a_h.get_array(),
        ipiv_h.get_array(),
        dev_info,
        n,
        a_stride,
        ipiv_stride,
        batch_size,
        [getrf_ev],
    )

    _check_lapack_dev_info(dev_info)

    ht_getri_ev.wait()
    ht_getrf_ev.wait()
    a_ht_copy_ev.wait()

    return a_h.reshape(orig_shape)


def dpnp_inv(a):
    """
    dpnp_inv(a)

    Return the inverse of `a` matrix.

    The inverse of a matrix is such that if it is multiplied by the original matrix,
    it results in the identity matrix. This function computes the inverse of a single
    square matrix.

    """

    res_type = _common_type(a)
    if a.size == 0:
        return dpnp.empty_like(a, dtype=res_type)

    if a.ndim >= 3:
        return dpnp_inv_batched(a, res_type)

    a_usm_arr = dpnp.get_usm_ndarray(a)
    a_sycl_queue = a.sycl_queue
    a_usm_type = a.usm_type

    a_order = "C" if a.flags.c_contiguous else "F"
    a_shape = a.shape

    # oneMKL LAPACK gesv overwrites `a` and assumes fortran-like array as input.
    # To use C-contiguous arrays, we transpose them before passing to gesv.
    # This transposition is effective because the input array `a` is square.
    a_f = dpnp.empty_like(a, order=a_order, dtype=res_type)

    # use DPCTL tensor function to fill the coefficient matrix array
    # with content from the input array `a`
    a_ht_copy_ev, a_copy_ev = ti._copy_usm_ndarray_into_usm_ndarray(
        src=a_usm_arr, dst=a_f.get_array(), sycl_queue=a_sycl_queue
    )

    b_f = dpnp.eye(
        a_shape[0],
        dtype=res_type,
        order=a_order,
        sycl_queue=a_sycl_queue,
        usm_type=a_usm_type,
    )

    if a_order == "F":
        ht_lapack_ev, _ = li._gesv(
            a_sycl_queue, a_f.get_array(), b_f.get_array(), [a_copy_ev]
        )
    else:
        ht_lapack_ev, _ = li._gesv(
            a_sycl_queue, a_f.T.get_array(), b_f.T.get_array(), [a_copy_ev]
        )

    ht_lapack_ev.wait()
    a_ht_copy_ev.wait()

    return b_f


<<<<<<< HEAD
def dpnp_matrix_rank(A, tol=None, hermitian=False):
    """
    dpnp_matrix_rank(A, tol=None, hermitian=False)

    Return matrix rank of array using SVD method.

    """

    if A.ndim < 2:
        return (A != 0).any().astype(int)

    S = dpnp_svd(A, compute_uv=False, hermitian=hermitian)

    if tol is None:
        tol = (
            S.max(axis=-1, keepdims=True)
            * max(A.shape[-2:])
            * dpnp.finfo(S.dtype).eps
        )
    else:
        if dpnp.is_supported_array_type(tol):
            # Check that `a` and `tol` are allocated on the same device
            # and have the same queue. Otherwise, `ValueError`` will be raised.
            get_usm_allocations([A, tol])
        else:
            # Allocate dpnp.ndarray if tol is a scalar
            tol = dpnp.array(tol, usm_type=A.usm_type, sycl_queue=A.sycl_queue)
        tol = tol[..., None]
    return dpnp.count_nonzero(S > tol, axis=-1)
=======
def dpnp_pinv(a, rcond=1e-15, hermitian=False):
    """
    dpnp_pinv(a, rcond=1e-15, hermitian=False):

    Compute the Moore-Penrose pseudoinverse of `a` matrix.

    It computes a pseudoinverse of a matrix `a`, which is a generalization
    of the inverse matrix with Singular Value Decomposition (SVD).

    """

    if a.size == 0:
        m, n = a.shape[-2:]
        if m == 0 or n == 0:
            res_type = a.dtype
        else:
            res_type = _common_type(a)
        return dpnp.empty_like(a, shape=(a.shape[:-2] + (n, m)), dtype=res_type)

    if dpnp.is_supported_array_type(rcond):
        # Check that `a` and `rcond` are allocated on the same device
        # and have the same queue. Otherwise, `ValueError`` will be raised.
        get_usm_allocations([a, rcond])
    else:
        # Allocate dpnp.ndarray if rcond is a scalar
        rcond = dpnp.array(rcond, usm_type=a.usm_type, sycl_queue=a.sycl_queue)

    u, s, vt = dpnp_svd(a.conj(), full_matrices=False, hermitian=hermitian)

    # discard small singular values
    cutoff = rcond * dpnp.max(s, axis=-1)
    leq = s <= cutoff[..., None]
    dpnp.reciprocal(s, out=s)
    s[leq] = 0

    u = u.swapaxes(-2, -1)
    dpnp.multiply(s[..., None], u, out=u)
    return dpnp.matmul(vt.swapaxes(-2, -1), u)
>>>>>>> 2c38ae80


def dpnp_qr_batch(a, mode="reduced"):
    """
    dpnp_qr_batch(a, mode="reduced")

    Return the batched qr factorization of `a` matrix.

    """

    a_sycl_queue = a.sycl_queue
    a_usm_type = a.usm_type

    m, n = a.shape[-2:]
    k = min(m, n)

    batch_shape = a.shape[:-2]
    batch_size = prod(batch_shape)

    res_type = _common_type(a)

    if batch_size == 0 or k == 0:
        if mode == "reduced":
            return (
                dpnp.empty_like(
                    a,
                    shape=batch_shape + (m, k),
                    dtype=res_type,
                ),
                dpnp.empty_like(
                    a,
                    shape=batch_shape + (k, n),
                    dtype=res_type,
                ),
            )
        elif mode == "complete":
            q = _stacked_identity(
                batch_shape,
                m,
                dtype=res_type,
                usm_type=a_usm_type,
                sycl_queue=a_sycl_queue,
            )
            return (
                q,
                dpnp.empty_like(
                    a,
                    shape=batch_shape + (m, n),
                    dtype=res_type,
                ),
            )
        elif mode == "r":
            return dpnp.empty_like(
                a,
                shape=batch_shape + (k, n),
                dtype=res_type,
            )
        else:  # mode=="raw"
            return (
                dpnp.empty_like(
                    a,
                    shape=batch_shape + (n, m),
                    dtype=res_type,
                ),
                dpnp.empty_like(
                    a,
                    shape=batch_shape + (k,),
                    dtype=res_type,
                ),
            )

    # get 3d input arrays by reshape
    a = a.reshape(-1, m, n)

    a = a.swapaxes(-2, -1)
    a_usm_arr = dpnp.get_usm_ndarray(a)

    a_t = dpnp.empty_like(a, order="C", dtype=res_type)

    # use DPCTL tensor function to fill the matrix array
    # with content from the input array `a`
    a_ht_copy_ev, a_copy_ev = ti._copy_usm_ndarray_into_usm_ndarray(
        src=a_usm_arr, dst=a_t.get_array(), sycl_queue=a_sycl_queue
    )

    tau_h = dpnp.empty_like(
        a_t,
        shape=(batch_size, k),
        dtype=res_type,
    )

    a_stride = a_t.strides[0]
    tau_stride = tau_h.strides[0]

    # Call the LAPACK extension function _geqrf_batch to compute the QR factorization
    # of a general m x n matrix.
    ht_geqrf_batch_ev, geqrf_batch_ev = li._geqrf_batch(
        a_sycl_queue,
        a_t.get_array(),
        tau_h.get_array(),
        m,
        n,
        a_stride,
        tau_stride,
        batch_size,
        [a_copy_ev],
    )

    ht_list_ev = [ht_geqrf_batch_ev, a_ht_copy_ev]

    if mode in ["r", "raw"]:
        if mode == "r":
            r = a_t[..., :k].swapaxes(-2, -1)
            r = _triu_inplace(r, ht_list_ev, [geqrf_batch_ev])
            dpctl.SyclEvent.wait_for(ht_list_ev)
            return r.reshape(batch_shape + r.shape[-2:])

        # mode=="raw"
        dpctl.SyclEvent.wait_for(ht_list_ev)
        q = a_t.reshape(batch_shape + a_t.shape[-2:])
        r = tau_h.reshape(batch_shape + tau_h.shape[-1:])
        return (q, r)

    if mode == "complete" and m > n:
        mc = m
        q = dpnp.empty_like(
            a_t,
            shape=(batch_size, m, m),
            dtype=res_type,
        )
    else:
        mc = k
        q = dpnp.empty_like(
            a_t,
            shape=(batch_size, n, m),
            dtype=res_type,
        )

    # use DPCTL tensor function to fill the matrix array `q[..., :n, :]`
    # with content from the array `a_t` overwritten by geqrf_batch
    a_t_ht_copy_ev, a_t_copy_ev = ti._copy_usm_ndarray_into_usm_ndarray(
        src=a_t.get_array(),
        dst=q[..., :n, :].get_array(),
        sycl_queue=a_sycl_queue,
        depends=[geqrf_batch_ev],
    )

    ht_list_ev.append(a_t_ht_copy_ev)

    q_stride = q.strides[0]
    tau_stride = tau_h.strides[0]

    # Get LAPACK function (_orgqr_batch for real or _ungqf_batch for complex data types)
    # for QR factorization
    lapack_func = (
        "_ungqr_batch"
        if dpnp.issubdtype(res_type, dpnp.complexfloating)
        else "_orgqr_batch"
    )

    # Call the LAPACK extension function _orgqr_batch/ to generate the real orthogonal/
    # complex unitary matrices `Qi` of the QR factorization
    # for a batch of general matrices.
    ht_lapack_ev, lapack_ev = getattr(li, lapack_func)(
        a_sycl_queue,
        q.get_array(),
        tau_h.get_array(),
        m,
        mc,
        k,
        q_stride,
        tau_stride,
        batch_size,
        [a_t_copy_ev],
    )

    ht_list_ev.append(ht_lapack_ev)

    q = q[..., :mc, :].swapaxes(-2, -1)
    r = a_t[..., :mc].swapaxes(-2, -1)

    ht_list_ev.append(ht_lapack_ev)

    r = _triu_inplace(r, ht_list_ev, [lapack_ev])
    dpctl.SyclEvent.wait_for(ht_list_ev)

    return (
        q.reshape(batch_shape + q.shape[-2:]),
        r.reshape(batch_shape + r.shape[-2:]),
    )


def dpnp_qr(a, mode="reduced"):
    """
    dpnp_qr(a, mode="reduced")

    Return the qr factorization of `a` matrix.

    """

    if a.ndim > 2:
        return dpnp_qr_batch(a, mode=mode)

    a_usm_arr = dpnp.get_usm_ndarray(a)
    a_sycl_queue = a.sycl_queue
    a_usm_type = a.usm_type

    res_type = _common_type(a)

    m, n = a.shape
    k = min(m, n)
    if k == 0:
        if mode == "reduced":
            return dpnp.empty_like(
                a,
                shape=(m, 0),
                dtype=res_type,
            ), dpnp.empty_like(
                a,
                shape=(0, n),
                dtype=res_type,
            )
        elif mode == "complete":
            return dpnp.identity(
                m, dtype=res_type, sycl_queue=a_sycl_queue, usm_type=a_usm_type
            ), dpnp.empty_like(
                a,
                shape=(m, n),
                dtype=res_type,
            )
        elif mode == "r":
            return dpnp.empty_like(
                a,
                shape=(0, n),
                dtype=res_type,
            )
        else:  # mode == "raw"
            return dpnp.empty_like(
                a,
                shape=(n, m),
                dtype=res_type,
            ), dpnp.empty_like(
                a,
                shape=(0,),
                dtype=res_type,
            )

    # Transpose the input matrix to convert from row-major to column-major order.
    # This adjustment is necessary for compatibility with OneMKL LAPACK routines,
    # which expect matrices in column-major format.
    # This allows data to be handled efficiently without the need for additional conversion.
    a = a.T
    a_usm_arr = dpnp.get_usm_ndarray(a)
    a_t = dpnp.empty_like(a, order="C", dtype=res_type)

    # use DPCTL tensor function to fill the matrix array
    # with content from the input array `a`
    a_ht_copy_ev, a_copy_ev = ti._copy_usm_ndarray_into_usm_ndarray(
        src=a_usm_arr, dst=a_t.get_array(), sycl_queue=a_sycl_queue
    )

    tau_h = dpnp.empty_like(
        a,
        shape=(k,),
        dtype=res_type,
    )

    # Call the LAPACK extension function _geqrf to compute the QR factorization
    # of a general m x n matrix.
    ht_geqrf_ev, geqrf_ev = li._geqrf(
        a_sycl_queue, a_t.get_array(), tau_h.get_array(), [a_copy_ev]
    )

    ht_list_ev = [ht_geqrf_ev, a_ht_copy_ev]

    if mode in ["r", "raw"]:
        if mode == "r":
            r = a_t[:, :k].transpose()
            r = _triu_inplace(r, ht_list_ev, [geqrf_ev])
            dpctl.SyclEvent.wait_for(ht_list_ev)
            return r

        # mode == "raw":
        dpctl.SyclEvent.wait_for(ht_list_ev)
        return (a_t, tau_h)

    # mc is the total number of columns in the q matrix.
    # In `complete` mode, mc equals the number of rows.
    # In `reduced` mode, mc is the lesser of the row count or column count.
    if mode == "complete" and m > n:
        mc = m
        q = dpnp.empty_like(
            a_t,
            shape=(m, m),
            dtype=res_type,
        )
    else:
        mc = k
        q = dpnp.empty_like(
            a_t,
            shape=(n, m),
            dtype=res_type,
        )

    # use DPCTL tensor function to fill the matrix array `q[:n]`
    # with content from the array `a_t` overwritten by geqrf
    a_t_ht_copy_ev, a_t_copy_ev = ti._copy_usm_ndarray_into_usm_ndarray(
        src=a_t.get_array(),
        dst=q[:n].get_array(),
        sycl_queue=a_sycl_queue,
        depends=[geqrf_ev],
    )

    ht_list_ev.append(a_t_ht_copy_ev)

    # Get LAPACK function (_orgqr for real or _ungqf for complex data types)
    # for QR factorization
    lapack_func = (
        "_ungqr"
        if dpnp.issubdtype(res_type, dpnp.complexfloating)
        else "_orgqr"
    )

    # Call the LAPACK extension function _orgqr/_ungqf to generate the real orthogonal/
    # complex unitary matrix `Q` of the QR factorization
    ht_lapack_ev, lapack_ev = getattr(li, lapack_func)(
        a_sycl_queue, m, mc, k, q.get_array(), tau_h.get_array(), [a_t_copy_ev]
    )

    q = q[:mc].transpose()
    r = a_t[:, :mc].transpose()

    ht_list_ev.append(ht_lapack_ev)

    r = _triu_inplace(r, ht_list_ev, [lapack_ev])
    dpctl.SyclEvent.wait_for(ht_list_ev)

    return (q, r)


def dpnp_solve(a, b):
    """
    dpnp_solve(a, b)

    Return the solution to the system of linear equations with
    a square coefficient matrix `a` and multiple dependent variables
    array `b`.

    """

    a_usm_arr = dpnp.get_usm_ndarray(a)
    b_usm_arr = dpnp.get_usm_ndarray(b)

    b_order = "C" if b.flags.c_contiguous else "F"
    a_shape = a.shape
    b_shape = b.shape

    res_usm_type, exec_q = get_usm_allocations([a, b])

    res_type = _common_type(a, b)
    if b.size == 0:
        return dpnp.empty_like(b, dtype=res_type, usm_type=res_usm_type)

    if a.ndim > 2:
        reshape = False
        orig_shape_b = b_shape
        if a.ndim > 3:
            # get 3d input arrays by reshape
            if a.ndim == b.ndim:
                b = b.reshape(-1, b_shape[-2], b_shape[-1])
            else:
                b = b.reshape(-1, b_shape[-1])

            a = a.reshape(-1, a_shape[-2], a_shape[-1])

            a_usm_arr = dpnp.get_usm_ndarray(a)
            b_usm_arr = dpnp.get_usm_ndarray(b)
            reshape = True

        batch_size = a.shape[0]

        coeff_vecs = [None] * batch_size
        val_vecs = [None] * batch_size
        a_ht_copy_ev = [None] * batch_size
        b_ht_copy_ev = [None] * batch_size
        ht_lapack_ev = [None] * batch_size

        for i in range(batch_size):
            # oneMKL LAPACK assumes fortran-like array as input, so
            # allocate a memory with 'F' order for dpnp array of coefficient matrix
            # and multiple dependent variables array
            coeff_vecs[i] = dpnp.empty_like(
                a[i], order="F", dtype=res_type, usm_type=res_usm_type
            )
            val_vecs[i] = dpnp.empty_like(
                b[i], order="F", dtype=res_type, usm_type=res_usm_type
            )

            # use DPCTL tensor function to fill the coefficient matrix array
            # and the array of multiple dependent variables with content
            # from the input arrays
            a_ht_copy_ev[i], a_copy_ev = ti._copy_usm_ndarray_into_usm_ndarray(
                src=a_usm_arr[i],
                dst=coeff_vecs[i].get_array(),
                sycl_queue=a.sycl_queue,
            )
            b_ht_copy_ev[i], b_copy_ev = ti._copy_usm_ndarray_into_usm_ndarray(
                src=b_usm_arr[i],
                dst=val_vecs[i].get_array(),
                sycl_queue=b.sycl_queue,
            )

            # Call the LAPACK extension function _gesv to solve the system of linear
            # equations using a portion of the coefficient square matrix and a
            # corresponding portion of the dependent variables array.
            ht_lapack_ev[i], _ = li._gesv(
                exec_q,
                coeff_vecs[i].get_array(),
                val_vecs[i].get_array(),
                depends=[a_copy_ev, b_copy_ev],
            )

        for i in range(batch_size):
            ht_lapack_ev[i].wait()
            b_ht_copy_ev[i].wait()
            a_ht_copy_ev[i].wait()

        # combine the list of solutions into a single array
        out_v = dpnp.array(
            val_vecs, order=b_order, dtype=res_type, usm_type=res_usm_type
        )
        if reshape:
            # shape of the out_v must be equal to the shape of the array of
            # dependent variables
            out_v = out_v.reshape(orig_shape_b)
        return out_v
    else:
        # oneMKL LAPACK gesv overwrites `a` and `b` and assumes fortran-like array as input.
        # Allocate 'F' order memory for dpnp arrays to comply with these requirements.
        a_f = dpnp.empty_like(
            a, order="F", dtype=res_type, usm_type=res_usm_type
        )

        # use DPCTL tensor function to fill the coefficient matrix array
        # with content from the input array `a`
        a_ht_copy_ev, a_copy_ev = ti._copy_usm_ndarray_into_usm_ndarray(
            src=a_usm_arr, dst=a_f.get_array(), sycl_queue=a.sycl_queue
        )

        b_f = dpnp.empty_like(
            b, order="F", dtype=res_type, usm_type=res_usm_type
        )

        # use DPCTL tensor function to fill the array of multiple dependent variables
        # with content from the input array `b`
        b_ht_copy_ev, b_copy_ev = ti._copy_usm_ndarray_into_usm_ndarray(
            src=b_usm_arr, dst=b_f.get_array(), sycl_queue=b.sycl_queue
        )

        # Call the LAPACK extension function _gesv to solve the system of linear
        # equations with the coefficient square matrix and the dependent variables array.
        ht_lapack_ev, _ = li._gesv(
            exec_q, a_f.get_array(), b_f.get_array(), [a_copy_ev, b_copy_ev]
        )

        ht_lapack_ev.wait()
        b_ht_copy_ev.wait()
        a_ht_copy_ev.wait()

        return b_f


def dpnp_slogdet(a):
    """
    dpnp_slogdet(a)

    Returns sign and logarithm of the determinant of `a` array.

    """

    a_usm_type = a.usm_type
    a_sycl_queue = a.sycl_queue

    res_type = _common_type(a)
    logdet_dtype = _real_type(res_type)

    a_shape = a.shape
    shape = a_shape[:-2]
    n = a_shape[-2]

    if a.size == 0:
        # empty batch (result is empty, too) or empty matrices det([[]]) == 1
        sign = dpnp.ones(
            shape, dtype=res_type, usm_type=a_usm_type, sycl_queue=a_sycl_queue
        )
        logdet = dpnp.zeros(
            shape,
            dtype=logdet_dtype,
            usm_type=a_usm_type,
            sycl_queue=a_sycl_queue,
        )
        return sign, logdet

    lu, ipiv, dev_info = _lu_factor(a, res_type)

    # Transposing 'lu' to swap the last two axes for compatibility
    # with 'dpnp.diagonal' as it does not support 'axis1' and 'axis2' arguments.
    # TODO: Replace with 'dpnp.diagonal(lu, axis1=-2, axis2=-1)' when supported.
    lu_transposed = lu.transpose(-2, -1, *range(lu.ndim - 2))
    diag = dpnp.diagonal(lu_transposed)

    logdet = dpnp.log(dpnp.abs(diag)).sum(axis=-1)

    sign = _calculate_determinant_sign(ipiv, diag, res_type, n)

    logdet = logdet.astype(logdet_dtype, copy=False)
    singular = dev_info > 0
    return (
        dpnp.where(singular, res_type.type(0), sign).reshape(shape),
        dpnp.where(singular, logdet_dtype.type("-inf"), logdet).reshape(shape),
    )


def dpnp_svd_batch(a, uv_type, s_type, full_matrices=True, compute_uv=True):
    """
    dpnp_svd_batch(a, uv_type, s_type, full_matrices=True, compute_uv=True)

    Return the batched singular value decomposition (SVD) of a stack of matrices.

    """

    a_usm_type = a.usm_type
    a_sycl_queue = a.sycl_queue
    reshape = False
    batch_shape_orig = a.shape[:-2]

    if a.ndim > 3:
        # get 3d input arrays by reshape
        a = a.reshape(prod(a.shape[:-2]), a.shape[-2], a.shape[-1])
        reshape = True

    batch_size = a.shape[0]
    m, n = a.shape[-2:]

    if batch_size == 0:
        k = min(m, n)
        s = dpnp.empty(
            batch_shape_orig + (k,),
            dtype=s_type,
            usm_type=a_usm_type,
            sycl_queue=a_sycl_queue,
        )
        if compute_uv:
            if full_matrices:
                u_shape = batch_shape_orig + (m, m)
                vt_shape = batch_shape_orig + (n, n)
            else:
                u_shape = batch_shape_orig + (m, k)
                vt_shape = batch_shape_orig + (k, n)

            u = dpnp.empty(
                u_shape,
                dtype=uv_type,
                usm_type=a_usm_type,
                sycl_queue=a_sycl_queue,
            )
            vt = dpnp.empty(
                vt_shape,
                dtype=uv_type,
                usm_type=a_usm_type,
                sycl_queue=a_sycl_queue,
            )
            return u, s, vt
        else:
            return s
    elif m == 0 or n == 0:
        s = dpnp.empty(
            batch_shape_orig + (0,),
            dtype=s_type,
            usm_type=a_usm_type,
            sycl_queue=a_sycl_queue,
        )
        if compute_uv:
            if full_matrices:
                u = _stacked_identity(
                    batch_shape_orig,
                    m,
                    dtype=uv_type,
                    usm_type=a_usm_type,
                    sycl_queue=a_sycl_queue,
                )
                vt = _stacked_identity(
                    batch_shape_orig,
                    n,
                    dtype=uv_type,
                    usm_type=a_usm_type,
                    sycl_queue=a_sycl_queue,
                )
            else:
                u = dpnp.empty(
                    batch_shape_orig + (m, 0),
                    dtype=uv_type,
                    usm_type=a_usm_type,
                    sycl_queue=a_sycl_queue,
                )
                vt = dpnp.empty(
                    batch_shape_orig + (0, n),
                    dtype=uv_type,
                    usm_type=a_usm_type,
                    sycl_queue=a_sycl_queue,
                )
            return u, s, vt
        else:
            return s

    u_matrices = [None] * batch_size
    s_matrices = [None] * batch_size
    vt_matrices = [None] * batch_size
    ht_list_ev = [None] * batch_size * 2
    for i in range(batch_size):
        if compute_uv:
            (
                u_matrices[i],
                s_matrices[i],
                vt_matrices[i],
                ht_list_ev[2 * i],
                ht_list_ev[2 * i + 1],
            ) = dpnp_svd(a[i], full_matrices, compute_uv=True, batch_call=True)
        else:
            s_matrices[i], ht_list_ev[2 * i], ht_list_ev[2 * i + 1] = dpnp_svd(
                a[i], full_matrices, compute_uv=False, batch_call=True
            )

    dpctl.SyclEvent.wait_for(ht_list_ev)

    # TODO: Need to return C-contiguous array to match the output of numpy.linalg.svd
    # Allocate 'F' order memory for dpnp output arrays to be aligned with dpnp_svd
    out_s = dpnp.array(s_matrices, order="F")
    if reshape:
        out_s = out_s.reshape(batch_shape_orig + out_s.shape[-1:])

    if compute_uv:
        out_u = dpnp.array(u_matrices, order="F")
        out_vt = dpnp.array(vt_matrices, order="F")
        if reshape:
            return (
                out_u.reshape(batch_shape_orig + out_u.shape[-2:]),
                out_s,
                out_vt.reshape(batch_shape_orig + out_vt.shape[-2:]),
            )
        else:
            return out_u, out_s, out_vt
    else:
        return out_s


def dpnp_svd(
    a, full_matrices=True, compute_uv=True, hermitian=False, batch_call=False
):
    """
    dpnp_svd(a, full_matrices=True, compute_uv=True, hermitian=False, batch_call=False)

    Return the singular value decomposition (SVD).

    """

    if hermitian:
        check_stacked_square(a)

        # _gesvd returns eigenvalues with s ** 2 sorted descending,
        # but dpnp.linalg.eigh returns s sorted ascending so we re-order the eigenvalues
        # and related arrays to have the correct order
        if compute_uv:
            s, u = dpnp.linalg.eigh(a)
            sgn = dpnp.sign(s)
            s = dpnp.absolute(s)
            sidx = dpnp.argsort(s)[..., ::-1]
            # Rearrange the signs according to sorted indices
            sgn = dpnp.take_along_axis(sgn, sidx, axis=-1)
            # Sort the singular values in descending order
            s = dpnp.take_along_axis(s, sidx, axis=-1)
            # Rearrange the eigenvectors according to sorted indices
            u = dpnp.take_along_axis(u, sidx[..., None, :], axis=-1)
            # Singular values are unsigned, move the sign into v
            # Compute V^T adjusting for the sign and conjugating
            vt = dpnp.transpose(u * sgn[..., None, :]).conjugate()
            return u, s, vt
        else:
            # TODO: use dpnp.linalg.eighvals when it is updated
            s, _ = dpnp.linalg.eigh(a)
            s = dpnp.abs(s)
            return dpnp.sort(s)[..., ::-1]

    uv_type = _common_type(a)
    s_type = _real_type(uv_type)

    if a.ndim > 2:
        return dpnp_svd_batch(a, uv_type, s_type, full_matrices, compute_uv)

    a_usm_type = a.usm_type
    a_sycl_queue = a.sycl_queue
    m, n = a.shape

    if m == 0 or n == 0:
        s = dpnp.empty(
            (0,),
            dtype=s_type,
            usm_type=a_usm_type,
            sycl_queue=a_sycl_queue,
        )
        if compute_uv:
            if full_matrices:
                u_shape = (m,)
                vt_shape = (n,)
            else:
                u_shape = (m, 0)
                vt_shape = (0, n)

            u = dpnp.eye(
                *u_shape,
                dtype=uv_type,
                usm_type=a_usm_type,
                sycl_queue=a_sycl_queue,
            )
            vt = dpnp.eye(
                *vt_shape,
                dtype=uv_type,
                usm_type=a_usm_type,
                sycl_queue=a_sycl_queue,
            )
            return u, s, vt
        else:
            return s

    # oneMKL LAPACK gesvd destroys `a` and assumes fortran-like array as input.
    # Allocate 'F' order memory for dpnp arrays to comply with these requirements.
    a_h = dpnp.empty_like(a, order="F", dtype=uv_type)

    a_usm_arr = dpnp.get_usm_ndarray(a)

    # use DPCTL tensor function to fill the сopy of the input array
    # from the input array
    a_ht_copy_ev, a_copy_ev = ti._copy_usm_ndarray_into_usm_ndarray(
        src=a_usm_arr, dst=a_h.get_array(), sycl_queue=a_sycl_queue
    )

    k = min(m, n)
    if compute_uv:
        if full_matrices:
            u_shape = (m, m)
            vt_shape = (n, n)
            jobu = ord("A")
            jobvt = ord("A")
        else:
            u_shape = (m, k)
            vt_shape = (k, n)
            jobu = ord("S")
            jobvt = ord("S")
    else:
        u_shape = vt_shape = ()
        jobu = ord("N")
        jobvt = ord("N")

    # oneMKL LAPACK assumes fortran-like array as input.
    # Allocate 'F' order memory for dpnp output arrays to comply with these requirements.
    u_h = dpnp.empty(
        u_shape,
        dtype=uv_type,
        order="F",
        usm_type=a_usm_type,
        sycl_queue=a_sycl_queue,
    )
    vt_h = dpnp.empty(
        vt_shape,
        dtype=uv_type,
        order="F",
        usm_type=a_usm_type,
        sycl_queue=a_sycl_queue,
    )
    s_h = dpnp.empty(
        k, dtype=s_type, usm_type=a_usm_type, sycl_queue=a_sycl_queue
    )

    ht_lapack_ev, _ = li._gesvd(
        a_sycl_queue,
        jobu,
        jobvt,
        a_h.get_array(),
        s_h.get_array(),
        u_h.get_array(),
        vt_h.get_array(),
        [a_copy_ev],
    )

    if batch_call:
        if compute_uv:
            return u_h, s_h, vt_h, ht_lapack_ev, a_ht_copy_ev
        else:
            return s_h, ht_lapack_ev, a_ht_copy_ev

    ht_lapack_ev.wait()
    a_ht_copy_ev.wait()

    # TODO: Need to return C-contiguous array to match the output of numpy.linalg.svd
    if compute_uv:
        return u_h, s_h, vt_h
    else:
        return s_h<|MERGE_RESOLUTION|>--- conflicted
+++ resolved
@@ -39,11 +39,8 @@
     "dpnp_det",
     "dpnp_eigh",
     "dpnp_inv",
-<<<<<<< HEAD
     "dpnp_matrix_rank",
-=======
     "dpnp_pinv",
->>>>>>> 2c38ae80
     "dpnp_qr",
     "dpnp_slogdet",
     "dpnp_solve",
@@ -1003,7 +1000,6 @@
     return b_f
 
 
-<<<<<<< HEAD
 def dpnp_matrix_rank(A, tol=None, hermitian=False):
     """
     dpnp_matrix_rank(A, tol=None, hermitian=False)
@@ -1033,7 +1029,8 @@
             tol = dpnp.array(tol, usm_type=A.usm_type, sycl_queue=A.sycl_queue)
         tol = tol[..., None]
     return dpnp.count_nonzero(S > tol, axis=-1)
-=======
+
+
 def dpnp_pinv(a, rcond=1e-15, hermitian=False):
     """
     dpnp_pinv(a, rcond=1e-15, hermitian=False):
@@ -1072,7 +1069,6 @@
     u = u.swapaxes(-2, -1)
     dpnp.multiply(s[..., None], u, out=u)
     return dpnp.matmul(vt.swapaxes(-2, -1), u)
->>>>>>> 2c38ae80
 
 
 def dpnp_qr_batch(a, mode="reduced"):
