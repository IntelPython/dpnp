# cython: language_level=3
# distutils: language = c++
# -*- coding: utf-8 -*-
# *****************************************************************************
# Copyright (c) 2023, Intel Corporation
# All rights reserved.
#
# Redistribution and use in source and binary forms, with or without
# modification, are permitted provided that the following conditions are met:
# - Redistributions of source code must retain the above copyright notice,
#   this list of conditions and the following disclaimer.
# - Redistributions in binary form must reproduce the above copyright notice,
#   this list of conditions and the following disclaimer in the documentation
#   and/or other materials provided with the distribution.
#
# THIS SOFTWARE IS PROVIDED BY THE COPYRIGHT HOLDERS AND CONTRIBUTORS "AS IS"
# AND ANY EXPRESS OR IMPLIED WARRANTIES, INCLUDING, BUT NOT LIMITED TO, THE
# IMPLIED WARRANTIES OF MERCHANTABILITY AND FITNESS FOR A PARTICULAR PURPOSE
# ARE DISCLAIMED. IN NO EVENT SHALL THE COPYRIGHT HOLDER OR CONTRIBUTORS BE
# LIABLE FOR ANY DIRECT, INDIRECT, INCIDENTAL, SPECIAL, EXEMPLARY, OR
# CONSEQUENTIAL DAMAGES (INCLUDING, BUT NOT LIMITED TO, PROCUREMENT OF
# SUBSTITUTE GOODS OR SERVICES; LOSS OF USE, DATA, OR PROFITS; OR BUSINESS
# INTERRUPTION) HOWEVER CAUSED AND ON ANY THEORY OF LIABILITY, WHETHER IN
# CONTRACT, STRICT LIABILITY, OR TORT (INCLUDING NEGLIGENCE OR OTHERWISE)
# ARISING IN ANY WAY OUT OF THE USE OF THIS SOFTWARE, EVEN IF ADVISED OF
# THE POSSIBILITY OF SUCH DAMAGE.
# *****************************************************************************


import dpctl.tensor._tensor_impl as ti
from numpy import issubdtype

import dpnp
import dpnp.backend.extensions.lapack._lapack_impl as li
from dpnp.dpnp_utils import get_usm_allocations

<<<<<<< HEAD
__all__ = ["dpnp_eigh", "_lu_factor"]
=======
__all__ = [
    "check_stacked_2d",
    "check_stacked_square",
    "dpnp_eigh",
    "dpnp_solve",
]
>>>>>>> 74609d63

_jobz = {"N": 0, "V": 1}
_upper_lower = {"U": 0, "L": 1}


def check_stacked_2d(*arrays):
    """
    Return ``True`` if each array in `arrays` has at least two dimensions.

    If any array is less than two-dimensional, `dpnp.linalg.LinAlgError` will be raised.

    Parameters
    ----------
    arrays : {dpnp_array, usm_ndarray}
        A sequence of input arrays to check for dimensionality.

    Returns
    -------
    out : bool
        ``True`` if each array in `arrays` is at least two-dimensional.

    Raises
    ------
    dpnp.linalg.LinAlgError
        If any array in `arrays` is less than two-dimensional.

    """

    for a in arrays:
        if a.ndim < 2:
            raise dpnp.linalg.LinAlgError(
                f"{a.ndim}-dimensional array given. The input "
                "array must be at least two-dimensional"
            )


def check_stacked_square(*arrays):
    """
    Return ``True`` if each array in `arrays` is a square matrix.

    If any array does not form a square matrix, `dpnp.linalg.LinAlgError` will be raised.

    Precondition: `arrays` are at least 2d. The caller should assert it
    beforehand. For example,

    >>> def solve(a):
    ...     check_stacked_2d(a)
    ...     check_stacked_square(a)
    ...     ...

    Parameters
    ----------
    arrays : {dpnp_array, usm_ndarray}
        A sequence of input arrays to check for square matrix shape.

    Returns
    -------
    out : bool
        ``True`` if each array in `arrays` forms a square matrix.

    Raises
    ------
    dpnp.linalg.LinAlgError
        If any array in `arrays` does not form a square matrix.

    """

    for a in arrays:
        m, n = a.shape[-2:]
        if m != n:
            raise dpnp.linalg.LinAlgError(
                "Last 2 dimensions of the input array must be square"
            )


def _common_type(*arrays):
    """
    _common_type(*arrays)

    Common type for linear algebra operations.

    This function determines the common data type for linalg operations.
    It's designed to be similar in logic to `numpy.linalg.linalg._commonType`.

    Key differences from `numpy.common_type`:
    - It accepts ``bool_`` arrays.
    - The default floating-point data type is determined by the capabilities of the device
      on which `arrays` are created, as indicated by `dpnp.default_float_type()`.

    Args:
        *arrays (dpnp.ndarray): Input arrays.

    Returns:
        dtype_common (dtype): The common data type for linalg operations.

        This returned value is applicable both as the precision to be used
        in linalg calls and as the dtype of (possibly complex) output(s).

    """

    dtypes = [arr.dtype for arr in arrays]

    default = dpnp.default_float_type(device=arrays[0].device)
    dtype_common = _common_inexact_type(default, *dtypes)

    return dtype_common


def _common_inexact_type(default_dtype, *dtypes):
    """
    _common_inexact_type(default_dtype, *dtypes)

    Determines the common 'inexact' data type for linear algebra operations.

    This function selects an 'inexact' data type appropriate for the device's capabilities.
    It defaults to `default_dtype` when provided types are not 'inexact'.

    Args:
        default_dtype: The default data type. This is determined by the capabilities of
        the device and is used when none of the provided types are 'inexact'.
        *dtypes: A variable number of data types to be evaluated to find
        the common 'inexact' type.

    Returns:
        dpnp.result_type (dtype) : The resultant 'inexact' data type for linalg operations,
        ensuring computational compatibility.

    """
    inexact_dtypes = [
        dt if issubdtype(dt, dpnp.inexact) else default_dtype for dt in dtypes
    ]
    return dpnp.result_type(*inexact_dtypes)


def dpnp_eigh(a, UPLO):
    """
    dpnp_eigh(a, UPLO)

    Return the eigenvalues and eigenvectors of a complex Hermitian
    (conjugate symmetric) or a real symmetric matrix.

    The main calculation is done by calling an extension function
    for LAPACK library of OneMKL. Depending on input type of `a` array,
    it will be either ``heevd`` (for complex types) or ``syevd`` (for others).

    """

    a_usm_type = a.usm_type
    a_sycl_queue = a.sycl_queue
    a_order = "C" if a.flags.c_contiguous else "F"
    a_usm_arr = dpnp.get_usm_ndarray(a)

    # 'V' means both eigenvectors and eigenvalues will be calculated
    jobz = _jobz["V"]
    uplo = _upper_lower[UPLO]

    # get resulting type of arrays with eigenvalues and eigenvectors
    a_dtype = a.dtype
    lapack_func = "_syevd"
    if dpnp.issubdtype(a_dtype, dpnp.complexfloating):
        lapack_func = "_heevd"
        v_type = a_dtype
        w_type = dpnp.float64 if a_dtype == dpnp.complex128 else dpnp.float32
    elif dpnp.issubdtype(a_dtype, dpnp.floating):
        v_type = w_type = a_dtype
    elif a_sycl_queue.sycl_device.has_aspect_fp64:
        v_type = w_type = dpnp.float64
    else:
        v_type = w_type = dpnp.float32

    if a.ndim > 2:
        w = dpnp.empty(
            a.shape[:-1],
            dtype=w_type,
            usm_type=a_usm_type,
            sycl_queue=a_sycl_queue,
        )

        # need to loop over the 1st dimension to get eigenvalues and eigenvectors of 3d matrix A
        op_count = a.shape[0]
        if op_count == 0:
            return w, dpnp.empty_like(a, dtype=v_type)

        eig_vecs = [None] * op_count
        ht_copy_ev = [None] * op_count
        ht_lapack_ev = [None] * op_count
        for i in range(op_count):
            # oneMKL LAPACK assumes fortran-like array as input, so
            # allocate a memory with 'F' order for dpnp array of eigenvectors
            eig_vecs[i] = dpnp.empty_like(a[i], order="F", dtype=v_type)

            # use DPCTL tensor function to fill the array of eigenvectors with content of input array
            ht_copy_ev[i], copy_ev = ti._copy_usm_ndarray_into_usm_ndarray(
                src=a_usm_arr[i],
                dst=eig_vecs[i].get_array(),
                sycl_queue=a_sycl_queue,
            )

            # call LAPACK extension function to get eigenvalues and eigenvectors of a portion of matrix A
            ht_lapack_ev[i], _ = getattr(li, lapack_func)(
                a_sycl_queue,
                jobz,
                uplo,
                eig_vecs[i].get_array(),
                w[i].get_array(),
                depends=[copy_ev],
            )

        for i in range(op_count):
            ht_lapack_ev[i].wait()
            ht_copy_ev[i].wait()

        # combine the list of eigenvectors into a single array
        v = dpnp.array(eig_vecs, order=a_order)
        return w, v
    else:
        # oneMKL LAPACK assumes fortran-like array as input, so
        # allocate a memory with 'F' order for dpnp array of eigenvectors
        v = dpnp.empty_like(a, order="F", dtype=v_type)

        # use DPCTL tensor function to fill the array of eigenvectors with content of input array
        ht_copy_ev, copy_ev = ti._copy_usm_ndarray_into_usm_ndarray(
            src=a_usm_arr, dst=v.get_array(), sycl_queue=a_sycl_queue
        )

        # allocate a memory for dpnp array of eigenvalues
        w = dpnp.empty(
            a.shape[:-1],
            dtype=w_type,
            usm_type=a_usm_type,
            sycl_queue=a_sycl_queue,
        )

        # call LAPACK extension function to get eigenvalues and eigenvectors of matrix A
        ht_lapack_ev, lapack_ev = getattr(li, lapack_func)(
            a_sycl_queue,
            jobz,
            uplo,
            v.get_array(),
            w.get_array(),
            depends=[copy_ev],
        )

        if a_order != "F":
            # need to align order of eigenvectors with one of input matrix A
            out_v = dpnp.empty_like(v, order=a_order)
            ht_copy_out_ev, _ = ti._copy_usm_ndarray_into_usm_ndarray(
                src=v.get_array(),
                dst=out_v.get_array(),
                sycl_queue=a_sycl_queue,
                depends=[lapack_ev],
            )
            ht_copy_out_ev.wait()
        else:
            out_v = v

        ht_lapack_ev.wait()
        ht_copy_ev.wait()

        return w, out_v


<<<<<<< HEAD
def _lu_factor(a, res_type):
    """Compute pivoted LU decomposition.

    Decompose a given batch of square matrices. Inputs and outputs are
    transposed.

    Args:
        a (dpnp.ndarray): The input matrix with dimension ``(..., N, N)``.
           The dimension condition is not checked.
        res_type (dpnp.dtype): float32, float64, complex64 or complex128.

    Returns:
        tuple:
        lu_t (dpnp.ndarray):
            ``L`` without its unit diagonal and ``U`` with
            dimension ``(..., N, N)``.
        piv (dpnp.ndarray):
            1-origin pivot indices with dimension
            ``(..., N)``.

    See Also
    --------
    :obj:`scipy.linalg.lu_factor`

    """

    # TODO: use dpnp.linalg.LinAlgError
    if a.ndim < 2:
        raise ValueError(
            f"{a.ndim}-dimensional array given. The input "
            "array must be at least two-dimensional"
        )

    n, m = a.shape[-2:]
    # TODO: use dpnp.linalg.LinAlgError
    if m != n:
        raise ValueError("Last 2 dimensions of the input array must be square")

    a_sycl_queue = a.sycl_queue
    a_usm_type = a.usm_type

    # TODO: Find out at which array sizes the best performance is obtained
    use_batch = True

    if a.ndim > 2:
        orig_shape = a.shape
        # get 3d input arrays by reshape
        a = a.reshape(-1, n, n)
        batch_size = a.shape[0]
        a_usm_arr = dpnp.get_usm_ndarray(a)

        if use_batch:
            # `a` must be copied because getrf_batch destroys the input matrix
            a_h = dpnp.empty_like(a, order="C", dtype=res_type)
            ipiv_h = dpnp.empty(
                (batch_size, n),
                dtype=dpnp.int64,
                usm_type=a_usm_type,
                sycl_queue=a_sycl_queue,
            )
            dev_info_h = dpnp.empty(
                1,
                dtype=dpnp.int64,
                usm_type=a_usm_type,
                sycl_queue=a_sycl_queue,
            )

            a_ht_copy_ev, a_copy_ev = ti._copy_usm_ndarray_into_usm_ndarray(
                src=a_usm_arr, dst=a_h.get_array(), sycl_queue=a_sycl_queue
            )

            ipiv_stride = n
            a_stride = a_h.strides[0]

            # Call the LAPACK extension function _getrf_batch
            # to perform LU decomposition of a batch of general matrices
            ht_lapack_ev, _ = li._getrf_batch(
                a_sycl_queue,
                a_h.get_array(),
                ipiv_h.get_array(),
                dev_info_h.get_array(),
                n,
                a_stride,
                ipiv_stride,
                batch_size,
                [a_copy_ev],
            )

            ht_lapack_ev.wait()
            a_ht_copy_ev.wait()

            return (a_h, ipiv_h, dev_info_h)

        else:
            # Initialize lists for storing arrays and events for each batch
            a_vecs = [None] * batch_size
            ipiv_vecs = [None] * batch_size
            dev_info_vecs = [None] * batch_size
            a_ht_copy_ev = [None] * batch_size
            ht_lapack_ev = [None] * batch_size

            # Process each batch
            for i in range(batch_size):
                # Copy each 2D slice to a new array as getrf destroys the input matrix
                a_vecs[i] = dpnp.empty_like(a[i], order="C", dtype=res_type)
                (
                    a_ht_copy_ev[i],
                    a_copy_ev,
                ) = ti._copy_usm_ndarray_into_usm_ndarray(
                    src=a_usm_arr[i],
                    dst=a_vecs[i].get_array(),
                    sycl_queue=a_sycl_queue,
                )
                ipiv_vecs[i] = dpnp.empty(
                    (n,),
                    dtype=dpnp.int64,
                    usm_type=a_usm_type,
                    sycl_queue=a_sycl_queue,
                )
                dev_info_vecs[i] = dpnp.empty(
                    (1,),
                    dtype=dpnp.int64,
                    usm_type=a_usm_type,
                    sycl_queue=a_sycl_queue,
                )

                # Call the LAPACK extension function _getrf
                # to perform LU decomposition on each batch in 'a_vecs[i]'
                ht_lapack_ev[i], _ = li._getrf(
                    a_sycl_queue,
                    n,
                    a_vecs[i].get_array(),
                    ipiv_vecs[i].get_array(),
                    dev_info_vecs[i].get_array(),
                    [a_copy_ev],
                )

            for i in range(batch_size):
                ht_lapack_ev[i].wait()
                a_ht_copy_ev[i].wait()

            # Reshape the results back to their original shape
            out_v = dpnp.array(a_vecs, order="C").reshape(orig_shape)
            out_ipiv = dpnp.array(ipiv_vecs).reshape(orig_shape[:-1])
            out_dev_info = dpnp.array(dev_info_vecs).reshape(orig_shape[:-2])

            return (out_v, out_ipiv, out_dev_info)

    else:
        a_usm_arr = dpnp.get_usm_ndarray(a)

        # `a` must be copied because getrf destroys the input matrix
        a_h = dpnp.empty_like(a, order="C", dtype=res_type)
        ipiv_h = dpnp.empty(
            n, dtype=dpnp.int64, usm_type=a_usm_type, sycl_queue=a_sycl_queue
        )
        dev_info_h = dpnp.empty(
            1, dtype=dpnp.int64, usm_type=a_usm_type, sycl_queue=a_sycl_queue
        )

        # use DPCTL tensor function to fill the сopy of the input array
        # from the input array
        a_ht_copy_ev, a_copy_ev = ti._copy_usm_ndarray_into_usm_ndarray(
            src=a_usm_arr, dst=a_h.get_array(), sycl_queue=a_sycl_queue
        )

        # Call the LAPACK extension function _getrf
        # to perform LU decomposition on the input matrix
        ht_lapack_ev, _ = li._getrf(
            a_sycl_queue,
            n,
            a_h.get_array(),
            ipiv_h.get_array(),
            dev_info_h.get_array(),
            [a_copy_ev],
        )

        ht_lapack_ev.wait()
        a_ht_copy_ev.wait()

        # Return a tuple containing the factorized matrix 'a_h',
        # pivot indices 'ipiv_h'
        # and the status 'dev_info_h' from the LAPACK getrf call
        return (a_h, ipiv_h, dev_info_h)
=======
def dpnp_solve(a, b):
    """
    dpnp_solve(a, b)

    Return the solution to the system of linear equations with
    a square coefficient matrix `a` and multiple dependent variables
    array `b`.

    """

    a_usm_arr = dpnp.get_usm_ndarray(a)
    b_usm_arr = dpnp.get_usm_ndarray(b)

    b_order = "C" if b.flags.c_contiguous else "F"
    a_shape = a.shape
    b_shape = b.shape

    res_usm_type, exec_q = get_usm_allocations([a, b])

    res_type = _common_type(a, b)
    if b.size == 0:
        return dpnp.empty_like(b, dtype=res_type, usm_type=res_usm_type)

    if a.ndim > 2:
        reshape = False
        orig_shape_b = b_shape
        if a.ndim > 3:
            # get 3d input arrays by reshape
            if a.ndim == b.ndim:
                b = b.reshape(-1, b_shape[-2], b_shape[-1])
            else:
                b = b.reshape(-1, b_shape[-1])

            a = a.reshape(-1, a_shape[-2], a_shape[-1])

            a_usm_arr = dpnp.get_usm_ndarray(a)
            b_usm_arr = dpnp.get_usm_ndarray(b)
            reshape = True

        batch_size = a.shape[0]

        coeff_vecs = [None] * batch_size
        val_vecs = [None] * batch_size
        a_ht_copy_ev = [None] * batch_size
        b_ht_copy_ev = [None] * batch_size
        ht_lapack_ev = [None] * batch_size

        for i in range(batch_size):
            # oneMKL LAPACK assumes fortran-like array as input, so
            # allocate a memory with 'F' order for dpnp array of coefficient matrix
            # and multiple dependent variables array
            coeff_vecs[i] = dpnp.empty_like(
                a[i], order="F", dtype=res_type, usm_type=res_usm_type
            )
            val_vecs[i] = dpnp.empty_like(
                b[i], order="F", dtype=res_type, usm_type=res_usm_type
            )

            # use DPCTL tensor function to fill the coefficient matrix array
            # and the array of multiple dependent variables with content
            # from the input arrays
            a_ht_copy_ev[i], a_copy_ev = ti._copy_usm_ndarray_into_usm_ndarray(
                src=a_usm_arr[i],
                dst=coeff_vecs[i].get_array(),
                sycl_queue=a.sycl_queue,
            )
            b_ht_copy_ev[i], b_copy_ev = ti._copy_usm_ndarray_into_usm_ndarray(
                src=b_usm_arr[i],
                dst=val_vecs[i].get_array(),
                sycl_queue=b.sycl_queue,
            )

            # Call the LAPACK extension function _gesv to solve the system of linear
            # equations using a portion of the coefficient square matrix and a
            # corresponding portion of the dependent variables array.
            ht_lapack_ev[i], _ = li._gesv(
                exec_q,
                coeff_vecs[i].get_array(),
                val_vecs[i].get_array(),
                depends=[a_copy_ev, b_copy_ev],
            )

        for i in range(batch_size):
            ht_lapack_ev[i].wait()
            b_ht_copy_ev[i].wait()
            a_ht_copy_ev[i].wait()

        # combine the list of solutions into a single array
        out_v = dpnp.array(
            val_vecs, order=b_order, dtype=res_type, usm_type=res_usm_type
        )
        if reshape:
            # shape of the out_v must be equal to the shape of the array of
            # dependent variables
            out_v = out_v.reshape(orig_shape_b)
        return out_v
    else:
        # oneMKL LAPACK gesv overwrites `a` and `b` and assumes fortran-like array as input.
        # Allocate 'F' order memory for dpnp arrays to comply with these requirements.
        a_f = dpnp.empty_like(
            a, order="F", dtype=res_type, usm_type=res_usm_type
        )

        # use DPCTL tensor function to fill the coefficient matrix array
        # with content from the input array `a`
        a_ht_copy_ev, a_copy_ev = ti._copy_usm_ndarray_into_usm_ndarray(
            src=a_usm_arr, dst=a_f.get_array(), sycl_queue=a.sycl_queue
        )

        b_f = dpnp.empty_like(
            b, order="F", dtype=res_type, usm_type=res_usm_type
        )

        # use DPCTL tensor function to fill the array of multiple dependent variables
        # with content from the input array `b`
        b_ht_copy_ev, b_copy_ev = ti._copy_usm_ndarray_into_usm_ndarray(
            src=b_usm_arr, dst=b_f.get_array(), sycl_queue=b.sycl_queue
        )

        # Call the LAPACK extension function _gesv to solve the system of linear
        # equations with the coefficient square matrix and the dependent variables array.
        ht_lapack_ev, _ = li._gesv(
            exec_q, a_f.get_array(), b_f.get_array(), [a_copy_ev, b_copy_ev]
        )

        ht_lapack_ev.wait()
        b_ht_copy_ev.wait()
        a_ht_copy_ev.wait()

        return b_f
>>>>>>> 74609d63
<|MERGE_RESOLUTION|>--- conflicted
+++ resolved
@@ -34,16 +34,13 @@
 import dpnp.backend.extensions.lapack._lapack_impl as li
 from dpnp.dpnp_utils import get_usm_allocations
 
-<<<<<<< HEAD
-__all__ = ["dpnp_eigh", "_lu_factor"]
-=======
 __all__ = [
+    "_lu_factor",
     "check_stacked_2d",
     "check_stacked_square",
     "dpnp_eigh",
     "dpnp_solve",
 ]
->>>>>>> 74609d63
 
 _jobz = {"N": 0, "V": 1}
 _upper_lower = {"U": 0, "L": 1}
@@ -306,7 +303,6 @@
         return w, out_v
 
 
-<<<<<<< HEAD
 def _lu_factor(a, res_type):
     """Compute pivoted LU decomposition.
 
@@ -491,7 +487,8 @@
         # pivot indices 'ipiv_h'
         # and the status 'dev_info_h' from the LAPACK getrf call
         return (a_h, ipiv_h, dev_info_h)
-=======
+
+
 def dpnp_solve(a, b):
     """
     dpnp_solve(a, b)
@@ -621,5 +618,4 @@
         b_ht_copy_ev.wait()
         a_ht_copy_ev.wait()
 
-        return b_f
->>>>>>> 74609d63
+        return b_f