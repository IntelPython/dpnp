# *****************************************************************************
# Copyright (c) 2023-2025, Intel Corporation
# All rights reserved.
#
# Redistribution and use in source and binary forms, with or without
# modification, are permitted provided that the following conditions are met:
# - Redistributions of source code must retain the above copyright notice,
#   this list of conditions and the following disclaimer.
# - Redistributions in binary form must reproduce the above copyright notice,
#   this list of conditions and the following disclaimer in the documentation
#   and/or other materials provided with the distribution.
#
# THIS SOFTWARE IS PROVIDED BY THE COPYRIGHT HOLDERS AND CONTRIBUTORS "AS IS"
# AND ANY EXPRESS OR IMPLIED WARRANTIES, INCLUDING, BUT NOT LIMITED TO, THE
# IMPLIED WARRANTIES OF MERCHANTABILITY AND FITNESS FOR A PARTICULAR PURPOSE
# ARE DISCLAIMED. IN NO EVENT SHALL THE COPYRIGHT HOLDER OR CONTRIBUTORS BE
# LIABLE FOR ANY DIRECT, INDIRECT, INCIDENTAL, SPECIAL, EXEMPLARY, OR
# CONSEQUENTIAL DAMAGES (INCLUDING, BUT NOT LIMITED TO, PROCUREMENT OF
# SUBSTITUTE GOODS OR SERVICES; LOSS OF USE, DATA, OR PROFITS; OR BUSINESS
# INTERRUPTION) HOWEVER CAUSED AND ON ANY THEORY OF LIABILITY, WHETHER IN
# CONTRACT, STRICT LIABILITY, OR TORT (INCLUDING NEGLIGENCE OR OTHERWISE)
# ARISING IN ANY WAY OUT OF THE USE OF THIS SOFTWARE, EVEN IF ADVISED OF
# THE POSSIBILITY OF SUCH DAMAGE.
# *****************************************************************************

"""
Helping functions to implement the Linear Algebra interface.

These include assertion functions to validate input arrays and
functions with the main implementation part to fulfill the interface.
The main computational work is performed by enabling LAPACK functions
available as a pybind11 extension.

"""

# pylint: disable=duplicate-code
# pylint: disable=invalid-name
# pylint: disable=no-name-in-module
# pylint: disable=protected-access
# pylint: disable=useless-import-alias

from typing import NamedTuple

import dpctl.tensor._tensor_impl as ti
import dpctl.utils as dpu
import numpy
from dpctl.tensor._numpy_helper import normalize_axis_index
from numpy import prod

import dpnp
import dpnp.backend.extensions.lapack._lapack_impl as li
from dpnp.dpnp_utils import get_usm_allocations

__all__ = [
    "assert_2d",
    "assert_stacked_2d",
    "assert_stacked_square",
    "dpnp_cholesky",
    "dpnp_cond",
    "dpnp_det",
    "dpnp_eigh",
    "dpnp_inv",
    "dpnp_lstsq",
    "dpnp_matrix_power",
    "dpnp_matrix_rank",
    "dpnp_multi_dot",
    "dpnp_norm",
    "dpnp_pinv",
    "dpnp_qr",
    "dpnp_slogdet",
    "dpnp_solve",
    "dpnp_svd",
]


# pylint:disable=missing-class-docstring
class EighResult(NamedTuple):
    eigenvalues: dpnp.ndarray
    eigenvectors: dpnp.ndarray


class QRResult(NamedTuple):
    Q: dpnp.ndarray
    R: dpnp.ndarray


class SlogdetResult(NamedTuple):
    sign: dpnp.ndarray
    logabsdet: dpnp.ndarray


class SVDResult(NamedTuple):
    U: dpnp.ndarray
    S: dpnp.ndarray
    Vh: dpnp.ndarray


_jobz = {"N": 0, "V": 1}
_upper_lower = {"U": 0, "L": 1}

_real_types_map = {
    "float32": "float32",  # single : single
    "float64": "float64",  # double : double
    "complex64": "float32",  # csingle : csingle
    "complex128": "float64",  # cdouble : cdouble
}


def _align_lu_solve_broadcast(lu, b):
    """Align LU and RHS batch dimensions with SciPy-like rules."""
    lu_shape = lu.shape
    b_shape = b.shape

    if b.ndim < 2:
        if lu_shape[-2] != b_shape[0]:
            raise ValueError(
                f"Shapes of lu {lu_shape} and b {b_shape} are incompatible"
            )
        b = dpnp.broadcast_to(b, lu_shape[:-1])
        return lu, b

    if lu_shape[-2] != b_shape[-2]:
        raise ValueError(
            f"Shapes of lu {lu_shape} and b {b_shape} are incompatible"
        )

    # Use dpnp.broadcast_shapes() to align the resulting batch shapes
    batch = dpnp.broadcast_shapes(lu_shape[:-2], b_shape[:-2])
    lu_bshape = batch + lu_shape[-2:]
    b_bshape = batch + b_shape[-2:]

    if lu_shape != lu_bshape:
        lu = dpnp.broadcast_to(lu, lu_bshape)
    if b_shape != b_bshape:
        b = dpnp.broadcast_to(b, b_bshape)

    return lu, b


def _batched_eigh(a, UPLO, eigen_mode, w_type, v_type):
    """
    _batched_eigh(a, UPLO, eigen_mode, w_type, v_type)

    Return the eigenvalues and eigenvectors of each matrix in a batch of
    a complex Hermitian (conjugate symmetric) or a real symmetric matrix.
    Can return both eigenvalues and eigenvectors (`eigen_mode="V"`) or
    only eigenvalues (`eigen_mode="N"`).

    The main calculation is done by calling an extension function
    for LAPACK library of OneMKL. Depending on input type of `a` array,
    it will be either ``heevd`` (for complex types) or ``syevd`` (for others).

    """

    # `eigen_mode` can be either "N" or "V", specifying the computation mode
    # for OneMKL LAPACK `syevd` and `heevd` routines.
    # "V" (default) means both eigenvectors and eigenvalues will be calculated
    # "N" means only eigenvalues will be calculated
    jobz = _jobz[eigen_mode]
    uplo = _upper_lower[UPLO]

    # Get LAPACK function (_syevd_batch for real or _heevd_batch
    # for complex data types)
    # to compute all eigenvalues and, optionally, all eigenvectors
    lapack_func = (
        "_heevd_batch"
        if dpnp.issubdtype(v_type, dpnp.complexfloating)
        else "_syevd_batch"
    )

    a_sycl_queue = a.sycl_queue

    a_orig_shape = a.shape
    a_orig_order = "C" if a.flags.c_contiguous else "F"
    # get 3d input array by reshape
    a = dpnp.reshape(a, (-1, a_orig_shape[-2], a_orig_shape[-1]))
    a_new_shape = a.shape

    # Reorder the elements by moving the last two axes of `a` to the front
    # to match fortran-like array order which is assumed by syevd/heevd.
    a = dpnp.moveaxis(a, (-2, -1), (0, 1))
    a_usm_arr = dpnp.get_usm_ndarray(a)

    _manager = dpu.SequentialOrderManager[a_sycl_queue]
    dep_evs = _manager.submitted_events

    a_copy = dpnp.empty_like(a, dtype=v_type, order="F")
    ht_ev, a_copy_ev = ti._copy_usm_ndarray_into_usm_ndarray(
        src=a_usm_arr,
        dst=a_copy.get_array(),
        sycl_queue=a_sycl_queue,
        depends=dep_evs,
    )
    _manager.add_event_pair(ht_ev, a_copy_ev)

    w_orig_shape = a_orig_shape[:-1]
    # allocate a memory for 2d dpnp array of eigenvalues
    w = dpnp.empty_like(a, shape=a_new_shape[:-1], dtype=w_type)

    ht_ev, evd_batch_ev = getattr(li, lapack_func)(
        a_sycl_queue,
        jobz,
        uplo,
        a_copy.get_array(),
        w.get_array(),
        depends=[a_copy_ev],
    )

    _manager.add_event_pair(ht_ev, evd_batch_ev)

    w = w.reshape(w_orig_shape)

    if eigen_mode == "V":
        # syevd/heevd call overwrites `a` in Fortran order, reorder the axes
        # to match C order by moving the last axis to the front and
        # reshape it back to the original shape of `a`.
        v = dpnp.moveaxis(a_copy, -1, 0).reshape(a_orig_shape)
        # Convert to contiguous to align with NumPy
        if a_orig_order == "C":
            v = dpnp.ascontiguousarray(v)
        return EighResult(w, v)
    return w


def _batched_inv(a, res_type):
    """
    _batched_inv(a, res_type)

    Return the inverses of each matrix in a batch of matrices `a`.

    The inverse of a matrix is such that if it is multiplied by the original
    matrix, it results in the identity matrix. This function computes the
    inverses of a batch of square matrices.

    """

    orig_shape = a.shape
    # get 3d input arrays by reshape
    a = dpnp.reshape(a, (-1, orig_shape[-2], orig_shape[-1]))
    batch_size = a.shape[0]
    a_usm_arr = dpnp.get_usm_ndarray(a)
    a_sycl_queue = a.sycl_queue
    a_usm_type = a.usm_type
    n = a.shape[1]

    # oneMKL LAPACK getri_batch overwrites `a`
    a_h = dpnp.empty_like(a, order="C", dtype=res_type, usm_type=a_usm_type)
    ipiv_h = dpnp.empty(
        (batch_size, n),
        dtype=dpnp.int64,
        usm_type=a_usm_type,
        sycl_queue=a_sycl_queue,
    )
    dev_info = [0] * batch_size

    _manager = dpu.SequentialOrderManager[a_sycl_queue]

    # use DPCTL tensor function to fill the matrix array
    # with content from the input array `a`
    ht_ev, copy_ev = ti._copy_usm_ndarray_into_usm_ndarray(
        src=a_usm_arr,
        dst=a_h.get_array(),
        sycl_queue=a.sycl_queue,
        depends=_manager.submitted_events,
    )
    _manager.add_event_pair(ht_ev, copy_ev)

    ipiv_stride = n
    a_stride = a_h.strides[0]

    # Call the LAPACK extension function _getrf_batch
    # to perform LU decomposition of a batch of general matrices
    ht_ev, getrf_ev = li._getrf_batch(
        a_sycl_queue,
        a_h.get_array(),
        ipiv_h.get_array(),
        dev_info,
        n,
        n,
        a_stride,
        ipiv_stride,
        batch_size,
        depends=[copy_ev],
    )
    _manager.add_event_pair(ht_ev, getrf_ev)

    _check_lapack_dev_info(dev_info)

    # Call the LAPACK extension function _getri_batch
    # to compute the inverse of a batch of matrices using the results
    # from the LU decomposition performed by _getrf_batch
    ht_ev, getri_ev = li._getri_batch(
        a_sycl_queue,
        a_h.get_array(),
        ipiv_h.get_array(),
        dev_info,
        n,
        a_stride,
        ipiv_stride,
        batch_size,
        depends=[getrf_ev],
    )
    _manager.add_event_pair(ht_ev, getri_ev)

    _check_lapack_dev_info(dev_info)

    return a_h.reshape(orig_shape)


def _batched_lu_factor(a, res_type):
    """Compute pivoted LU decomposition for a batch of matrices."""

    # TODO: Find out at which array sizes the best performance is obtained
    # getrf_batch implementation shows slow results with large arrays on GPU.
    # Use getrf_batch only on CPU.
    # On GPU call getrf for each two-dimensional array by loop
    use_batch = a.sycl_device.has_aspect_cpu

    a_sycl_queue = a.sycl_queue
    a_usm_type = a.usm_type
    _manager = dpu.SequentialOrderManager[a_sycl_queue]

    n = a.shape[-2]
    orig_shape = a.shape
    # get 3d input arrays by reshape
    a = dpnp.reshape(a, (-1, n, n))
    batch_size = a.shape[0]
    a_usm_arr = dpnp.get_usm_ndarray(a)

    # `a` must be copied because getrf/getrf_batch destroys the input matrix
    a_h = dpnp.empty_like(a, order="C", dtype=res_type)
    ht_ev, copy_ev = ti._copy_usm_ndarray_into_usm_ndarray(
        src=a_usm_arr,
        dst=a_h.get_array(),
        sycl_queue=a_sycl_queue,
        depends=_manager.submitted_events,
    )
    _manager.add_event_pair(ht_ev, copy_ev)

    ipiv_h = dpnp.empty(
        (batch_size, n),
        dtype=dpnp.int64,
        order="C",
        usm_type=a_usm_type,
        sycl_queue=a_sycl_queue,
    )

    if use_batch:
        dev_info_h = [0] * batch_size

        ipiv_stride = n
        a_stride = a_h.strides[0]

        # Call the LAPACK extension function _getrf_batch
        # to perform LU decomposition of a batch of general matrices
        ht_ev, getrf_ev = li._getrf_batch(
            a_sycl_queue,
            a_h.get_array(),
            ipiv_h.get_array(),
            dev_info_h,
            n,
            n,
            a_stride,
            ipiv_stride,
            batch_size,
            depends=[copy_ev],
        )
        _manager.add_event_pair(ht_ev, getrf_ev)

    else:
        dev_info_h = [[0] for _ in range(batch_size)]

        # Sequential LU factorization using getrf per slice
        for i in range(batch_size):
            ht_ev, getrf_ev = li._getrf(
                a_sycl_queue,
                a_h[i].get_array(),
                ipiv_h[i].get_array(),
                dev_info_h[i],
                depends=[copy_ev],
            )
            _manager.add_event_pair(ht_ev, getrf_ev)

    # Reshape the results back to their original shape
    out_a = a_h.reshape(orig_shape)
    out_ipiv = ipiv_h.reshape(orig_shape[:-1])
    out_dev_info = dpnp.array(
        dev_info_h, usm_type=a_usm_type, sycl_queue=a_sycl_queue
    ).reshape(orig_shape[:-2])

    return (out_a, out_ipiv, out_dev_info)


<<<<<<< HEAD
def _batched_lu_factor_scipy(a, res_type):  # pylint: disable=too-many-locals
    """SciPy-compatible LU factorization for batched inputs."""

    # TODO: Find out at which array sizes the best performance is obtained
    # getrf_batch can be slow on large GPU arrays.
    # Use getrf_batch only on CPU.
    # On GPU fall back to calling getrf per 2D slice.
    use_batch = a.sycl_device.has_aspect_cpu

    a_sycl_queue = a.sycl_queue
    a_usm_type = a.usm_type
    _manager = dpu.SequentialOrderManager[a_sycl_queue]

    m, n = a.shape[-2:]
    k = min(m, n)
    orig_shape = a.shape
    batch_shape = orig_shape[:-2]

    # handle empty input
    if a.size == 0:
        lu = dpnp.empty_like(a)
        piv = dpnp.empty(
            (*batch_shape, k),
            dtype=dpnp.int64,
            usm_type=a_usm_type,
            sycl_queue=a_sycl_queue,
        )
        return lu, piv

    # get 3d input arrays by reshape
    a = dpnp.reshape(a, (-1, m, n))
    batch_size = a.shape[0]

    # Move batch axis to the end (m, n, batch) in Fortran order:
    # required by getrf_batch
    # and ensures each a[..., i] is F-contiguous for getrf
    a = dpnp.moveaxis(a, 0, -1)

    a_usm_arr = dpnp.get_usm_ndarray(a)

    # `a` must be copied because getrf/getrf_batch destroys the input matrix
    a_h = dpnp.empty_like(a, order="F", dtype=res_type)
    ht_ev, copy_ev = ti._copy_usm_ndarray_into_usm_ndarray(
        src=a_usm_arr,
        dst=a_h.get_array(),
        sycl_queue=a_sycl_queue,
        depends=_manager.submitted_events,
    )
    _manager.add_event_pair(ht_ev, copy_ev)

    ipiv_h = dpnp.empty(
        (batch_size, k),
        dtype=dpnp.int64,
        order="C",
        usm_type=a_usm_type,
        sycl_queue=a_sycl_queue,
    )

    if use_batch:
        dev_info_h = [0] * batch_size

        ipiv_stride = k
        a_stride = a_h.strides[-1]

        # Call the LAPACK extension function _getrf_batch
        # to perform LU decomposition of a batch of general matrices
        ht_ev, getrf_ev = li._getrf_batch(
            a_sycl_queue,
            a_h.get_array(),
            ipiv_h.get_array(),
            dev_info_h,
            m,
            n,
            a_stride,
            ipiv_stride,
            batch_size,
            depends=[copy_ev],
        )
        _manager.add_event_pair(ht_ev, getrf_ev)

        if any(dev_info_h):
            diag_nums = ", ".join(str(v) for v in dev_info_h if v > 0)
            warn(
                f"Diagonal numbers {diag_nums} are exactly zero. "
                "Singular matrix.",
                RuntimeWarning,
                stacklevel=2,
            )
    else:
        dev_info_vecs = [[0] for _ in range(batch_size)]

        # Sequential LU factorization using getrf per slice
        for i in range(batch_size):
            ht_ev, getrf_ev = li._getrf(
                a_sycl_queue,
                a_h[..., i].get_array(),
                ipiv_h[i].get_array(),
                dev_info_vecs[i],
                depends=[copy_ev],
            )
            _manager.add_event_pair(ht_ev, getrf_ev)

        diag_nums = ", ".join(
            str(v) for info in dev_info_vecs for v in info if v > 0
        )
        if diag_nums:
            warn(
                f"Diagonal number {diag_nums} are exactly zero. "
                "Singular matrix.",
                RuntimeWarning,
                stacklevel=2,
            )

    # Restore original shape: move batch axis back and reshape
    a_h = dpnp.moveaxis(a_h, -1, 0).reshape(orig_shape)
    ipiv_h = ipiv_h.reshape((*batch_shape, k))

    # oneMKL LAPACK uses 1-origin while SciPy uses 0-origin
    ipiv_h -= 1

    # Return a tuple containing the factorized matrix 'a_h',
    # pivot indices 'ipiv_h'
    return (a_h, ipiv_h)


def _batched_lu_solve(lu, piv, b, res_type, trans=0):
    """Solve a batched equation system (SciPy-compatible behavior)."""
    res_usm_type, exec_q = get_usm_allocations([lu, piv, b])

    if b.size == 0:
        return dpnp.empty_like(b, dtype=res_type, usm_type=res_usm_type)

    b_ndim = b.ndim

    lu, b = _align_lu_solve_broadcast(lu, b)

    n = lu.shape[-1]
    nrhs = b.shape[-1] if b_ndim > 1 else 1

    # get 3d input arrays by reshape
    if lu.ndim > 3:
        lu = dpnp.reshape(lu, (-1, n, n))
    # get 2d pivot arrays by reshape
    if piv.ndim > 2:
        piv = dpnp.reshape(piv, (-1, n))
    batch_size = lu.shape[0]

    # Move batch axis to the end (n, n, batch) in Fortran order:
    # required by getrs_batch
    # and ensures each a[..., i] is F-contiguous for getrs_batch
    lu = dpnp.moveaxis(lu, 0, -1)

    b_orig_shape = b.shape
    if b.ndim > 2:
        b = dpnp.reshape(b, (-1, n, nrhs))

    # Move batch axis to the end (n, nrhs, batch) in Fortran order:
    # required by getrs_batch
    # and ensures each b[..., i] is F-contiguous for getrs_batch
    b = dpnp.moveaxis(b, 0, -1)

    lu_usm_arr = dpnp.get_usm_ndarray(lu)
    b_usm_arr = dpnp.get_usm_ndarray(b)

    # dpnp.linalg.lu_factor() returns 0-based pivots to match SciPy,
    # convert to 1-based for oneMKL getrs_batch
    piv_h = piv + 1

    _manager = dpu.SequentialOrderManager[exec_q]
    dep_evs = _manager.submitted_events

    # oneMKL LAPACK getrs overwrites `lu`.
    lu_h = dpnp.empty_like(lu, order="F", dtype=res_type, usm_type=res_usm_type)

    # use DPCTL tensor function to fill the сopy of the input array
    # from the input array
    ht_ev, lu_copy_ev = ti._copy_usm_ndarray_into_usm_ndarray(
        src=lu_usm_arr,
        dst=lu_h.get_array(),
        sycl_queue=lu.sycl_queue,
        depends=dep_evs,
    )
    _manager.add_event_pair(ht_ev, lu_copy_ev)

    b_h = dpnp.empty_like(b, order="F", dtype=res_type, usm_type=res_usm_type)
    ht_ev, b_copy_ev = ti._copy_usm_ndarray_into_usm_ndarray(
        src=b_usm_arr,
        dst=b_h.get_array(),
        sycl_queue=b.sycl_queue,
        depends=dep_evs,
    )
    _manager.add_event_pair(ht_ev, b_copy_ev)
    dep_evs = [lu_copy_ev, b_copy_ev]

    lu_stride = n * n
    piv_stride = n
    b_stride = n * nrhs

    trans_mkl = _map_trans_to_mkl(trans)

    # Call the LAPACK extension function _getrs_batch
    # to solve the system of linear equations with an LU-factored
    # coefficient square matrix, with multiple right-hand sides.
    ht_ev, getrs_batch_ev = li._getrs_batch(
        exec_q,
        lu_h.get_array(),
        piv_h.get_array(),
        b_h.get_array(),
        trans_mkl,
        n,
        nrhs,
        lu_stride,
        piv_stride,
        b_stride,
        batch_size,
        depends=dep_evs,
    )
    _manager.add_event_pair(ht_ev, getrs_batch_ev)

    # Restore original shape: move batch axis back and reshape
    b_h = dpnp.moveaxis(b_h, -1, 0).reshape(b_orig_shape)

    return b_h


=======
>>>>>>> a4edd9ba
def _batched_solve(a, b, exec_q, res_usm_type, res_type):
    """
    _batched_solve(a, b, exec_q, res_usm_type, res_type)

    Return the solution to the system of linear equations of each square
    coefficient matrix in a batch of matrices `a` and multiple dependent
    variables array `b`.

    """

    a_shape = a.shape
    b_shape = b.shape

    # gesv_batch expects `a` to be a 3D array and
    # `b` to be either a 2D or 3D array.
    if a.ndim == b.ndim:
        b = dpnp.reshape(b, (-1, b_shape[-2], b_shape[-1]))
    else:
        b = dpnp.reshape(b, (-1, b_shape[-1]))

    a = dpnp.reshape(a, (-1, a_shape[-2], a_shape[-1]))

    # Reorder the elements by moving the last two axes of `a` to the front
    # to match fortran-like array order which is assumed by gesv.
    a = dpnp.moveaxis(a, (-2, -1), (0, 1))
    # The same for `b` if it is 3D;
    # if it is 2D, transpose it.
    if b.ndim > 2:
        b = dpnp.moveaxis(b, (-2, -1), (0, 1))
    else:
        b = b.T

    a_usm_arr = dpnp.get_usm_ndarray(a)
    b_usm_arr = dpnp.get_usm_ndarray(b)

    _manager = dpu.SequentialOrderManager[exec_q]
    dep_evs = _manager.submitted_events

    # oneMKL LAPACK gesv destroys `a` and assumes fortran-like array
    # as input.
    a_f = dpnp.empty_like(a, dtype=res_type, order="F", usm_type=res_usm_type)

    ht_ev, a_copy_ev = ti._copy_usm_ndarray_into_usm_ndarray(
        src=a_usm_arr,
        dst=a_f.get_array(),
        sycl_queue=exec_q,
        depends=dep_evs,
    )
    _manager.add_event_pair(ht_ev, a_copy_ev)

    # oneMKL LAPACK gesv overwrites `b` and assumes fortran-like array
    # as input.
    b_f = dpnp.empty_like(b, order="F", dtype=res_type, usm_type=res_usm_type)

    ht_ev, b_copy_ev = ti._copy_usm_ndarray_into_usm_ndarray(
        src=b_usm_arr,
        dst=b_f.get_array(),
        sycl_queue=exec_q,
        depends=dep_evs,
    )
    _manager.add_event_pair(ht_ev, b_copy_ev)

    ht_ev, gesv_batch_ev = li._gesv_batch(
        exec_q,
        a_f.get_array(),
        b_f.get_array(),
        depends=[a_copy_ev, b_copy_ev],
    )

    _manager.add_event_pair(ht_ev, gesv_batch_ev)

    # Gesv call overwtires `b` in Fortran order, reorder the axes
    # to match C order by moving the last axis to the front and
    # reshape it back to the original shape of `b`.
    v = dpnp.moveaxis(b_f, -1, 0).reshape(b_shape)

    # dpnp.moveaxis can make the array non-contiguous if it is not 2D
    # Convert to contiguous to align with NumPy
    if b.ndim > 2:
        v = dpnp.ascontiguousarray(v)

    return v


def _batched_qr(a, mode="reduced"):
    """
    _batched_qr(a, mode="reduced")

    Return the batched qr factorization of `a` matrix.

    """

    m, n = a.shape[-2:]
    k = min(m, n)

    batch_shape = a.shape[:-2]
    batch_size = prod(batch_shape)

    res_type = _common_type(a)

    if batch_size == 0 or k == 0:
        return _zero_batched_qr(a, mode, m, n, k, res_type)

    a_sycl_queue = a.sycl_queue

    # get 3d input arrays by reshape
    a = dpnp.reshape(a, (-1, m, n))

    a = a.swapaxes(-2, -1)
    a_usm_arr = dpnp.get_usm_ndarray(a)

    a_t = dpnp.empty_like(a, order="C", dtype=res_type)

    _manager = dpu.SequentialOrderManager[a_sycl_queue]

    # use DPCTL tensor function to fill the matrix array
    # with content from the input array `a`
    ht_ev, copy_ev = ti._copy_usm_ndarray_into_usm_ndarray(
        src=a_usm_arr,
        dst=a_t.get_array(),
        sycl_queue=a_sycl_queue,
        depends=_manager.submitted_events,
    )
    _manager.add_event_pair(ht_ev, copy_ev)

    tau_h = dpnp.empty_like(
        a_t,
        shape=(batch_size, k),
        dtype=res_type,
    )

    a_stride = a_t.strides[0]
    tau_stride = tau_h.strides[0]

    # Call the LAPACK extension function _geqrf_batch to compute
    # the QR factorization of a general m x n matrix.
    ht_ev, geqrf_ev = li._geqrf_batch(
        a_sycl_queue,
        a_t.get_array(),
        tau_h.get_array(),
        m,
        n,
        a_stride,
        tau_stride,
        batch_size,
        depends=[copy_ev],
    )

    # w/a to avoid raice conditional on CUDA during multiple runs
    # TODO: Remove it ones the OneMath issue is resolved
    # https://github.com/uxlfoundation/oneMath/issues/626
    if dpnp.is_cuda_backend(a_sycl_queue):  # pragma: no cover
        ht_ev.wait()
    else:
        _manager.add_event_pair(ht_ev, geqrf_ev)

    if mode in ["r", "raw"]:
        if mode == "r":
            r = a_t[..., :k].swapaxes(-2, -1)
            r = _triu_inplace(r)

            return r.reshape(batch_shape + r.shape[-2:])

        # mode=="raw"
        q = a_t.reshape(batch_shape + a_t.shape[-2:])
        r = tau_h.reshape(batch_shape + tau_h.shape[-1:])
        return (q, r)

    if mode == "complete" and m > n:
        mc = m
        q = dpnp.empty_like(
            a_t,
            shape=(batch_size, m, m),
            dtype=res_type,
            order="C",
        )
    else:
        mc = k
        q = dpnp.empty_like(
            a_t,
            shape=(batch_size, n, m),
            dtype=res_type,
            order="C",
        )

    # use DPCTL tensor function to fill the matrix array `q[..., :n, :]`
    # with content from the array `a_t` overwritten by geqrf_batch
    ht_ev, copy_ev = ti._copy_usm_ndarray_into_usm_ndarray(
        src=a_t.get_array(),
        dst=q[..., :n, :].get_array(),
        sycl_queue=a_sycl_queue,
        depends=[geqrf_ev],
    )
    _manager.add_event_pair(ht_ev, copy_ev)

    q_stride = q.strides[0]
    tau_stride = tau_h.strides[0]

    # Get LAPACK function (_orgqr_batch for real or _ungqf_batch for complex
    # data types) for QR factorization
    lapack_func = (
        "_ungqr_batch"
        if dpnp.issubdtype(res_type, dpnp.complexfloating)
        else "_orgqr_batch"
    )

    # Call the LAPACK extension function _orgqr_batch/ to generate the real
    # orthogonal/complex unitary matrices `Qi` of the QR factorization
    # for a batch of general matrices.
    ht_ev, lapack_ev = getattr(li, lapack_func)(
        a_sycl_queue,
        q.get_array(),
        tau_h.get_array(),
        m,
        mc,
        k,
        q_stride,
        tau_stride,
        batch_size,
        depends=[copy_ev],
    )
    _manager.add_event_pair(ht_ev, lapack_ev)

    q = q[..., :mc, :].swapaxes(-2, -1)
    r = a_t[..., :mc].swapaxes(-2, -1)

    r = _triu_inplace(r)

    return QRResult(
        q.reshape(batch_shape + q.shape[-2:]),
        r.reshape(batch_shape + r.shape[-2:]),
    )


# pylint: disable=too-many-locals
def _batched_svd(
    a,
    uv_type,
    s_type,
    usm_type,
    exec_q,
    full_matrices=True,
    compute_uv=True,
):
    """
    _batched_svd(
        a,
        uv_type,
        s_type,
        usm_type,
        exec_q,
        full_matrices=True,
        compute_uv=True,
    )

    Return the batched singular value decomposition (SVD) of a stack
    of matrices.

    """

    a_shape = a.shape
    a_ndim = a.ndim
    batch_shape_orig = a_shape[:-2]

    a = dpnp.reshape(a, (prod(batch_shape_orig), a_shape[-2], a_shape[-1]))

    batch_size = a.shape[0]
    if batch_size == 0:
        return _zero_batched_svd(
            a,
            uv_type,
            s_type,
            full_matrices,
            compute_uv,
            exec_q,
            usm_type,
            batch_shape_orig,
        )

    m, n = a.shape[-2:]
    if m == 0 or n == 0:
        return _zero_m_n_batched_svd(
            a,
            uv_type,
            s_type,
            full_matrices,
            compute_uv,
            exec_q,
            usm_type,
            batch_shape_orig,
        )

    # Transpose if m < n:
    # 1. cuSolver gesvd supports only m >= n
    # 2. Reducing a matrix with m >= n to bidiagonal form is more efficient
    if m < n:
        n, m = a.shape[-2:]
        trans_flag = True
    else:
        trans_flag = False

    u_shape, vt_shape, s_shape, jobu, jobvt = _get_svd_shapes_and_flags(
        m, n, compute_uv, full_matrices, batch_size=batch_size
    )

    _manager = dpu.SequentialOrderManager[exec_q]
    dep_evs = _manager.submitted_events

    # Reorder the elements by moving the last two axes of `a` to the front
    # to match fortran-like array order which is assumed by gesvd.
    if trans_flag:
        # Transpose axes for cuSolver and to optimize reduction
        # to bidiagonal form
        a = dpnp.moveaxis(a, (-1, -2), (0, 1))
    else:
        a = dpnp.moveaxis(a, (-2, -1), (0, 1))

    # oneMKL LAPACK gesvd destroys `a` and assumes fortran-like array
    # as input.
    a_f = dpnp.empty_like(a, dtype=uv_type, order="F", usm_type=usm_type)

    ht_ev, a_copy_ev = ti._copy_usm_ndarray_into_usm_ndarray(
        src=a.get_array(),
        dst=a_f.get_array(),
        sycl_queue=exec_q,
        depends=dep_evs,
    )
    _manager.add_event_pair(ht_ev, a_copy_ev)

    u_h = dpnp.empty(
        u_shape,
        order="F",
        dtype=uv_type,
        usm_type=usm_type,
        sycl_queue=exec_q,
    )
    vt_h = dpnp.empty(
        vt_shape,
        order="F",
        dtype=uv_type,
        usm_type=usm_type,
        sycl_queue=exec_q,
    )
    s_h = dpnp.empty(
        s_shape,
        dtype=s_type,
        order="C",
        usm_type=usm_type,
        sycl_queue=exec_q,
    )

    ht_ev, gesvd_batch_ev = li._gesvd_batch(
        exec_q,
        jobu,
        jobvt,
        a_f.get_array(),
        s_h.get_array(),
        u_h.get_array(),
        vt_h.get_array(),
        depends=[a_copy_ev],
    )
    _manager.add_event_pair(ht_ev, gesvd_batch_ev)

    s = s_h.reshape(batch_shape_orig + s_h.shape[-1:])
    if compute_uv:
        # gesvd call writes `u_h` and `vt_h` in Fortran order;
        # reorder the axes to match C order by moving the last axis
        # to the front
        if trans_flag:
            # Transpose axes to restore U and V^T for the original matrix
            u = dpnp.moveaxis(u_h, (0, -1), (-1, 0))
            vt = dpnp.moveaxis(vt_h, (0, -1), (-1, 0))
        else:
            u = dpnp.moveaxis(u_h, -1, 0)
            vt = dpnp.moveaxis(vt_h, -1, 0)

        if a_ndim > 3:
            u = u.reshape(batch_shape_orig + u.shape[-2:])
            vt = vt.reshape(batch_shape_orig + vt.shape[-2:])
        # dpnp.moveaxis can make the array non-contiguous if it is not 2D
        # Convert to contiguous to align with NumPy
        u = dpnp.ascontiguousarray(u)
        vt = dpnp.ascontiguousarray(vt)
        # Swap `u` and `vt` for transposed input to restore correct order
        return SVDResult(vt, s, u) if trans_flag else SVDResult(u, s, vt)
    return s


def _calculate_determinant_sign(ipiv, diag, res_type, n):
    """
    Calculate the sign of the determinant based on row exchanges and diagonal
    values.

    Parameters
    -----------
    ipiv : {dpnp.ndarray, usm_ndarray}
        The pivot indices from LU decomposition.
    diag : {dpnp.ndarray, usm_ndarray}
        The diagonal elements of the LU decomposition matrix.
    res_type : dpnp.dtype
        The common data type for linalg operations.
    n : int
        The size of the last two dimensions of the array.

    Returns
    -------
    sign : {dpnp.ndarray, usm_ndarray}
        The sign of the determinant.

    """

    # Checks for row exchanges in LU decomposition affecting determinant sign.
    ipiv_diff = ipiv != dpnp.arange(
        1, n + 1, usm_type=ipiv.usm_type, sycl_queue=ipiv.sycl_queue
    )

    # Counts row exchanges from 'ipiv_diff'.
    non_zero = dpnp.count_nonzero(ipiv_diff, axis=-1)

    # For floating types, adds count of negative diagonal elements
    # to determine determinant sign.
    if dpnp.issubdtype(res_type, dpnp.floating):
        non_zero += dpnp.count_nonzero(diag < 0, axis=-1)

    sign = (non_zero % 2) * -2 + 1

    # For complex types, compute sign from the phase of diagonal elements.
    if dpnp.issubdtype(res_type, dpnp.complexfloating):
        sign = sign * dpnp.prod(diag / dpnp.abs(diag), axis=-1)

    return sign.astype(res_type)


def _check_lapack_dev_info(dev_info, error_msg=None):
    """
    Check `dev_info` from OneMKL LAPACK routines, raising an error for failures.

    Parameters
    ----------
    dev_info : list of ints
        Each element of the list indicates the status of OneMKL LAPACK routine
        calls. A non-zero value signifies a failure.

    error_message : str, optional
        Custom error message for detected LAPACK errors.
        Default: `Singular matrix`

    Raises
    ------
    dpnp.linalg.LinAlgError
        On non-zero elements in dev_info, indicating LAPACK errors.

    """

    if any(dev_info):
        error_msg = error_msg or "Singular matrix"

        raise li.LinAlgError(error_msg)


def _common_type(*arrays):
    """
    Common type for linear algebra operations.

    This function determines the common data type for linalg operations.
    It's designed to be similar in logic to `numpy.linalg.linalg._commonType`.

    Key differences from `numpy.common_type`:
    - It accepts ``bool_`` arrays.
    - The default floating-point data type is determined by the capabilities of
      the device on which `arrays` are created, as indicated
      by `dpnp.default_float_type()`.

    Parameters
    ----------
    arrays : {dpnp.ndarray, usm_ndarray}
        A sequence of input arrays.

    Returns
    -------
    dtype_common : dpnp.dtype
        The common data type for linalg operations.
        This returned value is applicable both as the precision to be used
        in linalg calls and as the dtype of (possibly complex) output(s).

    """

    dtypes = [arr.dtype for arr in arrays]

    _, sycl_queue = get_usm_allocations(arrays)
    default = dpnp.default_float_type(sycl_queue=sycl_queue)
    dtype_common = _common_inexact_type(default, *dtypes)

    return dtype_common


def _common_inexact_type(default_dtype, *dtypes):
    """
    Determines the common 'inexact' data type for linear algebra operations.

    This function selects an 'inexact' data type appropriate for the device's
    capabilities. It defaults to `default_dtype` when provided types are not
    'inexact'.

    Parameters
    ----------
    default_dtype : dpnp.dtype
        The default data type. This is determined by the capabilities of
        the device and is used when none of the provided types are 'inexact'.
        *dtypes: A variable number of data types to be evaluated to find
        the common 'inexact' type.

    Returns
    -------
    dpnp.result_type : dpnp.dtype
        The resultant 'inexact' data type for linalg operations,
        ensuring computational compatibility.

    """

    inexact_dtypes = [
        dt if dpnp.issubdtype(dt, dpnp.inexact) else default_dtype
        for dt in dtypes
    ]
    return dpnp.result_type(*inexact_dtypes)


def _get_svd_shapes_and_flags(m, n, compute_uv, full_matrices, batch_size=None):
    """Return the shapes and flags for SVD computations."""

    k = min(m, n)
    if compute_uv:
        if full_matrices:
            u_shape = (m, m)
            vt_shape = (n, n)
            jobu = ord("A")
            jobvt = ord("A")
        else:
            u_shape = (m, k)
            vt_shape = (k, n)
            jobu = ord("S")
            jobvt = ord("S")
    else:
        u_shape = vt_shape = ()
        jobu = ord("N")
        jobvt = ord("N")

    s_shape = (k,)
    if batch_size is not None:
        if compute_uv:
            u_shape += (batch_size,)
            vt_shape += (batch_size,)
        s_shape = (batch_size,) + s_shape

    return u_shape, vt_shape, s_shape, jobu, jobvt


def _hermitian_svd(a, compute_uv):
    """
    _hermitian_svd(a, compute_uv)

    Return the singular value decomposition (SVD) of Hermitian matrix `a`.

    """

    assert_stacked_square(a)

    # _gesvd returns eigenvalues with s ** 2 sorted descending,
    # but dpnp.linalg.eigh returns s sorted ascending so we re-order
    # the eigenvalues and related arrays to have the correct order
    if compute_uv:
        s, u = dpnp_eigh(a, eigen_mode="V")
        sgn = dpnp.sign(s)
        s = dpnp.abs(s, out=s)
        sidx = dpnp.argsort(s)[..., ::-1]
        # Rearrange the signs according to sorted indices
        sgn = dpnp.take_along_axis(sgn, sidx, axis=-1)
        # Sort the singular values in descending order
        s = dpnp.take_along_axis(s, sidx, axis=-1)
        # Rearrange the eigenvectors according to sorted indices
        u = dpnp.take_along_axis(u, sidx[..., None, :], axis=-1)
        # Singular values are unsigned, move the sign into v
        # Compute V^T adjusting for the sign and conjugating
        vt = dpnp.transpose(u * sgn[..., None, :]).conjugate()
        return SVDResult(u, s, vt)

    s = dpnp_eigh(a, eigen_mode="N")
    s = dpnp.abs(s, out=s)
    return dpnp.sort(s)[..., ::-1]


def _is_empty_2d(arr):
    # check size first for efficiency
    return arr.size == 0 and numpy.prod(arr.shape[-2:]) == 0


def _map_trans_to_mkl(trans):
    """Map SciPy-style trans code (0,1,2) to oneMKL transpose enum."""
    if not isinstance(trans, int):
        raise TypeError("`trans` must be an integer")

    if trans == 0:
        return li.Transpose.N
    if trans == 1:
        return li.Transpose.T
    if trans == 2:
        return li.Transpose.C
    raise ValueError("`trans` must be 0 (N), 1 (T), or 2 (C)")


def _lu_factor(a, res_type):
    """
    Compute pivoted LU decomposition.

    Decompose a given batch of square matrices. Inputs and outputs are
    transposed.

    Parameters
    ----------
    a : (..., M, M) {dpnp.ndarray, usm_ndarray}
        Input array containing the matrices to be decomposed.
    res_type : dpnp.dtype
        Specifies the data type of the result.
        Acceptable data types are float32, float64, complex64, or complex128.

    Returns
    -------
    tuple:
        lu_t : (..., N, N) {dpnp.ndarray, usm_ndarray}
            Combined 'L' and 'U' matrices from LU decomposition
            excluding the diagonal of 'L'.
        piv : (..., N) {dpnp.ndarray, usm_ndarray}
            1-origin pivot indices indicating row permutations during
            decomposition.
        dev_info : (...) {dpnp.ndarray, usm_ndarray}
            Information on `getrf` or `getrf_batch` computation success
            (0 for success).

    """

    if a.ndim > 2:
        return _batched_lu_factor(a, res_type)

    n = a.shape[-2]

    a_sycl_queue = a.sycl_queue
    a_usm_type = a.usm_type
    _manager = dpu.SequentialOrderManager[a_sycl_queue]

    a_usm_arr = dpnp.get_usm_ndarray(a)

    # `a` must be copied because getrf destroys the input matrix
    a_h = dpnp.empty_like(a, order="C", dtype=res_type)

    # use DPCTL tensor function to fill the сopy of the input array
    # from the input array
    ht_ev, copy_ev = ti._copy_usm_ndarray_into_usm_ndarray(
        src=a_usm_arr,
        dst=a_h.get_array(),
        sycl_queue=a_sycl_queue,
        depends=_manager.submitted_events,
    )
    _manager.add_event_pair(ht_ev, copy_ev)

    ipiv_h = dpnp.empty(
        n,
        dtype=dpnp.int64,
        order="C",
        usm_type=a_usm_type,
        sycl_queue=a_sycl_queue,
    )
    dev_info_h = [0]

    # Call the LAPACK extension function _getrf
    # to perform LU decomposition on the input matrix
    ht_ev, getrf_ev = li._getrf(
        a_sycl_queue,
        a_h.get_array(),
        ipiv_h.get_array(),
        dev_info_h,
        depends=[copy_ev],
    )
    _manager.add_event_pair(ht_ev, getrf_ev)

    dev_info_array = dpnp.array(
        dev_info_h, usm_type=a_usm_type, sycl_queue=a_sycl_queue
    )

    # Return a tuple containing the factorized matrix 'a_h',
    # pivot indices 'ipiv_h'
    # and the status 'dev_info_h' from the LAPACK getrf call
    return (a_h, ipiv_h, dev_info_array)


def _multi_dot(arrays, order, i, j, out=None):
    """Actually do the multiplication with the given order."""

    if i == j:
        # the initial call with non-None out should never get here
        assert out is None
        return arrays[i]

    return dpnp.dot(
        _multi_dot(arrays, order, i, order[i, j]),
        _multi_dot(arrays, order, order[i, j] + 1, j),
        out=out,
    )


def _multi_dot_matrix_chain_order(n, arrays, return_costs=False):
    """
    Return a dpnp.ndarray that encodes the optimal order of multiplications.

    The optimal order array is then used by `_multi_dot()` to do the
    multiplication.

    Also return the cost matrix if `return_costs` is ``True``.

    The implementation CLOSELY follows Cormen, "Introduction to Algorithms",
    Chapter 15.2, p. 370-378.  Note that Cormen uses 1-based indices.

        cost[i, j] = min([
            cost[prefix] + cost[suffix] + cost_mult(prefix, suffix)
            for k in range(i, j)])

    """

    usm_type, exec_q = get_usm_allocations(arrays)
    # p stores the dimensions of the matrices
    # Example for p: A_{10x100}, B_{100x5}, C_{5x50} --> p = [10, 100, 5, 50]
    p = [1 if arrays[0].ndim == 1 else arrays[0].shape[0]]
    p += [a.shape[0] for a in arrays[1:-1]]
    p += (
        [arrays[-1].shape[0], 1]
        if arrays[-1].ndim == 1
        else [arrays[-1].shape[0], arrays[-1].shape[1]]
    )
    # m is a matrix of costs of the subproblems
    # m[i, j]: min number of scalar multiplications needed to compute A_{i..j}
    m = dpnp.zeros((n, n), usm_type=usm_type, sycl_queue=exec_q)
    # s is the actual ordering
    # s[i, j] is the value of k at which we split the product A_i..A_j
    s = dpnp.zeros(
        (n, n), dtype=dpnp.intp, usm_type=usm_type, sycl_queue=exec_q
    )

    for ll in range(1, n):
        for i in range(n - ll):
            j = i + ll
            m[i, j] = dpnp.inf
            for k in range(i, j):
                q = m[i, k] + m[k + 1, j] + p[i] * p[k + 1] * p[j + 1]
                if q < m[i, j]:
                    m[i, j] = q
                    s[i, j] = k  # Note that Cormen uses 1-based index

    return (s, m) if return_costs else s


def _multi_dot_three(A, B, C, out=None):
    """Find the best order for three arrays and do the multiplication."""

    a0, a1b0 = (1, A.shape[0]) if A.ndim == 1 else A.shape
    b1c0, c1 = (C.shape[0], 1) if C.ndim == 1 else C.shape
    # cost1 = cost((AB)C) = a0*a1b0*b1c0 + a0*b1c0*c1
    cost1 = a0 * b1c0 * (a1b0 + c1)
    # cost2 = cost(A(BC)) = a1b0*b1c0*c1 + a0*a1b0*c1
    cost2 = a1b0 * c1 * (a0 + b1c0)

    if cost1 < cost2:
        return dpnp.dot(dpnp.dot(A, B), C, out=out)

    return dpnp.dot(A, dpnp.dot(B, C), out=out)


def _multi_svd_norm(x, row_axis, col_axis, op):
    """
    Compute a function of the singular values of the 2-D matrices in `x`.

    This is a private utility function used by `dpnp.linalg.norm()`.

    Parameters
    ----------
    x : {dpnp.ndarray, usm_ndarray}
    row_axis, col_axis : int
        The axes of `x` that hold the 2-D matrices.
    op : callable
        This should be either `dpnp.min` or `dpnp.max` or `dpnp.sum`.

    Returns
    -------
    out : dpnp.ndarray
        If `x` is 2-D, the return values is a 0-d array.
        Otherwise, it is an array with ``x.ndim - 2`` dimensions.
        The return values are either the minimum or maximum or sum of the
        singular values of the matrices, depending on whether `op`
        is `dpnp.min` or `dpnp.max` or `dpnp.sum`.

    """

    y = dpnp.moveaxis(x, (row_axis, col_axis), (-2, -1))
    result = op(dpnp.linalg.svd(y, compute_uv=False), axis=-1)
    return result


def _norm_int_axis(x, ord, axis, keepdims):
    """
    _norm_int_axis(x, ord, axis, keepdims)

    Compute matrix or vector norm of `x` along integer `axis`.

    """

    if ord == dpnp.inf:
        if x.shape[axis] == 0:
            x = dpnp.moveaxis(x, axis, -1)
            res_shape = x.shape[:-1]
            if keepdims:
                res_shape += (1,)
            return dpnp.zeros_like(x, shape=res_shape)
        return dpnp.abs(x).max(axis=axis, keepdims=keepdims)
    if ord == -dpnp.inf:
        return dpnp.abs(x).min(axis=axis, keepdims=keepdims)
    if ord == 0:
        # Zero norm
        # Convert to Python float in accordance with NumPy
        return (x != 0).astype(x.real.dtype).sum(axis=axis, keepdims=keepdims)
    if ord == 1:
        # special case for speedup
        return dpnp.abs(x).sum(axis=axis, keepdims=keepdims)
    if ord is None or ord == 2:
        # special case for speedup
        s = (dpnp.conj(x) * x).real
        return dpnp.sqrt(dpnp.sum(s, axis=axis, keepdims=keepdims))
    if isinstance(ord, (int, float)):
        absx = dpnp.abs(x)
        absx **= ord
        ret = absx.sum(axis=axis, keepdims=keepdims)
        ret **= numpy.reciprocal(ord, dtype=ret.dtype)
        return ret

    # including str-type keywords for ord ("fro", "nuc") which
    # are not valid for vectors
    raise ValueError(f"Invalid norm order '{ord}' for vectors")


def _norm_tuple_axis(x, ord, row_axis, col_axis, keepdims):
    """
    _norm_tuple_axis(x, ord, row_axis, col_axis, keepdims)

    Compute matrix or vector norm of `x` along 2-tuple `axis`.

    """

    axis = (row_axis, col_axis)
    flag = x.shape[row_axis] == 0 or x.shape[col_axis] == 0
    if flag and ord in [1, 2, dpnp.inf]:
        x = dpnp.moveaxis(x, axis, (-2, -1))
        res_shape = x.shape[:-2]
        if keepdims:
            res_shape += (1, 1)
        return dpnp.zeros_like(x, shape=res_shape)
    if row_axis == col_axis:
        raise ValueError("Duplicate axes given.")
    if ord == 2:
        ret = _multi_svd_norm(x, row_axis, col_axis, dpnp.max)
    elif ord == -2:
        ret = _multi_svd_norm(x, row_axis, col_axis, dpnp.min)
    elif ord == 1:
        if col_axis > row_axis:
            col_axis -= 1
        ret = dpnp.abs(x).sum(axis=row_axis).max(axis=col_axis)
    elif ord == dpnp.inf:
        if row_axis > col_axis:
            row_axis -= 1
        ret = dpnp.abs(x).sum(axis=col_axis).max(axis=row_axis)
    elif ord == -1:
        if col_axis > row_axis:
            col_axis -= 1
        ret = dpnp.abs(x).sum(axis=row_axis).min(axis=col_axis)
    elif ord == -dpnp.inf:
        if row_axis > col_axis:
            row_axis -= 1
        ret = dpnp.abs(x).sum(axis=col_axis).min(axis=row_axis)
    elif ord in [None, "fro", "f"]:
        ret = dpnp.sqrt(dpnp.sum((dpnp.conj(x) * x).real, axis=axis))
    elif ord == "nuc":
        ret = _multi_svd_norm(x, row_axis, col_axis, dpnp.sum)
    else:
        raise ValueError("Invalid norm order for matrices.")

    if keepdims:
        ret_shape = list(x.shape)
        ret_shape[axis[0]] = 1
        ret_shape[axis[1]] = 1
        ret = ret.reshape(ret_shape)
    return ret


def _nrm2_last_axis(x):
    """
    Calculate the sum of squares along the last axis of an array.

    This function handles arrays containing real or complex numbers.
    For complex data types, it computes the sum of squared magnitudes;
    For real adata types, it sums the squares of the elements.

    Parameters
    ----------
    x : {dpnp.ndarray, usm_ndarray}

    Returns
    -------
    out : dpnp.ndarray
        Sum of squares calculated along the last axis.

    """

    real_dtype = _real_type(x.dtype)
    x = dpnp.ascontiguousarray(x)
    return dpnp.sum(dpnp.square(x.view(real_dtype)), axis=-1)


def _real_type(dtype, device=None):
    """
    Returns the real data type corresponding to a given dpnp data type.

    Parameters
    ----------
    dtype : dpnp.dtype
        The dtype for which to find the corresponding real data type.
    device : {None, string, SyclDevice, SyclQueue, Device}, optional
        An array API concept of device where an array of default floating data
        type is created. `device` can be ``None``, a oneAPI filter selector
        string, an instance of :class:`dpctl.SyclDevice` corresponding to
        a non-partitioned SYCL device, an instance of :class:`dpctl.SyclQueue`,
        or a :class:`dpctl.tensor.Device` object returned by
        :attr:`dpnp.ndarray.device`.

        Default: ``None``.

    Returns
    -------
    out : str
        The name of the real data type.

    """

    default = dpnp.default_float_type(device)
    real_type = _real_types_map.get(dtype.name, default)
    return dpnp.dtype(real_type)


def _stacked_identity(
    batch_shape, n, dtype, usm_type="device", sycl_queue=None
):
    """
    Create stacked identity matrices of size `n x n`.

    Forms multiple identity matrices based on `batch_shape`.

    Parameters
    ----------
    batch_shape : tuple
        Shape of the batch determining the stacking of identity matrices.
    n : int
        Dimension of each identity matrix.
    dtype : dtype
        Data type of the matrix element.
    usm_type : {"device", "shared", "host"}, optional
        The type of SYCL USM allocation for the output array.
    sycl_queue : {None, SyclQueue}, optional
        A SYCL queue to use for output array allocation and copying. The
        `sycl_queue` can be passed as ``None`` (the default), which means
        to get the SYCL queue from `device` keyword if present or to use
        a default queue.
        Default: ``None``.

    Returns
    -------
    out : dpnp.ndarray
        Array of stacked `n x n` identity matrices as per `batch_shape`.

    Example
    -------
    >>> _stacked_identity((2,), 2, dtype=dpnp.int64)
    array([[[1, 0],
            [0, 1]],

           [[1, 0],
            [0, 1]]])

    """

    shape = batch_shape + (n, n)
    x = dpnp.empty(shape, dtype=dtype, usm_type=usm_type, sycl_queue=sycl_queue)
    x[...] = dpnp.eye(
        n, dtype=x.dtype, usm_type=x.usm_type, sycl_queue=x.sycl_queue
    )
    return x


def _stacked_identity_like(x):
    """
    Create stacked identity matrices based on the shape and properties of `x`.

    Parameters
    ----------
    x : dpnp.ndarray
        Input array based on whose properties (shape, data type, USM type and
        SYCL queue) the identity matrices will be created.

    Returns
    -------
    out : dpnp.ndarray
        Array of stacked `n x n` identity matrices,
        where `n` is the size of the last dimension of `x`.
        The returned array has the same shape, data type, USM type
        and uses the same SYCL queue as `x`, if applicable.

    Example
    -------
    >>> import dpnp
    >>> x = dpnp.zeros((2, 3, 3), dtype=dpnp.int64)
    >>> _stacked_identity_like(x)
    array([[[1, 0, 0],
            [0, 1, 0],
            [0, 0, 1]],

           [[1, 0, 0],
            [0, 1, 0],
            [0, 0, 1]]], dtype=int32)

    """

    x = dpnp.empty_like(x)
    x[...] = dpnp.eye(
        x.shape[-2], dtype=x.dtype, usm_type=x.usm_type, sycl_queue=x.sycl_queue
    )
    return x


def _triu_inplace(a):
    """
    Computes the upper triangular part of an array in-place,
    but currently allocates extra memory for the result.

    Parameters
    ----------
    a : {dpnp.ndarray, usm_ndarray}
        Input array from which the upper triangular part is to be extracted.

    Returns
    -------
    out : dpnp.ndarray
        A new array containing the upper triangular part of the input array `a`.

    """

    # TODO: implement a dedicated kernel for in-place triu instead of
    # extra memory allocation for result
    out = dpnp.empty_like(a, order="C")

    _manager = dpu.SequentialOrderManager[a.sycl_queue]
    ht_ev, triu_ev = ti._triu(
        src=a.get_array(),
        dst=out.get_array(),
        k=0,
        sycl_queue=a.sycl_queue,
        depends=_manager.submitted_events,
    )
    _manager.add_event_pair(ht_ev, triu_ev)
    return out


def _zero_batched_qr(a, mode, m, n, k, res_type):
    """
    _zero_batched_qr(a, mode, m, n, k, res_type)

    Return the QR factorization of `a` matrix of zero batch length or
    when ``k == 0``.

    """

    a_sycl_queue = a.sycl_queue
    a_usm_type = a.usm_type

    batch_shape = a.shape[:-2]

    if mode == "reduced":
        return QRResult(
            dpnp.empty_like(
                a,
                shape=batch_shape + (m, k),
                dtype=res_type,
            ),
            dpnp.empty_like(
                a,
                shape=batch_shape + (k, n),
                dtype=res_type,
            ),
        )
    if mode == "complete":
        q = _stacked_identity(
            batch_shape,
            m,
            dtype=res_type,
            usm_type=a_usm_type,
            sycl_queue=a_sycl_queue,
        )
        return QRResult(
            q,
            dpnp.empty_like(
                a,
                shape=batch_shape + (m, n),
                dtype=res_type,
            ),
        )
    if mode == "r":
        return dpnp.empty_like(
            a,
            shape=batch_shape + (k, n),
            dtype=res_type,
        )

    # mode=="raw"
    return (
        dpnp.empty_like(
            a,
            shape=batch_shape + (n, m),
            dtype=res_type,
        ),
        dpnp.empty_like(
            a,
            shape=batch_shape + (k,),
            dtype=res_type,
        ),
    )


def _zero_batched_svd(
    a,
    uv_type,
    s_type,
    full_matrices,
    compute_uv,
    exec_q,
    usm_type,
    batch_shape_orig,
):
    """
    _zero_batched_svd(
        a,
        uv_type,
        s_type,
        full_matrices,
        compute_uv,
        exec_q,
        usm_type,
        batch_shape_orig,
    )

    Return the singular value decomposition (SVD) of a zero-lenth stack
    of matrices.

    """

    m, n = a.shape[-2:]
    k = min(m, n)

    s = dpnp.empty(
        batch_shape_orig + (k,),
        dtype=s_type,
        usm_type=usm_type,
        sycl_queue=exec_q,
    )

    if compute_uv:
        if full_matrices:
            u_shape = batch_shape_orig + (m, m)
            vt_shape = batch_shape_orig + (n, n)
        else:
            u_shape = batch_shape_orig + (m, k)
            vt_shape = batch_shape_orig + (k, n)

        u = dpnp.empty(
            u_shape,
            dtype=uv_type,
            usm_type=usm_type,
            sycl_queue=exec_q,
        )
        vt = dpnp.empty(
            vt_shape,
            dtype=uv_type,
            usm_type=usm_type,
            sycl_queue=exec_q,
        )
        return SVDResult(u, s, vt)
    return s


def _zero_k_qr(a, mode, m, n, res_type):
    """
    _zero_k_qr(a, mode, m, n, res_type)

    Return the QR factorization of `a` matrix with ``k == 0``.

    """

    a_sycl_queue = a.sycl_queue
    a_usm_type = a.usm_type

    m, n = a.shape

    if mode == "reduced":
        return QRResult(
            dpnp.empty_like(
                a,
                shape=(m, 0),
                dtype=res_type,
            ),
            dpnp.empty_like(
                a,
                shape=(0, n),
                dtype=res_type,
            ),
        )
    if mode == "complete":
        return QRResult(
            dpnp.identity(
                m, dtype=res_type, sycl_queue=a_sycl_queue, usm_type=a_usm_type
            ),
            dpnp.empty_like(
                a,
                shape=(m, n),
                dtype=res_type,
            ),
        )
    if mode == "r":
        return dpnp.empty_like(
            a,
            shape=(0, n),
            dtype=res_type,
        )

    # mode == "raw"
    return dpnp.empty_like(
        a,
        shape=(n, m),
        dtype=res_type,
    ), dpnp.empty_like(
        a,
        shape=(0,),
        dtype=res_type,
    )


def _zero_m_n_batched_svd(
    a,
    uv_type,
    s_type,
    full_matrices,
    compute_uv,
    exec_q,
    usm_type,
    batch_shape_orig,
):
    """
    _zero_m_n_batched_svd(
        a,
        uv_type,
        s_type,
        full_matrices,
        compute_uv,
        exec_q,
        usm_type,
        batch_shape_orig,
    )

    Return the singular value decomposition (SVD) of a stack
    of matrices with either ``m == 0`` or ``n == 0``.

    """

    m, n = a.shape[-2:]
    s = dpnp.empty(
        batch_shape_orig + (0,),
        dtype=s_type,
        usm_type=usm_type,
        sycl_queue=exec_q,
    )

    if compute_uv:
        if full_matrices:
            u = _stacked_identity(
                batch_shape_orig,
                m,
                dtype=uv_type,
                usm_type=usm_type,
                sycl_queue=exec_q,
            )
            vt = _stacked_identity(
                batch_shape_orig,
                n,
                dtype=uv_type,
                usm_type=usm_type,
                sycl_queue=exec_q,
            )
        else:
            u = dpnp.empty(
                batch_shape_orig + (m, 0),
                dtype=uv_type,
                usm_type=usm_type,
                sycl_queue=exec_q,
            )
            vt = dpnp.empty(
                batch_shape_orig + (0, n),
                dtype=uv_type,
                usm_type=usm_type,
                sycl_queue=exec_q,
            )
        return SVDResult(u, s, vt)
    return s


def _zero_m_n_svd(
    a, uv_type, s_type, full_matrices, compute_uv, exec_q, usm_type
):
    """
    _zero_m_n_svd(
        a, uv_type, s_type, full_matrices, compute_uv, exec_q, usm_type
    )

    Return the singular value decomposition (SVD) of a matrix
    with either ``m == 0`` or ``n == 0``.

    """

    m, n = a.shape
    s = dpnp.empty(
        (0,),
        dtype=s_type,
        usm_type=usm_type,
        sycl_queue=exec_q,
    )
    if compute_uv:
        if full_matrices:
            u_shape = (m,)
            vt_shape = (n,)
        else:
            u_shape = (m, 0)
            vt_shape = (0, n)

        u = dpnp.eye(
            *u_shape,
            dtype=uv_type,
            usm_type=usm_type,
            sycl_queue=exec_q,
        )
        vt = dpnp.eye(
            *vt_shape,
            dtype=uv_type,
            usm_type=usm_type,
            sycl_queue=exec_q,
        )
        return SVDResult(u, s, vt)
    return s


def assert_2d(*arrays):
    """
    Check that each array in `arrays` is exactly two-dimensional.

    If any array is not two-dimensional, `dpnp.linalg.LinAlgError` will be
    raised.

    Parameters
    ----------
    arrays : {dpnp.ndarray, usm_ndarray}
        A sequence of input arrays to check for dimensionality.

    Raises
    ------
    dpnp.linalg.LinAlgError
        If any array in `arrays` is not exactly two-dimensional.

    """

    for a in arrays:
        if a.ndim != 2:
            raise li.LinAlgError(
                f"{a.ndim}-dimensional array given. The input "
                "array must be exactly two-dimensional"
            )


def assert_stacked_2d(*arrays):
    """
    Check that each array in `arrays` has at least two dimensions.

    If any array is less than two-dimensional, `dpnp.linalg.LinAlgError` will
    be raised.

    Parameters
    ----------
    arrays : {dpnp.ndarray, usm_ndarray}
        A sequence of input arrays to check for dimensionality.

    Raises
    ------
    dpnp.linalg.LinAlgError
        If any array in `arrays` is less than two-dimensional.

    """

    for a in arrays:
        if a.ndim < 2:
            raise li.LinAlgError(
                f"{a.ndim}-dimensional array given. The input "
                "array must be at least two-dimensional"
            )


def assert_stacked_square(*arrays):
    """
    Check that each array in `arrays` is a square matrix.

    If any array does not form a square matrix, `dpnp.linalg.LinAlgError` will
    be raised.

    Precondition: `arrays` are at least 2d. The caller should assert it
    beforehand. For example,

    >>> def solve(a):
    ...     assert_stacked_2d(a)
    ...     assert_stacked_square(a)
    ...     ...

    Parameters
    ----------
    arrays : {dpnp.ndarray, usm_ndarray}
        A sequence of input arrays to check for square matrix shape.

    Raises
    ------
    dpnp.linalg.LinAlgError
        If any array in `arrays` does not form a square matrix.

    """

    for a in arrays:
        m, n = a.shape[-2:]
        if m != n:
            raise li.LinAlgError(
                "Last 2 dimensions of the input array must be square"
            )


def dpnp_cholesky_batch(a, upper_lower, res_type):
    """
    dpnp_cholesky_batch(a, upper_lower, res_type)

    Return the batched Cholesky decomposition of `a` array.

    """

    a_sycl_queue = a.sycl_queue
    a_usm_type = a.usm_type

    n = a.shape[-2]

    orig_shape = a.shape
    # get 3d input arrays by reshape
    a = dpnp.reshape(a, (-1, n, n))
    batch_size = a.shape[0]
    a_usm_arr = dpnp.get_usm_ndarray(a)

    # `a` must be copied because potrf_batch destroys the input matrix
    a_h = dpnp.empty_like(a, order="C", dtype=res_type, usm_type=a_usm_type)

    _manager = dpu.SequentialOrderManager[a_sycl_queue]

    # use DPCTL tensor function to fill the сopy of the input array
    # from the input array
    ht_ev, copy_ev = ti._copy_usm_ndarray_into_usm_ndarray(
        src=a_usm_arr,
        dst=a_h.get_array(),
        sycl_queue=a_sycl_queue,
        depends=_manager.submitted_events,
    )
    _manager.add_event_pair(ht_ev, copy_ev)

    a_stride = a_h.strides[0]

    # Call the LAPACK extension function _potrf_batch
    # to computes the Cholesky decomposition of a batch of
    # symmetric positive-definite matrices
    ht_ev, potrf_ev = li._potrf_batch(
        a_sycl_queue,
        a_h.get_array(),
        upper_lower,
        n,
        a_stride,
        batch_size,
        depends=[copy_ev],
    )
    _manager.add_event_pair(ht_ev, potrf_ev)

    # Get upper or lower-triangular matrix part as per `upper_lower` value
    # upper_lower is 0 (lower) or 1 (upper)
    if upper_lower:
        a_h = dpnp.triu(a_h.reshape(orig_shape))
    else:
        a_h = dpnp.tril(a_h.reshape(orig_shape))

    return a_h


def dpnp_cholesky(a, upper):
    """
    dpnp_cholesky(a, upper)

    Return the Cholesky decomposition of `a` array.

    """

    a_sycl_queue = a.sycl_queue
    a_usm_type = a.usm_type

    res_type = _common_type(a)

    a_shape = a.shape

    if a.size == 0:
        return dpnp.empty(
            a_shape,
            dtype=res_type,
            usm_type=a_usm_type,
            sycl_queue=a_sycl_queue,
        )

    # Set `uplo` value for `potrf` and `potrf_batch` function based on the
    # boolean input `upper`.
    # In oneMKL, `uplo` value of 1 is equivalent to oneapi::mkl::uplo::lower
    # and `uplo` value of 0 is equivalent to oneapi::mkl::uplo::upper.
    # However, we adjust this logic based on the array's memory layout.
    # Note: lower for row-major (which is used here) is upper for column-major
    # layout.
    # Ref: comment from tbmkl/tests/lapack/unit/dpcpp/potrf_usm/potrf_usm.cpp
    # This means that if `upper` is False (lower triangular),
    # we actually use oneapi::mkl::uplo::upper (0) for the row-major layout,
    # and vice versa.
    upper_lower = int(upper)

    if a.ndim > 2:
        return dpnp_cholesky_batch(a, upper_lower, res_type)

    a_usm_arr = dpnp.get_usm_ndarray(a)

    # `a` must be copied because potrf destroys the input matrix
    a_h = dpnp.empty_like(a, order="C", dtype=res_type, usm_type=a_usm_type)

    _manager = dpu.SequentialOrderManager[a_sycl_queue]

    # use DPCTL tensor function to fill the сopy of the input array
    # from the input array
    ht_ev, copy_ev = ti._copy_usm_ndarray_into_usm_ndarray(
        src=a_usm_arr,
        dst=a_h.get_array(),
        sycl_queue=a_sycl_queue,
        depends=_manager.submitted_events,
    )
    _manager.add_event_pair(ht_ev, copy_ev)

    # Call the LAPACK extension function _potrf
    # to computes the Cholesky decomposition
    ht_ev, potrf_ev = li._potrf(
        a_sycl_queue,
        a_h.get_array(),
        upper_lower,
        depends=[copy_ev],
    )
    _manager.add_event_pair(ht_ev, potrf_ev)

    # Get upper or lower-triangular matrix part as per `upper` value
    if upper:
        a_h = dpnp.triu(a_h)
    else:
        a_h = dpnp.tril(a_h)

    return a_h


def dpnp_cond(x, p=None):
    """Compute the condition number of a matrix."""

    if _is_empty_2d(x):
        raise li.LinAlgError("cond is not defined on empty arrays")
    if p is None or p == 2 or p == -2:
        s = dpnp.linalg.svd(x, compute_uv=False)
        if p == -2:
            r = s[..., -1] / s[..., 0]
        else:
            r = s[..., 0] / s[..., -1]
    else:
        # The result array will contain nans in the entries
        # where inversion failed
        invx = dpnp.linalg.inv(x)
        r = dpnp.linalg.norm(x, p, axis=(-2, -1)) * dpnp.linalg.norm(
            invx, p, axis=(-2, -1)
        )

        # condition number is always real
        result_t = _real_type(_common_type(x), device=x.sycl_queue)
        r = r.astype(result_t, copy=False)

    # Convert nans to infs unless the original array had nan entries
    nan_mask = dpnp.isnan(r)
    if nan_mask.any():
        nan_mask &= ~dpnp.isnan(x).any(axis=(-2, -1))
        r[nan_mask] = dpnp.inf

    return r


def dpnp_det(a):
    """
    dpnp_det(a)

    Returns the determinant of `a` array.

    """

    a_usm_type = a.usm_type
    a_sycl_queue = a.sycl_queue

    res_type = _common_type(a)

    a_shape = a.shape
    shape = a_shape[:-2]
    n = a_shape[-2]

    if a.size == 0:
        # empty batch (result is empty, too) or empty matrices det([[]]) == 1
        det = dpnp.ones(
            shape,
            dtype=res_type,
            usm_type=a_usm_type,
            sycl_queue=a_sycl_queue,
        )
        return det

    lu, ipiv, dev_info = _lu_factor(a, res_type)

    diag = dpnp.diagonal(lu, axis1=-2, axis2=-1)

    det = dpnp.prod(dpnp.abs(diag), axis=-1)

    sign = _calculate_determinant_sign(ipiv, diag, res_type, n)

    det = sign * det
    det = det.astype(res_type, copy=False)
    singular = dev_info > 0
    det = dpnp.where(singular, res_type.type(0), det)

    return det.reshape(shape)


def dpnp_eigh(a, UPLO="L", eigen_mode="V"):
    """
    dpnp_eigh(a, UPLO, eigen_mode="V")

    Return the eigenvalues and eigenvectors of a complex Hermitian
    (conjugate symmetric) or a real symmetric matrix.
    Can return both eigenvalues and eigenvectors (`eigen_mode="V"`) or
    only eigenvalues (`eigen_mode="N"`).

    The main calculation is done by calling an extension function
    for LAPACK library of OneMKL. Depending on input type of `a` array,
    it will be either ``heevd`` (for complex types) or ``syevd`` (for others).

    """

    # get resulting type of arrays with eigenvalues and eigenvectors
    v_type = _common_type(a)
    w_type = _real_type(v_type)

    if a.size == 0:
        w = dpnp.empty_like(a, shape=a.shape[:-1], dtype=w_type)
        if eigen_mode == "V":
            v = dpnp.empty_like(a, dtype=v_type)
            return EighResult(w, v)
        return w

    if a.ndim > 2:
        return _batched_eigh(a, UPLO, eigen_mode, w_type, v_type)

    # `eigen_mode` can be either "N" or "V", specifying the computation mode
    # for OneMKL LAPACK `syevd` and `heevd` routines.
    # "V" (default) means both eigenvectors and eigenvalues will be calculated
    # "N" means only eigenvalues will be calculated
    jobz = _jobz[eigen_mode]
    uplo = _upper_lower[UPLO]

    # Get LAPACK function (_syevd for real or _heevd for complex data types)
    # to compute all eigenvalues and, optionally, all eigenvectors
    lapack_func = (
        "_heevd" if dpnp.issubdtype(v_type, dpnp.complexfloating) else "_syevd"
    )

    a_sycl_queue = a.sycl_queue
    a_order = "C" if a.flags.c_contiguous else "F"

    a_usm_arr = dpnp.get_usm_ndarray(a)

    _manager = dpu.SequentialOrderManager[a_sycl_queue]

    # When `eigen_mode == "N"` (jobz == 0), OneMKL LAPACK does not
    # overwrite the input array.
    # If the input array 'a' is already F-contiguous and matches the target
    # data type, we can avoid unnecessary memory allocation and data
    # copying.
    if eigen_mode == "N" and a_order == "F" and a.dtype == v_type:
        v = a
    else:
        # oneMKL LAPACK assumes fortran-like array as input, so
        # allocate a memory with 'F' order for dpnp array of eigenvectors
        v = dpnp.empty_like(a, order="F", dtype=v_type)

        # use DPCTL tensor function to fill the array of eigenvectors with
        # content of input array
        ht_ev, copy_ev = ti._copy_usm_ndarray_into_usm_ndarray(
            src=a_usm_arr,
            dst=v.get_array(),
            sycl_queue=a_sycl_queue,
            depends=_manager.submitted_events,
        )
        _manager.add_event_pair(ht_ev, copy_ev)

    # allocate a memory for dpnp array of eigenvalues
    w = dpnp.empty_like(
        a,
        shape=a.shape[:-1],
        dtype=w_type,
    )

    # call LAPACK extension function to get eigenvalues and eigenvectors of
    # matrix A
    ht_ev, lapack_ev = getattr(li, lapack_func)(
        a_sycl_queue,
        jobz,
        uplo,
        v.get_array(),
        w.get_array(),
        depends=_manager.submitted_events,
    )
    _manager.add_event_pair(ht_ev, lapack_ev)

    if eigen_mode == "V" and a_order != "F":
        # need to align order of eigenvectors with one of input matrix A
        out_v = dpnp.empty_like(v, order=a_order)

        ht_ev, copy_ev = ti._copy_usm_ndarray_into_usm_ndarray(
            src=v.get_array(),
            dst=out_v.get_array(),
            sycl_queue=a_sycl_queue,
            depends=[lapack_ev],
        )
        _manager.add_event_pair(ht_ev, copy_ev)
    else:
        out_v = v

    return EighResult(w, out_v) if eigen_mode == "V" else w


def dpnp_inv(a):
    """
    dpnp_inv(a)

    Return the inverse of `a` matrix.

    The inverse of a matrix is such that if it is multiplied by the original
    matrix, it results in the identity matrix. This function computes the
    inverse of a single square matrix.

    """

    res_type = _common_type(a)
    if a.size == 0:
        return dpnp.empty_like(a, dtype=res_type)

    if a.ndim >= 3:
        return _batched_inv(a, res_type)

    a_usm_arr = dpnp.get_usm_ndarray(a)
    a_sycl_queue = a.sycl_queue
    a_usm_type = a.usm_type

    a_order = "C" if a.flags.c_contiguous else "F"
    a_shape = a.shape

    # oneMKL LAPACK gesv overwrites `a` and assumes fortran-like array as input.
    # To use C-contiguous arrays, we transpose them before passing to gesv.
    # This transposition is effective because the input array `a` is square.
    a_f = dpnp.empty_like(a, order=a_order, dtype=res_type)

    _manager = dpu.SequentialOrderManager[a_sycl_queue]

    # use DPCTL tensor function to fill the coefficient matrix array
    # with content from the input array `a`
    ht_ev, copy_ev = ti._copy_usm_ndarray_into_usm_ndarray(
        src=a_usm_arr,
        dst=a_f.get_array(),
        sycl_queue=a_sycl_queue,
        depends=_manager.submitted_events,
    )
    _manager.add_event_pair(ht_ev, copy_ev)

    b_f = dpnp.eye(
        a_shape[0],
        dtype=res_type,
        order=a_order,
        sycl_queue=a_sycl_queue,
        usm_type=a_usm_type,
    )

    if a_order == "F":
        usm_a_f = a_f.get_array()
        usm_b_f = b_f.get_array()
    else:
        usm_a_f = a_f.T.get_array()
        usm_b_f = b_f.T.get_array()

    # depends on copy_ev and an event from dpt.eye() call
    ht_ev, gesv_ev = li._gesv(
        a_sycl_queue, usm_a_f, usm_b_f, depends=_manager.submitted_events
    )
    _manager.add_event_pair(ht_ev, gesv_ev)

    return b_f


def dpnp_lstsq(a, b, rcond=None):
    """
    dpnp_lstsq(a, b, rcond=None)

    Return the least-squares solution to a linear matrix equation.

    """

    if b.ndim > 2:
        raise li.LinAlgError(
            f"{b.ndim}-dimensional array given. The input "
            "array must be exactly two-dimensional"
        )

    m, n = a.shape[-2:]
    m2 = b.shape[0]
    if m != m2:
        raise li.LinAlgError("Incompatible dimensions")

    u, s, vh = dpnp_svd(a, full_matrices=False, related_arrays=[b])

    if rcond is None:
        rcond = dpnp.finfo(s.dtype).eps * max(m, n)
    elif rcond <= 0 or rcond >= 1:
        # some doc of gelss/gelsd says "rcond < 0", but it's not true!
        rcond = dpnp.finfo(s.dtype).eps

    # number of singular values and matrix rank
    s1 = 1 / s
    rank = dpnp.array(
        s.size, dtype="int32", sycl_queue=s.sycl_queue, usm_type=s.usm_type
    )
    if s.size > 0:
        cutoff = rcond * s.max()
        sing_vals = s <= cutoff
        s1[sing_vals] = 0
        rank -= sing_vals.sum(dtype="int32")

    # Solve the least-squares solution
    # x = vh.T.conj() @ diag(s1) @ u.T.conj() @ b
    z = (dpnp.dot(b.T, u.conj()) * s1).T
    x = dpnp.dot(vh.T.conj(), z)
    # Calculate squared Euclidean 2-norm for each column in b - a*x
    if m <= n or rank != n:
        resids = dpnp.empty_like(s, shape=(0,))
    else:
        e = b - a.dot(x)
        resids = dpnp.atleast_1d(_nrm2_last_axis(e.T))

    return x, resids, rank, s


<<<<<<< HEAD
def dpnp_lu_factor(a, overwrite_a=False, check_finite=True):
    """
    dpnp_lu_factor(a, overwrite_a=False, check_finite=True)

    Compute pivoted LU decomposition (SciPy-compatible behavior).

    This function mimics the behavior of `scipy.linalg.lu_factor` including
    support for `overwrite_a`, `check_finite` and 0-based pivot indexing.

    """

    res_type = _common_type(a)
    a_sycl_queue = a.sycl_queue
    a_usm_type = a.usm_type

    if check_finite:
        if not dpnp.isfinite(a).all():
            raise ValueError("array must not contain infs or NaNs")

    if a.ndim > 2:
        # SciPy always copies each 2D slice,
        # so `overwrite_a` is ignored here
        return _batched_lu_factor_scipy(a, res_type)

    # accommodate empty arrays
    if a.size == 0:
        lu = dpnp.empty_like(a)
        piv = dpnp.arange(
            0, dtype=dpnp.int64, usm_type=a_usm_type, sycl_queue=a_sycl_queue
        )
        return lu, piv

    _manager = dpu.SequentialOrderManager[a_sycl_queue]
    a_usm_arr = dpnp.get_usm_ndarray(a)

    # SciPy-compatible behavior
    # Copy is required if:
    # - overwrite_a is False (always copy),
    # - dtype mismatch,
    # - not F-contiguous,
    # - not writeable
    if not overwrite_a or _is_copy_required(a, res_type):
        a_h = dpnp.empty_like(a, order="F", dtype=res_type)
        ht_ev, dep_ev = ti._copy_usm_ndarray_into_usm_ndarray(
            src=a_usm_arr,
            dst=a_h.get_array(),
            sycl_queue=a_sycl_queue,
            depends=_manager.submitted_events,
        )
        _manager.add_event_pair(ht_ev, dep_ev)
        dep_ev = [dep_ev]
    else:
        # input is suitable for in-place modification
        a_h = a
        dep_ev = _manager.submitted_events

    m, n = a.shape

    ipiv_h = dpnp.empty(
        min(m, n),
        dtype=dpnp.int64,
        order="C",
        usm_type=a_usm_type,
        sycl_queue=a_sycl_queue,
    )
    dev_info_h = [0]

    # Call the LAPACK extension function _getrf
    # to perform LU decomposition on the input matrix
    ht_ev, getrf_ev = li._getrf(
        a_sycl_queue,
        a_h.get_array(),
        ipiv_h.get_array(),
        dev_info_h,
        depends=dep_ev,
    )
    _manager.add_event_pair(ht_ev, getrf_ev)

    if any(dev_info_h):
        diag_nums = ", ".join(str(v) for v in dev_info_h if v > 0)
        warn(
            f"Diagonal number {diag_nums} is exactly zero. Singular matrix.",
            RuntimeWarning,
            stacklevel=2,
        )

    # MKL lapack uses 1-origin while SciPy uses 0-origin
    ipiv_h -= 1

    # Return a tuple containing the factorized matrix 'a_h',
    # pivot indices 'ipiv_h'
    return (a_h, ipiv_h)


def dpnp_lu_solve(lu, piv, b, trans=0, overwrite_b=False, check_finite=True):
    """
    dpnp_lu_solve(lu, piv, b, trans=0, overwrite_b=False, check_finite=True)

    Solve an equation system (SciPy-compatible behavior).

    This function mimics the behavior of `scipy.linalg.lu_solve` including
    support for `trans`, `overwrite_b`, `check_finite`,
    and 0-based pivot indexing.

    """

    res_usm_type, exec_q = get_usm_allocations([lu, piv, b])

    res_type = _common_type(lu, b)

    if b.size == 0:
        return dpnp.empty_like(b, dtype=res_type, usm_type=res_usm_type)

    if check_finite:
        if not dpnp.isfinite(lu).all():
            raise ValueError(
                "LU factorization array must not contain infs or NaNs.\n"
                "Note that when a singular matrix is given, unlike "
                "dpnp.linalg.lu_factor returns an array containing NaN."
            )
        if not dpnp.isfinite(b).all():
            raise ValueError(
                "Right-hand side array must not contain infs or NaNs"
            )

    if lu.ndim > 2:
        # SciPy always copies each 2D slice,
        # so `overwrite_b` is ignored here
        return _batched_lu_solve(lu, piv, b, trans=trans, res_type=res_type)

    if lu.shape[0] != b.shape[0]:
        raise ValueError(
            f"Shapes of lu {lu.shape} and b {b.shape} are incompatible"
        )

    lu_usm_arr = dpnp.get_usm_ndarray(lu)
    b_usm_arr = dpnp.get_usm_ndarray(b)

    # dpnp.linalg.lu_factor() returns 0-based pivots to match SciPy,
    # convert to 1-based for oneMKL getrs
    piv_h = piv + 1

    _manager = dpu.SequentialOrderManager[exec_q]
    dep_evs = _manager.submitted_events

    # oneMKL LAPACK getrs overwrites `lu`.
    lu_h = dpnp.empty_like(lu, order="F", dtype=res_type, usm_type=res_usm_type)

    # use DPCTL tensor function to fill the сopy of the input array
    # from the input array
    ht_ev, lu_copy_ev = ti._copy_usm_ndarray_into_usm_ndarray(
        src=lu_usm_arr,
        dst=lu_h.get_array(),
        sycl_queue=lu.sycl_queue,
        depends=dep_evs,
    )
    _manager.add_event_pair(ht_ev, lu_copy_ev)

    # SciPy-compatible behavior
    # Copy is required if:
    # - overwrite_b is False (always copy),
    # - dtype mismatch,
    # - not F-contiguous,
    # - not writeable
    if not overwrite_b or _is_copy_required(b, res_type):
        b_h = dpnp.empty_like(
            b, order="F", dtype=res_type, usm_type=res_usm_type
        )
        ht_ev, b_copy_ev = ti._copy_usm_ndarray_into_usm_ndarray(
            src=b_usm_arr,
            dst=b_h.get_array(),
            sycl_queue=b.sycl_queue,
            depends=dep_evs,
        )
        _manager.add_event_pair(ht_ev, b_copy_ev)
        dep_evs = [lu_copy_ev, b_copy_ev]
    else:
        # input is suitable for in-place modification
        b_h = b
        dep_evs = [lu_copy_ev]

    trans_mkl = _map_trans_to_mkl(trans)

    # Call the LAPACK extension function _getrs
    # to solve the system of linear equations with an LU-factored
    # coefficient square matrix, with multiple right-hand sides.
    ht_ev, getrs_ev = li._getrs(
        exec_q,
        lu_h.get_array(),
        piv_h.get_array(),
        b_h.get_array(),
        trans_mkl,
        depends=dep_evs,
    )
    _manager.add_event_pair(ht_ev, getrs_ev)

    return b_h


=======
>>>>>>> a4edd9ba
def dpnp_matrix_power(a, n):
    """
    dpnp_matrix_power(a, n)

    Raise a square matrix to the (integer) power `n`.

    """

    if n == 0:
        return _stacked_identity_like(a)

    if n < 0:
        a = dpnp.linalg.inv(a)
        n *= -1

    if n == 1:
        return a
    if n == 2:
        return dpnp.matmul(a, a)
    if n == 3:
        return dpnp.matmul(dpnp.matmul(a, a), a)

    # Use binary decomposition to reduce the number of matrix
    # multiplications for n > 3.
    # `result` will hold the final matrix power,
    # while `acc` serves as an accumulator for the intermediate matrix powers.
    result = None
    acc = dpnp.copy(a)
    while n > 0:
        n, bit = divmod(n, 2)
        if bit:
            if result is None:
                result = acc.copy()
            else:
                dpnp.matmul(result, acc, out=result)
        if n > 0:
            dpnp.matmul(acc, acc, out=acc)

    return result


def dpnp_matrix_rank(A, tol=None, hermitian=False, rtol=None):
    """
    dpnp_matrix_rank(A, tol=None, hermitian=False, rtol=None)

    Return matrix rank of array using SVD method.

    """

    if rtol is not None and tol is not None:
        raise ValueError("`tol` and `rtol` can't be both set.")

    if A.ndim < 2:
        return (A != 0).any().astype(int)

    S = dpnp_svd(A, compute_uv=False, hermitian=hermitian)

    if tol is None:
        if rtol is None:
            rtol = max(A.shape[-2:]) * dpnp.finfo(S.dtype).eps
        elif not dpnp.isscalar(rtol):
            # Add a new axis to make it broadcastable against S
            # needed for S > tol comparison below
            rtol = rtol[..., None]
        tol = S.max(axis=-1, keepdims=True) * rtol
    elif not dpnp.isscalar(tol):
        # Add a new axis to make it broadcastable against S,
        # needed for S > tol comparison below
        tol = tol[..., None]

    return dpnp.count_nonzero(S > tol, axis=-1)


def dpnp_multi_dot(n, arrays, out=None):
    """Compute dot product of two or more arrays in a single function call."""

    if not arrays[0].ndim in [1, 2]:
        raise li.LinAlgError(
            f"{arrays[0].ndim}-dimensional array given. "
            "First array must be 1-D or 2-D."
        )

    if not arrays[-1].ndim in [1, 2]:
        raise li.LinAlgError(
            f"{arrays[-1].ndim}-dimensional array given. "
            "Last array must be 1-D or 2-D."
        )

    for arr in arrays[1:-1]:
        if arr.ndim != 2:
            raise li.LinAlgError(
                f"{arr.ndim}-dimensional array given. Inner arrays must be 2-D."
            )

    # _multi_dot_three is much faster than _multi_dot_matrix_chain_order
    if n == 3:
        result = _multi_dot_three(arrays[0], arrays[1], arrays[2], out=out)
    else:
        order = _multi_dot_matrix_chain_order(n, arrays)
        result = _multi_dot(arrays, order, 0, n - 1, out=out)

    return result


def dpnp_norm(x, ord=None, axis=None, keepdims=False):
    """Compute matrix or vector norm."""

    if not dpnp.issubdtype(x.dtype, dpnp.inexact):
        x = dpnp.astype(x, dpnp.default_float_type(x.device))

    ndim = x.ndim
    # Immediately handle some default, simple, fast, and common cases.
    if axis is None:
        if (
            (ord is None)
            or (ord in ("f", "fro") and ndim == 2)
            or (ord == 2 and ndim == 1)
        ):
            # TODO: use order="K" when it is supported in dpnp.ravel
            x = dpnp.ravel(x)
            if dpnp.issubdtype(x.dtype, dpnp.complexfloating):
                x_real = x.real
                x_imag = x.imag
                sqnorm = dpnp.dot(x_real, x_real) + dpnp.dot(x_imag, x_imag)
            else:
                sqnorm = dpnp.dot(x, x)
            ret = dpnp.sqrt(sqnorm)
            if keepdims:
                ret = ret.reshape((1,) * ndim)
            return ret

    # Normalize the `axis` argument to a tuple.
    if axis is None:
        axis = tuple(range(ndim))
    elif not isinstance(axis, tuple):
        try:
            axis = int(axis)
        except Exception as e:
            raise TypeError(
                "'axis' must be None, an integer or a tuple of integers"
            ) from e
        axis = (axis,)

    if len(axis) == 1:
        axis = normalize_axis_index(axis[0], ndim)
        return _norm_int_axis(x, ord, axis, keepdims)

    if len(axis) == 2:
        row_axis, col_axis = axis
        row_axis = normalize_axis_index(row_axis, ndim)
        col_axis = normalize_axis_index(col_axis, ndim)
        return _norm_tuple_axis(x, ord, row_axis, col_axis, keepdims)

    raise ValueError("Improper number of dimensions to norm.")


def dpnp_pinv(a, rcond=None, hermitian=False, rtol=None):
    """
    dpnp_pinv(a, rcond=None, hermitian=False, rtol=None)

    Compute the Moore-Penrose pseudoinverse of `a` matrix.

    It computes a pseudoinverse of a matrix `a`, which is a generalization
    of the inverse matrix with Singular Value Decomposition (SVD).

    """

    if rcond is None:
        if rtol is None:
            dtype = dpnp.result_type(a.dtype, dpnp.default_float_type(a.device))
            rcond = max(a.shape[-2:]) * dpnp.finfo(dtype).eps
        else:
            rcond = rtol
    elif rtol is not None:
        raise ValueError("`rtol` and `rcond` can't be both set.")

    if _is_empty_2d(a):
        m, n = a.shape[-2:]
        sh = a.shape[:-2] + (n, m)
        return dpnp.empty_like(a, shape=sh)

    if dpnp.is_supported_array_type(rcond):
        # Check that `a` and `rcond` are allocated on the same device
        # and have the same queue. Otherwise, `ValueError`` will be raised.
        get_usm_allocations([a, rcond])
    else:
        # Allocate dpnp.ndarray if rcond is a scalar
        rcond = dpnp.array(rcond, usm_type=a.usm_type, sycl_queue=a.sycl_queue)

    u, s, vt = dpnp_svd(dpnp.conj(a), full_matrices=False, hermitian=hermitian)

    # discard small singular values
    cutoff = rcond * dpnp.max(s, axis=-1)
    leq = s <= cutoff[..., None]
    dpnp.reciprocal(s, out=s)
    s[leq] = 0

    u = u.swapaxes(-2, -1)
    dpnp.multiply(s[..., None], u, out=u)
    return dpnp.matmul(vt.swapaxes(-2, -1), u)


def dpnp_qr(a, mode="reduced"):
    """
    dpnp_qr(a, mode="reduced")

    Return the qr factorization of `a` matrix.

    """

    if a.ndim > 2:
        return _batched_qr(a, mode=mode)

    a_usm_arr = dpnp.get_usm_ndarray(a)
    a_sycl_queue = a.sycl_queue

    res_type = _common_type(a)

    m, n = a.shape
    k = min(m, n)
    if k == 0:
        return _zero_k_qr(a, mode, m, n, res_type)

    # Transpose the input matrix to convert from row-major to column-major
    # order.
    # This adjustment is necessary for compatibility with OneMKL LAPACK
    # routines, which expect matrices in column-major format.
    # This allows data to be handled efficiently without the need for
    # additional conversion.
    a = a.T
    a_usm_arr = dpnp.get_usm_ndarray(a)
    a_t = dpnp.empty_like(a, order="C", dtype=res_type)

    _manager = dpu.SequentialOrderManager[a_sycl_queue]

    # use DPCTL tensor function to fill the matrix array
    # with content from the input array `a`
    ht_ev, copy_ev = ti._copy_usm_ndarray_into_usm_ndarray(
        src=a_usm_arr,
        dst=a_t.get_array(),
        sycl_queue=a_sycl_queue,
        depends=_manager.submitted_events,
    )
    _manager.add_event_pair(ht_ev, copy_ev)

    tau_h = dpnp.empty_like(
        a,
        shape=(k,),
        dtype=res_type,
    )

    # Call the LAPACK extension function _geqrf to compute the QR factorization
    # of a general m x n matrix.
    ht_ev, geqrf_ev = li._geqrf(
        a_sycl_queue, a_t.get_array(), tau_h.get_array(), depends=[copy_ev]
    )

    # w/a to avoid raice conditional on CUDA during multiple runs
    # TODO: Remove it ones the OneMath issue is resolved
    # https://github.com/uxlfoundation/oneMath/issues/626
    if dpnp.is_cuda_backend(a_sycl_queue):  # pragma: no cover
        ht_ev.wait()
    else:
        _manager.add_event_pair(ht_ev, geqrf_ev)

    if mode in ["r", "raw"]:
        if mode == "r":
            r = a_t[:, :k].transpose()
            r = _triu_inplace(r)
            return r

        # mode == "raw":
        return (a_t, tau_h)

    # mc is the total number of columns in the q matrix.
    # In `complete` mode, mc equals the number of rows.
    # In `reduced` mode, mc is the lesser of the row count or column count.
    if mode == "complete" and m > n:
        mc = m
        q = dpnp.empty_like(
            a_t,
            shape=(m, m),
            dtype=res_type,
            order="C",
        )
    else:
        mc = k
        q = dpnp.empty_like(
            a_t,
            shape=(n, m),
            dtype=res_type,
            order="C",
        )

    # use DPCTL tensor function to fill the matrix array `q[:n]`
    # with content from the array `a_t` overwritten by geqrf
    ht_ev, copy_ev = ti._copy_usm_ndarray_into_usm_ndarray(
        src=a_t.get_array(),
        dst=q[:n].get_array(),
        sycl_queue=a_sycl_queue,
        depends=[geqrf_ev],
    )
    _manager.add_event_pair(ht_ev, copy_ev)

    # Get LAPACK function (_orgqr for real or _ungqf for complex data types)
    # for QR factorization
    lapack_func = (
        "_ungqr"
        if dpnp.issubdtype(res_type, dpnp.complexfloating)
        else "_orgqr"
    )

    # Call the LAPACK extension function _orgqr/_ungqf to generate the real
    # orthogonal/complex unitary matrix `Q` of the QR factorization
    ht_ev, lapack_ev = getattr(li, lapack_func)(
        a_sycl_queue,
        m,
        mc,
        k,
        q.get_array(),
        tau_h.get_array(),
        depends=[copy_ev],
    )
    _manager.add_event_pair(ht_ev, lapack_ev)

    q = q[:mc].transpose()
    r = a_t[:, :mc].transpose()

    r = _triu_inplace(r)
    return QRResult(q, r)


def dpnp_solve(a, b):
    """
    dpnp_solve(a, b)

    Return the solution to the system of linear equations with
    a square coefficient matrix `a` and multiple dependent variables
    array `b`.

    """

    res_usm_type, exec_q = get_usm_allocations([a, b])

    res_type = _common_type(a, b)
    if b.size == 0:
        return dpnp.empty_like(b, dtype=res_type, usm_type=res_usm_type)

    if a.ndim > 2:
        return _batched_solve(a, b, exec_q, res_usm_type, res_type)

    a_usm_arr = dpnp.get_usm_ndarray(a)
    b_usm_arr = dpnp.get_usm_ndarray(b)

    # oneMKL LAPACK getrs overwrites `a` and assumes fortran-like array as
    # input
    a_h = dpnp.empty_like(a, order="F", dtype=res_type, usm_type=res_usm_type)

    _manager = dpu.SequentialOrderManager[exec_q]
    dep_evs = _manager.submitted_events

    # use DPCTL tensor function to fill the сopy of the input array
    # from the input array
    ht_ev, a_copy_ev = ti._copy_usm_ndarray_into_usm_ndarray(
        src=a_usm_arr,
        dst=a_h.get_array(),
        sycl_queue=a.sycl_queue,
        depends=dep_evs,
    )
    _manager.add_event_pair(ht_ev, a_copy_ev)

    # oneMKL LAPACK getrs overwrites `b` and assumes fortran-like array as
    # input.
    # Allocate 'F' order memory for dpnp arrays to comply with
    # these requirements.
    b_h = dpnp.empty_like(b, order="F", dtype=res_type, usm_type=res_usm_type)

    # use DPCTL tensor function to fill the array of multiple dependent
    # variables with content from the input array `b`
    ht_ev, b_copy_ev = ti._copy_usm_ndarray_into_usm_ndarray(
        src=b_usm_arr,
        dst=b_h.get_array(),
        sycl_queue=b.sycl_queue,
        depends=dep_evs,
    )
    _manager.add_event_pair(ht_ev, b_copy_ev)

    # Call the LAPACK extension function _gesv to solve the system of linear
    # equations with the coefficient square matrix and
    # the dependent variables array
    ht_lapack_ev, gesv_ev = li._gesv(
        exec_q, a_h.get_array(), b_h.get_array(), [a_copy_ev, b_copy_ev]
    )

    _manager.add_event_pair(ht_lapack_ev, gesv_ev)
    return b_h


def dpnp_slogdet(a):
    """
    dpnp_slogdet(a)

    Returns sign and logarithm of the determinant of `a` array.

    """

    a_usm_type = a.usm_type
    a_sycl_queue = a.sycl_queue

    res_type = _common_type(a)
    logdet_dtype = _real_type(res_type)

    a_shape = a.shape
    shape = a_shape[:-2]
    n = a_shape[-2]

    if a.size == 0:
        # empty batch (result is empty, too) or empty matrices det([[]]) == 1
        sign = dpnp.ones(
            shape, dtype=res_type, usm_type=a_usm_type, sycl_queue=a_sycl_queue
        )
        logdet = dpnp.zeros(
            shape,
            dtype=logdet_dtype,
            usm_type=a_usm_type,
            sycl_queue=a_sycl_queue,
        )
        return SlogdetResult(sign, logdet)

    lu, ipiv, dev_info = _lu_factor(a, res_type)

    diag = dpnp.diagonal(lu, axis1=-2, axis2=-1)

    logdet = dpnp.log(dpnp.abs(diag)).sum(axis=-1)

    sign = _calculate_determinant_sign(ipiv, diag, res_type, n)

    logdet = logdet.astype(logdet_dtype, copy=False)
    singular = dev_info > 0
    return SlogdetResult(
        dpnp.where(singular, res_type.type(0), sign).reshape(shape),
        dpnp.where(singular, logdet_dtype.type("-inf"), logdet).reshape(shape),
    )


def dpnp_svd(
    a,
    full_matrices=True,
    compute_uv=True,
    hermitian=False,
    related_arrays=None,
):
    """
    dpnp_svd(
        a,
        full_matrices=True,
        compute_uv=True,
        hermitian=False,
        related_arrays=None,
    )

    Return the singular value decomposition (SVD).

    """

    if hermitian:
        return _hermitian_svd(a, compute_uv)

    uv_type = (
        _common_type(a)
        if not related_arrays
        else _common_type(a, *related_arrays)
    )
    s_type = _real_type(uv_type)

    # Set USM type and SYCL queue to be used based on `a`
    # and optionally provided `related_arrays`.
    # If `related_arrays` is not provided, default to USM type and SYCL queue
    # of `a`.
    # Otherwise, determine USM type and SYCL queue using
    # compute-follows-data execution model for `a` and `related arrays`.
    usm_type, exec_q = get_usm_allocations([a] + (related_arrays or []))

    if a.ndim > 2:
        return _batched_svd(
            a,
            uv_type,
            s_type,
            usm_type,
            exec_q,
            full_matrices,
            compute_uv,
        )

    m, n = a.shape
    if m == 0 or n == 0:
        return _zero_m_n_svd(
            a, uv_type, s_type, full_matrices, compute_uv, exec_q, usm_type
        )

    # Transpose if m < n:
    # 1. cuSolver gesvd supports only m >= n
    # 2. Reducing a matrix with m >= n to bidiagonal form is more efficient
    if m < n:
        n, m = a.shape
        a = a.transpose()
        trans_flag = True
    else:
        trans_flag = False

    # oneMKL LAPACK gesvd destroys `a` and assumes fortran-like array as input.
    # Allocate 'F' order memory for dpnp arrays to comply with
    # these requirements.
    a_h = dpnp.empty_like(
        a, order="F", dtype=uv_type, usm_type=usm_type, sycl_queue=exec_q
    )

    a_usm_arr = dpnp.get_usm_ndarray(a)

    _manager = dpu.SequentialOrderManager[exec_q]

    # use DPCTL tensor function to fill the сopy of the input array
    # from the input array
    ht_ev, copy_ev = ti._copy_usm_ndarray_into_usm_ndarray(
        src=a_usm_arr,
        dst=a_h.get_array(),
        sycl_queue=exec_q,
        depends=_manager.submitted_events,
    )
    _manager.add_event_pair(ht_ev, copy_ev)

    u_shape, vt_shape, s_shape, jobu, jobvt = _get_svd_shapes_and_flags(
        m, n, compute_uv, full_matrices
    )

    # oneMKL LAPACK assumes fortran-like array as input.
    # Allocate 'F' order memory for dpnp output arrays to comply with
    # these requirements.
    u_h = dpnp.empty_like(
        a_h,
        shape=u_shape,
        order="F",
    )
    vt_h = dpnp.empty_like(
        a_h,
        shape=vt_shape,
        order="F",
    )
    s_h = dpnp.empty_like(a_h, shape=s_shape, dtype=s_type)

    ht_ev, gesvd_ev = li._gesvd(
        exec_q,
        jobu,
        jobvt,
        a_h.get_array(),
        s_h.get_array(),
        u_h.get_array(),
        vt_h.get_array(),
        depends=[copy_ev],
    )
    _manager.add_event_pair(ht_ev, gesvd_ev)

    if compute_uv:
        # Transposing the input matrix swaps the roles of U and Vt:
        # For A^T = V S^T U^T, `u_h` becomes V and `vt_h` becomes U^T.
        # Transpose and swap them back to restore correct order for A.
        if trans_flag:
            return SVDResult(vt_h.T, s_h, u_h.T)
        # gesvd call writes `u_h` and `vt_h` in Fortran order;
        # Convert to contiguous to align with NumPy
        u_h = dpnp.ascontiguousarray(u_h)
        vt_h = dpnp.ascontiguousarray(vt_h)
        return SVDResult(u_h, s_h, vt_h)
    return s_h<|MERGE_RESOLUTION|>--- conflicted
+++ resolved
@@ -391,234 +391,6 @@
     return (out_a, out_ipiv, out_dev_info)
 
 
-<<<<<<< HEAD
-def _batched_lu_factor_scipy(a, res_type):  # pylint: disable=too-many-locals
-    """SciPy-compatible LU factorization for batched inputs."""
-
-    # TODO: Find out at which array sizes the best performance is obtained
-    # getrf_batch can be slow on large GPU arrays.
-    # Use getrf_batch only on CPU.
-    # On GPU fall back to calling getrf per 2D slice.
-    use_batch = a.sycl_device.has_aspect_cpu
-
-    a_sycl_queue = a.sycl_queue
-    a_usm_type = a.usm_type
-    _manager = dpu.SequentialOrderManager[a_sycl_queue]
-
-    m, n = a.shape[-2:]
-    k = min(m, n)
-    orig_shape = a.shape
-    batch_shape = orig_shape[:-2]
-
-    # handle empty input
-    if a.size == 0:
-        lu = dpnp.empty_like(a)
-        piv = dpnp.empty(
-            (*batch_shape, k),
-            dtype=dpnp.int64,
-            usm_type=a_usm_type,
-            sycl_queue=a_sycl_queue,
-        )
-        return lu, piv
-
-    # get 3d input arrays by reshape
-    a = dpnp.reshape(a, (-1, m, n))
-    batch_size = a.shape[0]
-
-    # Move batch axis to the end (m, n, batch) in Fortran order:
-    # required by getrf_batch
-    # and ensures each a[..., i] is F-contiguous for getrf
-    a = dpnp.moveaxis(a, 0, -1)
-
-    a_usm_arr = dpnp.get_usm_ndarray(a)
-
-    # `a` must be copied because getrf/getrf_batch destroys the input matrix
-    a_h = dpnp.empty_like(a, order="F", dtype=res_type)
-    ht_ev, copy_ev = ti._copy_usm_ndarray_into_usm_ndarray(
-        src=a_usm_arr,
-        dst=a_h.get_array(),
-        sycl_queue=a_sycl_queue,
-        depends=_manager.submitted_events,
-    )
-    _manager.add_event_pair(ht_ev, copy_ev)
-
-    ipiv_h = dpnp.empty(
-        (batch_size, k),
-        dtype=dpnp.int64,
-        order="C",
-        usm_type=a_usm_type,
-        sycl_queue=a_sycl_queue,
-    )
-
-    if use_batch:
-        dev_info_h = [0] * batch_size
-
-        ipiv_stride = k
-        a_stride = a_h.strides[-1]
-
-        # Call the LAPACK extension function _getrf_batch
-        # to perform LU decomposition of a batch of general matrices
-        ht_ev, getrf_ev = li._getrf_batch(
-            a_sycl_queue,
-            a_h.get_array(),
-            ipiv_h.get_array(),
-            dev_info_h,
-            m,
-            n,
-            a_stride,
-            ipiv_stride,
-            batch_size,
-            depends=[copy_ev],
-        )
-        _manager.add_event_pair(ht_ev, getrf_ev)
-
-        if any(dev_info_h):
-            diag_nums = ", ".join(str(v) for v in dev_info_h if v > 0)
-            warn(
-                f"Diagonal numbers {diag_nums} are exactly zero. "
-                "Singular matrix.",
-                RuntimeWarning,
-                stacklevel=2,
-            )
-    else:
-        dev_info_vecs = [[0] for _ in range(batch_size)]
-
-        # Sequential LU factorization using getrf per slice
-        for i in range(batch_size):
-            ht_ev, getrf_ev = li._getrf(
-                a_sycl_queue,
-                a_h[..., i].get_array(),
-                ipiv_h[i].get_array(),
-                dev_info_vecs[i],
-                depends=[copy_ev],
-            )
-            _manager.add_event_pair(ht_ev, getrf_ev)
-
-        diag_nums = ", ".join(
-            str(v) for info in dev_info_vecs for v in info if v > 0
-        )
-        if diag_nums:
-            warn(
-                f"Diagonal number {diag_nums} are exactly zero. "
-                "Singular matrix.",
-                RuntimeWarning,
-                stacklevel=2,
-            )
-
-    # Restore original shape: move batch axis back and reshape
-    a_h = dpnp.moveaxis(a_h, -1, 0).reshape(orig_shape)
-    ipiv_h = ipiv_h.reshape((*batch_shape, k))
-
-    # oneMKL LAPACK uses 1-origin while SciPy uses 0-origin
-    ipiv_h -= 1
-
-    # Return a tuple containing the factorized matrix 'a_h',
-    # pivot indices 'ipiv_h'
-    return (a_h, ipiv_h)
-
-
-def _batched_lu_solve(lu, piv, b, res_type, trans=0):
-    """Solve a batched equation system (SciPy-compatible behavior)."""
-    res_usm_type, exec_q = get_usm_allocations([lu, piv, b])
-
-    if b.size == 0:
-        return dpnp.empty_like(b, dtype=res_type, usm_type=res_usm_type)
-
-    b_ndim = b.ndim
-
-    lu, b = _align_lu_solve_broadcast(lu, b)
-
-    n = lu.shape[-1]
-    nrhs = b.shape[-1] if b_ndim > 1 else 1
-
-    # get 3d input arrays by reshape
-    if lu.ndim > 3:
-        lu = dpnp.reshape(lu, (-1, n, n))
-    # get 2d pivot arrays by reshape
-    if piv.ndim > 2:
-        piv = dpnp.reshape(piv, (-1, n))
-    batch_size = lu.shape[0]
-
-    # Move batch axis to the end (n, n, batch) in Fortran order:
-    # required by getrs_batch
-    # and ensures each a[..., i] is F-contiguous for getrs_batch
-    lu = dpnp.moveaxis(lu, 0, -1)
-
-    b_orig_shape = b.shape
-    if b.ndim > 2:
-        b = dpnp.reshape(b, (-1, n, nrhs))
-
-    # Move batch axis to the end (n, nrhs, batch) in Fortran order:
-    # required by getrs_batch
-    # and ensures each b[..., i] is F-contiguous for getrs_batch
-    b = dpnp.moveaxis(b, 0, -1)
-
-    lu_usm_arr = dpnp.get_usm_ndarray(lu)
-    b_usm_arr = dpnp.get_usm_ndarray(b)
-
-    # dpnp.linalg.lu_factor() returns 0-based pivots to match SciPy,
-    # convert to 1-based for oneMKL getrs_batch
-    piv_h = piv + 1
-
-    _manager = dpu.SequentialOrderManager[exec_q]
-    dep_evs = _manager.submitted_events
-
-    # oneMKL LAPACK getrs overwrites `lu`.
-    lu_h = dpnp.empty_like(lu, order="F", dtype=res_type, usm_type=res_usm_type)
-
-    # use DPCTL tensor function to fill the сopy of the input array
-    # from the input array
-    ht_ev, lu_copy_ev = ti._copy_usm_ndarray_into_usm_ndarray(
-        src=lu_usm_arr,
-        dst=lu_h.get_array(),
-        sycl_queue=lu.sycl_queue,
-        depends=dep_evs,
-    )
-    _manager.add_event_pair(ht_ev, lu_copy_ev)
-
-    b_h = dpnp.empty_like(b, order="F", dtype=res_type, usm_type=res_usm_type)
-    ht_ev, b_copy_ev = ti._copy_usm_ndarray_into_usm_ndarray(
-        src=b_usm_arr,
-        dst=b_h.get_array(),
-        sycl_queue=b.sycl_queue,
-        depends=dep_evs,
-    )
-    _manager.add_event_pair(ht_ev, b_copy_ev)
-    dep_evs = [lu_copy_ev, b_copy_ev]
-
-    lu_stride = n * n
-    piv_stride = n
-    b_stride = n * nrhs
-
-    trans_mkl = _map_trans_to_mkl(trans)
-
-    # Call the LAPACK extension function _getrs_batch
-    # to solve the system of linear equations with an LU-factored
-    # coefficient square matrix, with multiple right-hand sides.
-    ht_ev, getrs_batch_ev = li._getrs_batch(
-        exec_q,
-        lu_h.get_array(),
-        piv_h.get_array(),
-        b_h.get_array(),
-        trans_mkl,
-        n,
-        nrhs,
-        lu_stride,
-        piv_stride,
-        b_stride,
-        batch_size,
-        depends=dep_evs,
-    )
-    _manager.add_event_pair(ht_ev, getrs_batch_ev)
-
-    # Restore original shape: move batch axis back and reshape
-    b_h = dpnp.moveaxis(b_h, -1, 0).reshape(b_orig_shape)
-
-    return b_h
-
-
-=======
->>>>>>> a4edd9ba
 def _batched_solve(a, b, exec_q, res_usm_type, res_type):
     """
     _batched_solve(a, b, exec_q, res_usm_type, res_type)
@@ -2513,208 +2285,6 @@
     return x, resids, rank, s
 
 
-<<<<<<< HEAD
-def dpnp_lu_factor(a, overwrite_a=False, check_finite=True):
-    """
-    dpnp_lu_factor(a, overwrite_a=False, check_finite=True)
-
-    Compute pivoted LU decomposition (SciPy-compatible behavior).
-
-    This function mimics the behavior of `scipy.linalg.lu_factor` including
-    support for `overwrite_a`, `check_finite` and 0-based pivot indexing.
-
-    """
-
-    res_type = _common_type(a)
-    a_sycl_queue = a.sycl_queue
-    a_usm_type = a.usm_type
-
-    if check_finite:
-        if not dpnp.isfinite(a).all():
-            raise ValueError("array must not contain infs or NaNs")
-
-    if a.ndim > 2:
-        # SciPy always copies each 2D slice,
-        # so `overwrite_a` is ignored here
-        return _batched_lu_factor_scipy(a, res_type)
-
-    # accommodate empty arrays
-    if a.size == 0:
-        lu = dpnp.empty_like(a)
-        piv = dpnp.arange(
-            0, dtype=dpnp.int64, usm_type=a_usm_type, sycl_queue=a_sycl_queue
-        )
-        return lu, piv
-
-    _manager = dpu.SequentialOrderManager[a_sycl_queue]
-    a_usm_arr = dpnp.get_usm_ndarray(a)
-
-    # SciPy-compatible behavior
-    # Copy is required if:
-    # - overwrite_a is False (always copy),
-    # - dtype mismatch,
-    # - not F-contiguous,
-    # - not writeable
-    if not overwrite_a or _is_copy_required(a, res_type):
-        a_h = dpnp.empty_like(a, order="F", dtype=res_type)
-        ht_ev, dep_ev = ti._copy_usm_ndarray_into_usm_ndarray(
-            src=a_usm_arr,
-            dst=a_h.get_array(),
-            sycl_queue=a_sycl_queue,
-            depends=_manager.submitted_events,
-        )
-        _manager.add_event_pair(ht_ev, dep_ev)
-        dep_ev = [dep_ev]
-    else:
-        # input is suitable for in-place modification
-        a_h = a
-        dep_ev = _manager.submitted_events
-
-    m, n = a.shape
-
-    ipiv_h = dpnp.empty(
-        min(m, n),
-        dtype=dpnp.int64,
-        order="C",
-        usm_type=a_usm_type,
-        sycl_queue=a_sycl_queue,
-    )
-    dev_info_h = [0]
-
-    # Call the LAPACK extension function _getrf
-    # to perform LU decomposition on the input matrix
-    ht_ev, getrf_ev = li._getrf(
-        a_sycl_queue,
-        a_h.get_array(),
-        ipiv_h.get_array(),
-        dev_info_h,
-        depends=dep_ev,
-    )
-    _manager.add_event_pair(ht_ev, getrf_ev)
-
-    if any(dev_info_h):
-        diag_nums = ", ".join(str(v) for v in dev_info_h if v > 0)
-        warn(
-            f"Diagonal number {diag_nums} is exactly zero. Singular matrix.",
-            RuntimeWarning,
-            stacklevel=2,
-        )
-
-    # MKL lapack uses 1-origin while SciPy uses 0-origin
-    ipiv_h -= 1
-
-    # Return a tuple containing the factorized matrix 'a_h',
-    # pivot indices 'ipiv_h'
-    return (a_h, ipiv_h)
-
-
-def dpnp_lu_solve(lu, piv, b, trans=0, overwrite_b=False, check_finite=True):
-    """
-    dpnp_lu_solve(lu, piv, b, trans=0, overwrite_b=False, check_finite=True)
-
-    Solve an equation system (SciPy-compatible behavior).
-
-    This function mimics the behavior of `scipy.linalg.lu_solve` including
-    support for `trans`, `overwrite_b`, `check_finite`,
-    and 0-based pivot indexing.
-
-    """
-
-    res_usm_type, exec_q = get_usm_allocations([lu, piv, b])
-
-    res_type = _common_type(lu, b)
-
-    if b.size == 0:
-        return dpnp.empty_like(b, dtype=res_type, usm_type=res_usm_type)
-
-    if check_finite:
-        if not dpnp.isfinite(lu).all():
-            raise ValueError(
-                "LU factorization array must not contain infs or NaNs.\n"
-                "Note that when a singular matrix is given, unlike "
-                "dpnp.linalg.lu_factor returns an array containing NaN."
-            )
-        if not dpnp.isfinite(b).all():
-            raise ValueError(
-                "Right-hand side array must not contain infs or NaNs"
-            )
-
-    if lu.ndim > 2:
-        # SciPy always copies each 2D slice,
-        # so `overwrite_b` is ignored here
-        return _batched_lu_solve(lu, piv, b, trans=trans, res_type=res_type)
-
-    if lu.shape[0] != b.shape[0]:
-        raise ValueError(
-            f"Shapes of lu {lu.shape} and b {b.shape} are incompatible"
-        )
-
-    lu_usm_arr = dpnp.get_usm_ndarray(lu)
-    b_usm_arr = dpnp.get_usm_ndarray(b)
-
-    # dpnp.linalg.lu_factor() returns 0-based pivots to match SciPy,
-    # convert to 1-based for oneMKL getrs
-    piv_h = piv + 1
-
-    _manager = dpu.SequentialOrderManager[exec_q]
-    dep_evs = _manager.submitted_events
-
-    # oneMKL LAPACK getrs overwrites `lu`.
-    lu_h = dpnp.empty_like(lu, order="F", dtype=res_type, usm_type=res_usm_type)
-
-    # use DPCTL tensor function to fill the сopy of the input array
-    # from the input array
-    ht_ev, lu_copy_ev = ti._copy_usm_ndarray_into_usm_ndarray(
-        src=lu_usm_arr,
-        dst=lu_h.get_array(),
-        sycl_queue=lu.sycl_queue,
-        depends=dep_evs,
-    )
-    _manager.add_event_pair(ht_ev, lu_copy_ev)
-
-    # SciPy-compatible behavior
-    # Copy is required if:
-    # - overwrite_b is False (always copy),
-    # - dtype mismatch,
-    # - not F-contiguous,
-    # - not writeable
-    if not overwrite_b or _is_copy_required(b, res_type):
-        b_h = dpnp.empty_like(
-            b, order="F", dtype=res_type, usm_type=res_usm_type
-        )
-        ht_ev, b_copy_ev = ti._copy_usm_ndarray_into_usm_ndarray(
-            src=b_usm_arr,
-            dst=b_h.get_array(),
-            sycl_queue=b.sycl_queue,
-            depends=dep_evs,
-        )
-        _manager.add_event_pair(ht_ev, b_copy_ev)
-        dep_evs = [lu_copy_ev, b_copy_ev]
-    else:
-        # input is suitable for in-place modification
-        b_h = b
-        dep_evs = [lu_copy_ev]
-
-    trans_mkl = _map_trans_to_mkl(trans)
-
-    # Call the LAPACK extension function _getrs
-    # to solve the system of linear equations with an LU-factored
-    # coefficient square matrix, with multiple right-hand sides.
-    ht_ev, getrs_ev = li._getrs(
-        exec_q,
-        lu_h.get_array(),
-        piv_h.get_array(),
-        b_h.get_array(),
-        trans_mkl,
-        depends=dep_evs,
-    )
-    _manager.add_event_pair(ht_ev, getrs_ev)
-
-    return b_h
-
-
-=======
->>>>>>> a4edd9ba
 def dpnp_matrix_power(a, n):
     """
     dpnp_matrix_power(a, n)
