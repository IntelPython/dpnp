--- conflicted
+++ resolved
@@ -31,18 +31,15 @@
 import dpnp.backend.extensions.lapack._lapack_impl as li
 from dpnp.dpnp_utils import get_usm_allocations
 
-<<<<<<< HEAD
-__all__ = ["dpnp_eigh", "dpnp_cholesky"]
-=======
 __all__ = [
     "check_stacked_2d",
     "check_stacked_square",
+    "dpnp_cholesky",
     "dpnp_det",
     "dpnp_eigh",
     "dpnp_slogdet",
     "dpnp_solve",
 ]
->>>>>>> 75c65395
 
 _jobz = {"N": 0, "V": 1}
 _upper_lower = {"U": 0, "L": 1}
