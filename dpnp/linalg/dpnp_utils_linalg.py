# *****************************************************************************
# Copyright (c) 2023-2024, Intel Corporation
# All rights reserved.
#
# Redistribution and use in source and binary forms, with or without
# modification, are permitted provided that the following conditions are met:
# - Redistributions of source code must retain the above copyright notice,
#   this list of conditions and the following disclaimer.
# - Redistributions in binary form must reproduce the above copyright notice,
#   this list of conditions and the following disclaimer in the documentation
#   and/or other materials provided with the distribution.
#
# THIS SOFTWARE IS PROVIDED BY THE COPYRIGHT HOLDERS AND CONTRIBUTORS "AS IS"
# AND ANY EXPRESS OR IMPLIED WARRANTIES, INCLUDING, BUT NOT LIMITED TO, THE
# IMPLIED WARRANTIES OF MERCHANTABILITY AND FITNESS FOR A PARTICULAR PURPOSE
# ARE DISCLAIMED. IN NO EVENT SHALL THE COPYRIGHT HOLDER OR CONTRIBUTORS BE
# LIABLE FOR ANY DIRECT, INDIRECT, INCIDENTAL, SPECIAL, EXEMPLARY, OR
# CONSEQUENTIAL DAMAGES (INCLUDING, BUT NOT LIMITED TO, PROCUREMENT OF
# SUBSTITUTE GOODS OR SERVICES; LOSS OF USE, DATA, OR PROFITS; OR BUSINESS
# INTERRUPTION) HOWEVER CAUSED AND ON ANY THEORY OF LIABILITY, WHETHER IN
# CONTRACT, STRICT LIABILITY, OR TORT (INCLUDING NEGLIGENCE OR OTHERWISE)
# ARISING IN ANY WAY OUT OF THE USE OF THIS SOFTWARE, EVEN IF ADVISED OF
# THE POSSIBILITY OF SUCH DAMAGE.
# *****************************************************************************


import dpctl.tensor._tensor_impl as ti
from numpy import prod

import dpnp
import dpnp.backend.extensions.lapack._lapack_impl as li
from dpnp.dpnp_utils import get_usm_allocations

__all__ = [
    "check_stacked_2d",
    "check_stacked_square",
    "dpnp_cholesky",
    "dpnp_det",
    "dpnp_eigh",
    "dpnp_slogdet",
    "dpnp_solve",
    "dpnp_svd",
]

_jobz = {"N": 0, "V": 1}
_upper_lower = {"U": 0, "L": 1}

_real_types_map = {
    "float32": "float32",  # single : single
    "float64": "float64",  # double : double
    "complex64": "float32",  # csingle : csingle
    "complex128": "float64",  # cdouble : cdouble
}


def _calculate_determinant_sign(ipiv, diag, res_type, n):
    """
    Calculate the sign of the determinant based on row exchanges and diagonal values.

    Parameters
    -----------
    ipiv : {dpnp.ndarray, usm_ndarray}
        The pivot indices from LU decomposition.
    diag : {dpnp.ndarray, usm_ndarray}
        The diagonal elements of the LU decomposition matrix.
    res_type : dpnp.dtype
        The common data type for linalg operations.
    n : int
        The size of the last two dimensions of the array.

    Returns
    -------
    sign : {dpnp_array, usm_ndarray}
        The sign of the determinant.

    """

    # Checks for row exchanges in LU decomposition affecting determinant sign.
    ipiv_diff = ipiv != dpnp.arange(
        1, n + 1, usm_type=ipiv.usm_type, sycl_queue=ipiv.sycl_queue
    )

    # Counts row exchanges from 'ipiv_diff'.
    non_zero = dpnp.count_nonzero(ipiv_diff, axis=-1)

    # For floating types, adds count of negative diagonal elements
    # to determine determinant sign.
    if dpnp.issubdtype(res_type, dpnp.floating):
        non_zero += dpnp.count_nonzero(diag < 0, axis=-1)

    sign = (non_zero % 2) * -2 + 1

    # For complex types, compute sign from the phase of diagonal elements.
    if dpnp.issubdtype(res_type, dpnp.complexfloating):
        sign = sign * dpnp.prod(diag / dpnp.abs(diag), axis=-1)

    return sign.astype(res_type)


def _real_type(dtype, device=None):
    """
    Returns the real data type corresponding to a given dpnp data type.

    Parameters
    ----------
    dtype : dpnp.dtype
        The dtype for which to find the corresponding real data type.
    device : {None, string, SyclDevice, SyclQueue}, optional
        An array API concept of device where an array of default floating type might be created.

    Returns
    -------
    out : str
        The name of the real data type.

    """

    default = dpnp.default_float_type(device)
    real_type = _real_types_map.get(dtype.name, default)
    return dpnp.dtype(real_type)


def _common_type(*arrays):
    """
    Common type for linear algebra operations.

    This function determines the common data type for linalg operations.
    It's designed to be similar in logic to `numpy.linalg.linalg._commonType`.

    Key differences from `numpy.common_type`:
    - It accepts ``bool_`` arrays.
    - The default floating-point data type is determined by the capabilities of the device
      on which `arrays` are created, as indicated by `dpnp.default_float_type()`.

    Parameters
    ----------
    arrays : {dpnp.ndarray, usm_ndarray}
        A sequence of input arrays.

    Returns
    -------
    dtype_common : dpnp.dtype
        The common data type for linalg operations.
        This returned value is applicable both as the precision to be used
        in linalg calls and as the dtype of (possibly complex) output(s).

    """

    dtypes = [arr.dtype for arr in arrays]

    _, sycl_queue = get_usm_allocations(arrays)
    default = dpnp.default_float_type(sycl_queue=sycl_queue)
    dtype_common = _common_inexact_type(default, *dtypes)

    return dtype_common


def _common_inexact_type(default_dtype, *dtypes):
    """
    Determines the common 'inexact' data type for linear algebra operations.

    This function selects an 'inexact' data type appropriate for the device's capabilities.
    It defaults to `default_dtype` when provided types are not 'inexact'.

    Parameters
    ----------
    default_dtype : dpnp.dtype
        The default data type. This is determined by the capabilities of
        the device and is used when none of the provided types are 'inexact'.
        *dtypes: A variable number of data types to be evaluated to find
        the common 'inexact' type.

    Returns
    -------
    dpnp.result_type : dpnp.dtype
        The resultant 'inexact' data type for linalg operations,
        ensuring computational compatibility.

    """

    inexact_dtypes = [
        dt if dpnp.issubdtype(dt, dpnp.inexact) else default_dtype
        for dt in dtypes
    ]
    return dpnp.result_type(*inexact_dtypes)


def _stacked_identity(
    batch_shape, n, dtype, usm_type="device", sycl_queue=None
):
    """
    Create stacked identity matrices of size `n x n`.

    Forms multiple identity matrices based on `batch_shape`.

    Parameters
    ----------
    batch_shape : tuple
        Shape of the batch determining the stacking of identity matrices.
    n : int
        Dimension of each identity matrix.
    dtype : dtype
        Data type of the matrix element.
    usm_type : {"device", "shared", "host"}, optional
        The type of SYCL USM allocation for the output array.
    sycl_queue : {None, SyclQueue}, optional
        A SYCL queue to use for output array allocation and copying.

    Returns
    -------
    out : dpnp.ndarray
        Array of stacked `n x n` identity matrices as per `batch_shape`.

    Example
    -------
    >>> _stacked_identity((2,), 2, dtype=dpnp.int64)
    array([[[1, 0],
            [0, 1]],

           [[1, 0],
            [0, 1]]])

    """

    shape = batch_shape + (n, n)
    idx = dpnp.arange(n, usm_type=usm_type, sycl_queue=sycl_queue)
    x = dpnp.zeros(shape, dtype=dtype, usm_type=usm_type, sycl_queue=sycl_queue)
    x[..., idx, idx] = 1
    return x


def _lu_factor(a, res_type):
    """
    Compute pivoted LU decomposition.

    Decompose a given batch of square matrices. Inputs and outputs are
    transposed.

    Parameters
    ----------
    a : (..., M, M) {dpnp.ndarray, usm_ndarray}
        Input array containing the matrices to be decomposed.
    res_type : dpnp.dtype
        Specifies the data type of the result.
        Acceptable data types are float32, float64, complex64, or complex128.

    Returns
    -------
    tuple:
        lu_t : (..., N, N) {dpnp.ndarray, usm_ndarray}
            Combined 'L' and 'U' matrices from LU decomposition
            excluding the diagonal of 'L'.
        piv : (..., N) {dpnp.ndarray, usm_ndarray}
            1-origin pivot indices indicating row permutations during decomposition.
        dev_info : (...) {dpnp.ndarray, usm_ndarray}
            Information on `getrf` or `getrf_batch` computation success (0 for success).

    """

    n = a.shape[-2]

    a_sycl_queue = a.sycl_queue
    a_usm_type = a.usm_type

    # TODO: Find out at which array sizes the best performance is obtained
    # getrf_batch implementation shows slow results with large arrays on GPU.
    # Use getrf_batch only on CPU.
    # On GPU call getrf for each two-dimensional array by loop
    use_batch = a.sycl_device.has_aspect_cpu

    if a.ndim > 2:
        orig_shape = a.shape
        # get 3d input arrays by reshape
        a = a.reshape(-1, n, n)
        batch_size = a.shape[0]
        a_usm_arr = dpnp.get_usm_ndarray(a)

        if use_batch:
            # `a` must be copied because getrf_batch destroys the input matrix
            a_h = dpnp.empty_like(a, order="C", dtype=res_type)
            ipiv_h = dpnp.empty(
                (batch_size, n),
                dtype=dpnp.int64,
                order="C",
                usm_type=a_usm_type,
                sycl_queue=a_sycl_queue,
            )
            dev_info_h = [0] * batch_size

            a_ht_copy_ev, a_copy_ev = ti._copy_usm_ndarray_into_usm_ndarray(
                src=a_usm_arr, dst=a_h.get_array(), sycl_queue=a_sycl_queue
            )

            ipiv_stride = n
            a_stride = a_h.strides[0]

            # Call the LAPACK extension function _getrf_batch
            # to perform LU decomposition of a batch of general matrices
            ht_lapack_ev, _ = li._getrf_batch(
                a_sycl_queue,
                a_h.get_array(),
                ipiv_h.get_array(),
                dev_info_h,
                n,
                a_stride,
                ipiv_stride,
                batch_size,
                [a_copy_ev],
            )

            ht_lapack_ev.wait()
            a_ht_copy_ev.wait()

            dev_info_array = dpnp.array(
                dev_info_h, usm_type=a_usm_type, sycl_queue=a_sycl_queue
            )

            # Reshape the results back to their original shape
            a_h = a_h.reshape(orig_shape)
            ipiv_h = ipiv_h.reshape(orig_shape[:-1])
            dev_info_array = dev_info_array.reshape(orig_shape[:-2])

            return (a_h, ipiv_h, dev_info_array)

        else:
            # Initialize lists for storing arrays and events for each batch
            a_vecs = [None] * batch_size
            ipiv_vecs = [None] * batch_size
            dev_info_vecs = [None] * batch_size
            a_ht_copy_ev = [None] * batch_size
            ht_lapack_ev = [None] * batch_size

            # Process each batch
            for i in range(batch_size):
                # Copy each 2D slice to a new array as getrf destroys the input matrix
                a_vecs[i] = dpnp.empty_like(a[i], order="C", dtype=res_type)
                (
                    a_ht_copy_ev[i],
                    a_copy_ev,
                ) = ti._copy_usm_ndarray_into_usm_ndarray(
                    src=a_usm_arr[i],
                    dst=a_vecs[i].get_array(),
                    sycl_queue=a_sycl_queue,
                )
                ipiv_vecs[i] = dpnp.empty(
                    (n,),
                    dtype=dpnp.int64,
                    order="C",
                    usm_type=a_usm_type,
                    sycl_queue=a_sycl_queue,
                )
                dev_info_vecs[i] = [0]

                # Call the LAPACK extension function _getrf
                # to perform LU decomposition on each batch in 'a_vecs[i]'
                ht_lapack_ev[i], _ = li._getrf(
                    a_sycl_queue,
                    a_vecs[i].get_array(),
                    ipiv_vecs[i].get_array(),
                    dev_info_vecs[i],
                    [a_copy_ev],
                )

            for i in range(batch_size):
                ht_lapack_ev[i].wait()
                a_ht_copy_ev[i].wait()

            # Reshape the results back to their original shape
            out_a = dpnp.array(a_vecs, order="C").reshape(orig_shape)
            out_ipiv = dpnp.array(ipiv_vecs).reshape(orig_shape[:-1])
            out_dev_info = dpnp.array(
                dev_info_vecs, usm_type=a_usm_type, sycl_queue=a_sycl_queue
            ).reshape(orig_shape[:-2])

            return (out_a, out_ipiv, out_dev_info)

    else:
        a_usm_arr = dpnp.get_usm_ndarray(a)

        # `a` must be copied because getrf destroys the input matrix
        a_h = dpnp.empty_like(a, order="C", dtype=res_type)

        # use DPCTL tensor function to fill the сopy of the input array
        # from the input array
        a_ht_copy_ev, a_copy_ev = ti._copy_usm_ndarray_into_usm_ndarray(
            src=a_usm_arr, dst=a_h.get_array(), sycl_queue=a_sycl_queue
        )

        ipiv_h = dpnp.empty(
            n,
            dtype=dpnp.int64,
            order="C",
            usm_type=a_usm_type,
            sycl_queue=a_sycl_queue,
        )
        dev_info_h = [0]

        # Call the LAPACK extension function _getrf
        # to perform LU decomposition on the input matrix
        ht_lapack_ev, _ = li._getrf(
            a_sycl_queue,
            a_h.get_array(),
            ipiv_h.get_array(),
            dev_info_h,
            [a_copy_ev],
        )

        ht_lapack_ev.wait()
        a_ht_copy_ev.wait()

        dev_info_array = dpnp.array(
            dev_info_h, usm_type=a_usm_type, sycl_queue=a_sycl_queue
        )

        # Return a tuple containing the factorized matrix 'a_h',
        # pivot indices 'ipiv_h'
        # and the status 'dev_info_h' from the LAPACK getrf call
        return (a_h, ipiv_h, dev_info_array)


<<<<<<< HEAD
def check_stacked_2d(*arrays):
    """
    Return ``True`` if each array in `arrays` has at least two dimensions.

    If any array is less than two-dimensional, `dpnp.linalg.LinAlgError` will be raised.

    Parameters
    ----------
    arrays : {dpnp.ndarray, usm_ndarray}
        A sequence of input arrays to check for dimensionality.

    Returns
    -------
    out : bool
        ``True`` if each array in `arrays` is at least two-dimensional.

    Raises
    ------
    dpnp.linalg.LinAlgError
        If any array in `arrays` is less than two-dimensional.

    """

    for a in arrays:
        if a.ndim < 2:
            raise dpnp.linalg.LinAlgError(
                f"{a.ndim}-dimensional array given. The input "
                "array must be at least two-dimensional"
            )


def check_stacked_square(*arrays):
    """
    Return ``True`` if each array in `arrays` is a square matrix.

    If any array does not form a square matrix, `dpnp.linalg.LinAlgError` will be raised.

    Precondition: `arrays` are at least 2d. The caller should assert it
    beforehand. For example,

    >>> def solve(a):
    ...     check_stacked_2d(a)
    ...     check_stacked_square(a)
    ...     ...

    Parameters
    ----------
    arrays : {dpnp.ndarray, usm_ndarray}
        A sequence of input arrays to check for square matrix shape.

    Returns
    -------
    out : bool
        ``True`` if each array in `arrays` forms a square matrix.

    Raises
    ------
    dpnp.linalg.LinAlgError
        If any array in `arrays` does not form a square matrix.

    """

    for a in arrays:
        m, n = a.shape[-2:]
        if m != n:
            raise dpnp.linalg.LinAlgError(
                "Last 2 dimensions of the input array must be square"
            )
=======
def dpnp_cholesky_batch(a, upper_lower, res_type):
    """
    dpnp_cholesky_batch(a, upper_lower, res_type)

    Return the batched Cholesky decomposition of `a` array.

    """

    a_sycl_queue = a.sycl_queue
    a_usm_type = a.usm_type

    n = a.shape[-2]

    orig_shape = a.shape
    # get 3d input arrays by reshape
    a = a.reshape(-1, n, n)
    batch_size = a.shape[0]
    a_usm_arr = dpnp.get_usm_ndarray(a)

    # `a` must be copied because potrf_batch destroys the input matrix
    a_h = dpnp.empty_like(a, order="C", dtype=res_type, usm_type=a_usm_type)

    # use DPCTL tensor function to fill the сopy of the input array
    # from the input array
    a_ht_copy_ev, a_copy_ev = ti._copy_usm_ndarray_into_usm_ndarray(
        src=a_usm_arr, dst=a_h.get_array(), sycl_queue=a_sycl_queue
    )

    a_stride = a_h.strides[0]

    # Call the LAPACK extension function _potrf_batch
    # to computes the Cholesky decomposition of a batch of
    # symmetric positive-definite matrices
    ht_lapack_ev, _ = li._potrf_batch(
        a_sycl_queue,
        a_h.get_array(),
        upper_lower,
        n,
        a_stride,
        batch_size,
        [a_copy_ev],
    )

    ht_lapack_ev.wait()
    a_ht_copy_ev.wait()

    # Get upper or lower-triangular matrix part as per `upper_lower` value
    # upper_lower is 0 (lower) or 1 (upper)
    if upper_lower:
        a_h = dpnp.triu(a_h.reshape(orig_shape))
    else:
        a_h = dpnp.tril(a_h.reshape(orig_shape))

    return a_h


def dpnp_cholesky(a, upper):
    """
    dpnp_cholesky(a, upper)

    Return the Cholesky decomposition of `a` array.

    """

    a_sycl_queue = a.sycl_queue
    a_usm_type = a.usm_type

    res_type = _common_type(a)

    a_shape = a.shape

    if a.size == 0:
        return dpnp.empty(
            a_shape,
            dtype=res_type,
            usm_type=a_usm_type,
            sycl_queue=a_sycl_queue,
        )

    # Set `uplo` value for `potrf` and `potrf_batch` function based on the boolean input `upper`.
    # In oneMKL, `uplo` value of 1 is equivalent to oneapi::mkl::uplo::lower
    # and `uplo` value of 0 is equivalent to oneapi::mkl::uplo::upper.
    # However, we adjust this logic based on the array's memory layout.
    # Note: lower for row-major (which is used here) is upper for column-major layout.
    # Reference: comment from tbmkl/tests/lapack/unit/dpcpp/potrf_usm/potrf_usm.cpp
    # This means that if `upper` is False (lower triangular),
    # we actually use oneapi::mkl::uplo::upper (0) for the row-major layout, and vice versa.
    upper_lower = int(upper)

    if a.ndim > 2:
        return dpnp_cholesky_batch(a, upper_lower, res_type)

    a_usm_arr = dpnp.get_usm_ndarray(a)

    # `a` must be copied because potrf destroys the input matrix
    a_h = dpnp.empty_like(a, order="C", dtype=res_type, usm_type=a_usm_type)

    # use DPCTL tensor function to fill the сopy of the input array
    # from the input array
    a_ht_copy_ev, a_copy_ev = ti._copy_usm_ndarray_into_usm_ndarray(
        src=a_usm_arr, dst=a_h.get_array(), sycl_queue=a_sycl_queue
    )

    # Call the LAPACK extension function _potrf
    # to computes the Cholesky decomposition
    ht_lapack_ev, _ = li._potrf(
        a_sycl_queue,
        a_h.get_array(),
        upper_lower,
        [a_copy_ev],
    )

    ht_lapack_ev.wait()
    a_ht_copy_ev.wait()

    # Get upper or lower-triangular matrix part as per `upper` value
    if upper:
        a_h = dpnp.triu(a_h)
    else:
        a_h = dpnp.tril(a_h)

    return a_h
>>>>>>> b401ae91


def dpnp_det(a):
    """
    dpnp_det(a)

    Returns the determinant of `a` array.

    """

    a_usm_type = a.usm_type
    a_sycl_queue = a.sycl_queue

    res_type = _common_type(a)

    a_shape = a.shape
    shape = a_shape[:-2]
    n = a_shape[-2]

    if a.size == 0:
        # empty batch (result is empty, too) or empty matrices det([[]]) == 1
        det = dpnp.ones(
            shape,
            dtype=res_type,
            usm_type=a_usm_type,
            sycl_queue=a_sycl_queue,
        )
        return det

    lu, ipiv, dev_info = _lu_factor(a, res_type)

    # Transposing 'lu' to swap the last two axes for compatibility
    # with 'dpnp.diagonal' as it does not support 'axis1' and 'axis2' arguments.
    # TODO: Replace with 'dpnp.diagonal(lu, axis1=-2, axis2=-1)' when supported.
    lu_transposed = lu.transpose(-2, -1, *range(lu.ndim - 2))
    diag = dpnp.diagonal(lu_transposed)

    det = dpnp.prod(dpnp.abs(diag), axis=-1)

    sign = _calculate_determinant_sign(ipiv, diag, res_type, n)

    det = sign * det
    det = det.astype(res_type, copy=False)
    singular = dev_info > 0
    det = dpnp.where(singular, res_type.type(0), det)

    return det.reshape(shape)


def dpnp_eigh(a, UPLO):
    """
    dpnp_eigh(a, UPLO)

    Return the eigenvalues and eigenvectors of a complex Hermitian
    (conjugate symmetric) or a real symmetric matrix.

    The main calculation is done by calling an extension function
    for LAPACK library of OneMKL. Depending on input type of `a` array,
    it will be either ``heevd`` (for complex types) or ``syevd`` (for others).

    """

    a_usm_type = a.usm_type
    a_sycl_queue = a.sycl_queue
    a_order = "C" if a.flags.c_contiguous else "F"
    a_usm_arr = dpnp.get_usm_ndarray(a)

    # 'V' means both eigenvectors and eigenvalues will be calculated
    jobz = _jobz["V"]
    uplo = _upper_lower[UPLO]

    # get resulting type of arrays with eigenvalues and eigenvectors
    a_dtype = a.dtype
    lapack_func = "_syevd"
    if dpnp.issubdtype(a_dtype, dpnp.complexfloating):
        lapack_func = "_heevd"
        v_type = a_dtype
        w_type = dpnp.float64 if a_dtype == dpnp.complex128 else dpnp.float32
    elif dpnp.issubdtype(a_dtype, dpnp.floating):
        v_type = w_type = a_dtype
    elif a_sycl_queue.sycl_device.has_aspect_fp64:
        v_type = w_type = dpnp.float64
    else:
        v_type = w_type = dpnp.float32

    if a.ndim > 2:
        w = dpnp.empty(
            a.shape[:-1],
            dtype=w_type,
            usm_type=a_usm_type,
            sycl_queue=a_sycl_queue,
        )

        # need to loop over the 1st dimension to get eigenvalues and eigenvectors of 3d matrix A
        op_count = a.shape[0]
        if op_count == 0:
            return w, dpnp.empty_like(a, dtype=v_type)

        eig_vecs = [None] * op_count
        ht_copy_ev = [None] * op_count
        ht_lapack_ev = [None] * op_count
        for i in range(op_count):
            # oneMKL LAPACK assumes fortran-like array as input, so
            # allocate a memory with 'F' order for dpnp array of eigenvectors
            eig_vecs[i] = dpnp.empty_like(a[i], order="F", dtype=v_type)

            # use DPCTL tensor function to fill the array of eigenvectors with content of input array
            ht_copy_ev[i], copy_ev = ti._copy_usm_ndarray_into_usm_ndarray(
                src=a_usm_arr[i],
                dst=eig_vecs[i].get_array(),
                sycl_queue=a_sycl_queue,
            )

            # call LAPACK extension function to get eigenvalues and eigenvectors of a portion of matrix A
            ht_lapack_ev[i], _ = getattr(li, lapack_func)(
                a_sycl_queue,
                jobz,
                uplo,
                eig_vecs[i].get_array(),
                w[i].get_array(),
                depends=[copy_ev],
            )

        for i in range(op_count):
            ht_lapack_ev[i].wait()
            ht_copy_ev[i].wait()

        # combine the list of eigenvectors into a single array
        v = dpnp.array(eig_vecs, order=a_order)
        return w, v
    else:
        # oneMKL LAPACK assumes fortran-like array as input, so
        # allocate a memory with 'F' order for dpnp array of eigenvectors
        v = dpnp.empty_like(a, order="F", dtype=v_type)

        # use DPCTL tensor function to fill the array of eigenvectors with content of input array
        ht_copy_ev, copy_ev = ti._copy_usm_ndarray_into_usm_ndarray(
            src=a_usm_arr, dst=v.get_array(), sycl_queue=a_sycl_queue
        )

        # allocate a memory for dpnp array of eigenvalues
        w = dpnp.empty(
            a.shape[:-1],
            dtype=w_type,
            usm_type=a_usm_type,
            sycl_queue=a_sycl_queue,
        )

        # call LAPACK extension function to get eigenvalues and eigenvectors of matrix A
        ht_lapack_ev, lapack_ev = getattr(li, lapack_func)(
            a_sycl_queue,
            jobz,
            uplo,
            v.get_array(),
            w.get_array(),
            depends=[copy_ev],
        )

        if a_order != "F":
            # need to align order of eigenvectors with one of input matrix A
            out_v = dpnp.empty_like(v, order=a_order)
            ht_copy_out_ev, _ = ti._copy_usm_ndarray_into_usm_ndarray(
                src=v.get_array(),
                dst=out_v.get_array(),
                sycl_queue=a_sycl_queue,
                depends=[lapack_ev],
            )
            ht_copy_out_ev.wait()
        else:
            out_v = v

        ht_lapack_ev.wait()
        ht_copy_ev.wait()

        return w, out_v


def dpnp_solve(a, b):
    """
    dpnp_solve(a, b)

    Return the solution to the system of linear equations with
    a square coefficient matrix `a` and multiple dependent variables
    array `b`.

    """

    a_usm_arr = dpnp.get_usm_ndarray(a)
    b_usm_arr = dpnp.get_usm_ndarray(b)

    b_order = "C" if b.flags.c_contiguous else "F"
    a_shape = a.shape
    b_shape = b.shape

    res_usm_type, exec_q = get_usm_allocations([a, b])

    res_type = _common_type(a, b)
    if b.size == 0:
        return dpnp.empty_like(b, dtype=res_type, usm_type=res_usm_type)

    if a.ndim > 2:
        reshape = False
        orig_shape_b = b_shape
        if a.ndim > 3:
            # get 3d input arrays by reshape
            if a.ndim == b.ndim:
                b = b.reshape(-1, b_shape[-2], b_shape[-1])
            else:
                b = b.reshape(-1, b_shape[-1])

            a = a.reshape(-1, a_shape[-2], a_shape[-1])

            a_usm_arr = dpnp.get_usm_ndarray(a)
            b_usm_arr = dpnp.get_usm_ndarray(b)
            reshape = True

        batch_size = a.shape[0]

        coeff_vecs = [None] * batch_size
        val_vecs = [None] * batch_size
        a_ht_copy_ev = [None] * batch_size
        b_ht_copy_ev = [None] * batch_size
        ht_lapack_ev = [None] * batch_size

        for i in range(batch_size):
            # oneMKL LAPACK assumes fortran-like array as input, so
            # allocate a memory with 'F' order for dpnp array of coefficient matrix
            # and multiple dependent variables array
            coeff_vecs[i] = dpnp.empty_like(
                a[i], order="F", dtype=res_type, usm_type=res_usm_type
            )
            val_vecs[i] = dpnp.empty_like(
                b[i], order="F", dtype=res_type, usm_type=res_usm_type
            )

            # use DPCTL tensor function to fill the coefficient matrix array
            # and the array of multiple dependent variables with content
            # from the input arrays
            a_ht_copy_ev[i], a_copy_ev = ti._copy_usm_ndarray_into_usm_ndarray(
                src=a_usm_arr[i],
                dst=coeff_vecs[i].get_array(),
                sycl_queue=a.sycl_queue,
            )
            b_ht_copy_ev[i], b_copy_ev = ti._copy_usm_ndarray_into_usm_ndarray(
                src=b_usm_arr[i],
                dst=val_vecs[i].get_array(),
                sycl_queue=b.sycl_queue,
            )

            # Call the LAPACK extension function _gesv to solve the system of linear
            # equations using a portion of the coefficient square matrix and a
            # corresponding portion of the dependent variables array.
            ht_lapack_ev[i], _ = li._gesv(
                exec_q,
                coeff_vecs[i].get_array(),
                val_vecs[i].get_array(),
                depends=[a_copy_ev, b_copy_ev],
            )

        for i in range(batch_size):
            ht_lapack_ev[i].wait()
            b_ht_copy_ev[i].wait()
            a_ht_copy_ev[i].wait()

        # combine the list of solutions into a single array
        out_v = dpnp.array(
            val_vecs, order=b_order, dtype=res_type, usm_type=res_usm_type
        )
        if reshape:
            # shape of the out_v must be equal to the shape of the array of
            # dependent variables
            out_v = out_v.reshape(orig_shape_b)
        return out_v
    else:
        # oneMKL LAPACK gesv overwrites `a` and `b` and assumes fortran-like array as input.
        # Allocate 'F' order memory for dpnp arrays to comply with these requirements.
        a_f = dpnp.empty_like(
            a, order="F", dtype=res_type, usm_type=res_usm_type
        )

        # use DPCTL tensor function to fill the coefficient matrix array
        # with content from the input array `a`
        a_ht_copy_ev, a_copy_ev = ti._copy_usm_ndarray_into_usm_ndarray(
            src=a_usm_arr, dst=a_f.get_array(), sycl_queue=a.sycl_queue
        )

        b_f = dpnp.empty_like(
            b, order="F", dtype=res_type, usm_type=res_usm_type
        )

        # use DPCTL tensor function to fill the array of multiple dependent variables
        # with content from the input array `b`
        b_ht_copy_ev, b_copy_ev = ti._copy_usm_ndarray_into_usm_ndarray(
            src=b_usm_arr, dst=b_f.get_array(), sycl_queue=b.sycl_queue
        )

        # Call the LAPACK extension function _gesv to solve the system of linear
        # equations with the coefficient square matrix and the dependent variables array.
        ht_lapack_ev, _ = li._gesv(
            exec_q, a_f.get_array(), b_f.get_array(), [a_copy_ev, b_copy_ev]
        )

        ht_lapack_ev.wait()
        b_ht_copy_ev.wait()
        a_ht_copy_ev.wait()

        return b_f


def dpnp_slogdet(a):
    """
    dpnp_slogdet(a)

    Returns sign and logarithm of the determinant of `a` array.

    """

    a_usm_type = a.usm_type
    a_sycl_queue = a.sycl_queue

    res_type = _common_type(a)
    logdet_dtype = _real_type(res_type)

    a_shape = a.shape
    shape = a_shape[:-2]
    n = a_shape[-2]

    if a.size == 0:
        # empty batch (result is empty, too) or empty matrices det([[]]) == 1
        sign = dpnp.ones(
            shape, dtype=res_type, usm_type=a_usm_type, sycl_queue=a_sycl_queue
        )
        logdet = dpnp.zeros(
            shape,
            dtype=logdet_dtype,
            usm_type=a_usm_type,
            sycl_queue=a_sycl_queue,
        )
        return sign, logdet

    lu, ipiv, dev_info = _lu_factor(a, res_type)

    # Transposing 'lu' to swap the last two axes for compatibility
    # with 'dpnp.diagonal' as it does not support 'axis1' and 'axis2' arguments.
    # TODO: Replace with 'dpnp.diagonal(lu, axis1=-2, axis2=-1)' when supported.
    lu_transposed = lu.transpose(-2, -1, *range(lu.ndim - 2))
    diag = dpnp.diagonal(lu_transposed)

    logdet = dpnp.log(dpnp.abs(diag)).sum(axis=-1)

    sign = _calculate_determinant_sign(ipiv, diag, res_type, n)

    logdet = logdet.astype(logdet_dtype, copy=False)
    singular = dev_info > 0
    return (
        dpnp.where(singular, res_type.type(0), sign).reshape(shape),
        dpnp.where(singular, logdet_dtype.type("-inf"), logdet).reshape(shape),
    )


def dpnp_svd_batch(a, uv_type, s_type, full_matrices=True, compute_uv=True):
    """
    dpnp_svd_batch(a, uv_type, s_type, full_matrices=True, compute_uv=True)

    Return the batched singular value decomposition (SVD) of a stack of matrices.

    """

    a_usm_type = a.usm_type
    a_sycl_queue = a.sycl_queue
    reshape = False
    batch_shape_orig = a.shape[:-2]

    if a.ndim > 3:
        # get 3d input arrays by reshape
        a = a.reshape(prod(a.shape[:-2]), a.shape[-2], a.shape[-1])
        reshape = True

    batch_size = a.shape[0]
    m, n = a.shape[-2:]

    if batch_size == 0:
        k = min(m, n)
        s = dpnp.empty(
            batch_shape_orig + (k,),
            dtype=s_type,
            usm_type=a_usm_type,
            sycl_queue=a_sycl_queue,
        )
        if compute_uv:
            if full_matrices:
                u_shape = batch_shape_orig + (m, m)
                vt_shape = batch_shape_orig + (n, n)
            else:
                u_shape = batch_shape_orig + (m, k)
                vt_shape = batch_shape_orig + (k, n)

            u = dpnp.empty(
                u_shape,
                dtype=uv_type,
                usm_type=a_usm_type,
                sycl_queue=a_sycl_queue,
            )
            vt = dpnp.empty(
                vt_shape,
                dtype=uv_type,
                usm_type=a_usm_type,
                sycl_queue=a_sycl_queue,
            )
            return u, s, vt
        else:
            return s
    elif m == 0 or n == 0:
        s = dpnp.empty(
            batch_shape_orig + (0,),
            dtype=s_type,
            usm_type=a_usm_type,
            sycl_queue=a_sycl_queue,
        )
        if compute_uv:
            if full_matrices:
                u = _stacked_identity(
                    batch_shape_orig,
                    m,
                    dtype=uv_type,
                    usm_type=a_usm_type,
                    sycl_queue=a_sycl_queue,
                )
                vt = _stacked_identity(
                    batch_shape_orig,
                    n,
                    dtype=uv_type,
                    usm_type=a_usm_type,
                    sycl_queue=a_sycl_queue,
                )
            else:
                u = dpnp.empty(
                    batch_shape_orig + (m, 0),
                    dtype=uv_type,
                    usm_type=a_usm_type,
                    sycl_queue=a_sycl_queue,
                )
                vt = dpnp.empty(
                    batch_shape_orig + (0, n),
                    dtype=uv_type,
                    usm_type=a_usm_type,
                    sycl_queue=a_sycl_queue,
                )
            return u, s, vt
        else:
            return s

    u_matrices = [None] * batch_size
    s_matrices = [None] * batch_size
    vt_matrices = [None] * batch_size
    for i in range(batch_size):
        if compute_uv:
            u_matrices[i], s_matrices[i], vt_matrices[i] = dpnp_svd(
                a[i], full_matrices, compute_uv=True
            )
        else:
            s_matrices[i] = dpnp_svd(a[i], full_matrices, compute_uv=False)

    out_s = dpnp.array(s_matrices)
    if reshape:
        out_s = out_s.reshape(batch_shape_orig + out_s.shape[-1:])

    if compute_uv:
        out_u = dpnp.array(u_matrices, order="F")
        out_vt = dpnp.array(vt_matrices, order="F")
        if reshape:
            return (
                out_u.reshape(batch_shape_orig + out_u.shape[-2:]),
                out_s,
                out_vt.reshape(batch_shape_orig + out_vt.shape[-2:]),
            )
        else:
            return out_u, out_s, out_vt
    else:
        return out_s


def dpnp_svd(a, full_matrices=True, compute_uv=True, hermitian=False):
    """
    dpnp_svd(a, full_matrices=True, compute_uv=True, hermitian=False)

    Return the singular value decomposition (SVD).

    """

    if hermitian:
        check_stacked_square(a)

        # _gesvd returns eigenvalues with s ** 2 sorted descending,
        # but dpnp.linalg.eigh returns s sorted ascending so we re-order the eigenvalues
        # and related arrays to have the correct order
        if compute_uv:
            s, u = dpnp.linalg.eigh(a)
            sgn = dpnp.sign(s)
            s = dpnp.absolute(s)
            sidx = dpnp.argsort(s)[..., ::-1]
            # Rearrange the signs according to sorted indices
            sgn = dpnp.take_along_axis(sgn, sidx, axis=-1)
            # Sort the singular values in descending order
            s = dpnp.take_along_axis(s, sidx, axis=-1)
            # Rearrange the eigenvectors according to sorted indices
            u = dpnp.take_along_axis(u, sidx[..., None, :], axis=-1)
            # Singular values are unsigned, move the sign into v
            # Compute V^T adjusting for the sign and conjugating
            vt = dpnp.transpose(u * sgn[..., None, :]).conjugate()
            return u, s, vt
        else:
            # TODO: use dpnp.linalg.eighvals when it is updated
            s, _ = dpnp.linalg.eigh(a)
            s = dpnp.abs(s)
            return dpnp.sort(s)[..., ::-1]

    uv_type = _common_type(a)
    s_type = _real_type(uv_type)

    if a.ndim > 2:
        return dpnp_svd_batch(a, uv_type, s_type, full_matrices, compute_uv)

    a_usm_type = a.usm_type
    a_sycl_queue = a.sycl_queue
    m, n = a.shape

    if m == 0 or n == 0:
        s = dpnp.empty(
            (0,),
            dtype=s_type,
            usm_type=a_usm_type,
            sycl_queue=a_sycl_queue,
        )
        if compute_uv:
            if full_matrices:
                u_shape = (m,)
                vt_shape = (n,)
            else:
                u_shape = (m, 0)
                vt_shape = (0, n)

            u = dpnp.eye(
                *u_shape,
                dtype=uv_type,
                usm_type=a_usm_type,
                sycl_queue=a_sycl_queue,
            )
            vt = dpnp.eye(
                *vt_shape,
                dtype=uv_type,
                usm_type=a_usm_type,
                sycl_queue=a_sycl_queue,
            )
            return u, s, vt
        else:
            return s

    # `a` must be copied because gesvd destroys the input matrix
    # oneMKL LAPACK gesvd overwrites `a` and assumes fortran-like array as input.
    # Allocate 'F' order memory for dpnp arrays to comply with these requirements.
    a_h = dpnp.empty_like(a, order="F", dtype=uv_type)

    a_usm_arr = dpnp.get_usm_ndarray(a)

    # use DPCTL tensor function to fill the сopy of the input array
    # from the input array
    a_ht_copy_ev, a_copy_ev = ti._copy_usm_ndarray_into_usm_ndarray(
        src=a_usm_arr, dst=a_h.get_array(), sycl_queue=a_sycl_queue
    )

    k = min(m, n)
    if compute_uv:
        if full_matrices:
            u_shape = (m, m)
            vt_shape = (n, n)
            jobu = ord("A")
            jobvt = ord("A")
        else:
            u_shape = (m, k)
            vt_shape = (k, n)
            jobu = ord("S")
            jobvt = ord("S")
    else:
        u_shape = vt_shape = ()
        jobu = ord("N")
        jobvt = ord("N")

    u_h = dpnp.empty(
        u_shape,
        dtype=uv_type,
        order="F",
        usm_type=a_usm_type,
        sycl_queue=a_sycl_queue,
    )
    vt_h = dpnp.empty(
        vt_shape,
        dtype=uv_type,
        order="F",
        usm_type=a_usm_type,
        sycl_queue=a_sycl_queue,
    )
    s_h = dpnp.empty(
        k, dtype=s_type, usm_type=a_usm_type, sycl_queue=a_sycl_queue
    )

    ht_lapack_ev, _ = li._gesvd(
        a_sycl_queue,
        jobu,
        jobvt,
        a_h.get_array(),
        s_h.get_array(),
        u_h.get_array(),
        vt_h.get_array(),
        [a_copy_ev],
    )

    ht_lapack_ev.wait()
    a_ht_copy_ev.wait()

    if compute_uv:
        return u_h, s_h, vt_h
    else:
        return s_h<|MERGE_RESOLUTION|>--- conflicted
+++ resolved
@@ -418,7 +418,6 @@
         return (a_h, ipiv_h, dev_info_array)
 
 
-<<<<<<< HEAD
 def check_stacked_2d(*arrays):
     """
     Return ``True`` if each array in `arrays` has at least two dimensions.
@@ -487,7 +486,8 @@
             raise dpnp.linalg.LinAlgError(
                 "Last 2 dimensions of the input array must be square"
             )
-=======
+
+
 def dpnp_cholesky_batch(a, upper_lower, res_type):
     """
     dpnp_cholesky_batch(a, upper_lower, res_type)
@@ -610,7 +610,6 @@
         a_h = dpnp.tril(a_h)
 
     return a_h
->>>>>>> b401ae91
 
 
 def dpnp_det(a):
