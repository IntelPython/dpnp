# cython: language_level=3
# -*- coding: utf-8 -*-
# *****************************************************************************
# Copyright (c) 2016-2020, Intel Corporation
# All rights reserved.
#
# Redistribution and use in source and binary forms, with or without
# modification, are permitted provided that the following conditions are met:
# - Redistributions of source code must retain the above copyright notice,
#   this list of conditions and the following disclaimer.
# - Redistributions in binary form must reproduce the above copyright notice,
#   this list of conditions and the following disclaimer in the documentation
#   and/or other materials provided with the distribution.
#
# THIS SOFTWARE IS PROVIDED BY THE COPYRIGHT HOLDERS AND CONTRIBUTORS "AS IS"
# AND ANY EXPRESS OR IMPLIED WARRANTIES, INCLUDING, BUT NOT LIMITED TO, THE
# IMPLIED WARRANTIES OF MERCHANTABILITY AND FITNESS FOR A PARTICULAR PURPOSE
# ARE DISCLAIMED. IN NO EVENT SHALL THE COPYRIGHT HOLDER OR CONTRIBUTORS BE
# LIABLE FOR ANY DIRECT, INDIRECT, INCIDENTAL, SPECIAL, EXEMPLARY, OR
# CONSEQUENTIAL DAMAGES (INCLUDING, BUT NOT LIMITED TO, PROCUREMENT OF
# SUBSTITUTE GOODS OR SERVICES; LOSS OF USE, DATA, OR PROFITS; OR BUSINESS
# INTERRUPTION) HOWEVER CAUSED AND ON ANY THEORY OF LIABILITY, WHETHER IN
# CONTRACT, STRICT LIABILITY, OR TORT (INCLUDING NEGLIGENCE OR OTHERWISE)
# ARISING IN ANY WAY OUT OF THE USE OF THIS SOFTWARE, EVEN IF ADVISED OF
# THE POSSIBILITY OF SUCH DAMAGE.
# *****************************************************************************

"""Module Backend (Statistics part)

This module contains interface functions between C backend layer
and the rest of the library

"""


import dpnp
import numpy
import dpnp
from dpnp.dpnp_utils cimport *
from dpnp.backend cimport *


__all__ += [
    "dpnp_average",
    "dpnp_cov",
    "dpnp_max",
    "dpnp_mean",
    "dpnp_median",
    "dpnp_min",
    "dpnp_std",
    "dpnp_var",
]


# C function pointer to the C library template functions
ctypedef void(*fptr_custom_cov_1in_1out_t)(void * , void * , size_t, size_t)
ctypedef void(*fptr_custom_std_var_1in_1out_t)(void * , void * , size_t * , size_t, size_t * , size_t, size_t)

# C function pointer to the C library template functions
ctypedef void(*custom_statistic_1in_1out_func_ptr_t)(void * , void * , size_t * , size_t, size_t * , size_t)


cdef dparray call_fptr_custom_std_var_1in_1out(DPNPFuncName fptr_name, dparray a, ddof):

    """ Convert string type names (dparray.dtype) to C enum DPNPFuncType """
    cdef DPNPFuncType param_type = dpnp_dtype_to_DPNPFuncType(a.dtype)

    """ get the FPTR data structure """
    cdef DPNPFuncData kernel_data = get_dpnp_function_ptr(fptr_name, param_type, DPNP_FT_NONE)

    result_type = dpnp_DPNPFuncType_to_dtype( < size_t > kernel_data.return_type)
    """ Create result array with type given by FPTR data """
    cdef dparray result = dparray((1,), dtype=result_type)

    cdef fptr_custom_std_var_1in_1out_t func = <fptr_custom_std_var_1in_1out_t > kernel_data.ptr

    # stub for interface support
    cdef dparray_shape_type axis
    cdef Py_ssize_t axis_size = 0

    """ Call FPTR function """
    func(a.get_data(), result.get_data(), < size_t * > a._dparray_shape.data(),
         a.ndim, < size_t * > axis.data(), axis_size, ddof)

    return result


cpdef dpnp_average(dparray x1):
    array_sum = dpnp_sum(x1)

    """ Numpy interface inconsistency """
    return_type = numpy.float32 if (x1.dtype == numpy.float32) else numpy.float64

    return (return_type(array_sum / x1.size))


cpdef dparray dpnp_cov(dparray array1):
    cdef dparray_shape_type input_shape = array1.shape

    if array1.ndim == 1:
        input_shape.insert(input_shape.begin(), 1)

    # convert string type names (dparray.dtype) to C enum DPNPFuncType
    cdef DPNPFuncType param1_type = dpnp_dtype_to_DPNPFuncType(array1.dtype)

    # get the FPTR data structure
    cdef DPNPFuncData kernel_data = get_dpnp_function_ptr(DPNP_FN_COV, param1_type, param1_type)

    result_type = dpnp_DPNPFuncType_to_dtype( < size_t > kernel_data.return_type)
    # ceate result array with type given by FPTR data
    in_array = array1.astype(result_type)
    cdef dparray result = dparray((input_shape[0], input_shape[0]), dtype=result_type)

    cdef fptr_custom_cov_1in_1out_t func = <fptr_custom_cov_1in_1out_t > kernel_data.ptr
    # call FPTR function
    func(in_array.get_data(), result.get_data(), input_shape[0], input_shape[1])

    return result


cpdef dparray _dpnp_max(dparray input):
    cdef DPNPFuncType param1_type = dpnp_dtype_to_DPNPFuncType(input.dtype)

    cdef DPNPFuncData kernel_data = get_dpnp_function_ptr(DPNP_FN_MAX, param1_type, param1_type)

    result_type = dpnp_DPNPFuncType_to_dtype( < size_t > kernel_data.return_type)
    cdef dparray result = dparray((1,), dtype=result_type)

    cdef custom_statistic_1in_1out_func_ptr_t func = <custom_statistic_1in_1out_func_ptr_t > kernel_data.ptr

    # stub for interface support
    cdef dparray_shape_type axis
    cdef Py_ssize_t axis_size = 0

    func(input.get_data(), result.get_data(), < size_t * > input._dparray_shape.data(), input.ndim, < size_t * > axis.data(), axis_size)

    return result


cpdef dparray dpnp_max(dparray input, axis):
    if axis is None:
        return _dpnp_max(input)

    cdef dparray_shape_type shape_input = input.shape
    cdef long size_input = input.size
    if isinstance(axis, int):
        axis_ = tuple([axis])
    else:
        axis_ = axis
    if axis_ is None:
        output_shape = dparray(1, dtype=numpy.int64)
        output_shape[0] = 1
    else:
        output_shape = dparray(len(shape_input) - len(axis_), dtype=numpy.int64)
        ind = 0
        for id, shape_axis in enumerate(shape_input):
            if id not in axis_:
                output_shape[ind] = shape_axis
                ind += 1
    cdef long prod = 1
    for i in range(len(output_shape)):
        if output_shape[i] != 0:
            prod *= output_shape[i]
    result_array = [None] * prod
    input_shape_offsets = [None] * len(shape_input)
    acc = 1
    for i in range(len(shape_input)):
        ind = len(shape_input) - 1 - i
        input_shape_offsets[ind] = acc
        acc *= shape_input[ind]
    output_shape_offsets = [None] * len(shape_input)
    acc = 1
    if axis_ is not None:
        for i in range(len(output_shape)):
            ind = len(output_shape) - 1 - i
            output_shape_offsets[ind] = acc
            acc *= output_shape[ind]
            result_offsets = input_shape_offsets[:]  # need copy. not a reference
        for i in axis_:
            result_offsets[i] = 0

    for source_idx in range(size_input):

        # reconstruct x,y,z from linear source_idx
        xyz = []
        remainder = source_idx
        for i in input_shape_offsets:
            quotient, remainder = divmod(remainder, i)
            xyz.append(quotient)

        # extract result axis
        result_axis = []
        if axis_ is None:
            result_axis = xyz
        else:
            for idx, offset in enumerate(xyz):
                if idx not in axis_:
                    result_axis.append(offset)

        # Construct result offset
        result_offset = 0
        if axis_ is not None:
            for i, result_axis_val in enumerate(result_axis):
                result_offset += (output_shape_offsets[i] * result_axis_val)

        input_elem = input.item(source_idx)
        if axis_ is None:
            if result_array[0] is None:
                result_array[0] = input_elem
            else:
                result_array[0] = max(result_array[0], input_elem)
        else:
            if result_array[result_offset] is None:
                result_array[result_offset] = input_elem
            else:
                result_array[result_offset] = max(result_array[result_offset], input_elem)
    dpnp_array = dpnp.array(result_array, dtype=input.dtype)
    dpnp_result_array = dpnp_array.reshape(output_shape)
    return dpnp_result_array


cpdef dparray _dpnp_mean(dparray input):
    cdef DPNPFuncType param1_type = dpnp_dtype_to_DPNPFuncType(input.dtype)

    cdef DPNPFuncData kernel_data = get_dpnp_function_ptr(DPNP_FN_MEAN, param1_type, param1_type)

    result_type = dpnp_DPNPFuncType_to_dtype( < size_t > kernel_data.return_type)
    cdef dparray result = dparray((1,), dtype=result_type)

    cdef custom_statistic_1in_1out_func_ptr_t func = <custom_statistic_1in_1out_func_ptr_t > kernel_data.ptr

    # stub for interface support
    cdef dparray_shape_type axis
    cdef Py_ssize_t axis_size = 0

    func(input.get_data(), result.get_data(), < size_t * > input._dparray_shape.data(), input.ndim, < size_t * > axis.data(), axis_size)

    return result


cpdef dparray dpnp_mean(dparray input, axis):
    if axis is None:
        return _dpnp_mean(input)

    cdef long size_input = input.size
    cdef dparray_shape_type shape_input = input.shape

    if input.dtype == numpy.float32:
        res_type = numpy.float32
    else:
        res_type = numpy.float64

    if size_input == 0:
        return dpnp.array([numpy.nan], dtype=res_type)

    if isinstance(axis, int):
        axis_ = tuple([axis])
    else:
        axis_ = axis

    if axis_ is None:
        output_shape = dparray(1, dtype=numpy.int64)
        output_shape[0] = 1
    else:
        output_shape = dparray(len(shape_input) - len(axis_), dtype=numpy.int64)
        ind = 0
        for id, shape_axis in enumerate(shape_input):
            if id not in axis_:
                output_shape[ind] = shape_axis
                ind += 1

    cdef long prod = 1
    for i in range(len(output_shape)):
        if output_shape[i] != 0:
            prod *= output_shape[i]

    result_array = [None] * prod
    input_shape_offsets = [None] * len(shape_input)
    acc = 1

    for i in range(len(shape_input)):
        ind = len(shape_input) - 1 - i
        input_shape_offsets[ind] = acc
        acc *= shape_input[ind]

    output_shape_offsets = [None] * len(shape_input)
    acc = 1

    if axis_ is not None:
        for i in range(len(output_shape)):
            ind = len(output_shape) - 1 - i
            output_shape_offsets[ind] = acc
            acc *= output_shape[ind]
            result_offsets = input_shape_offsets[:]  # need copy. not a reference
        for i in axis_:
            result_offsets[i] = 0

    for source_idx in range(size_input):

        # reconstruct x,y,z from linear source_idx
        xyz = []
        remainder = source_idx
        for i in input_shape_offsets:
            quotient, remainder = divmod(remainder, i)
            xyz.append(quotient)

        # extract result axis
        result_axis = []
        if axis_ is None:
            result_axis = xyz
        else:
            for idx, offset in enumerate(xyz):
                if idx not in axis_:
                    result_axis.append(offset)

        # Construct result offset
        result_offset = 0
        if axis_ is not None:
            for i, result_axis_val in enumerate(result_axis):
                result_offset += (output_shape_offsets[i] * result_axis_val)

        input_elem = input.item(source_idx)
        if axis_ is None:
            if result_array[0] is None:
                result_array[0] = input_elem
            else:
                result_array[0] += input_elem
        else:
            if result_array[result_offset] is None:
                result_array[result_offset] = input_elem
            else:
                result_array[result_offset] += input_elem

    del_ = size_input
    if axis_ is not None:
        for i in range(len(shape_input)):
            if i not in axis_:
                del_ = del_ / shape_input[i]
    dpnp_array = dpnp.array(result_array, dtype=input.dtype)
    dpnp_result_array = dpnp_array.reshape(output_shape)
    return dpnp_result_array / del_


cpdef dparray dpnp_median(dparray array1):
    cdef DPNPFuncType param1_type = dpnp_dtype_to_DPNPFuncType(array1.dtype)

    cdef DPNPFuncData kernel_data = get_dpnp_function_ptr(DPNP_FN_MEDIAN, param1_type, param1_type)

    result_type = dpnp_DPNPFuncType_to_dtype( < size_t > kernel_data.return_type)
    cdef dparray result = dparray((1,), dtype=result_type)

    cdef custom_statistic_1in_1out_func_ptr_t func = <custom_statistic_1in_1out_func_ptr_t > kernel_data.ptr

    # stub for interface support
    cdef dparray_shape_type axis
    cdef Py_ssize_t axis_size = 0

    func(array1.get_data(), result.get_data(), < size_t * > array1._dparray_shape.data(), array1.ndim, < size_t * > axis.data(), axis_size)

    return result


cpdef dparray _dpnp_min(dparray input):
    cdef DPNPFuncType param1_type = dpnp_dtype_to_DPNPFuncType(input.dtype)

    cdef DPNPFuncData kernel_data = get_dpnp_function_ptr(DPNP_FN_MIN, param1_type, param1_type)

    result_type = dpnp_DPNPFuncType_to_dtype( < size_t > kernel_data.return_type)
    cdef dparray result = dparray((1,), dtype=result_type)

    cdef custom_statistic_1in_1out_func_ptr_t func = <custom_statistic_1in_1out_func_ptr_t > kernel_data.ptr

    # stub for interface support
    cdef dparray_shape_type axis
    cdef Py_ssize_t axis_size = 0

    func(input.get_data(), result.get_data(), < size_t * > input._dparray_shape.data(), input.ndim, < size_t * > axis.data(), axis_size)

    return result


cpdef dparray _dpnp_min_(dparray input, axis, output_shape):
    cdef DPNPFuncType param1_type = dpnp_dtype_to_DPNPFuncType(input.dtype)

    cdef DPNPFuncData kernel_data = get_dpnp_function_ptr(DPNP_FN_MIN_AXIS, param1_type, param1_type)

    result_type = dpnp_DPNPFuncType_to_dtype( < size_t > kernel_data.return_type)
    cdef dparray result = dparray(output_shape, dtype=result_type)

    cdef custom_statistic_1in_1out_func_ptr_t func = <custom_statistic_1in_1out_func_ptr_t > kernel_data.ptr

    cdef dparray_shape_type axis_
    axis_.reserve(len(axis))
    for shape_it in axis:
        if shape_it < 0:
            raise ValueError("Intel NumPy dparray::__init__(): Negative values in 'shape' are not allowed")
        axis_.push_back(shape_it)
    cdef Py_ssize_t axis_size = len(axis)
    cdef Py_ssize_t ind = len(output_shape)

    func(input.get_data(), result.get_data(), < size_t * > input._dparray_shape.data(), input.ndim, < size_t * > axis_.data(), axis_size)

    dpnp_array = dpnp.array(result, dtype=input.dtype)
    dpnp_result_array = dpnp_array.reshape(output_shape)
    return dpnp_result_array


cpdef dparray dpnp_min(dparray input, axis):
    cdef dparray_shape_type shape_input = input.shape
    if axis is None:
        return _dpnp_min(input)
    else:
        if isinstance(axis, int):
            if axis < 0:
                axis_ = tuple([ndim - axis])
            else:
                axis_ = tuple([axis])
        else:
            _axis_ = []
            for i in range(len(axis)):
                if axis[i] < 0:
                    _axis_.append(ndim - axis[i])
                else:
                    _axis_.append(axis[i])
            axis_ = tuple(_axis_)

        output_shape = dparray(len(shape_input) - len(axis_), dtype=numpy.int64)
        ind = 0
        for id, shape_axis in enumerate(shape_input):
            if id not in axis_:
                output_shape[ind] = shape_axis
                ind += 1
<<<<<<< HEAD
        return _dpnp_min_(input, axis_, output_shape)
=======
    cdef long prod = 1
    for i in range(len(output_shape)):
        if output_shape[i] != 0:
            prod *= output_shape[i]
    result_array = [None] * prod
    input_shape_offsets = [None] * len(shape_input)
    acc = 1
    for i in range(len(shape_input)):
        ind = len(shape_input) - 1 - i
        input_shape_offsets[ind] = acc
        acc *= shape_input[ind]
    output_shape_offsets = [None] * len(shape_input)
    acc = 1
    if axis_ is not None:
        for i in range(len(output_shape)):
            ind = len(output_shape) - 1 - i
            output_shape_offsets[ind] = acc
            acc *= output_shape[ind]
            result_offsets = input_shape_offsets[:]  # need copy. not a reference
        for i in axis_:
            result_offsets[i] = 0

    for source_idx in range(size_input):

        # reconstruct x,y,z from linear source_idx
        xyz = []
        remainder = source_idx
        for i in input_shape_offsets:
            quotient, remainder = divmod(remainder, i)
            xyz.append(quotient)

        # extract result axis
        result_axis = []
        if axis_ is None:
            result_axis = xyz
        else:
            for idx, offset in enumerate(xyz):
                if idx not in axis_:
                    result_axis.append(offset)

        # Construct result offset
        result_offset = 0
        if axis_ is not None:
            for i, result_axis_val in enumerate(result_axis):
                result_offset += (output_shape_offsets[i] * result_axis_val)

        input_elem = input.item(source_idx)
        if axis_ is None:
            if result_array[0] is None:
                result_array[0] = input_elem
            else:
                result_array[0] = min(result_array[0], input_elem)
        else:
            if result_array[result_offset] is None:
                result_array[result_offset] = input_elem
            else:
                result_array[result_offset] = min(result_array[result_offset], input_elem)
    dpnp_array = dpnp.array(result_array, dtype=input.dtype)
    dpnp_result_array = dpnp_array.reshape(output_shape)
    return dpnp_result_array


cpdef dparray dpnp_std(dparray a, size_t ddof):
    return call_fptr_custom_std_var_1in_1out(DPNP_FN_STD, a, ddof)


cpdef dparray dpnp_var(dparray a, size_t ddof):
    return call_fptr_custom_std_var_1in_1out(DPNP_FN_VAR, a, ddof)
>>>>>>> 43b164cf
<|MERGE_RESOLUTION|>--- conflicted
+++ resolved
@@ -430,69 +430,7 @@
             if id not in axis_:
                 output_shape[ind] = shape_axis
                 ind += 1
-<<<<<<< HEAD
         return _dpnp_min_(input, axis_, output_shape)
-=======
-    cdef long prod = 1
-    for i in range(len(output_shape)):
-        if output_shape[i] != 0:
-            prod *= output_shape[i]
-    result_array = [None] * prod
-    input_shape_offsets = [None] * len(shape_input)
-    acc = 1
-    for i in range(len(shape_input)):
-        ind = len(shape_input) - 1 - i
-        input_shape_offsets[ind] = acc
-        acc *= shape_input[ind]
-    output_shape_offsets = [None] * len(shape_input)
-    acc = 1
-    if axis_ is not None:
-        for i in range(len(output_shape)):
-            ind = len(output_shape) - 1 - i
-            output_shape_offsets[ind] = acc
-            acc *= output_shape[ind]
-            result_offsets = input_shape_offsets[:]  # need copy. not a reference
-        for i in axis_:
-            result_offsets[i] = 0
-
-    for source_idx in range(size_input):
-
-        # reconstruct x,y,z from linear source_idx
-        xyz = []
-        remainder = source_idx
-        for i in input_shape_offsets:
-            quotient, remainder = divmod(remainder, i)
-            xyz.append(quotient)
-
-        # extract result axis
-        result_axis = []
-        if axis_ is None:
-            result_axis = xyz
-        else:
-            for idx, offset in enumerate(xyz):
-                if idx not in axis_:
-                    result_axis.append(offset)
-
-        # Construct result offset
-        result_offset = 0
-        if axis_ is not None:
-            for i, result_axis_val in enumerate(result_axis):
-                result_offset += (output_shape_offsets[i] * result_axis_val)
-
-        input_elem = input.item(source_idx)
-        if axis_ is None:
-            if result_array[0] is None:
-                result_array[0] = input_elem
-            else:
-                result_array[0] = min(result_array[0], input_elem)
-        else:
-            if result_array[result_offset] is None:
-                result_array[result_offset] = input_elem
-            else:
-                result_array[result_offset] = min(result_array[result_offset], input_elem)
-    dpnp_array = dpnp.array(result_array, dtype=input.dtype)
-    dpnp_result_array = dpnp_array.reshape(output_shape)
-    return dpnp_result_array
 
 
 cpdef dparray dpnp_std(dparray a, size_t ddof):
@@ -500,5 +438,4 @@
 
 
 cpdef dparray dpnp_var(dparray a, size_t ddof):
-    return call_fptr_custom_std_var_1in_1out(DPNP_FN_VAR, a, ddof)
->>>>>>> 43b164cf
+    return call_fptr_custom_std_var_1in_1out(DPNP_FN_VAR, a, ddof)