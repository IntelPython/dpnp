--- conflicted
+++ resolved
@@ -62,13 +62,9 @@
 def _check_nd_call(origin_func, dpnp_func, x1, x2, dtype=None, out=None, where=True, **kwargs):
     """Choose function to call based on input and call chosen fucntion."""
 
-<<<<<<< HEAD
-    if where is not True:
-=======
     if kwargs:
         pass
     elif where is not True:
->>>>>>> b69ab1e4
         pass
     elif dtype is not None:
         pass
@@ -91,11 +87,7 @@
             if out is not None:
                 if not isinstance(out, (dpnp.ndarray, dpt.usm_ndarray)):
                     raise TypeError("return array must be of supported array type")
-<<<<<<< HEAD
-                out_desc = dpnp.get_dpnp_descriptor(out, copy_when_nondefault_queue=False)
-=======
                 out_desc = dpnp.get_dpnp_descriptor(out, copy_when_nondefault_queue=False) or None
->>>>>>> b69ab1e4
             else:
                 out_desc = None
 
@@ -283,11 +275,7 @@
             if out is not None:
                 if not isinstance(out, (dpnp.ndarray, dpt.usm_ndarray)):
                     raise TypeError("return array must be of supported array type")
-<<<<<<< HEAD
-                out_desc = dpnp.get_dpnp_descriptor(out, copy_when_nondefault_queue=False)
-=======
                 out_desc = dpnp.get_dpnp_descriptor(out, copy_when_nondefault_queue=False) or None
->>>>>>> b69ab1e4
             else:
                 out_desc = None
         return dpnp_invert(x1_desc, out_desc).get_pyobj()
