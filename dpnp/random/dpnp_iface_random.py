--- conflicted
+++ resolved
@@ -237,7 +237,6 @@
     return call_origin(numpy.random.binomial, n, p, size)
 
 
-<<<<<<< HEAD
 def bytes(length):
     """Bytes
 
@@ -263,67 +262,6 @@
     return call_origin(numpy.random.bytes, length)
 
 
-def geometric(p, size=None):
-    """Geometric distribution.
-
-    Draw samples from the geometric distribution.
-
-    Bernoulli trials are experiments with one of two outcomes:
-    success or failure (an example of such an experiment is flipping
-    a coin).  The geometric distribution models the number of trials
-    that must be run in order to achieve success.  It is therefore
-    supported on the positive integers, ``k = 1, 2, ...``.
-
-    The probability mass function of the geometric distribution is
-
-    .. math:: f(k) = (1 - p)^{k - 1} p
-
-    where `p` is the probability of success of an individual trial.
-
-    Parameters
-    ----------
-    p : float
-        The probability of success of an individual trial.
-    size : int or tuple of ints, optional
-        Output shape.  If the given shape is, e.g., ``(m, n, k)``, then
-        ``m * n * k`` samples are drawn.  If size is ``None`` (default),
-        a single value is returned if ``p`` is a scalar.
-
-    Returns
-    -------
-    out : dparray, int32
-        Drawn samples from the parameterized geometric distribution.
-
-    Examples
-    --------
-    Draw ten thousand values from the geometric distribution,
-    with the probability of an individual success equal to 0.35:
-    >>> z = dpnp.random.geometric(p=0.35, size=10000)
-
-    """
-
-    if not use_origin_backend(p):
-        if size is None:
-            size = 1
-        elif isinstance(size, tuple):
-            for dim in size:
-                if not isinstance(dim, int):
-                    checker_throw_value_error("geometric", "type(dim)", type(dim), int)
-        elif not isinstance(size, int):
-            checker_throw_value_error("geometric", "type(size)", type(size), int)
-
-        # TODO:
-        # array_like of floats for `p` param
-        if p > 1 or p <= 0:
-            checker_throw_value_error("geometric", "p", p, "in (0, 1]")
-
-        return dpnp_geometric(p, size)
-
-    return call_origin(numpy.random.geometric, p, size)
-
-
-=======
->>>>>>> 35479bec
 def chisquare(df, size=None):
     """
     chisquare(df, size=None)
