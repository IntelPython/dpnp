<<<<<<< HEAD
# cython: language_level=3
# -*- coding: utf-8 -*-
# *****************************************************************************
# Copyright (c) 2016-2020, Intel Corporation
# All rights reserved.
#
# Redistribution and use in source and binary forms, with or without
# modification, are permitted provided that the following conditions are met:
# - Redistributions of source code must retain the above copyright notice,
#   this list of conditions and the following disclaimer.
# - Redistributions in binary form must reproduce the above copyright notice,
#   this list of conditions and the following disclaimer in the documentation
#   and/or other materials provided with the distribution.
#
# THIS SOFTWARE IS PROVIDED BY THE COPYRIGHT HOLDERS AND CONTRIBUTORS "AS IS"
# AND ANY EXPRESS OR IMPLIED WARRANTIES, INCLUDING, BUT NOT LIMITED TO, THE
# IMPLIED WARRANTIES OF MERCHANTABILITY AND FITNESS FOR A PARTICULAR PURPOSE
# ARE DISCLAIMED. IN NO EVENT SHALL THE COPYRIGHT HOLDER OR CONTRIBUTORS BE
# LIABLE FOR ANY DIRECT, INDIRECT, INCIDENTAL, SPECIAL, EXEMPLARY, OR
# CONSEQUENTIAL DAMAGES (INCLUDING, BUT NOT LIMITED TO, PROCUREMENT OF
# SUBSTITUTE GOODS OR SERVICES; LOSS OF USE, DATA, OR PROFITS; OR BUSINESS
# INTERRUPTION) HOWEVER CAUSED AND ON ANY THEORY OF LIABILITY, WHETHER IN
# CONTRACT, STRICT LIABILITY, OR TORT (INCLUDING NEGLIGENCE OR OTHERWISE)
# ARISING IN ANY WAY OUT OF THE USE OF THIS SOFTWARE, EVEN IF ADVISED OF
# THE POSSIBILITY OF SUCH DAMAGE.
# *****************************************************************************

"""
Module Intel NumPy Random

Set of functions to implement NumPy random module API

    .. seealso:: :meth:`numpy.random`

"""


import dpnp
import numpy

from dpnp.dparray import dparray
from dpnp.dpnp_utils import *
from dpnp.random._random import *


__all__ = [
    'binomial',
    'chisquare',
    'exponential',
    'rand',
    'ranf',
    'randint',
    'randn',
    'random',
    'random_integers',
    'random_sample',
    'seed',
    'sample',
    'uniform'
]


def binomial(n, p, size=None):
    """Binomial distribution.

    Draw samples from a binomial distribution.

    Samples are drawn from a binomial distribution with specified
    parameters, n trials and p probability of success where
    n an integer >= 0 and p is in the interval [0,1]. (n may be
    input as a float, but it is truncated to an integer in use)

    Parameters
    ----------
    n : int
        Parameter of the distribution, >= 0. Floats are also accepted,
        but they will be truncated to integers.
    p : float
        Parameter of the distribution, >= 0 and <=1.
    size : int or tuple of ints, optional
        Output shape.  If the given shape is, e.g., ``(m, n, k)``, then
        ``m * n * k`` samples are drawn.  If size is ``None`` (default),
        a single value is returned if ``n`` and ``p`` are both scalars.
        Otherwise, ``np.broadcast(n, p).size`` samples are drawn.

    Returns
    -------
    out : dparray, int32
        Drawn samples from the parameterized binomial distribution, where
        each sample is equal to the number of successes over the n trials.

    Notes
    -----
    The probability density for the binomial distribution is

    .. math:: P(N) = \\binom{n}{N}p^N(1-p)^{n-N},

    where :math:`n` is the number of trials, :math:`p` is the probability
    of success, and :math:`N` is the number of successes.

    When estimating the standard error of a proportion in a population by
    using a random sample, the normal distribution works well unless the
    product p*n <=5, where p = population proportion estimate, and n =
    number of samples, in which case the binomial distribution is used
    instead. For example, a sample of 15 people shows 4 who are left
    handed, and 11 who are right handed. Then p = 4/15 = 27%. 0.27*15 = 4,
    so the binomial distribution should be used in this case.

    References
    ----------
    .. [1] Dalgaard, Peter, "Introductory Statistics with R",
           Springer-Verlag, 2002.
    .. [2] Glantz, Stanton A. "Primer of Biostatistics.", McGraw-Hill,
           Fifth Edition, 2002.
    .. [3] Lentner, Marvin, "Elementary Applied Statistics", Bogden
           and Quigley, 1972.
    .. [4] Weisstein, Eric W. "Binomial Distribution." From MathWorld--A
           Wolfram Web Resource.
           http://mathworld.wolfram.com/BinomialDistribution.html
    .. [5] Wikipedia, "Binomial distribution",
           https://en.wikipedia.org/wiki/Binomial_distribution

    Examples
    --------
    Draw samples from the distribution:
    >>> n, p = 10, .5  # number of trials, probability of each trial
    >>> s = dpnp.random.binomial(n, p, 1000)
    # result of flipping a coin 10 times, tested 1000 times.
    A real world example. A company drills 9 wild-cat oil exploration
    wells, each with an estimated probability of success of 0.1. All nine
    wells fail. What is the probability of that happening?
    Let's do 20,000 trials of the model, and count the number that
    generate zero positive results.
    >>> sum(dpnp.random.binomial(9, 0.1, 20000) == 0)/20000.
    # answer = 0.38885, or 38%.

    """

    if not use_origin_backend(n):
        if size is None:
            size = 1
        elif isinstance(size, tuple):
            for dim in size:
                if not isinstance(dim, int):
                    checker_throw_value_error("binomial", "type(dim)", type(dim), int)
        elif not isinstance(size, int):
            checker_throw_value_error("binomial", "type(size)", type(size), int)

        # TODO:
        # array_like of floats for `p` param
        if p > 1 or p < 0:
            checker_throw_value_error("binomial", "p", p, "in [0, 1]")
        if n < 0:
            checker_throw_value_error("binomial", "n", n, "non-negative")

        return dpnp_binomial(int(n), p, size)

    return call_origin(numpy.random.binomial, n, p, size)


def chisquare(df, size=None):
    """
    chisquare(df, size=None)

    Draw samples from a chi-square distribution.

    When `df` independent random variables, each with standard normal
    distributions (mean 0, variance 1), are squared and summed, the
    resulting distribution is chi-square (see Notes).  This distribution
    is often used in hypothesis testing.

    Parameters
    ----------
    df : float
         Number of degrees of freedom, must be > 0.
    size : int or tuple of ints, optional
        Output shape.  If the given shape is, e.g., ``(m, n, k)``, then
        ``m * n * k`` samples are drawn.  If size is ``None`` (default),
        a single value is returned if ``df`` is a scalar.  Otherwise,
        ``np.array(df).size`` samples are drawn.

    Returns
    -------
    out : ndarray or scalar
        Drawn samples from the parameterized chi-square distribution.

    Raises
    ------
    ValueError
        When `df` <= 0 or when an inappropriate `size` (e.g. ``size=-1``)
        is given.

    Examples
    --------
    >>> dpnp.random.chisquare(2,4)
    array([ 1.89920014,  9.00867716,  3.13710533,  5.62318272]) # random

    """

    if not use_origin_backend(df):
        if size is None:
            size = 1
        elif isinstance(size, tuple):
            for dim in size:
                if not isinstance(dim, int):
                    checker_throw_value_error("chisquare", "type(dim)", type(dim), int)
        elif not isinstance(size, int):
            checker_throw_value_error("chisquare", "type(size)", type(size), int)

        # TODO:
        # array_like of floats for `df`
        # add check for df array like, after adding array-like interface for df param
        if df <= 0:
            checker_throw_value_error("chisquare", "df", df, "positive")
        # TODO:
        # float to int, safe
        return dpnp_chisquare(int(df), size)

    return call_origin(numpy.random.chisquare, df, size)


def exponential(scale=1.0, size=None):
    """Exponential distribution.

    Draw samples from an exponential distribution.

    Its probability density function is

    .. math:: f(x; \\frac{1}{\\beta}) = \\frac{1}{\\beta} \\exp(-\\frac{x}{\\beta}),

    for ``x > 0`` and 0 elsewhere. :math:`\\beta` is the scale parameter,
    which is the inverse of the rate parameter :math:`\\lambda = 1/\\beta`.
    The rate parameter is an alternative, widely used parameterization
    of the exponential distribution [3]_.

    The exponential distribution is a continuous analogue of the
    geometric distribution.  It describes many common situations, such as
    the size of raindrops measured over many rainstorms [1]_, or the time
    between page requests to Wikipedia [2]_.

    .. note::
        New code should use the ``exponential`` method of a ``default_rng()``
        instance instead; please see the :ref:`random-quick-start`.

    Parameters
    ----------
    scale : float
        The scale parameter, :math:`\\beta = 1/\\lambda`. Must be
        non-negative.
    size : int or tuple of ints, optional
        Output shape.  If the given shape is, e.g., ``(m, n, k)``, then
        ``m * n * k`` samples are drawn.  If size is ``None`` (default),
        a single value is returned if ``scale`` is a scalar.  Otherwise,
        ``np.array(scale).size`` samples are drawn.

    Returns
    -------
    out : dparray
        Drawn samples from the parameterized exponential distribution.

    References
    ----------
    .. [1] Peyton Z. Peebles Jr., "Probability, Random Variables and
           Random Signal Principles", 4th ed, 2001, p. 57.
    .. [2] Wikipedia, "Poisson process",
           https://en.wikipedia.org/wiki/Poisson_process
    .. [3] Wikipedia, "Exponential distribution",
           https://en.wikipedia.org/wiki/Exponential_distribution

    """

    if not use_origin_backend(scale):
        if size is None:
            size = 1
        elif isinstance(size, tuple):
            for dim in size:
                if not isinstance(dim, int):
                    checker_throw_value_error("exponential", "type(dim)", type(dim), int)
        elif not isinstance(size, int):
            checker_throw_value_error("exponential", "type(size)", type(size), int)

        if scale < 0:
            checker_throw_value_error("exponential", "scale", scale, "non-negative")

        return dpnp_exponential(scale, size)

    return call_origin(numpy.random.exponential, scale, size)


def rand(d0, *dn):
    """
    Create an array of the given shape and populate it
    with random samples from a uniform distribution over [0, 1).

    Parameters
    ----------
    d0, d1, …, dn : The dimensions of the returned array, must be non-negative.

    Returns
    -------
    out : Random values.

    See Also
    --------
    random

    """

    if not use_origin_backend(d0):
        dims = tuple([d0, *dn])

        for dim in dims:
            if not isinstance(dim, int):
                checker_throw_value_error("rand", "type(dim)", type(dim), int)
        return dpnp_random(dims)

    return call_origin(numpy.random.rand, d0, *dn)


def ranf(size):
    """
    Return random floats in the half-open interval [0.0, 1.0).
    This is an alias of random_sample.

    Parameters
    ----------
    size : Output shape. If the given shape is, e.g., (m, n, k), then m * n * k samples are drawn.

    Returns
    -------
    out : Array of random floats of shape size.

    See Also
    --------
    random

    """

    if not use_origin_backend(size):
        for dim in size:
            if not isinstance(dim, int):
                checker_throw_value_error("ranf", "type(dim)", type(dim), int)
        return dpnp_random(size)

    return call_origin(numpy.random.ranf, size)


def randint(low, high=None, size=None, dtype=int):
    """
    randint(low, high=None, size=None, dtype=int)

    Return random integers from `low` (inclusive) to `high` (exclusive).
    Return random integers from the "discrete uniform" distribution of
    the specified dtype in the "half-open" interval [`low`, `high`). If
    `high` is None (the default), then results are from [0, `low`).

    Parameters
    ----------
    low : int
        Lowest (signed) integer to be drawn from the distribution (unless
        ``high=None``, in which case this parameter is one above the
        *highest* such integer).
    high : int, optional
        If provided, one above the largest (signed) integer to be drawn
        from the distribution.
    size : int or tuple of ints, optional
        Output shape.  If the given shape is, e.g., ``(m, n, k)``, then
        ``m * n * k`` samples are drawn.  Default is None, in which case a
        single value is returned.
    dtype : dtype, optional
        Desired dtype of the result. Byteorder must be native.
        The default value is int.
    Returns
    -------
    out : array of random ints
        `size`-shaped array of random integers from the appropriate
        distribution, or a single such random int if `size` not provided.
    See Also
    --------
    random_integers : similar to `randint`, only for the closed
        interval [`low`, `high`], and 1 is the lowest value if `high` is
        omitted.

    """

    if not use_origin_backend(low):
        if size is None:
            size = 1
        elif isinstance(size, tuple):
            for dim in size:
                if not isinstance(dim, int):
                    checker_throw_value_error("randint", "type(dim)", type(dim), int)
        elif not isinstance(size, int):
            checker_throw_value_error("randint", "type(size)", type(size), int)

        if high is None:
            high = low
            low = 0

        low = int(low)
        high = int(high)

        if (low >= high):
            checker_throw_value_error("randint", "low", low, high)

        _dtype = numpy.dtype(dtype)

        # TODO:
        # supported only int32
        # or just raise error when dtype != numpy.int32
        if _dtype == numpy.int32 or _dtype == numpy.int64:
            _dtype = numpy.int32
        else:
            raise TypeError('Unsupported dtype %r for randint' % dtype)
        return dpnp_uniform(low, high, size, _dtype)

    return call_origin(numpy.random.randint, low, high, size, dtype)


def randn(d0, *dn):
    """
    If positive int_like arguments are provided, randn generates an array of shape (d0, d1, ..., dn),
    filled with random floats sampled from a univariate “normal” (Gaussian) distribution of mean 0 and variance 1.

    Parameters
    ----------
    d0, d1, …, dn : The dimensions of the returned array, must be non-negative.

    Returns
    -------
    out : (d0, d1, ..., dn)-shaped array of floating-point samples from the standard normal distribution.

    See Also
    --------
    standard_normal
    normal

    """

    if not use_origin_backend(d0):
        dims = tuple([d0, *dn])

        for dim in dims:
            if not isinstance(dim, int):
                checker_throw_value_error("randn", "type(dim)", type(dim), int)
        return dpnp_randn(dims)

    return call_origin(numpy.random.randn, d0, *dn)


def random(size):
    """
    Return random floats in the half-open interval [0.0, 1.0).
    Alias for random_sample.

    Parameters
    ----------
    size : Output shape. If the given shape is, e.g., (m, n, k), then m * n * k samples are drawn.

    Returns
    -------
    out : Array of random floats of shape size.

    See Also
    --------
    random

    """

    if not use_origin_backend(size):
        for dim in size:
            if not isinstance(dim, int):
                checker_throw_value_error("random", "type(dim)", type(dim), int)
        return dpnp_random(size)

    return call_origin(numpy.random.random, size)


def random_integers(low, high=None, size=None):
    """
    random_integers(low, high=None, size=None)

    Random integers between `low` and `high`, inclusive.
    Return random integers from the "discrete uniform" distribution in
    the closed interval [`low`, `high`].  If `high` is
    None (the default), then results are from [1, `low`].

    Parameters
    ----------
    low : int
        Lowest (signed) integer to be drawn from the distribution (unless
        ``high=None``, in which case this parameter is the *highest* such
        integer).
    high : int, optional
        If provided, the largest (signed) integer to be drawn from the
        distribution (see above for behavior if ``high=None``).
    size : int or tuple of ints, optional
        Output shape.  If the given shape is, e.g., ``(m, n, k)``, then
        ``m * n * k`` samples are drawn.  Default is None, in which case a
        single value is returned.
    Returns
    -------
    out : array of random ints
        `size`-shaped array of random integers from the appropriate
        distribution, or a single such random int if `size` not provided.
    See Also
    --------
    randint

    """

    if not use_origin_backend(low):
        if high is None:
            high = low
            low = 1
        return randint(low, int(high) + 1, size=size)

    return call_origin(numpy.random.random_integers, low, high, size)


def random_sample(size):
    """
    Return random floats in the half-open interval [0.0, 1.0).

    Parameters
    ----------
    size : Output shape. If the given shape is, e.g., (m, n, k), then m * n * k samples are drawn.

    Returns
    -------
    out : Array of random floats of shape size.

    See Also
    --------
    random

    """

    if not use_origin_backend(size):
        for dim in size:
            if not isinstance(dim, int):
                checker_throw_value_error("random_sample", "type(dim)", type(dim), int)
        return dpnp_random(size)

    return call_origin(numpy.random.random_sample, size)


def seed(seed=None):
    """
    Reseed a legacy philox4x32x10 random number generator engine

    Parameters
    ----------
    seed : {None, int}, optional

    """
    if not use_origin_backend(seed):
        # TODO:
        # implement seed default value as is in numpy
        if seed is None:
            seed = 1
        elif not isinstance(seed, int):
            checker_throw_value_error("seed", "type(seed)", type(seed), int)
        elif seed < 0:
            checker_throw_value_error("seed", "seed", seed, "non-negative")
        return dpnp_srand(seed)

    return call_origin(numpy.random.seed, seed)


def sample(size):
    """
    Return random floats in the half-open interval [0.0, 1.0).
    This is an alias of random_sample.

    Parameters
    ----------
    size : Output shape. If the given shape is, e.g., (m, n, k), then m * n * k samples are drawn.

    Returns
    -------
    out : Array of random floats of shape size.

    See Also
    --------
    random

    """

    if not use_origin_backend(size):
        for dim in size:
            if not isinstance(dim, int):
                checker_throw_value_error("sample", "type(dim)", type(dim), int)
        return dpnp_random(size)

    return call_origin(numpy.random.sample, size)


def uniform(low=0.0, high=1.0, size=None):
    """
    uniform(low=0.0, high=1.0, size=None)

    Draw samples from a uniform distribution.
    Samples are uniformly distributed over the half-open interval
    ``[low, high)`` (includes low, but excludes high).  In other words,
    any value within the given interval is equally likely to be drawn
    by `uniform`.
    Parameters
    ----------
    low : float, optional
        Lower boundary of the output interval.  All values generated will be
        greater than or equal to low.  The default value is 0.
    high : float
        Upper boundary of the output interval.  All values generated will be
        less than high.  The default value is 1.0.
    size : int or tuple of ints, optional
        Output shape.  If the given shape is, e.g., ``(m, n, k)``, then
        ``m * n * k`` samples are drawn.  If size is ``None`` (default),
        a single value is returned if ``low`` and ``high`` are both scalars.
    Returns
    -------
    out : array or scalar
        Drawn samples from the parameterized uniform distribution.
    See Also
    --------
    random : Floats uniformly distributed over ``[0, 1)``.

    """

    if not use_origin_backend(low):
        if size is None:
            size = 1
        if low == high:
            # TODO:
            # currently dparray.full is not implemented
            # return dpnp.dparray.dparray.full(size, low, dtype=numpy.float64)
            message = "`low` equal to `high`, should return an array, filled with `low` value."
            message += "  Currently not supported. See: numpy.full TODO"
            checker_throw_runtime_error("uniform", message)
        elif low > high:
            low, high = high, low
        return dpnp_uniform(low, high, size, dtype=numpy.float64)

    return call_origin(numpy.random.uniform, low, high, size)
=======
# cython: language_level=3
# -*- coding: utf-8 -*-
# *****************************************************************************
# Copyright (c) 2016-2020, Intel Corporation
# All rights reserved.
#
# Redistribution and use in source and binary forms, with or without
# modification, are permitted provided that the following conditions are met:
# - Redistributions of source code must retain the above copyright notice,
#   this list of conditions and the following disclaimer.
# - Redistributions in binary form must reproduce the above copyright notice,
#   this list of conditions and the following disclaimer in the documentation
#   and/or other materials provided with the distribution.
#
# THIS SOFTWARE IS PROVIDED BY THE COPYRIGHT HOLDERS AND CONTRIBUTORS "AS IS"
# AND ANY EXPRESS OR IMPLIED WARRANTIES, INCLUDING, BUT NOT LIMITED TO, THE
# IMPLIED WARRANTIES OF MERCHANTABILITY AND FITNESS FOR A PARTICULAR PURPOSE
# ARE DISCLAIMED. IN NO EVENT SHALL THE COPYRIGHT HOLDER OR CONTRIBUTORS BE
# LIABLE FOR ANY DIRECT, INDIRECT, INCIDENTAL, SPECIAL, EXEMPLARY, OR
# CONSEQUENTIAL DAMAGES (INCLUDING, BUT NOT LIMITED TO, PROCUREMENT OF
# SUBSTITUTE GOODS OR SERVICES; LOSS OF USE, DATA, OR PROFITS; OR BUSINESS
# INTERRUPTION) HOWEVER CAUSED AND ON ANY THEORY OF LIABILITY, WHETHER IN
# CONTRACT, STRICT LIABILITY, OR TORT (INCLUDING NEGLIGENCE OR OTHERWISE)
# ARISING IN ANY WAY OUT OF THE USE OF THIS SOFTWARE, EVEN IF ADVISED OF
# THE POSSIBILITY OF SUCH DAMAGE.
# *****************************************************************************

"""
Module Intel NumPy Random

Set of functions to implement NumPy random module API

    .. seealso:: :meth:`numpy.random`

"""


import dpnp
import numpy

from dpnp.dparray import dparray
from dpnp.dpnp_utils import *
from dpnp.random._random import *


__all__ = [
    'chisquare',
    'exponential',
    'gamma',
    'rand',
    'ranf',
    'randint',
    'randn',
    'random',
    'random_integers',
    'random_sample',
    'seed',
    'sample',
    'uniform'
]


def chisquare(df, size=None):
    """
    chisquare(df, size=None)

    Draw samples from a chi-square distribution.

    When `df` independent random variables, each with standard normal
    distributions (mean 0, variance 1), are squared and summed, the
    resulting distribution is chi-square (see Notes).  This distribution
    is often used in hypothesis testing.

    Parameters
    ----------
    df : float
         Number of degrees of freedom, must be > 0.
    size : int or tuple of ints, optional
        Output shape.  If the given shape is, e.g., ``(m, n, k)``, then
        ``m * n * k`` samples are drawn.  If size is ``None`` (default),
        a single value is returned if ``df`` is a scalar.  Otherwise,
        ``np.array(df).size`` samples are drawn.

    Returns
    -------
    out : ndarray or scalar
        Drawn samples from the parameterized chi-square distribution.

    Raises
    ------
    ValueError
        When `df` <= 0 or when an inappropriate `size` (e.g. ``size=-1``)
        is given.

    Examples
    --------
    >>> dpnp.random.chisquare(2,4)
    array([ 1.89920014,  9.00867716,  3.13710533,  5.62318272]) # random

    """

    if not use_origin_backend(df):
        if size is None:
            size = 1
        elif isinstance(size, tuple):
            for dim in size:
                if not isinstance(dim, int):
                    checker_throw_value_error("chisquare", "type(dim)", type(dim), int)
        elif not isinstance(size, int):
            checker_throw_value_error("chisquare", "type(size)", type(size), int)

        # TODO:
        # array_like of floats for `df`
        # add check for df array like, after adding array-like interface for df param
        if df <= 0:
            checker_throw_value_error("chisquare", "df", df, "positive")
        # TODO:
        # float to int, safe
        return dpnp_chisquare(int(df), size)

    return call_origin(numpy.random.chisquare, df, size)


def exponential(scale=1.0, size=None):
    """Exponential distribution.

    Draw samples from an exponential distribution.

    Its probability density function is

    .. math:: f(x; \\frac{1}{\\beta}) = \\frac{1}{\\beta} \\exp(-\\frac{x}{\\beta}),

    for ``x > 0`` and 0 elsewhere. :math:`\\beta` is the scale parameter,
    which is the inverse of the rate parameter :math:`\\lambda = 1/\\beta`.
    The rate parameter is an alternative, widely used parameterization
    of the exponential distribution [3]_.

    The exponential distribution is a continuous analogue of the
    geometric distribution.  It describes many common situations, such as
    the size of raindrops measured over many rainstorms [1]_, or the time
    between page requests to Wikipedia [2]_.

    .. note::
        New code should use the ``exponential`` method of a ``default_rng()``
        instance instead; please see the :ref:`random-quick-start`.

    Parameters
    ----------
    scale : float
        The scale parameter, :math:`\\beta = 1/\\lambda`. Must be
        non-negative.
    size : int or tuple of ints, optional
        Output shape.  If the given shape is, e.g., ``(m, n, k)``, then
        ``m * n * k`` samples are drawn.  If size is ``None`` (default),
        a single value is returned if ``scale`` is a scalar.  Otherwise,
        ``np.array(scale).size`` samples are drawn.

    Returns
    -------
    out : dparray
        Drawn samples from the parameterized exponential distribution.

    References
    ----------
    .. [1] Peyton Z. Peebles Jr., "Probability, Random Variables and
           Random Signal Principles", 4th ed, 2001, p. 57.
    .. [2] Wikipedia, "Poisson process",
           https://en.wikipedia.org/wiki/Poisson_process
    .. [3] Wikipedia, "Exponential distribution",
           https://en.wikipedia.org/wiki/Exponential_distribution

    """

    if not use_origin_backend(scale):
        if size is None:
            size = 1
        elif isinstance(size, tuple):
            for dim in size:
                if not isinstance(dim, int):
                    checker_throw_value_error("exponential", "type(dim)", type(dim), int)
        elif not isinstance(size, int):
            checker_throw_value_error("exponential", "type(size)", type(size), int)

        if scale < 0:
            checker_throw_value_error("exponential", "scale", scale, "non-negative")

        return dpnp_exponential(scale, size)

    return call_origin(numpy.random.exponential, scale, size)


def gamma(shape, scale=1.0, size=None):
    """Gamma distribution.

    Draw samples from a Gamma distribution.

    Samples are drawn from a Gamma distribution with specified parameters,
    `shape` (sometimes designated "k") and `scale` (sometimes designated
    "theta"), where both parameters are > 0.

    .. note::
        New code should use the ``gamma`` method of a ``default_rng()``
        instance instead; please see the :ref:`random-quick-start`.

    Parameters
    ----------
    shape : float or array_like of floats
        The shape of the gamma distribution. Must be non-negative.
    scale : float or array_like of floats, optional
        The scale of the gamma distribution. Must be non-negative.
        Default is equal to 1.
    size : int or tuple of ints, optional
        Output shape.  If the given shape is, e.g., ``(m, n, k)``, then
        ``m * n * k`` samples are drawn.  If size is ``None`` (default),
        a single value is returned if ``shape`` and ``scale`` are both scalars.

    Returns
    -------
    out : dparray
        Drawn samples from the parameterized gamma distribution.

    Notes
    -----
    The probability density for the Gamma distribution is

    .. math:: p(x) = x^{k-1}\\frac{e^{-x/\\theta}}{\\theta^k\\Gamma(k)},

    where :math:`k` is the shape and :math:`\\theta` the scale,
    and :math:`\\Gamma` is the Gamma function.

    The Gamma distribution is often used to model the times to failure of
    electronic components, and arises naturally in processes for which the
    waiting times between Poisson distributed events are relevant.

    References
    ----------
    .. [1] Weisstein, Eric W. "Gamma Distribution." From MathWorld--A
           Wolfram Web Resource.
           http://mathworld.wolfram.com/GammaDistribution.html
    .. [2] Wikipedia, "Gamma distribution",
           https://en.wikipedia.org/wiki/Gamma_distribution

    """

    # TODO:
    # array_like of floats for `scale` and `shape`
    if not use_origin_backend(scale):
        if size is None:
            size = 1
        elif isinstance(size, tuple):
            for dim in size:
                if not isinstance(dim, int):
                    checker_throw_value_error("gamma", "type(dim)", type(dim), int)
        elif not isinstance(size, int):
            checker_throw_value_error("gamma", "type(size)", type(size), int)

        if scale < 0:
            checker_throw_value_error("gamma", "scale", scale, "non-negative")
        if shape < 0:
            checker_throw_value_error("gamma", "shape", shape, "non-negative")

        return dpnp_gamma(shape, scale, size)

    return call_origin(numpy.random.gamma, shape, scale, size)


def rand(d0, *dn):
    """
    Create an array of the given shape and populate it
    with random samples from a uniform distribution over [0, 1).

    Parameters
    ----------
    d0, d1, …, dn : The dimensions of the returned array, must be non-negative.

    Returns
    -------
    out : Random values.

    See Also
    --------
    random

    """

    if not use_origin_backend(d0):
        dims = tuple([d0, *dn])

        for dim in dims:
            if not isinstance(dim, int):
                checker_throw_value_error("rand", "type(dim)", type(dim), int)
        return dpnp_random(dims)

    return call_origin(numpy.random.rand, d0, *dn)


def ranf(size):
    """
    Return random floats in the half-open interval [0.0, 1.0).
    This is an alias of random_sample.

    Parameters
    ----------
    size : Output shape. If the given shape is, e.g., (m, n, k), then m * n * k samples are drawn.

    Returns
    -------
    out : Array of random floats of shape size.

    See Also
    --------
    random

    """

    if not use_origin_backend(size):
        for dim in size:
            if not isinstance(dim, int):
                checker_throw_value_error("ranf", "type(dim)", type(dim), int)
        return dpnp_random(size)

    return call_origin(numpy.random.ranf, size)


def randint(low, high=None, size=None, dtype=int):
    """
    randint(low, high=None, size=None, dtype=int)

    Return random integers from `low` (inclusive) to `high` (exclusive).
    Return random integers from the "discrete uniform" distribution of
    the specified dtype in the "half-open" interval [`low`, `high`). If
    `high` is None (the default), then results are from [0, `low`).

    Parameters
    ----------
    low : int
        Lowest (signed) integer to be drawn from the distribution (unless
        ``high=None``, in which case this parameter is one above the
        *highest* such integer).
    high : int, optional
        If provided, one above the largest (signed) integer to be drawn
        from the distribution.
    size : int or tuple of ints, optional
        Output shape.  If the given shape is, e.g., ``(m, n, k)``, then
        ``m * n * k`` samples are drawn.  Default is None, in which case a
        single value is returned.
    dtype : dtype, optional
        Desired dtype of the result. Byteorder must be native.
        The default value is int.
    Returns
    -------
    out : array of random ints
        `size`-shaped array of random integers from the appropriate
        distribution, or a single such random int if `size` not provided.
    See Also
    --------
    random_integers : similar to `randint`, only for the closed
        interval [`low`, `high`], and 1 is the lowest value if `high` is
        omitted.

    """

    if not use_origin_backend(low):
        if size is None:
            size = 1
        elif isinstance(size, tuple):
            for dim in size:
                if not isinstance(dim, int):
                    checker_throw_value_error("randint", "type(dim)", type(dim), int)
        elif not isinstance(size, int):
            checker_throw_value_error("randint", "type(size)", type(size), int)

        if high is None:
            high = low
            low = 0

        low = int(low)
        high = int(high)

        if (low >= high):
            checker_throw_value_error("randint", "low", low, high)

        _dtype = numpy.dtype(dtype)

        # TODO:
        # supported only int32
        # or just raise error when dtype != numpy.int32
        if _dtype == numpy.int32 or _dtype == numpy.int64:
            _dtype = numpy.int32
        else:
            raise TypeError('Unsupported dtype %r for randint' % dtype)
        return dpnp_uniform(low, high, size, _dtype)

    return call_origin(numpy.random.randint, low, high, size, dtype)


def randn(d0, *dn):
    """
    If positive int_like arguments are provided, randn generates an array of shape (d0, d1, ..., dn),
    filled with random floats sampled from a univariate “normal” (Gaussian) distribution of mean 0 and variance 1.

    Parameters
    ----------
    d0, d1, …, dn : The dimensions of the returned array, must be non-negative.

    Returns
    -------
    out : (d0, d1, ..., dn)-shaped array of floating-point samples from the standard normal distribution.

    See Also
    --------
    standard_normal
    normal

    """

    if not use_origin_backend(d0):
        dims = tuple([d0, *dn])

        for dim in dims:
            if not isinstance(dim, int):
                checker_throw_value_error("randn", "type(dim)", type(dim), int)
        return dpnp_randn(dims)

    return call_origin(numpy.random.randn, d0, *dn)


def random(size):
    """
    Return random floats in the half-open interval [0.0, 1.0).
    Alias for random_sample.

    Parameters
    ----------
    size : Output shape. If the given shape is, e.g., (m, n, k), then m * n * k samples are drawn.

    Returns
    -------
    out : Array of random floats of shape size.

    See Also
    --------
    random

    """

    if not use_origin_backend(size):
        for dim in size:
            if not isinstance(dim, int):
                checker_throw_value_error("random", "type(dim)", type(dim), int)
        return dpnp_random(size)

    return call_origin(numpy.random.random, size)


def random_integers(low, high=None, size=None):
    """
    random_integers(low, high=None, size=None)

    Random integers between `low` and `high`, inclusive.
    Return random integers from the "discrete uniform" distribution in
    the closed interval [`low`, `high`].  If `high` is
    None (the default), then results are from [1, `low`].

    Parameters
    ----------
    low : int
        Lowest (signed) integer to be drawn from the distribution (unless
        ``high=None``, in which case this parameter is the *highest* such
        integer).
    high : int, optional
        If provided, the largest (signed) integer to be drawn from the
        distribution (see above for behavior if ``high=None``).
    size : int or tuple of ints, optional
        Output shape.  If the given shape is, e.g., ``(m, n, k)``, then
        ``m * n * k`` samples are drawn.  Default is None, in which case a
        single value is returned.
    Returns
    -------
    out : array of random ints
        `size`-shaped array of random integers from the appropriate
        distribution, or a single such random int if `size` not provided.
    See Also
    --------
    randint

    """

    if not use_origin_backend(low):
        if high is None:
            high = low
            low = 1
        return randint(low, int(high) + 1, size=size)

    return call_origin(numpy.random.random_integers, low, high, size)


def random_sample(size):
    """
    Return random floats in the half-open interval [0.0, 1.0).

    Parameters
    ----------
    size : Output shape. If the given shape is, e.g., (m, n, k), then m * n * k samples are drawn.

    Returns
    -------
    out : Array of random floats of shape size.

    See Also
    --------
    random

    """

    if not use_origin_backend(size):
        for dim in size:
            if not isinstance(dim, int):
                checker_throw_value_error("random_sample", "type(dim)", type(dim), int)
        return dpnp_random(size)

    return call_origin(numpy.random.random_sample, size)


def seed(seed=None):
    """
    Reseed a legacy philox4x32x10 random number generator engine

    Parameters
    ----------
    seed : {None, int}, optional

    """
    if not use_origin_backend(seed):
        # TODO:
        # implement seed default value as is in numpy
        if seed is None:
            seed = 1
        elif not isinstance(seed, int):
            checker_throw_value_error("seed", "type(seed)", type(seed), int)
        elif seed < 0:
            checker_throw_value_error("seed", "seed", seed, "non-negative")
        return dpnp_srand(seed)

    return call_origin(numpy.random.seed, seed)


def sample(size):
    """
    Return random floats in the half-open interval [0.0, 1.0).
    This is an alias of random_sample.

    Parameters
    ----------
    size : Output shape. If the given shape is, e.g., (m, n, k), then m * n * k samples are drawn.

    Returns
    -------
    out : Array of random floats of shape size.

    See Also
    --------
    random

    """

    if not use_origin_backend(size):
        for dim in size:
            if not isinstance(dim, int):
                checker_throw_value_error("sample", "type(dim)", type(dim), int)
        return dpnp_random(size)

    return call_origin(numpy.random.sample, size)


def uniform(low=0.0, high=1.0, size=None):
    """
    uniform(low=0.0, high=1.0, size=None)

    Draw samples from a uniform distribution.
    Samples are uniformly distributed over the half-open interval
    ``[low, high)`` (includes low, but excludes high).  In other words,
    any value within the given interval is equally likely to be drawn
    by `uniform`.
    Parameters
    ----------
    low : float, optional
        Lower boundary of the output interval.  All values generated will be
        greater than or equal to low.  The default value is 0.
    high : float
        Upper boundary of the output interval.  All values generated will be
        less than high.  The default value is 1.0.
    size : int or tuple of ints, optional
        Output shape.  If the given shape is, e.g., ``(m, n, k)``, then
        ``m * n * k`` samples are drawn.  If size is ``None`` (default),
        a single value is returned if ``low`` and ``high`` are both scalars.
    Returns
    -------
    out : array or scalar
        Drawn samples from the parameterized uniform distribution.
    See Also
    --------
    random : Floats uniformly distributed over ``[0, 1)``.

    """

    if not use_origin_backend(low):
        if size is None:
            size = 1
        if low == high:
            # TODO:
            # currently dparray.full is not implemented
            # return dpnp.dparray.dparray.full(size, low, dtype=numpy.float64)
            message = "`low` equal to `high`, should return an array, filled with `low` value."
            message += "  Currently not supported. See: numpy.full TODO"
            checker_throw_runtime_error("uniform", message)
        elif low > high:
            low, high = high, low
        return dpnp_uniform(low, high, size, dtype=numpy.float64)

    return call_origin(numpy.random.uniform, low, high, size)
>>>>>>> 1614fc82
<|MERGE_RESOLUTION|>--- conflicted
+++ resolved
@@ -1,4 +1,3 @@
-<<<<<<< HEAD
 # cython: language_level=3
 # -*- coding: utf-8 -*-
 # *****************************************************************************
@@ -48,6 +47,7 @@
     'binomial',
     'chisquare',
     'exponential',
+    'gamma',
     'rand',
     'ranf',
     'randint',
@@ -286,6 +286,81 @@
         return dpnp_exponential(scale, size)
 
     return call_origin(numpy.random.exponential, scale, size)
+
+
+def gamma(shape, scale=1.0, size=None):
+    """Gamma distribution.
+
+    Draw samples from a Gamma distribution.
+
+    Samples are drawn from a Gamma distribution with specified parameters,
+    `shape` (sometimes designated "k") and `scale` (sometimes designated
+    "theta"), where both parameters are > 0.
+
+    .. note::
+        New code should use the ``gamma`` method of a ``default_rng()``
+        instance instead; please see the :ref:`random-quick-start`.
+
+    Parameters
+    ----------
+    shape : float or array_like of floats
+        The shape of the gamma distribution. Must be non-negative.
+    scale : float or array_like of floats, optional
+        The scale of the gamma distribution. Must be non-negative.
+        Default is equal to 1.
+    size : int or tuple of ints, optional
+        Output shape.  If the given shape is, e.g., ``(m, n, k)``, then
+        ``m * n * k`` samples are drawn.  If size is ``None`` (default),
+        a single value is returned if ``shape`` and ``scale`` are both scalars.
+
+    Returns
+    -------
+    out : dparray
+        Drawn samples from the parameterized gamma distribution.
+
+    Notes
+    -----
+    The probability density for the Gamma distribution is
+
+    .. math:: p(x) = x^{k-1}\\frac{e^{-x/\\theta}}{\\theta^k\\Gamma(k)},
+
+    where :math:`k` is the shape and :math:`\\theta` the scale,
+    and :math:`\\Gamma` is the Gamma function.
+
+    The Gamma distribution is often used to model the times to failure of
+    electronic components, and arises naturally in processes for which the
+    waiting times between Poisson distributed events are relevant.
+
+    References
+    ----------
+    .. [1] Weisstein, Eric W. "Gamma Distribution." From MathWorld--A
+           Wolfram Web Resource.
+           http://mathworld.wolfram.com/GammaDistribution.html
+    .. [2] Wikipedia, "Gamma distribution",
+           https://en.wikipedia.org/wiki/Gamma_distribution
+
+    """
+
+    # TODO:
+    # array_like of floats for `scale` and `shape`
+    if not use_origin_backend(scale):
+        if size is None:
+            size = 1
+        elif isinstance(size, tuple):
+            for dim in size:
+                if not isinstance(dim, int):
+                    checker_throw_value_error("gamma", "type(dim)", type(dim), int)
+        elif not isinstance(size, int):
+            checker_throw_value_error("gamma", "type(size)", type(size), int)
+
+        if scale < 0:
+            checker_throw_value_error("gamma", "scale", scale, "non-negative")
+        if shape < 0:
+            checker_throw_value_error("gamma", "shape", shape, "non-negative")
+
+        return dpnp_gamma(shape, scale, size)
+
+    return call_origin(numpy.random.gamma, shape, scale, size)
 
 
 def rand(d0, *dn):
@@ -642,627 +717,4 @@
             low, high = high, low
         return dpnp_uniform(low, high, size, dtype=numpy.float64)
 
-    return call_origin(numpy.random.uniform, low, high, size)
-=======
-# cython: language_level=3
-# -*- coding: utf-8 -*-
-# *****************************************************************************
-# Copyright (c) 2016-2020, Intel Corporation
-# All rights reserved.
-#
-# Redistribution and use in source and binary forms, with or without
-# modification, are permitted provided that the following conditions are met:
-# - Redistributions of source code must retain the above copyright notice,
-#   this list of conditions and the following disclaimer.
-# - Redistributions in binary form must reproduce the above copyright notice,
-#   this list of conditions and the following disclaimer in the documentation
-#   and/or other materials provided with the distribution.
-#
-# THIS SOFTWARE IS PROVIDED BY THE COPYRIGHT HOLDERS AND CONTRIBUTORS "AS IS"
-# AND ANY EXPRESS OR IMPLIED WARRANTIES, INCLUDING, BUT NOT LIMITED TO, THE
-# IMPLIED WARRANTIES OF MERCHANTABILITY AND FITNESS FOR A PARTICULAR PURPOSE
-# ARE DISCLAIMED. IN NO EVENT SHALL THE COPYRIGHT HOLDER OR CONTRIBUTORS BE
-# LIABLE FOR ANY DIRECT, INDIRECT, INCIDENTAL, SPECIAL, EXEMPLARY, OR
-# CONSEQUENTIAL DAMAGES (INCLUDING, BUT NOT LIMITED TO, PROCUREMENT OF
-# SUBSTITUTE GOODS OR SERVICES; LOSS OF USE, DATA, OR PROFITS; OR BUSINESS
-# INTERRUPTION) HOWEVER CAUSED AND ON ANY THEORY OF LIABILITY, WHETHER IN
-# CONTRACT, STRICT LIABILITY, OR TORT (INCLUDING NEGLIGENCE OR OTHERWISE)
-# ARISING IN ANY WAY OUT OF THE USE OF THIS SOFTWARE, EVEN IF ADVISED OF
-# THE POSSIBILITY OF SUCH DAMAGE.
-# *****************************************************************************
-
-"""
-Module Intel NumPy Random
-
-Set of functions to implement NumPy random module API
-
-    .. seealso:: :meth:`numpy.random`
-
-"""
-
-
-import dpnp
-import numpy
-
-from dpnp.dparray import dparray
-from dpnp.dpnp_utils import *
-from dpnp.random._random import *
-
-
-__all__ = [
-    'chisquare',
-    'exponential',
-    'gamma',
-    'rand',
-    'ranf',
-    'randint',
-    'randn',
-    'random',
-    'random_integers',
-    'random_sample',
-    'seed',
-    'sample',
-    'uniform'
-]
-
-
-def chisquare(df, size=None):
-    """
-    chisquare(df, size=None)
-
-    Draw samples from a chi-square distribution.
-
-    When `df` independent random variables, each with standard normal
-    distributions (mean 0, variance 1), are squared and summed, the
-    resulting distribution is chi-square (see Notes).  This distribution
-    is often used in hypothesis testing.
-
-    Parameters
-    ----------
-    df : float
-         Number of degrees of freedom, must be > 0.
-    size : int or tuple of ints, optional
-        Output shape.  If the given shape is, e.g., ``(m, n, k)``, then
-        ``m * n * k`` samples are drawn.  If size is ``None`` (default),
-        a single value is returned if ``df`` is a scalar.  Otherwise,
-        ``np.array(df).size`` samples are drawn.
-
-    Returns
-    -------
-    out : ndarray or scalar
-        Drawn samples from the parameterized chi-square distribution.
-
-    Raises
-    ------
-    ValueError
-        When `df` <= 0 or when an inappropriate `size` (e.g. ``size=-1``)
-        is given.
-
-    Examples
-    --------
-    >>> dpnp.random.chisquare(2,4)
-    array([ 1.89920014,  9.00867716,  3.13710533,  5.62318272]) # random
-
-    """
-
-    if not use_origin_backend(df):
-        if size is None:
-            size = 1
-        elif isinstance(size, tuple):
-            for dim in size:
-                if not isinstance(dim, int):
-                    checker_throw_value_error("chisquare", "type(dim)", type(dim), int)
-        elif not isinstance(size, int):
-            checker_throw_value_error("chisquare", "type(size)", type(size), int)
-
-        # TODO:
-        # array_like of floats for `df`
-        # add check for df array like, after adding array-like interface for df param
-        if df <= 0:
-            checker_throw_value_error("chisquare", "df", df, "positive")
-        # TODO:
-        # float to int, safe
-        return dpnp_chisquare(int(df), size)
-
-    return call_origin(numpy.random.chisquare, df, size)
-
-
-def exponential(scale=1.0, size=None):
-    """Exponential distribution.
-
-    Draw samples from an exponential distribution.
-
-    Its probability density function is
-
-    .. math:: f(x; \\frac{1}{\\beta}) = \\frac{1}{\\beta} \\exp(-\\frac{x}{\\beta}),
-
-    for ``x > 0`` and 0 elsewhere. :math:`\\beta` is the scale parameter,
-    which is the inverse of the rate parameter :math:`\\lambda = 1/\\beta`.
-    The rate parameter is an alternative, widely used parameterization
-    of the exponential distribution [3]_.
-
-    The exponential distribution is a continuous analogue of the
-    geometric distribution.  It describes many common situations, such as
-    the size of raindrops measured over many rainstorms [1]_, or the time
-    between page requests to Wikipedia [2]_.
-
-    .. note::
-        New code should use the ``exponential`` method of a ``default_rng()``
-        instance instead; please see the :ref:`random-quick-start`.
-
-    Parameters
-    ----------
-    scale : float
-        The scale parameter, :math:`\\beta = 1/\\lambda`. Must be
-        non-negative.
-    size : int or tuple of ints, optional
-        Output shape.  If the given shape is, e.g., ``(m, n, k)``, then
-        ``m * n * k`` samples are drawn.  If size is ``None`` (default),
-        a single value is returned if ``scale`` is a scalar.  Otherwise,
-        ``np.array(scale).size`` samples are drawn.
-
-    Returns
-    -------
-    out : dparray
-        Drawn samples from the parameterized exponential distribution.
-
-    References
-    ----------
-    .. [1] Peyton Z. Peebles Jr., "Probability, Random Variables and
-           Random Signal Principles", 4th ed, 2001, p. 57.
-    .. [2] Wikipedia, "Poisson process",
-           https://en.wikipedia.org/wiki/Poisson_process
-    .. [3] Wikipedia, "Exponential distribution",
-           https://en.wikipedia.org/wiki/Exponential_distribution
-
-    """
-
-    if not use_origin_backend(scale):
-        if size is None:
-            size = 1
-        elif isinstance(size, tuple):
-            for dim in size:
-                if not isinstance(dim, int):
-                    checker_throw_value_error("exponential", "type(dim)", type(dim), int)
-        elif not isinstance(size, int):
-            checker_throw_value_error("exponential", "type(size)", type(size), int)
-
-        if scale < 0:
-            checker_throw_value_error("exponential", "scale", scale, "non-negative")
-
-        return dpnp_exponential(scale, size)
-
-    return call_origin(numpy.random.exponential, scale, size)
-
-
-def gamma(shape, scale=1.0, size=None):
-    """Gamma distribution.
-
-    Draw samples from a Gamma distribution.
-
-    Samples are drawn from a Gamma distribution with specified parameters,
-    `shape` (sometimes designated "k") and `scale` (sometimes designated
-    "theta"), where both parameters are > 0.
-
-    .. note::
-        New code should use the ``gamma`` method of a ``default_rng()``
-        instance instead; please see the :ref:`random-quick-start`.
-
-    Parameters
-    ----------
-    shape : float or array_like of floats
-        The shape of the gamma distribution. Must be non-negative.
-    scale : float or array_like of floats, optional
-        The scale of the gamma distribution. Must be non-negative.
-        Default is equal to 1.
-    size : int or tuple of ints, optional
-        Output shape.  If the given shape is, e.g., ``(m, n, k)``, then
-        ``m * n * k`` samples are drawn.  If size is ``None`` (default),
-        a single value is returned if ``shape`` and ``scale`` are both scalars.
-
-    Returns
-    -------
-    out : dparray
-        Drawn samples from the parameterized gamma distribution.
-
-    Notes
-    -----
-    The probability density for the Gamma distribution is
-
-    .. math:: p(x) = x^{k-1}\\frac{e^{-x/\\theta}}{\\theta^k\\Gamma(k)},
-
-    where :math:`k` is the shape and :math:`\\theta` the scale,
-    and :math:`\\Gamma` is the Gamma function.
-
-    The Gamma distribution is often used to model the times to failure of
-    electronic components, and arises naturally in processes for which the
-    waiting times between Poisson distributed events are relevant.
-
-    References
-    ----------
-    .. [1] Weisstein, Eric W. "Gamma Distribution." From MathWorld--A
-           Wolfram Web Resource.
-           http://mathworld.wolfram.com/GammaDistribution.html
-    .. [2] Wikipedia, "Gamma distribution",
-           https://en.wikipedia.org/wiki/Gamma_distribution
-
-    """
-
-    # TODO:
-    # array_like of floats for `scale` and `shape`
-    if not use_origin_backend(scale):
-        if size is None:
-            size = 1
-        elif isinstance(size, tuple):
-            for dim in size:
-                if not isinstance(dim, int):
-                    checker_throw_value_error("gamma", "type(dim)", type(dim), int)
-        elif not isinstance(size, int):
-            checker_throw_value_error("gamma", "type(size)", type(size), int)
-
-        if scale < 0:
-            checker_throw_value_error("gamma", "scale", scale, "non-negative")
-        if shape < 0:
-            checker_throw_value_error("gamma", "shape", shape, "non-negative")
-
-        return dpnp_gamma(shape, scale, size)
-
-    return call_origin(numpy.random.gamma, shape, scale, size)
-
-
-def rand(d0, *dn):
-    """
-    Create an array of the given shape and populate it
-    with random samples from a uniform distribution over [0, 1).
-
-    Parameters
-    ----------
-    d0, d1, …, dn : The dimensions of the returned array, must be non-negative.
-
-    Returns
-    -------
-    out : Random values.
-
-    See Also
-    --------
-    random
-
-    """
-
-    if not use_origin_backend(d0):
-        dims = tuple([d0, *dn])
-
-        for dim in dims:
-            if not isinstance(dim, int):
-                checker_throw_value_error("rand", "type(dim)", type(dim), int)
-        return dpnp_random(dims)
-
-    return call_origin(numpy.random.rand, d0, *dn)
-
-
-def ranf(size):
-    """
-    Return random floats in the half-open interval [0.0, 1.0).
-    This is an alias of random_sample.
-
-    Parameters
-    ----------
-    size : Output shape. If the given shape is, e.g., (m, n, k), then m * n * k samples are drawn.
-
-    Returns
-    -------
-    out : Array of random floats of shape size.
-
-    See Also
-    --------
-    random
-
-    """
-
-    if not use_origin_backend(size):
-        for dim in size:
-            if not isinstance(dim, int):
-                checker_throw_value_error("ranf", "type(dim)", type(dim), int)
-        return dpnp_random(size)
-
-    return call_origin(numpy.random.ranf, size)
-
-
-def randint(low, high=None, size=None, dtype=int):
-    """
-    randint(low, high=None, size=None, dtype=int)
-
-    Return random integers from `low` (inclusive) to `high` (exclusive).
-    Return random integers from the "discrete uniform" distribution of
-    the specified dtype in the "half-open" interval [`low`, `high`). If
-    `high` is None (the default), then results are from [0, `low`).
-
-    Parameters
-    ----------
-    low : int
-        Lowest (signed) integer to be drawn from the distribution (unless
-        ``high=None``, in which case this parameter is one above the
-        *highest* such integer).
-    high : int, optional
-        If provided, one above the largest (signed) integer to be drawn
-        from the distribution.
-    size : int or tuple of ints, optional
-        Output shape.  If the given shape is, e.g., ``(m, n, k)``, then
-        ``m * n * k`` samples are drawn.  Default is None, in which case a
-        single value is returned.
-    dtype : dtype, optional
-        Desired dtype of the result. Byteorder must be native.
-        The default value is int.
-    Returns
-    -------
-    out : array of random ints
-        `size`-shaped array of random integers from the appropriate
-        distribution, or a single such random int if `size` not provided.
-    See Also
-    --------
-    random_integers : similar to `randint`, only for the closed
-        interval [`low`, `high`], and 1 is the lowest value if `high` is
-        omitted.
-
-    """
-
-    if not use_origin_backend(low):
-        if size is None:
-            size = 1
-        elif isinstance(size, tuple):
-            for dim in size:
-                if not isinstance(dim, int):
-                    checker_throw_value_error("randint", "type(dim)", type(dim), int)
-        elif not isinstance(size, int):
-            checker_throw_value_error("randint", "type(size)", type(size), int)
-
-        if high is None:
-            high = low
-            low = 0
-
-        low = int(low)
-        high = int(high)
-
-        if (low >= high):
-            checker_throw_value_error("randint", "low", low, high)
-
-        _dtype = numpy.dtype(dtype)
-
-        # TODO:
-        # supported only int32
-        # or just raise error when dtype != numpy.int32
-        if _dtype == numpy.int32 or _dtype == numpy.int64:
-            _dtype = numpy.int32
-        else:
-            raise TypeError('Unsupported dtype %r for randint' % dtype)
-        return dpnp_uniform(low, high, size, _dtype)
-
-    return call_origin(numpy.random.randint, low, high, size, dtype)
-
-
-def randn(d0, *dn):
-    """
-    If positive int_like arguments are provided, randn generates an array of shape (d0, d1, ..., dn),
-    filled with random floats sampled from a univariate “normal” (Gaussian) distribution of mean 0 and variance 1.
-
-    Parameters
-    ----------
-    d0, d1, …, dn : The dimensions of the returned array, must be non-negative.
-
-    Returns
-    -------
-    out : (d0, d1, ..., dn)-shaped array of floating-point samples from the standard normal distribution.
-
-    See Also
-    --------
-    standard_normal
-    normal
-
-    """
-
-    if not use_origin_backend(d0):
-        dims = tuple([d0, *dn])
-
-        for dim in dims:
-            if not isinstance(dim, int):
-                checker_throw_value_error("randn", "type(dim)", type(dim), int)
-        return dpnp_randn(dims)
-
-    return call_origin(numpy.random.randn, d0, *dn)
-
-
-def random(size):
-    """
-    Return random floats in the half-open interval [0.0, 1.0).
-    Alias for random_sample.
-
-    Parameters
-    ----------
-    size : Output shape. If the given shape is, e.g., (m, n, k), then m * n * k samples are drawn.
-
-    Returns
-    -------
-    out : Array of random floats of shape size.
-
-    See Also
-    --------
-    random
-
-    """
-
-    if not use_origin_backend(size):
-        for dim in size:
-            if not isinstance(dim, int):
-                checker_throw_value_error("random", "type(dim)", type(dim), int)
-        return dpnp_random(size)
-
-    return call_origin(numpy.random.random, size)
-
-
-def random_integers(low, high=None, size=None):
-    """
-    random_integers(low, high=None, size=None)
-
-    Random integers between `low` and `high`, inclusive.
-    Return random integers from the "discrete uniform" distribution in
-    the closed interval [`low`, `high`].  If `high` is
-    None (the default), then results are from [1, `low`].
-
-    Parameters
-    ----------
-    low : int
-        Lowest (signed) integer to be drawn from the distribution (unless
-        ``high=None``, in which case this parameter is the *highest* such
-        integer).
-    high : int, optional
-        If provided, the largest (signed) integer to be drawn from the
-        distribution (see above for behavior if ``high=None``).
-    size : int or tuple of ints, optional
-        Output shape.  If the given shape is, e.g., ``(m, n, k)``, then
-        ``m * n * k`` samples are drawn.  Default is None, in which case a
-        single value is returned.
-    Returns
-    -------
-    out : array of random ints
-        `size`-shaped array of random integers from the appropriate
-        distribution, or a single such random int if `size` not provided.
-    See Also
-    --------
-    randint
-
-    """
-
-    if not use_origin_backend(low):
-        if high is None:
-            high = low
-            low = 1
-        return randint(low, int(high) + 1, size=size)
-
-    return call_origin(numpy.random.random_integers, low, high, size)
-
-
-def random_sample(size):
-    """
-    Return random floats in the half-open interval [0.0, 1.0).
-
-    Parameters
-    ----------
-    size : Output shape. If the given shape is, e.g., (m, n, k), then m * n * k samples are drawn.
-
-    Returns
-    -------
-    out : Array of random floats of shape size.
-
-    See Also
-    --------
-    random
-
-    """
-
-    if not use_origin_backend(size):
-        for dim in size:
-            if not isinstance(dim, int):
-                checker_throw_value_error("random_sample", "type(dim)", type(dim), int)
-        return dpnp_random(size)
-
-    return call_origin(numpy.random.random_sample, size)
-
-
-def seed(seed=None):
-    """
-    Reseed a legacy philox4x32x10 random number generator engine
-
-    Parameters
-    ----------
-    seed : {None, int}, optional
-
-    """
-    if not use_origin_backend(seed):
-        # TODO:
-        # implement seed default value as is in numpy
-        if seed is None:
-            seed = 1
-        elif not isinstance(seed, int):
-            checker_throw_value_error("seed", "type(seed)", type(seed), int)
-        elif seed < 0:
-            checker_throw_value_error("seed", "seed", seed, "non-negative")
-        return dpnp_srand(seed)
-
-    return call_origin(numpy.random.seed, seed)
-
-
-def sample(size):
-    """
-    Return random floats in the half-open interval [0.0, 1.0).
-    This is an alias of random_sample.
-
-    Parameters
-    ----------
-    size : Output shape. If the given shape is, e.g., (m, n, k), then m * n * k samples are drawn.
-
-    Returns
-    -------
-    out : Array of random floats of shape size.
-
-    See Also
-    --------
-    random
-
-    """
-
-    if not use_origin_backend(size):
-        for dim in size:
-            if not isinstance(dim, int):
-                checker_throw_value_error("sample", "type(dim)", type(dim), int)
-        return dpnp_random(size)
-
-    return call_origin(numpy.random.sample, size)
-
-
-def uniform(low=0.0, high=1.0, size=None):
-    """
-    uniform(low=0.0, high=1.0, size=None)
-
-    Draw samples from a uniform distribution.
-    Samples are uniformly distributed over the half-open interval
-    ``[low, high)`` (includes low, but excludes high).  In other words,
-    any value within the given interval is equally likely to be drawn
-    by `uniform`.
-    Parameters
-    ----------
-    low : float, optional
-        Lower boundary of the output interval.  All values generated will be
-        greater than or equal to low.  The default value is 0.
-    high : float
-        Upper boundary of the output interval.  All values generated will be
-        less than high.  The default value is 1.0.
-    size : int or tuple of ints, optional
-        Output shape.  If the given shape is, e.g., ``(m, n, k)``, then
-        ``m * n * k`` samples are drawn.  If size is ``None`` (default),
-        a single value is returned if ``low`` and ``high`` are both scalars.
-    Returns
-    -------
-    out : array or scalar
-        Drawn samples from the parameterized uniform distribution.
-    See Also
-    --------
-    random : Floats uniformly distributed over ``[0, 1)``.
-
-    """
-
-    if not use_origin_backend(low):
-        if size is None:
-            size = 1
-        if low == high:
-            # TODO:
-            # currently dparray.full is not implemented
-            # return dpnp.dparray.dparray.full(size, low, dtype=numpy.float64)
-            message = "`low` equal to `high`, should return an array, filled with `low` value."
-            message += "  Currently not supported. See: numpy.full TODO"
-            checker_throw_runtime_error("uniform", message)
-        elif low > high:
-            low, high = high, low
-        return dpnp_uniform(low, high, size, dtype=numpy.float64)
-
-    return call_origin(numpy.random.uniform, low, high, size)
->>>>>>> 1614fc82
+    return call_origin(numpy.random.uniform, low, high, size)