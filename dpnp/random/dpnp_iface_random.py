# cython: language_level=3
# -*- coding: utf-8 -*-
# *****************************************************************************
# Copyright (c) 2016-2020, Intel Corporation
# All rights reserved.
#
# Redistribution and use in source and binary forms, with or without
# modification, are permitted provided that the following conditions are met:
# - Redistributions of source code must retain the above copyright notice,
#   this list of conditions and the following disclaimer.
# - Redistributions in binary form must reproduce the above copyright notice,
#   this list of conditions and the following disclaimer in the documentation
#   and/or other materials provided with the distribution.
#
# THIS SOFTWARE IS PROVIDED BY THE COPYRIGHT HOLDERS AND CONTRIBUTORS "AS IS"
# AND ANY EXPRESS OR IMPLIED WARRANTIES, INCLUDING, BUT NOT LIMITED TO, THE
# IMPLIED WARRANTIES OF MERCHANTABILITY AND FITNESS FOR A PARTICULAR PURPOSE
# ARE DISCLAIMED. IN NO EVENT SHALL THE COPYRIGHT HOLDER OR CONTRIBUTORS BE
# LIABLE FOR ANY DIRECT, INDIRECT, INCIDENTAL, SPECIAL, EXEMPLARY, OR
# CONSEQUENTIAL DAMAGES (INCLUDING, BUT NOT LIMITED TO, PROCUREMENT OF
# SUBSTITUTE GOODS OR SERVICES; LOSS OF USE, DATA, OR PROFITS; OR BUSINESS
# INTERRUPTION) HOWEVER CAUSED AND ON ANY THEORY OF LIABILITY, WHETHER IN
# CONTRACT, STRICT LIABILITY, OR TORT (INCLUDING NEGLIGENCE OR OTHERWISE)
# ARISING IN ANY WAY OUT OF THE USE OF THIS SOFTWARE, EVEN IF ADVISED OF
# THE POSSIBILITY OF SUCH DAMAGE.
# *****************************************************************************

"""
Module Intel NumPy Random

Set of functions to implement NumPy random module API

    .. seealso:: :meth:`numpy.random`

"""


import dpnp
import numpy

from dpnp.backend import *
from dpnp.dparray import dparray
from dpnp.dpnp_utils import *
from dpnp.random._random import *


__all__ = [
    'beta',
    'binomial',
    'chisquare',
    'exponential',
    'gamma',
    'laplace',
    'negative_binomial',
    'rand',
    'ranf',
    'randint',
    'randn',
    'random',
    'random_integers',
    'random_sample',
    'sample',
    'seed',
    'standard_cauchy',
<<<<<<< HEAD
    'uniform',
    'weibull'
=======
    'standard_normal',
    'uniform'
>>>>>>> 00133123
]


def beta(a, b, size=None):
    """Beta distribution.

    Draw samples from a Beta distribution.

    The Beta distribution is a special case of the Dirichlet distribution,
    and is related to the Gamma distribution.  It has the probability
    distribution function

    .. math:: f(x; a,b) = \\frac{1}{B(\\alpha, \\beta)} x^{\\alpha - 1}
                                                     (1 - x)^{\\beta - 1},

    where the normalization, B, is the beta function,

    .. math:: B(\\alpha, \\beta) = \\int_0^1 t^{\\alpha - 1}
                                 (1 - t)^{\\beta - 1} dt.

    It is often seen in Bayesian inference and order statistics.

    .. note::
        New code should use the ``beta`` method of a ``default_rng()``
        instance instead; please see the :ref:`random-quick-start`.

    Parameters
    ----------
    a : float
        Alpha, positive (>0).
    b : float
        Beta, positive (>0).
    size : int or tuple of ints, optional
        Output shape.  If the given shape is, e.g., ``(m, n, k)``, then
        ``m * n * k`` samples are drawn.  If size is ``None`` (default),
        a single value is returned if ``a`` and ``b`` are both scalars.

    Returns
    -------
    out : dparray
        Drawn samples from the parameterized beta distribution.

    """

    # TODO:
    # array_like of floats for `a`, `b`
    if not use_origin_backend(a):
        if size is None:
            size = 1
        if isinstance(size, tuple):
            for dim in size:
                if not isinstance(dim, int):
                    pass
        elif not isinstance(size, int):
            pass
        elif a <= 0:
            pass
        elif b <= 0:
            pass
        else:
            return dpnp_beta(a, b, size)

    return call_origin(numpy.random.beta, a, b, size)


def binomial(n, p, size=None):
    """Binomial distribution.

    Draw samples from a binomial distribution.

    Samples are drawn from a binomial distribution with specified
    parameters, n trials and p probability of success where
    n an integer >= 0 and p is in the interval [0,1]. (n may be
    input as a float, but it is truncated to an integer in use)

    Parameters
    ----------
    n : int
        Parameter of the distribution, >= 0. Floats are also accepted,
        but they will be truncated to integers.
    p : float
        Parameter of the distribution, >= 0 and <=1.
    size : int or tuple of ints, optional
        Output shape.  If the given shape is, e.g., ``(m, n, k)``, then
        ``m * n * k`` samples are drawn.  If size is ``None`` (default),
        a single value is returned if ``n`` and ``p`` are both scalars.
        Otherwise, ``np.broadcast(n, p).size`` samples are drawn.

    Returns
    -------
    out : dparray, int32
        Drawn samples from the parameterized binomial distribution, where
        each sample is equal to the number of successes over the n trials.

    Notes
    -----
    The probability density for the binomial distribution is

    .. math:: P(N) = \\binom{n}{N}p^N(1-p)^{n-N},

    where :math:`n` is the number of trials, :math:`p` is the probability
    of success, and :math:`N` is the number of successes.

    When estimating the standard error of a proportion in a population by
    using a random sample, the normal distribution works well unless the
    product p*n <=5, where p = population proportion estimate, and n =
    number of samples, in which case the binomial distribution is used
    instead. For example, a sample of 15 people shows 4 who are left
    handed, and 11 who are right handed. Then p = 4/15 = 27%. 0.27*15 = 4,
    so the binomial distribution should be used in this case.

    References
    ----------
    .. [1] Dalgaard, Peter, "Introductory Statistics with R",
           Springer-Verlag, 2002.
    .. [2] Glantz, Stanton A. "Primer of Biostatistics.", McGraw-Hill,
           Fifth Edition, 2002.
    .. [3] Lentner, Marvin, "Elementary Applied Statistics", Bogden
           and Quigley, 1972.
    .. [4] Weisstein, Eric W. "Binomial Distribution." From MathWorld--A
           Wolfram Web Resource.
           http://mathworld.wolfram.com/BinomialDistribution.html
    .. [5] Wikipedia, "Binomial distribution",
           https://en.wikipedia.org/wiki/Binomial_distribution

    Examples
    --------
    Draw samples from the distribution:
    >>> n, p = 10, .5  # number of trials, probability of each trial
    >>> s = dpnp.random.binomial(n, p, 1000)
    # result of flipping a coin 10 times, tested 1000 times.
    A real world example. A company drills 9 wild-cat oil exploration
    wells, each with an estimated probability of success of 0.1. All nine
    wells fail. What is the probability of that happening?
    Let's do 20,000 trials of the model, and count the number that
    generate zero positive results.
    >>> sum(dpnp.random.binomial(9, 0.1, 20000) == 0)/20000.
    # answer = 0.38885, or 38%.

    """

    if not use_origin_backend(n):
        if size is None:
            size = 1
        elif isinstance(size, tuple):
            for dim in size:
                if not isinstance(dim, int):
                    checker_throw_value_error("binomial", "type(dim)", type(dim), int)
        elif not isinstance(size, int):
            checker_throw_value_error("binomial", "type(size)", type(size), int)

        # TODO:
        # array_like of floats for `p` param
        if p > 1 or p < 0:
            checker_throw_value_error("binomial", "p", p, "in [0, 1]")
        if n < 0:
            checker_throw_value_error("binomial", "n", n, "non-negative")

        return dpnp_binomial(int(n), p, size)

    return call_origin(numpy.random.binomial, n, p, size)


def chisquare(df, size=None):
    """
    chisquare(df, size=None)

    Draw samples from a chi-square distribution.

    When `df` independent random variables, each with standard normal
    distributions (mean 0, variance 1), are squared and summed, the
    resulting distribution is chi-square (see Notes).  This distribution
    is often used in hypothesis testing.

    Parameters
    ----------
    df : float
         Number of degrees of freedom, must be > 0.
    size : int or tuple of ints, optional
        Output shape.  If the given shape is, e.g., ``(m, n, k)``, then
        ``m * n * k`` samples are drawn.  If size is ``None`` (default),
        a single value is returned if ``df`` is a scalar.  Otherwise,
        ``np.array(df).size`` samples are drawn.

    Returns
    -------
    out : ndarray or scalar
        Drawn samples from the parameterized chi-square distribution.

    Raises
    ------
    ValueError
        When `df` <= 0 or when an inappropriate `size` (e.g. ``size=-1``)
        is given.

    Examples
    --------
    >>> dpnp.random.chisquare(2,4)
    array([ 1.89920014,  9.00867716,  3.13710533,  5.62318272]) # random

    """

    if not use_origin_backend(df):
        if size is None:
            size = 1
        elif isinstance(size, tuple):
            for dim in size:
                if not isinstance(dim, int):
                    checker_throw_value_error("chisquare", "type(dim)", type(dim), int)
        elif not isinstance(size, int):
            checker_throw_value_error("chisquare", "type(size)", type(size), int)

        # TODO:
        # array_like of floats for `df`
        # add check for df array like, after adding array-like interface for df param
        if df <= 0:
            checker_throw_value_error("chisquare", "df", df, "positive")
        # TODO:
        # float to int, safe
        return dpnp_chisquare(int(df), size)

    return call_origin(numpy.random.chisquare, df, size)


def exponential(scale=1.0, size=None):
    """Exponential distribution.

    Draw samples from an exponential distribution.

    Its probability density function is

    .. math:: f(x; \\frac{1}{\\beta}) = \\frac{1}{\\beta} \\exp(-\\frac{x}{\\beta}),

    for ``x > 0`` and 0 elsewhere. :math:`\\beta` is the scale parameter,
    which is the inverse of the rate parameter :math:`\\lambda = 1/\\beta`.
    The rate parameter is an alternative, widely used parameterization
    of the exponential distribution [3]_.

    The exponential distribution is a continuous analogue of the
    geometric distribution.  It describes many common situations, such as
    the size of raindrops measured over many rainstorms [1]_, or the time
    between page requests to Wikipedia [2]_.

    .. note::
        New code should use the ``exponential`` method of a ``default_rng()``
        instance instead; please see the :ref:`random-quick-start`.

    Parameters
    ----------
    scale : float
        The scale parameter, :math:`\\beta = 1/\\lambda`. Must be
        non-negative.
    size : int or tuple of ints, optional
        Output shape.  If the given shape is, e.g., ``(m, n, k)``, then
        ``m * n * k`` samples are drawn.  If size is ``None`` (default),
        a single value is returned if ``scale`` is a scalar.  Otherwise,
        ``np.array(scale).size`` samples are drawn.

    Returns
    -------
    out : dparray
        Drawn samples from the parameterized exponential distribution.

    References
    ----------
    .. [1] Peyton Z. Peebles Jr., "Probability, Random Variables and
           Random Signal Principles", 4th ed, 2001, p. 57.
    .. [2] Wikipedia, "Poisson process",
           https://en.wikipedia.org/wiki/Poisson_process
    .. [3] Wikipedia, "Exponential distribution",
           https://en.wikipedia.org/wiki/Exponential_distribution

    """

    if not use_origin_backend(scale):
        if size is None:
            size = 1
        elif isinstance(size, tuple):
            for dim in size:
                if not isinstance(dim, int):
                    checker_throw_value_error("exponential", "type(dim)", type(dim), int)
        elif not isinstance(size, int):
            checker_throw_value_error("exponential", "type(size)", type(size), int)

        if scale < 0:
            checker_throw_value_error("exponential", "scale", scale, "non-negative")

        return dpnp_exponential(scale, size)

    return call_origin(numpy.random.exponential, scale, size)


def gamma(shape, scale=1.0, size=None):
    """Gamma distribution.

    Draw samples from a Gamma distribution.

    Samples are drawn from a Gamma distribution with specified parameters,
    `shape` (sometimes designated "k") and `scale` (sometimes designated
    "theta"), where both parameters are > 0.

    .. note::
        New code should use the ``gamma`` method of a ``default_rng()``
        instance instead; please see the :ref:`random-quick-start`.

    Parameters
    ----------
    shape : float or array_like of floats
        The shape of the gamma distribution. Must be non-negative.
    scale : float or array_like of floats, optional
        The scale of the gamma distribution. Must be non-negative.
        Default is equal to 1.
    size : int or tuple of ints, optional
        Output shape.  If the given shape is, e.g., ``(m, n, k)``, then
        ``m * n * k`` samples are drawn.  If size is ``None`` (default),
        a single value is returned if ``shape`` and ``scale`` are both scalars.

    Returns
    -------
    out : dparray
        Drawn samples from the parameterized gamma distribution.

    Notes
    -----
    The probability density for the Gamma distribution is

    .. math:: p(x) = x^{k-1}\\frac{e^{-x/\\theta}}{\\theta^k\\Gamma(k)},

    where :math:`k` is the shape and :math:`\\theta` the scale,
    and :math:`\\Gamma` is the Gamma function.

    The Gamma distribution is often used to model the times to failure of
    electronic components, and arises naturally in processes for which the
    waiting times between Poisson distributed events are relevant.

    References
    ----------
    .. [1] Weisstein, Eric W. "Gamma Distribution." From MathWorld--A
           Wolfram Web Resource.
           http://mathworld.wolfram.com/GammaDistribution.html
    .. [2] Wikipedia, "Gamma distribution",
           https://en.wikipedia.org/wiki/Gamma_distribution

    """

    # TODO:
    # array_like of floats for `scale` and `shape`
    if not use_origin_backend(scale) and dpnp_queue_is_cpu():
        if size is None:
            size = 1
        elif isinstance(size, tuple):
            for dim in size:
                if not isinstance(dim, int):
                    checker_throw_value_error("gamma", "type(dim)", type(dim), int)
        elif not isinstance(size, int):
            checker_throw_value_error("gamma", "type(size)", type(size), int)

        if scale < 0:
            checker_throw_value_error("gamma", "scale", scale, "non-negative")
        if shape < 0:
            checker_throw_value_error("gamma", "shape", shape, "non-negative")

        return dpnp_gamma(shape, scale, size)

    return call_origin(numpy.random.gamma, shape, scale, size)


def laplace(loc=0.0, scale=1.0, size=None):
    """Laplace distribution.

    Draw samples from the Laplace or double exponential distribution with
    specified location (or mean) and scale (decay).

    The Laplace distribution is similar to the Gaussian/normal distribution,
    but is sharper at the peak and has fatter tails. It represents the
    difference between two independent, identically distributed exponential
    random variables.

    Parameters
    ----------
    loc : float, optional
        The position, :math:`\\mu`, of the distribution peak. Default is 0.
    scale : float, optional
        :math:`\\lambda`, the exponential decay. Default is 1. Must be non-
        negative.
    size : int or tuple of ints, optional
        Output shape.  If the given shape is, e.g., ``(m, n, k)``, then
        ``m * n * k`` samples are drawn.  If size is ``None`` (default),
        a single value is returned if ``loc`` and ``scale`` are both scalars.

    Returns
    -------
    out : dparray
        Drawn samples from the parameterized Laplace distribution.

    Examples
    --------
    >>> loc, scale = 0., 1.
    >>> s = dpnp.random.laplace(loc, scale, 1000)

    """

    if not use_origin_backend(loc):
        if size is None:
            size = 1
        elif isinstance(size, tuple):
            for dim in size:
                if not isinstance(dim, int):
                    checker_throw_value_error("laplace", "type(dim)", type(dim), int)
        elif not isinstance(size, int):
            checker_throw_value_error("laplace", "type(size)", type(size), int)

        # TODO:
        # array_like of floats for `loc` and `scale` params
        if scale < 0:
            checker_throw_value_error("laplace", "scale", scale, "non-negative")

        return dpnp_laplace(loc, scale, size)

    return call_origin(numpy.random.laplace, loc, scale, size)


def negative_binomial(n, p, size=None):
    """Negative binomial distribution.

    Draw samples from a negative binomial distribution.

    Samples are drawn from a negative binomial distribution with specified
    parameters, `n` successes and `p` probability of success where `n`
    is > 0 and `p` is in the interval [0, 1].

    Parameters
    ----------
    n : float
        Parameter of the distribution, > 0.
    p : float
        Parameter of the distribution, >= 0 and <=1.
    size : int or tuple of ints, optional
        Output shape.  If the given shape is, e.g., ``(m, n, k)``, then
        ``m * n * k`` samples are drawn.  If size is ``None`` (default),
        a single value is returned if ``n`` and ``p`` are both scalars.

    Returns
    -------
    out : dparray, int32
        Drawn samples from the parameterized negative binomial distribution,
        where each sample is equal to N, the number of failures that
        occurred before a total of n successes was reached.

    Notes
    -----
    The probability mass function of the negative binomial distribution is

    .. math:: P(N;n,p) = \\frac{\\Gamma(N+n)}{N!\\Gamma(n)}p^{n}(1-p)^{N},

    where :math:`n` is the number of successes, :math:`p` is the
    probability of success, :math:`N+n` is the number of trials, and
    :math:`\\Gamma` is the gamma function. When :math:`n` is an integer,
    :math:`\\frac{\\Gamma(N+n)}{N!\\Gamma(n)} = \\binom{N+n-1}{N}`, which is
    the more common form of this term in the the pmf. The negative
    binomial distribution gives the probability of N failures given n
    successes, with a success on the last trial.

    If one throws a die repeatedly until the third time a "1" appears,
    then the probability distribution of the number of non-"1"s that
    appear before the third "1" is a negative binomial distribution.

    References
    ----------
    .. [1] Weisstein, Eric W. "Negative Binomial Distribution." From
           MathWorld--A Wolfram Web Resource.
           http://mathworld.wolfram.com/NegativeBinomialDistribution.html
    .. [2] Wikipedia, "Negative binomial distribution",
           https://en.wikipedia.org/wiki/Negative_binomial_distribution

    Examples
    --------
    Draw samples from the distribution:
    A real world example. A company drills wild-cat oil
    exploration wells, each with an estimated probability of
    success of 0.1.  What is the probability of having one success
    for each successive well, that is what is the probability of a
    single success after drilling 5 wells, after 6 wells, etc.?

    >>> s = dpnp.random.negative_binomial(1, 0.1, 100000)
    >>> for i in range(1, 11): # doctest: +SKIP
    ...    probability = sum(s<i) / 100000.
    ...    print(i, "wells drilled, probability of one success =", probability)

    """

    if not use_origin_backend(n):
        if size is None:
            size = 1
        elif isinstance(size, tuple):
            for dim in size:
                if not isinstance(dim, int):
                    checker_throw_value_error("negative_binomial", "type(dim)", type(dim), int)
        elif not isinstance(size, int):
            checker_throw_value_error("negative_binomial", "type(size)", type(size), int)

        # TODO:
        # array_like of floats for `p` and `n` params
        if p > 1 or p < 0:
            checker_throw_value_error("negative_binomial", "p", p, "in [0, 1]")
        if n <= 0:
            checker_throw_value_error("negative_binomial", "n", n, "non-negative")

        return dpnp_negative_binomial(n, p, size)

    return call_origin(numpy.random.negative_binomial, n, p, size)


def rand(d0, *dn):
    """
    Create an array of the given shape and populate it
    with random samples from a uniform distribution over [0, 1).

    Parameters
    ----------
    d0, d1, …, dn : The dimensions of the returned array, must be non-negative.

    Returns
    -------
    out : Random values.

    See Also
    --------
    random

    """

    if not use_origin_backend(d0):
        dims = tuple([d0, *dn])

        for dim in dims:
            if not isinstance(dim, int):
                checker_throw_value_error("rand", "type(dim)", type(dim), int)
        return dpnp_random(dims)

    return call_origin(numpy.random.rand, d0, *dn)


def ranf(size):
    """
    Return random floats in the half-open interval [0.0, 1.0).
    This is an alias of random_sample.

    Parameters
    ----------
    size : Output shape. If the given shape is, e.g., (m, n, k), then m * n * k samples are drawn.

    Returns
    -------
    out : Array of random floats of shape size.

    See Also
    --------
    random

    """

    if not use_origin_backend(size):
        for dim in size:
            if not isinstance(dim, int):
                checker_throw_value_error("ranf", "type(dim)", type(dim), int)
        return dpnp_random(size)

    return call_origin(numpy.random.ranf, size)


def randint(low, high=None, size=None, dtype=int):
    """
    randint(low, high=None, size=None, dtype=int)

    Return random integers from `low` (inclusive) to `high` (exclusive).
    Return random integers from the "discrete uniform" distribution of
    the specified dtype in the "half-open" interval [`low`, `high`). If
    `high` is None (the default), then results are from [0, `low`).

    Parameters
    ----------
    low : int
        Lowest (signed) integer to be drawn from the distribution (unless
        ``high=None``, in which case this parameter is one above the
        *highest* such integer).
    high : int, optional
        If provided, one above the largest (signed) integer to be drawn
        from the distribution.
    size : int or tuple of ints, optional
        Output shape.  If the given shape is, e.g., ``(m, n, k)``, then
        ``m * n * k`` samples are drawn.  Default is None, in which case a
        single value is returned.
    dtype : dtype, optional
        Desired dtype of the result. Byteorder must be native.
        The default value is int.
    Returns
    -------
    out : array of random ints
        `size`-shaped array of random integers from the appropriate
        distribution, or a single such random int if `size` not provided.
    See Also
    --------
    random_integers : similar to `randint`, only for the closed
        interval [`low`, `high`], and 1 is the lowest value if `high` is
        omitted.

    """

    if not use_origin_backend(low):
        if size is None:
            size = 1
        elif isinstance(size, tuple):
            for dim in size:
                if not isinstance(dim, int):
                    checker_throw_value_error("randint", "type(dim)", type(dim), int)
        elif not isinstance(size, int):
            checker_throw_value_error("randint", "type(size)", type(size), int)

        if high is None:
            high = low
            low = 0

        low = int(low)
        high = int(high)

        if (low >= high):
            checker_throw_value_error("randint", "low", low, high)

        _dtype = numpy.dtype(dtype)

        # TODO:
        # supported only int32
        # or just raise error when dtype != numpy.int32
        if _dtype == numpy.int32 or _dtype == numpy.int64:
            _dtype = numpy.int32
        else:
            raise TypeError('Unsupported dtype %r for randint' % dtype)
        return dpnp_uniform(low, high, size, _dtype)

    return call_origin(numpy.random.randint, low, high, size, dtype)


def randn(d0, *dn):
    """
    If positive int_like arguments are provided, randn generates an array of shape (d0, d1, ..., dn),
    filled with random floats sampled from a univariate “normal” (Gaussian) distribution of mean 0 and variance 1.

    Parameters
    ----------
    d0, d1, …, dn : The dimensions of the returned array, must be non-negative.

    Returns
    -------
    out : (d0, d1, ..., dn)-shaped array of floating-point samples from the standard normal distribution.

    See Also
    --------
    standard_normal
    normal

    """

    if not use_origin_backend(d0):
        dims = tuple([d0, *dn])

        for dim in dims:
            if not isinstance(dim, int):
                checker_throw_value_error("randn", "type(dim)", type(dim), int)
        return dpnp_randn(dims)

    return call_origin(numpy.random.randn, d0, *dn)


def random(size):
    """
    Return random floats in the half-open interval [0.0, 1.0).
    Alias for random_sample.

    Parameters
    ----------
    size : Output shape. If the given shape is, e.g., (m, n, k), then m * n * k samples are drawn.

    Returns
    -------
    out : Array of random floats of shape size.

    See Also
    --------
    random

    """

    if not use_origin_backend(size):
        for dim in size:
            if not isinstance(dim, int):
                checker_throw_value_error("random", "type(dim)", type(dim), int)
        return dpnp_random(size)

    return call_origin(numpy.random.random, size)


def random_integers(low, high=None, size=None):
    """
    random_integers(low, high=None, size=None)

    Random integers between `low` and `high`, inclusive.
    Return random integers from the "discrete uniform" distribution in
    the closed interval [`low`, `high`].  If `high` is
    None (the default), then results are from [1, `low`].

    Parameters
    ----------
    low : int
        Lowest (signed) integer to be drawn from the distribution (unless
        ``high=None``, in which case this parameter is the *highest* such
        integer).
    high : int, optional
        If provided, the largest (signed) integer to be drawn from the
        distribution (see above for behavior if ``high=None``).
    size : int or tuple of ints, optional
        Output shape.  If the given shape is, e.g., ``(m, n, k)``, then
        ``m * n * k`` samples are drawn.  Default is None, in which case a
        single value is returned.
    Returns
    -------
    out : array of random ints
        `size`-shaped array of random integers from the appropriate
        distribution, or a single such random int if `size` not provided.
    See Also
    --------
    randint

    """

    if not use_origin_backend(low):
        if high is None:
            high = low
            low = 1
        return randint(low, int(high) + 1, size=size)

    return call_origin(numpy.random.random_integers, low, high, size)


def random_sample(size):
    """
    Return random floats in the half-open interval [0.0, 1.0).

    Parameters
    ----------
    size : Output shape. If the given shape is, e.g., (m, n, k), then m * n * k samples are drawn.

    Returns
    -------
    out : Array of random floats of shape size.

    See Also
    --------
    random

    """

    if not use_origin_backend(size):
        for dim in size:
            if not isinstance(dim, int):
                checker_throw_value_error("random_sample", "type(dim)", type(dim), int)
        return dpnp_random(size)

    return call_origin(numpy.random.random_sample, size)


def seed(seed=None):
    """
    Reseed a legacy philox4x32x10 random number generator engine

    Parameters
    ----------
    seed : {None, int}, optional

    """
    if not use_origin_backend(seed):
        # TODO:
        # implement seed default value as is in numpy
        if seed is None:
            seed = 1
        elif not isinstance(seed, int):
            checker_throw_value_error("seed", "type(seed)", type(seed), int)
        elif seed < 0:
            checker_throw_value_error("seed", "seed", seed, "non-negative")
        return dpnp_srand(seed)

    return call_origin(numpy.random.seed, seed)


def sample(size):
    """
    Return random floats in the half-open interval [0.0, 1.0).
    This is an alias of random_sample.

    Parameters
    ----------
    size : Output shape. If the given shape is, e.g., (m, n, k), then m * n * k samples are drawn.

    Returns
    -------
    out : Array of random floats of shape size.

    See Also
    --------
    random

    """

    if not use_origin_backend(size):
        for dim in size:
            if not isinstance(dim, int):
                checker_throw_value_error("sample", "type(dim)", type(dim), int)
        return dpnp_random(size)

    return call_origin(numpy.random.sample, size)


def standard_cauchy(size=None):
    """Standard cauchy distribution.

    Draw samples from a standard Cauchy distribution with mode = 0.

    Also known as the Lorentz distribution.

    Parameters
    ----------
    size : int, optional
        Output shape.  If the given shape is, e.g., ``(m, n, k)``, then
        ``m * n * k`` samples are drawn.

    Returns
    -------
    samples : dparray
        The drawn samples.

    Examples
    --------
    Draw samples and plot the distribution:
    >>> import matplotlib.pyplot as plt
    >>> s = dpnp.random.standard_cauchy(1000000)
    >>> s = s[(s>-25) & (s<25)]  # truncate distribution so it plots well
    >>> plt.hist(s, bins=100)
    >>> plt.show()

    """

    if not use_origin_backend(size):
        if size is None:
            size = 1
        elif isinstance(size, tuple):
            for dim in size:
                if not isinstance(dim, int):
                    checker_throw_value_error("standard_cauchy", "type(dim)", type(dim), int)
        elif not isinstance(size, int):
            checker_throw_value_error("standard_cauchy", "type(size)", type(size), int)

        return dpnp_standard_cauchy(size)

    return call_origin(numpy.random.standard_cauchy, size)


def standard_normal(size=None):
    """Standard normal distribution.

    Draw samples from a standard Normal distribution (mean=0, stdev=1).

    Parameters
    ----------
    size : int, optional
        Output shape.  If the given shape is, e.g., ``(m, n, k)``, then
        ``m * n * k`` samples are drawn.  Default is None, in which case a
        single value is returned.
 
    Returns
    -------
    out : float or ndarray
        A floating-point array of shape ``size`` of drawn samples, or a
        single sample if ``size`` was not specified.

    """

    if not use_origin_backend(size):
        if size is None:
            size = 1
        elif isinstance(size, tuple):
            for dim in size:
                if not isinstance(dim, int):
                    checker_throw_value_error("standard_normal", "type(dim)", type(dim), int)
        elif not isinstance(size, int):
            checker_throw_value_error("standard_normal", "type(size)", type(size), int)

        return dpnp_standard_normal(size)

    return call_origin(numpy.random.standard_normal, size)


def uniform(low=0.0, high=1.0, size=None):
    """
    uniform(low=0.0, high=1.0, size=None)

    Draw samples from a uniform distribution.
    Samples are uniformly distributed over the half-open interval
    ``[low, high)`` (includes low, but excludes high).  In other words,
    any value within the given interval is equally likely to be drawn
    by `uniform`.

    Parameters
    ----------
    low : float, optional
        Lower boundary of the output interval.  All values generated will be
        greater than or equal to low.  The default value is 0.
    high : float
        Upper boundary of the output interval.  All values generated will be
        less than high.  The default value is 1.0.
    size : int or tuple of ints, optional
        Output shape.  If the given shape is, e.g., ``(m, n, k)``, then
        ``m * n * k`` samples are drawn.  If size is ``None`` (default),
        a single value is returned if ``low`` and ``high`` are both scalars.

    Returns
    -------
    out : array or scalar
        Drawn samples from the parameterized uniform distribution.

    See Also
    --------
    random : Floats uniformly distributed over ``[0, 1)``.

    """

    if not use_origin_backend(low):
        if size is None:
            size = 1
        if low == high:
            # TODO:
            # currently dparray.full is not implemented
            # return dpnp.dparray.dparray.full(size, low, dtype=numpy.float64)
            message = "`low` equal to `high`, should return an array, filled with `low` value."
            message += "  Currently not supported. See: numpy.full TODO"
            checker_throw_runtime_error("uniform", message)
        elif low > high:
            low, high = high, low
        return dpnp_uniform(low, high, size, dtype=numpy.float64)

    return call_origin(numpy.random.uniform, low, high, size)


def weibull(a, size=None):
    """

    Draw samples from a Weibull distribution.

    Draw samples from a 1-parameter Weibull distribution with the given
    shape parameter `a`.

    .. math:: X = (-ln(U))^{1/a}

    Here, U is drawn from the uniform distribution over (0,1].
    The more common 2-parameter Weibull, including a scale parameter
    :math:`\\lambda` is just :math:`X = \\lambda(-ln(U))^{1/a}`.

    Parameters
    ----------
    a : float
        Shape parameter of the distribution.  Must be nonnegative.
    size : int or tuple of ints, optional
        Output shape.  If the given shape is, e.g., ``(m, n, k)``, then
        ``m * n * k`` samples are drawn.  If size is ``None`` (default),
        a single value is returned if ``a`` is a scalar.

    Returns
    -------
    out : ndarray or scalar
        Drawn samples from the parameterized Weibull distribution.

    Examples
    --------
    >>> a = 5. # shape
    >>> s = np.random.weibull(a, 1000)

    """

    if not use_origin_backend(a):
        if size is None:
            size = 1
        elif isinstance(size, tuple):
            for dim in size:
                if not isinstance(dim, int):
                    checker_throw_value_error("weibull", "type(dim)", type(dim), int)
        elif not isinstance(size, int):
            checker_throw_value_error("weibull", "type(size)", type(size), int)

        # TODO:
        # array_like of floats for `a` params
        if a < 0:
            checker_throw_value_error("weibulla", "a", a, "non-negative")

        return dpnp_weibull(a, size)

    return call_origin(numpy.random.weibull, a, size)
<|MERGE_RESOLUTION|>--- conflicted
+++ resolved
@@ -62,13 +62,9 @@
     'sample',
     'seed',
     'standard_cauchy',
-<<<<<<< HEAD
-    'uniform',
-    'weibull'
-=======
     'standard_normal',
     'uniform'
->>>>>>> 00133123
+    'weibull'
 ]
 
 
@@ -1073,4 +1069,4 @@
 
         return dpnp_weibull(a, size)
 
-    return call_origin(numpy.random.weibull, a, size)
+    return call_origin(numpy.random.weibull, a, size)