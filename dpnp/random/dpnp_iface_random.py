# cython: language_level=3
# -*- coding: utf-8 -*-
# *****************************************************************************
# Copyright (c) 2016-2020, Intel Corporation
# All rights reserved.
#
# Redistribution and use in source and binary forms, with or without
# modification, are permitted provided that the following conditions are met:
# - Redistributions of source code must retain the above copyright notice,
#   this list of conditions and the following disclaimer.
# - Redistributions in binary form must reproduce the above copyright notice,
#   this list of conditions and the following disclaimer in the documentation
#   and/or other materials provided with the distribution.
#
# THIS SOFTWARE IS PROVIDED BY THE COPYRIGHT HOLDERS AND CONTRIBUTORS "AS IS"
# AND ANY EXPRESS OR IMPLIED WARRANTIES, INCLUDING, BUT NOT LIMITED TO, THE
# IMPLIED WARRANTIES OF MERCHANTABILITY AND FITNESS FOR A PARTICULAR PURPOSE
# ARE DISCLAIMED. IN NO EVENT SHALL THE COPYRIGHT HOLDER OR CONTRIBUTORS BE
# LIABLE FOR ANY DIRECT, INDIRECT, INCIDENTAL, SPECIAL, EXEMPLARY, OR
# CONSEQUENTIAL DAMAGES (INCLUDING, BUT NOT LIMITED TO, PROCUREMENT OF
# SUBSTITUTE GOODS OR SERVICES; LOSS OF USE, DATA, OR PROFITS; OR BUSINESS
# INTERRUPTION) HOWEVER CAUSED AND ON ANY THEORY OF LIABILITY, WHETHER IN
# CONTRACT, STRICT LIABILITY, OR TORT (INCLUDING NEGLIGENCE OR OTHERWISE)
# ARISING IN ANY WAY OUT OF THE USE OF THIS SOFTWARE, EVEN IF ADVISED OF
# THE POSSIBILITY OF SUCH DAMAGE.
# *****************************************************************************

"""
Module Intel NumPy Random

Set of functions to implement NumPy random module API

    .. seealso:: :obj:`numpy.random`

"""


import dpnp
import numpy

from dpnp.backend import *
from dpnp.dparray import dparray
from dpnp.dpnp_utils import *
from dpnp.random._random import *


__all__ = [
    'beta',
    'binomial',
    'chisquare',
    'exponential',
    'gamma',
    'geometric',
    'gumbel',
    'hypergeometric',
    'laplace',
    'lognormal',
    'negative_binomial',
    'normal',
    'poisson',
    'rand',
    'randint',
    'randn',
    'random',
    'random_integers',
    'random_sample',
    'ranf',
    'rayleigh',
    'sample',
    'seed',
    'standard_cauchy',
<<<<<<< HEAD
    'standard_gamma',
=======
    'standard_exponential',
>>>>>>> 35479bec
    'standard_normal',
    'uniform',
    'weibull'
]


def beta(a, b, size=None):
    """Beta distribution.

    Draw samples from a Beta distribution.

    The Beta distribution is a special case of the Dirichlet distribution,
    and is related to the Gamma distribution.  It has the probability
    distribution function

    .. math:: f(x; a,b) = \\frac{1}{B(\\alpha, \\beta)} x^{\\alpha - 1}
                                                     (1 - x)^{\\beta - 1},

    where the normalization, B, is the beta function,

    .. math:: B(\\alpha, \\beta) = \\int_0^1 t^{\\alpha - 1}
                                 (1 - t)^{\\beta - 1} dt.

    It is often seen in Bayesian inference and order statistics.

    .. note::
        New code should use the ``beta`` method of a ``default_rng()``
        instance instead; please see the :ref:`random-quick-start`.

    Parameters
    ----------
    a : float
        Alpha, positive (>0).
    b : float
        Beta, positive (>0).
    size : int or tuple of ints, optional
        Output shape.  If the given shape is, e.g., ``(m, n, k)``, then
        ``m * n * k`` samples are drawn.  If size is ``None`` (default),
        a single value is returned if ``a`` and ``b`` are both scalars.

    Returns
    -------
    out : dparray
        Drawn samples from the parameterized beta distribution.

    """

    # TODO:
    # array_like of floats for `a`, `b`
    if not use_origin_backend(a) and dpnp_queue_is_cpu():
        if size is None:
            size = 1
        if isinstance(size, tuple):
            for dim in size:
                if not isinstance(dim, int):
                    pass
        elif not isinstance(size, int):
            pass
        elif a <= 0:
            pass
        elif b <= 0:
            pass
        else:
            return dpnp_beta(a, b, size)

    return call_origin(numpy.random.beta, a, b, size)


def binomial(n, p, size=None):
    """Binomial distribution.

    Draw samples from a binomial distribution.

    Samples are drawn from a binomial distribution with specified
    parameters, n trials and p probability of success where
    n an integer >= 0 and p is in the interval [0,1]. (n may be
    input as a float, but it is truncated to an integer in use)

    Parameters
    ----------
    n : int
        Parameter of the distribution, >= 0. Floats are also accepted,
        but they will be truncated to integers.
    p : float
        Parameter of the distribution, >= 0 and <=1.
    size : int or tuple of ints, optional
        Output shape.  If the given shape is, e.g., ``(m, n, k)``, then
        ``m * n * k`` samples are drawn.  If size is ``None`` (default),
        a single value is returned if ``n`` and ``p`` are both scalars.
        Otherwise, ``np.broadcast(n, p).size`` samples are drawn.

    Returns
    -------
    out : dparray, int32
        Drawn samples from the parameterized binomial distribution, where
        each sample is equal to the number of successes over the n trials.

    Notes
    -----
    The probability density for the binomial distribution is

    .. math:: P(N) = \\binom{n}{N}p^N(1-p)^{n-N},

    where :math:`n` is the number of trials, :math:`p` is the probability
    of success, and :math:`N` is the number of successes.

    When estimating the standard error of a proportion in a population by
    using a random sample, the normal distribution works well unless the
    product p*n <=5, where p = population proportion estimate, and n =
    number of samples, in which case the binomial distribution is used
    instead. For example, a sample of 15 people shows 4 who are left
    handed, and 11 who are right handed. Then p = 4/15 = 27%. 0.27*15 = 4,
    so the binomial distribution should be used in this case.

    References
    ----------
    .. [1] Dalgaard, Peter, "Introductory Statistics with R",
           Springer-Verlag, 2002.
    .. [2] Glantz, Stanton A. "Primer of Biostatistics.", McGraw-Hill,
           Fifth Edition, 2002.
    .. [3] Lentner, Marvin, "Elementary Applied Statistics", Bogden
           and Quigley, 1972.
    .. [4] Weisstein, Eric W. "Binomial Distribution." From MathWorld--A
           Wolfram Web Resource.
           http://mathworld.wolfram.com/BinomialDistribution.html
    .. [5] Wikipedia, "Binomial distribution",
           https://en.wikipedia.org/wiki/Binomial_distribution

    Examples
    --------
    Draw samples from the distribution:
    >>> n, p = 10, .5  # number of trials, probability of each trial
    >>> s = dpnp.random.binomial(n, p, 1000)
    # result of flipping a coin 10 times, tested 1000 times.
    A real world example. A company drills 9 wild-cat oil exploration
    wells, each with an estimated probability of success of 0.1. All nine
    wells fail. What is the probability of that happening?
    Let's do 20,000 trials of the model, and count the number that
    generate zero positive results.
    >>> sum(dpnp.random.binomial(9, 0.1, 20000) == 0)/20000.
    # answer = 0.38885, or 38%.

    """

    if not use_origin_backend(n) and dpnp_queue_is_cpu():
        if size is None:
            size = 1
        elif isinstance(size, tuple):
            for dim in size:
                if not isinstance(dim, int):
                    checker_throw_value_error("binomial", "type(dim)", type(dim), int)
        elif not isinstance(size, int):
            checker_throw_value_error("binomial", "type(size)", type(size), int)

        # TODO:
        # array_like of floats for `p` param
        if p > 1 or p < 0:
            checker_throw_value_error("binomial", "p", p, "in [0, 1]")
        if n < 0:
            checker_throw_value_error("binomial", "n", n, "non-negative")

        return dpnp_binomial(int(n), p, size)

    return call_origin(numpy.random.binomial, n, p, size)


def chisquare(df, size=None):
    """
    chisquare(df, size=None)

    Draw samples from a chi-square distribution.

    When `df` independent random variables, each with standard normal
    distributions (mean 0, variance 1), are squared and summed, the
    resulting distribution is chi-square (see Notes).  This distribution
    is often used in hypothesis testing.

    Parameters
    ----------
    df : float
         Number of degrees of freedom, must be > 0.
    size : int or tuple of ints, optional
        Output shape.  If the given shape is, e.g., ``(m, n, k)``, then
        ``m * n * k`` samples are drawn.  If size is ``None`` (default),
        a single value is returned if ``df`` is a scalar.  Otherwise,
        ``np.array(df).size`` samples are drawn.

    Returns
    -------
    out : ndarray or scalar
        Drawn samples from the parameterized chi-square distribution.

    Raises
    ------
    ValueError
        When `df` <= 0 or when an inappropriate `size` (e.g. ``size=-1``)
        is given.

    Examples
    --------
    >>> dpnp.random.chisquare(2,4)
    array([ 1.89920014,  9.00867716,  3.13710533,  5.62318272]) # random

    """

    if not use_origin_backend(df) and dpnp_queue_is_cpu():
        if size is None:
            size = 1
        elif isinstance(size, tuple):
            for dim in size:
                if not isinstance(dim, int):
                    checker_throw_value_error("chisquare", "type(dim)", type(dim), int)
        elif not isinstance(size, int):
            checker_throw_value_error("chisquare", "type(size)", type(size), int)

        # TODO:
        # array_like of floats for `df`
        # add check for df array like, after adding array-like interface for df param
        if df <= 0:
            checker_throw_value_error("chisquare", "df", df, "positive")
        # TODO:
        # float to int, safe
        return dpnp_chisquare(int(df), size)

    return call_origin(numpy.random.chisquare, df, size)


def exponential(scale=1.0, size=None):
    """Exponential distribution.

    Draw samples from an exponential distribution.

    Its probability density function is

    .. math:: f(x; \\frac{1}{\\beta}) = \\frac{1}{\\beta} \\exp(-\\frac{x}{\\beta}),

    for ``x > 0`` and 0 elsewhere. :math:`\\beta` is the scale parameter,
    which is the inverse of the rate parameter :math:`\\lambda = 1/\\beta`.
    The rate parameter is an alternative, widely used parameterization
    of the exponential distribution [3]_.

    The exponential distribution is a continuous analogue of the
    geometric distribution.  It describes many common situations, such as
    the size of raindrops measured over many rainstorms [1]_, or the time
    between page requests to Wikipedia [2]_.

    .. note::
        New code should use the ``exponential`` method of a ``default_rng()``
        instance instead; please see the :ref:`random-quick-start`.

    Parameters
    ----------
    scale : float
        The scale parameter, :math:`\\beta = 1/\\lambda`. Must be
        non-negative.
    size : int or tuple of ints, optional
        Output shape.  If the given shape is, e.g., ``(m, n, k)``, then
        ``m * n * k`` samples are drawn.  If size is ``None`` (default),
        a single value is returned if ``scale`` is a scalar.  Otherwise,
        ``np.array(scale).size`` samples are drawn.

    Returns
    -------
    out : dparray
        Drawn samples from the parameterized exponential distribution.

    References
    ----------
    .. [1] Peyton Z. Peebles Jr., "Probability, Random Variables and
           Random Signal Principles", 4th ed, 2001, p. 57.
    .. [2] Wikipedia, "Poisson process",
           https://en.wikipedia.org/wiki/Poisson_process
    .. [3] Wikipedia, "Exponential distribution",
           https://en.wikipedia.org/wiki/Exponential_distribution

    """

    if not use_origin_backend(scale):
        if size is None:
            size = 1
        elif isinstance(size, tuple):
            for dim in size:
                if not isinstance(dim, int):
                    checker_throw_value_error("exponential", "type(dim)", type(dim), int)
        elif not isinstance(size, int):
            checker_throw_value_error("exponential", "type(size)", type(size), int)

        if scale < 0:
            checker_throw_value_error("exponential", "scale", scale, "non-negative")

        return dpnp_exponential(scale, size)

    return call_origin(numpy.random.exponential, scale, size)


def gamma(shape, scale=1.0, size=None):
    """Gamma distribution.

    Draw samples from a Gamma distribution.

    Samples are drawn from a Gamma distribution with specified parameters,
    `shape` (sometimes designated "k") and `scale` (sometimes designated
    "theta"), where both parameters are > 0.

    .. note::
        New code should use the ``gamma`` method of a ``default_rng()``
        instance instead; please see the :ref:`random-quick-start`.

    Parameters
    ----------
    shape : float or array_like of floats
        The shape of the gamma distribution. Must be non-negative.
    scale : float or array_like of floats, optional
        The scale of the gamma distribution. Must be non-negative.
        Default is equal to 1.
    size : int or tuple of ints, optional
        Output shape.  If the given shape is, e.g., ``(m, n, k)``, then
        ``m * n * k`` samples are drawn.  If size is ``None`` (default),
        a single value is returned if ``shape`` and ``scale`` are both scalars.

    Returns
    -------
    out : dparray
        Drawn samples from the parameterized gamma distribution.

    Notes
    -----
    The probability density for the Gamma distribution is

    .. math:: p(x) = x^{k-1}\\frac{e^{-x/\\theta}}{\\theta^k\\Gamma(k)},

    where :math:`k` is the shape and :math:`\\theta` the scale,
    and :math:`\\Gamma` is the Gamma function.

    The Gamma distribution is often used to model the times to failure of
    electronic components, and arises naturally in processes for which the
    waiting times between Poisson distributed events are relevant.

    References
    ----------
    .. [1] Weisstein, Eric W. "Gamma Distribution." From MathWorld--A
           Wolfram Web Resource.
           http://mathworld.wolfram.com/GammaDistribution.html
    .. [2] Wikipedia, "Gamma distribution",
           https://en.wikipedia.org/wiki/Gamma_distribution

    """

    # TODO:
    # array_like of floats for `scale` and `shape`
    if not use_origin_backend(scale) and dpnp_queue_is_cpu():
        if size is None:
            size = 1
        elif isinstance(size, tuple):
            for dim in size:
                if not isinstance(dim, int):
                    checker_throw_value_error("gamma", "type(dim)", type(dim), int)
        elif not isinstance(size, int):
            checker_throw_value_error("gamma", "type(size)", type(size), int)

        if scale < 0:
            checker_throw_value_error("gamma", "scale", scale, "non-negative")
        if shape < 0:
            checker_throw_value_error("gamma", "shape", shape, "non-negative")

        return dpnp_gamma(shape, scale, size)

    return call_origin(numpy.random.gamma, shape, scale, size)


def geometric(p, size=None):
    """Geometric distribution.

    Draw samples from the geometric distribution.

    Bernoulli trials are experiments with one of two outcomes:
    success or failure (an example of such an experiment is flipping
    a coin).  The geometric distribution models the number of trials
    that must be run in order to achieve success.  It is therefore
    supported on the positive integers, ``k = 1, 2, ...``.

    The probability mass function of the geometric distribution is

    .. math:: f(k) = (1 - p)^{k - 1} p

    where `p` is the probability of success of an individual trial.

    Parameters
    ----------
    p : float
        The probability of success of an individual trial.
    size : int or tuple of ints, optional
        Output shape.  If the given shape is, e.g., ``(m, n, k)``, then
        ``m * n * k`` samples are drawn.  If size is ``None`` (default),
        a single value is returned if ``p`` is a scalar.

    Returns
    -------
    out : dparray, int32
        Drawn samples from the parameterized geometric distribution.

    Examples
    --------
    Draw ten thousand values from the geometric distribution,
    with the probability of an individual success equal to 0.35:
    >>> z = dpnp.random.geometric(p=0.35, size=10000)

    """

    if not use_origin_backend(p):
        if size is None:
            size = 1
        elif isinstance(size, tuple):
            for dim in size:
                if not isinstance(dim, int):
                    checker_throw_value_error("geometric", "type(dim)", type(dim), int)
        elif not isinstance(size, int):
            checker_throw_value_error("geometric", "type(size)", type(size), int)

        # TODO:
        # array_like of floats for `p` param
        if p > 1 or p <= 0:
            checker_throw_value_error("geometric", "p", p, "in (0, 1]")

        return dpnp_geometric(p, size)

    return call_origin(numpy.random.geometric, p, size)


def gumbel(loc=0.0, scale=1.0, size=None):
    """Gumbel distribution.

    Draw samples from a Gumbel distribution.

    Draw samples from a Gumbel distribution with specified location and
    scale.

    Parameters
    ----------
    loc : float, optional
        The location of the mode of the distribution. Default is 0.
    scale : float, optional
        The scale parameter of the distribution. Default is 1. Must be non-
        negative.
    size : int or tuple of ints, optional
        Output shape.  If the given shape is, e.g., ``(m, n, k)``, then
        ``m * n * k`` samples are drawn.  If size is ``None`` (default),
        a single value is returned if ``loc`` and ``scale`` are both scalars.

    Returns
    -------
    out : dparray
        Drawn samples from the parameterized Gumbel distribution.

    Examples
    --------
    Draw samples from the distribution:
    >>> mu, beta = 0, 0.1 # location and scale
    >>> s = dpnp.random.gumbel(mu, beta, 1000)

    """

    if not use_origin_backend(loc):
        if size is None:
            size = 1
        elif isinstance(size, tuple):
            for dim in size:
                if not isinstance(dim, int):
                    checker_throw_value_error("gumbel", "type(dim)", type(dim), int)
        elif not isinstance(size, int):
            checker_throw_value_error("gumbel", "type(size)", type(size), int)

        # TODO:
        # array_like of floats for `loc` and `scale` params
        if scale < 0:
            checker_throw_value_error("gumbel", "scale", scale, "non-negative")

        return dpnp_gumbel(loc, scale, size)

    return call_origin(numpy.random.gumbel, loc, scale, size)


def hypergeometric(ngood, nbad, nsample, size=None):
    """Hypergeometric distribution.

    Draw samples from a Hypergeometric distribution.

    Samples are drawn from a hypergeometric distribution with specified
    parameters, `ngood` (ways to make a good selection), `nbad` (ways to make
    a bad selection), and `nsample` (number of items sampled, which is less
    than or equal to the sum ``ngood + nbad``).

    Parameters
    ----------
    ngood : int
        Number of ways to make a good selection.  Must be nonnegative.
    nbad : int
        Number of ways to make a bad selection.  Must be nonnegative.
    nsample : int
        Number of items sampled.  Must be at least 1 and at most
        ``ngood + nbad``.
    size : int or tuple of ints, optional
        Output shape.  If the given shape is, e.g., ``(m, n, k)``, then
        ``m * n * k`` samples are drawn.  If size is ``None`` (default),
        a single value is returned if `ngood`, `nbad`, and `nsample`
        are all scalars.

    Returns
    -------
    out : dparray
        Drawn samples from the parameterized hypergeometric distribution. Each
        sample is the number of good items within a randomly selected subset of
        size `nsample` taken from a set of `ngood` good items and `nbad` bad items.

    Notes
    -----
    The probability density for the Hypergeometric distribution is

    .. math:: P(x) = \\frac{\\binom{g}{x}\\binom{b}{n-x}}{\\binom{g+b}{n}},

    where :math:`0 \\le x \\le n` and :math:`n-b \\le x \\le g`

    for P(x) the probability of ``x`` good results in the drawn sample,
    g = `ngood`, b = `nbad`, and n = `nsample`.

    Consider an urn with black and white marbles in it, `ngood` of them
    are black and `nbad` are white. If you draw `nsample` balls without
    replacement, then the hypergeometric distribution describes the
    distribution of black balls in the drawn sample.

    Note that this distribution is very similar to the binomial
    distribution, except that in this case, samples are drawn without
    replacement, whereas in the Binomial case samples are drawn with
    replacement (or the sample space is infinite). As the sample space
    becomes large, this distribution approaches the binomial.

    References
    ----------
    .. [1] Lentner, Marvin, "Elementary Applied Statistics", Bogden
           and Quigley, 1972.
    .. [2] Weisstein, Eric W. "Hypergeometric Distribution." From
           MathWorld--A Wolfram Web Resource.
           http://mathworld.wolfram.com/HypergeometricDistribution.html
    .. [3] Wikipedia, "Hypergeometric distribution",
           https://en.wikipedia.org/wiki/Hypergeometric_distribution

    Examples
    --------
    Draw samples from the distribution:
    >>> ngood, nbad, nsamp = 100, 2, 10
    # number of good, number of bad, and number of samples
    >>> s = dpnp.random.hypergeometric(ngood, nbad, nsamp, 1000)

    """

    if not use_origin_backend(ngood) and dpnp_queue_is_cpu():
        if size is None:
            size = 1
        elif isinstance(size, tuple):
            for dim in size:
                if not isinstance(dim, int):
                    checker_throw_value_error("hypergeometric", "type(dim)", type(dim), int)
        elif not isinstance(size, int):
            checker_throw_value_error("hypergeometric", "type(size)", type(size), int)

        # TODO:
        # array_like of ints for `ngood`, `nbad`, `nsample` param
        if ngood < 0:
            checker_throw_value_error("hypergeometric", "ngood", ngood, "non-negative")
        if nbad < 0:
            checker_throw_value_error("hypergeometric", "nbad", nbad, "non-negative")
        if nsample < 0:
            checker_throw_value_error("hypergeometric", "nsample", nsample, "non-negative")
        if ngood + nbad < nsample:
            checker_throw_value_error("hypergeometric", "nsample", nsample, "ngood + nbad >= nsample")
        if nsample < 1:
            checker_throw_value_error("hypergeometric", "nsample", nsample, ">= 1")


        m = int(ngood)
        l = int(ngood) + int(nbad)
        s = int(nsample)

        return dpnp_hypergeometric(l, s, m, size)

    return call_origin(numpy.random.hypergeometric, ngood, nbad, nsample, size)


def laplace(loc=0.0, scale=1.0, size=None):
    """Laplace distribution.

    Draw samples from the Laplace or double exponential distribution with
    specified location (or mean) and scale (decay).

    The Laplace distribution is similar to the Gaussian/normal distribution,
    but is sharper at the peak and has fatter tails. It represents the
    difference between two independent, identically distributed exponential
    random variables.

    Parameters
    ----------
    loc : float, optional
        The position, :math:`\\mu`, of the distribution peak. Default is 0.
    scale : float, optional
        :math:`\\lambda`, the exponential decay. Default is 1. Must be non-
        negative.
    size : int or tuple of ints, optional
        Output shape.  If the given shape is, e.g., ``(m, n, k)``, then
        ``m * n * k`` samples are drawn.  If size is ``None`` (default),
        a single value is returned if ``loc`` and ``scale`` are both scalars.

    Returns
    -------
    out : dparray
        Drawn samples from the parameterized Laplace distribution.

    Examples
    --------
    >>> loc, scale = 0., 1.
    >>> s = dpnp.random.laplace(loc, scale, 1000)

    """

    if not use_origin_backend(loc):
        if size is None:
            size = 1
        elif isinstance(size, tuple):
            for dim in size:
                if not isinstance(dim, int):
                    checker_throw_value_error("laplace", "type(dim)", type(dim), int)
        elif not isinstance(size, int):
            checker_throw_value_error("laplace", "type(size)", type(size), int)

        # TODO:
        # array_like of floats for `loc` and `scale` params
        if scale < 0:
            checker_throw_value_error("laplace", "scale", scale, "non-negative")

        return dpnp_laplace(loc, scale, size)

    return call_origin(numpy.random.laplace, loc, scale, size)


def lognormal(mean=0.0, sigma=1.0, size=None):
    """Lognormal distribution.

    Draw samples from a log-normal distribution.

    Draw samples from a log-normal distribution with specified mean,
    standard deviation, and array shape.  Note that the mean and standard
    deviation are not the values for the distribution itself, but of the
    underlying normal distribution it is derived from.

    Parameters
    ----------
    mean : float, optional
        Mean value of the underlying normal distribution. Default is 0.
    sigma : float, optional
        Standard deviation of the underlying normal distribution. Must be
        non-negative. Default is 1.
    size : int or tuple of ints, optional
        Output shape.  If the given shape is, e.g., ``(m, n, k)``, then
        ``m * n * k`` samples are drawn.  If size is ``None`` (default),
        a single value is returned if ``mean`` and ``sigma`` are both scalars.

    Returns
    -------
    out : dparray
        Drawn samples from the parameterized log-normal distribution.

    Notes
    -----
    A variable `x` has a log-normal distribution if `log(x)` is normally
    distributed.  The probability density function for the log-normal
    distribution is:

    .. math:: p(x) = \\frac{1}{\\sigma x \\sqrt{2\\pi}}
                     e^{(-\\frac{(ln(x)-\\mu)^2}{2\\sigma^2})}

    where :math:`\\mu` is the mean and :math:`\\sigma` is the standard
    deviation of the normally distributed logarithm of the variable.
    A log-normal distribution results if a random variable is the *product*
    of a large number of independent, identically-distributed variables in
    the same way that a normal distribution results if the variable is the
    *sum* of a large number of independent, identically-distributed
    variables.

    References
    ----------
    .. [1] Limpert, E., Stahel, W. A., and Abbt, M., "Log-normal
           Distributions across the Sciences: Keys and Clues,"
           BioScience, Vol. 51, No. 5, May, 2001.
           https://stat.ethz.ch/~stahel/lognormal/bioscience.pdf
    .. [2] Reiss, R.D. and Thomas, M., "Statistical Analysis of Extreme
           Values," Basel: Birkhauser Verlag, 2001, pp. 31-32.

    Examples
    --------
    Draw samples from the distribution:
    >>> mu, sigma = 3., 1. # mean and standard deviation
    >>> s = dpnp.random.lognormal(mu, sigma, 1000)

    """

    if not use_origin_backend(mean):
        if size is None:
            size = 1
        elif isinstance(size, tuple):
            for dim in size:
                if not isinstance(dim, int):
                    checker_throw_value_error("lognormal", "type(dim)", type(dim), int)
        elif not isinstance(size, int):
            checker_throw_value_error("lognormal", "type(size)", type(size), int)

        # TODO:
        # array_like of floats for `mean` and `sigma` params
        if sigma < 0:
            checker_throw_value_error("lognormal", "sigma", sigma, "non-negative")

        return dpnp_lognormal(mean, sigma, size)

    return call_origin(numpy.random.lognormal, mean, sigma, size)


def negative_binomial(n, p, size=None):
    """Negative binomial distribution.

    Draw samples from a negative binomial distribution.

    Samples are drawn from a negative binomial distribution with specified
    parameters, `n` successes and `p` probability of success where `n`
    is > 0 and `p` is in the interval [0, 1].

    Parameters
    ----------
    n : float
        Parameter of the distribution, > 0.
    p : float
        Parameter of the distribution, >= 0 and <=1.
    size : int or tuple of ints, optional
        Output shape.  If the given shape is, e.g., ``(m, n, k)``, then
        ``m * n * k`` samples are drawn.  If size is ``None`` (default),
        a single value is returned if ``n`` and ``p`` are both scalars.

    Returns
    -------
    out : dparray, int32
        Drawn samples from the parameterized negative binomial distribution,
        where each sample is equal to N, the number of failures that
        occurred before a total of n successes was reached.

    Notes
    -----
    The probability mass function of the negative binomial distribution is

    .. math:: P(N;n,p) = \\frac{\\Gamma(N+n)}{N!\\Gamma(n)}p^{n}(1-p)^{N},

    where :math:`n` is the number of successes, :math:`p` is the
    probability of success, :math:`N+n` is the number of trials, and
    :math:`\\Gamma` is the gamma function. When :math:`n` is an integer,
    :math:`\\frac{\\Gamma(N+n)}{N!\\Gamma(n)} = \\binom{N+n-1}{N}`, which is
    the more common form of this term in the the pmf. The negative
    binomial distribution gives the probability of N failures given n
    successes, with a success on the last trial.

    If one throws a die repeatedly until the third time a "1" appears,
    then the probability distribution of the number of non-"1"s that
    appear before the third "1" is a negative binomial distribution.

    References
    ----------
    .. [1] Weisstein, Eric W. "Negative Binomial Distribution." From
           MathWorld--A Wolfram Web Resource.
           http://mathworld.wolfram.com/NegativeBinomialDistribution.html
    .. [2] Wikipedia, "Negative binomial distribution",
           https://en.wikipedia.org/wiki/Negative_binomial_distribution

    Examples
    --------
    Draw samples from the distribution:
    A real world example. A company drills wild-cat oil
    exploration wells, each with an estimated probability of
    success of 0.1.  What is the probability of having one success
    for each successive well, that is what is the probability of a
    single success after drilling 5 wells, after 6 wells, etc.?

    >>> s = dpnp.random.negative_binomial(1, 0.1, 100000)
    >>> for i in range(1, 11): # doctest: +SKIP
    ...    probability = sum(s<i) / 100000.
    ...    print(i, "wells drilled, probability of one success =", probability)

    """

    if not use_origin_backend(n) and dpnp_queue_is_cpu():
        if size is None:
            size = 1
        elif isinstance(size, tuple):
            for dim in size:
                if not isinstance(dim, int):
                    checker_throw_value_error("negative_binomial", "type(dim)", type(dim), int)
        elif not isinstance(size, int):
            checker_throw_value_error("negative_binomial", "type(size)", type(size), int)

        # TODO:
        # array_like of floats for `p` and `n` params
        if p > 1 or p < 0:
            checker_throw_value_error("negative_binomial", "p", p, "in [0, 1]")
        if n <= 0:
            checker_throw_value_error("negative_binomial", "n", n, "non-negative")

        return dpnp_negative_binomial(n, p, size)

    return call_origin(numpy.random.negative_binomial, n, p, size)


def normal(loc=0.0, scale=1.0, size=None):
    """Normal distribution.

    Draw random samples from a normal (Gaussian) distribution.

    The probability density function of the normal distribution, first
    derived by De Moivre and 200 years later by both Gauss and Laplace
    independently [2]_, is often called the bell curve because of
    its characteristic shape (see the example below).

    The normal distributions occurs often in nature.  For example, it
    describes the commonly occurring distribution of samples influenced
    by a large number of tiny, random disturbances, each with its own
    unique distribution [2]_.

    Parameters
    ----------
    loc : float
        Mean ("centre") of the distribution.
    scale : float
        Standard deviation (spread or "width") of the distribution. Must be
        non-negative.
    size : int or tuple of ints, optional
        Output shape.  If the given shape is, e.g., ``(m, n, k)``, then
        ``m * n * k`` samples are drawn.  If size is ``None`` (default),
        a single value is returned if ``loc`` and ``scale`` are both scalars.

    Returns
    -------
    out : dparray
        Drawn samples from the parameterized normal distribution.

    Notes
    -----
    The probability density for the Gaussian distribution is

    .. math:: p(x) = \\frac{1}{\\sqrt{ 2 \\pi \\sigma^2 }}
                     e^{ - \\frac{ (x - \\mu)^2 } {2 \\sigma^2} },

    where :math:`\\mu` is the mean and :math:`\\sigma` the standard
    deviation. The square of the standard deviation, :math:`\\sigma^2`,
    is called the variance.

    The function has its peak at the mean, and its "spread" increases with
    the standard deviation (the function reaches 0.607 times its maximum at
    :math:`x + \\sigma` and :math:`x - \\sigma` [2]_).  This implies that
    normal is more likely to return samples lying close to the mean, rather
    than those far away.

    References
    ----------
    .. [1] Wikipedia, "Normal distribution",
           https://en.wikipedia.org/wiki/Normal_distribution
    .. [2] P. R. Peebles Jr., "Central Limit Theorem" in "Probability,
           Random Variables and Random Signal Principles", 4th ed., 2001,
           pp. 51, 51, 125.

    Examples
    --------
    Draw samples from the distribution:
    >>> mu, sigma = 0, 0.1 # mean and standard deviation
    >>> s = dpnp.random.normal(mu, sigma, 1000)

    """

    if not use_origin_backend(loc):
        if size is None:
            size = 1
        elif isinstance(size, tuple):
            for dim in size:
                if not isinstance(dim, int):
                    checker_throw_value_error("normal", "type(dim)", type(dim), int)
        elif not isinstance(size, int):
            checker_throw_value_error("normal", "type(size)", type(size), int)

        # TODO:
        # array_like of floats for `loc` and `scale` params
        if scale < 0:
            checker_throw_value_error("normal", "scale", scale, "non-negative")

        return dpnp_normal(loc, scale, size)

    return call_origin(numpy.random.normal, loc, scale, size)


def poisson(lam=1.0, size=None):
    """Poisson distribution.

    Draw samples from a Poisson distribution.

    The Poisson distribution is the limit of the binomial distribution
    for large N.

    Parameters
    ----------
    lam : float
        Expectation of interval, must be >= 0. A sequence of expectation
        intervals must be broadcastable over the requested size.
    size : int, optional
        Output shape.  If the given shape is, e.g., ``(m, n, k)``, then
        ``m * n * k`` samples are drawn.  If size is ``None`` (default),
        a single value is returned if ``lam`` is a scalar.

    Returns
    -------
    out : dparray, int32
        Drawn samples from the parameterized Poisson distribution.

    Notes
    -----
    The Poisson distribution

    .. math:: f(k; \\lambda)=\\frac{\\lambda^k e^{-\\lambda}}{k!}

    For events with an expected separation :math:`\\lambda` the Poisson
    distribution :math:`f(k; \\lambda)` describes the probability of
    :math:`k` events occurring within the observed
    interval :math:`\\lambda`.

    References
    ----------
    .. [1] Weisstein, Eric W. "Poisson Distribution."
           From MathWorld--A Wolfram Web Resource.
           http://mathworld.wolfram.com/PoissonDistribution.html
    .. [2] Wikipedia, "Poisson distribution",
           https://en.wikipedia.org/wiki/Poisson_distribution

    Examples
    --------
    Draw samples from the distribution:
    >>> import numpy as np
    >>> s = dpnp.random.poisson(5, 10000)

    """

    if not use_origin_backend(lam):
        if size is None:
            size = 1
        elif isinstance(size, tuple):
            for dim in size:
                if not isinstance(dim, int):
                    checker_throw_value_error("poisson", "type(dim)", type(dim), int)
        elif not isinstance(size, int):
            checker_throw_value_error("poisson", "type(size)", type(size), int)

        # TODO:
        # array_like of floats for `lam` param
        if lam < 0:
            checker_throw_value_error("poisson", "lam", lam, "non-negative")

        return dpnp_poisson(lam, size)

    return call_origin(numpy.random.poisson, lam, size)


def rand(d0, *dn):
    """
    Create an array of the given shape and populate it
    with random samples from a uniform distribution over [0, 1).

    Parameters
    ----------
    d0, d1, …, dn : The dimensions of the returned array, must be non-negative.

    Returns
    -------
    out : Random values.

    See Also
    --------
    :obj:`dpnp.random.random`

    """

    if not use_origin_backend(d0):
        dims = tuple([d0, *dn])

        for dim in dims:
            if not isinstance(dim, int):
                checker_throw_value_error("rand", "type(dim)", type(dim), int)
        return dpnp_random(dims)

    return call_origin(numpy.random.rand, d0, *dn)


def randint(low, high=None, size=None, dtype=int):
    """
    randint(low, high=None, size=None, dtype=int)

    Return random integers from `low` (inclusive) to `high` (exclusive).
    Return random integers from the "discrete uniform" distribution of
    the specified dtype in the "half-open" interval [`low`, `high`). If
    `high` is None (the default), then results are from [0, `low`).

    Parameters
    ----------
    low : int
        Lowest (signed) integer to be drawn from the distribution (unless
        ``high=None``, in which case this parameter is one above the
        *highest* such integer).
    high : int, optional
        If provided, one above the largest (signed) integer to be drawn
        from the distribution.
    size : int or tuple of ints, optional
        Output shape.  If the given shape is, e.g., ``(m, n, k)``, then
        ``m * n * k`` samples are drawn.  Default is None, in which case a
        single value is returned.
    dtype : dtype, optional
        Desired dtype of the result. Byteorder must be native.
        The default value is int.
    Returns
    -------
    out : array of random ints
        `size`-shaped array of random integers from the appropriate
        distribution, or a single such random int if `size` not provided.
    See Also
    --------
    :obj:`dpnp.random.random_integers` : similar to `randint`, only for the closed
                                         interval [`low`, `high`], and 1 is the
                                         lowest value if `high` is omitted.

    """

    if not use_origin_backend(low):
        if size is None:
            size = 1
        elif isinstance(size, tuple):
            for dim in size:
                if not isinstance(dim, int):
                    checker_throw_value_error("randint", "type(dim)", type(dim), int)
        elif not isinstance(size, int):
            checker_throw_value_error("randint", "type(size)", type(size), int)

        if high is None:
            high = low
            low = 0

        low = int(low)
        high = int(high)

        if (low >= high):
            checker_throw_value_error("randint", "low", low, high)

        _dtype = numpy.dtype(dtype)

        # TODO:
        # supported only int32
        # or just raise error when dtype != numpy.int32
        if _dtype == numpy.int32 or _dtype == numpy.int64:
            _dtype = numpy.int32
        else:
            raise TypeError('Unsupported dtype %r for randint' % dtype)
        return dpnp_uniform(low, high, size, _dtype)

    return call_origin(numpy.random.randint, low, high, size, dtype)


def randn(d0, *dn):
    """
    If positive int_like arguments are provided, randn generates an array of shape (d0, d1, ..., dn),
    filled with random floats sampled from a univariate “normal” (Gaussian) distribution of mean 0 and variance 1.

    Parameters
    ----------
    d0, d1, …, dn : The dimensions of the returned array, must be non-negative.

    Returns
    -------
    out : (d0, d1, ..., dn)-shaped array of floating-point samples from the standard normal distribution.

    See Also
    --------
    :obj:`dpnp.random.standard_normal`
    :obj:`dpnp.random.normal`

    """

    if not use_origin_backend(d0):
        dims = tuple([d0, *dn])

        for dim in dims:
            if not isinstance(dim, int):
                checker_throw_value_error("randn", "type(dim)", type(dim), int)
        return dpnp_randn(dims)

    return call_origin(numpy.random.randn, d0, *dn)


def random(size):
    """
    Return random floats in the half-open interval [0.0, 1.0).
    Alias for random_sample.

    Parameters
    ----------
    size : Output shape. If the given shape is, e.g., (m, n, k), then m * n * k samples are drawn.

    Returns
    -------
    out : Array of random floats of shape size.

    See Also
    --------
    :obj:`dpnp.random.random`

    """

    if not use_origin_backend(size):
        for dim in size:
            if not isinstance(dim, int):
                checker_throw_value_error("random", "type(dim)", type(dim), int)
        return dpnp_random(size)

    return call_origin(numpy.random.random, size)


def random_integers(low, high=None, size=None):
    """
    random_integers(low, high=None, size=None)

    Random integers between `low` and `high`, inclusive.
    Return random integers from the "discrete uniform" distribution in
    the closed interval [`low`, `high`].  If `high` is
    None (the default), then results are from [1, `low`].

    Parameters
    ----------
    low : int
        Lowest (signed) integer to be drawn from the distribution (unless
        ``high=None``, in which case this parameter is the *highest* such
        integer).
    high : int, optional
        If provided, the largest (signed) integer to be drawn from the
        distribution (see above for behavior if ``high=None``).
    size : int or tuple of ints, optional
        Output shape.  If the given shape is, e.g., ``(m, n, k)``, then
        ``m * n * k`` samples are drawn.  Default is None, in which case a
        single value is returned.
    Returns
    -------
    out : array of random ints
        `size`-shaped array of random integers from the appropriate
        distribution, or a single such random int if `size` not provided.
    See Also
    --------
    :obj:`dpnp.random.randint`

    """

    if not use_origin_backend(low):
        if high is None:
            high = low
            low = 1
        return randint(low, int(high) + 1, size=size)

    return call_origin(numpy.random.random_integers, low, high, size)


def random_sample(size):
    """
    Return random floats in the half-open interval [0.0, 1.0).

    Parameters
    ----------
    size : Output shape. If the given shape is, e.g., (m, n, k), then m * n * k samples are drawn.

    Returns
    -------
    out : Array of random floats of shape size.

    See Also
    --------
    :obj:`dpnp.random.random`

    """

    if not use_origin_backend(size):
        for dim in size:
            if not isinstance(dim, int):
                checker_throw_value_error("random_sample", "type(dim)", type(dim), int)
        return dpnp_random(size)

    return call_origin(numpy.random.random_sample, size)


def ranf(size):
    """
    Return random floats in the half-open interval [0.0, 1.0).
    This is an alias of random_sample.

    Parameters
    ----------
    size : Output shape. If the given shape is, e.g., (m, n, k), then m * n * k samples are drawn.

    Returns
    -------
    out : Array of random floats of shape size.

    See Also
    --------
    :obj:`dpnp.random.random`

    """

    if not use_origin_backend(size):
        for dim in size:
            if not isinstance(dim, int):
                checker_throw_value_error("ranf", "type(dim)", type(dim), int)
        return dpnp_random(size)

    return call_origin(numpy.random.ranf, size)


def rayleigh(scale=1.0, size=None):
    """Rayleigh distribution.

    Draw samples from a Rayleigh distribution.

    The :math:`\\chi` and Weibull distributions are generalizations of the
    Rayleigh.

    Parameters
    ----------
    scale : float, optional
        Scale, also equals the mode. Must be non-negative. Default is 1.
    size : int or tuple of ints, optional
        Output shape.  If the given shape is, e.g., ``(m, n, k)``, then
        ``m * n * k`` samples are drawn.  If size is ``None`` (default),
        a single value is returned if ``scale`` is a scalar.

    Returns
    -------
    out : dparray
        Drawn samples from the parameterized Rayleigh distribution.

    """

    if not use_origin_backend(scale):
        if size is None:
            size = 1
        elif isinstance(size, tuple):
            for dim in size:
                if not isinstance(dim, int):
                    checker_throw_value_error("rayleigh", "type(dim)", type(dim), int)
        elif not isinstance(size, int):
            checker_throw_value_error("rayleigh", "type(size)", type(size), int)

        # TODO:
        # array_like of floats for `scale` params
        if scale < 0:
            checker_throw_value_error("rayleigh", "scale", scale, "non-negative")

        return dpnp_rayleigh(scale, size)

    return call_origin(numpy.random.rayleigh, scale, size)


def sample(size):
    """
    Return random floats in the half-open interval [0.0, 1.0).
    This is an alias of random_sample.

    Parameters
    ----------
    size : Output shape. If the given shape is, e.g., (m, n, k), then m * n * k samples are drawn.

    Returns
    -------
    out : Array of random floats of shape size.

    See Also
    --------
    :obj:`dpnp.random.random`

    """

    if not use_origin_backend(size):
        for dim in size:
            if not isinstance(dim, int):
                checker_throw_value_error("sample", "type(dim)", type(dim), int)
        return dpnp_random(size)

    return call_origin(numpy.random.sample, size)


def seed(seed=None):
    """
    Reseed a legacy philox4x32x10 random number generator engine

    Parameters
    ----------
    seed : {None, int}, optional

    """
    if not use_origin_backend(seed):
        # TODO:
        # implement seed default value as is in numpy
        if seed is None:
            seed = 1
        elif not isinstance(seed, int):
            checker_throw_value_error("seed", "type(seed)", type(seed), int)
        elif seed < 0:
            checker_throw_value_error("seed", "seed", seed, "non-negative")
        return dpnp_srand(seed)

    return call_origin(numpy.random.seed, seed)


def standard_cauchy(size=None):
    """Standard cauchy distribution.

    Draw samples from a standard Cauchy distribution with mode = 0.

    Also known as the Lorentz distribution.

    Parameters
    ----------
    size : int, optional
        Output shape.  If the given shape is, e.g., ``(m, n, k)``, then
        ``m * n * k`` samples are drawn.

    Returns
    -------
    samples : dparray
        The drawn samples.

    Examples
    --------
    Draw samples and plot the distribution:
    >>> import matplotlib.pyplot as plt
    >>> s = dpnp.random.standard_cauchy(1000000)
    >>> s = s[(s>-25) & (s<25)]  # truncate distribution so it plots well
    >>> plt.hist(s, bins=100)
    >>> plt.show()

    """

    if not use_origin_backend(size):
        if size is None:
            size = 1
        elif isinstance(size, tuple):
            for dim in size:
                if not isinstance(dim, int):
                    checker_throw_value_error("standard_cauchy", "type(dim)", type(dim), int)
        elif not isinstance(size, int):
            checker_throw_value_error("standard_cauchy", "type(size)", type(size), int)

        return dpnp_standard_cauchy(size)

    return call_origin(numpy.random.standard_cauchy, size)


<<<<<<< HEAD
def standard_gamma(shape, size=None):
    """Standard gamma distribution.

    Draw samples from a standard Gamma distribution.

    Samples are drawn from a Gamma distribution with specified parameters,
    shape (sometimes designated "k") and scale=1.

    Parameters
    ----------
    shape : float
        Parameter, must be non-negative.
    size : int or tuple of ints, optional
        Output shape.  If the given shape is, e.g., ``(m, n, k)``, then
        ``m * n * k`` samples are drawn.  If size is ``None`` (default),
        a single value is returned if ``shape`` is a scalar.
=======
def standard_exponential(size=None):
    """Standard exponential distribution.

    Draw samples from the standard exponential distribution.

    `standard_exponential` is identical to the exponential distribution
    with a scale parameter of 1.

    Parameters
    ----------
    size : int or tuple of ints, optional
        Output shape.  If the given shape is, e.g., ``(m, n, k)``, then
        ``m * n * k`` samples are drawn.  Default is None, in which case a
        single value is returned.
>>>>>>> 35479bec

    Returns
    -------
    out : dparray
<<<<<<< HEAD
        Drawn samples from the parameterized standard gamma distribution.

    Notes
    -----
    The probability density for the Gamma distribution is

    .. math:: p(x) = x^{k-1}\\frac{e^{-x/\\theta}}{\\theta^k\\Gamma(k)},

    where :math:`k` is the shape and :math:`\\theta` the scale,
    and :math:`\\Gamma` is the Gamma function.

    The Gamma distribution is often used to model the times to failure of
    electronic components, and arises naturally in processes for which the
    waiting times between Poisson distributed events are relevant.

    References
    ----------
    .. [1] Weisstein, Eric W. "Gamma Distribution." From MathWorld--A
           Wolfram Web Resource.
           http://mathworld.wolfram.com/GammaDistribution.html
    .. [2] Wikipedia, "Gamma distribution",
           https://en.wikipedia.org/wiki/Gamma_distribution

    Examples
    --------
    Draw samples from the distribution:
    >>> shape = 2. # mean and width
    >>> s = dpnp.random.standard_gamma(shape, 1000000)

    """

    # TODO:
    # array_like of floats for and `shape`
    if not use_origin_backend(shape) and dpnp_queue_is_cpu():
=======
        Drawn samples.

    Examples
    --------
    Output a 3x8000 array:
    >>> n = dpnp.random.standard_exponential((3, 8000))

    """

    if not use_origin_backend(size):
>>>>>>> 35479bec
        if size is None:
            size = 1
        elif isinstance(size, tuple):
            for dim in size:
                if not isinstance(dim, int):
<<<<<<< HEAD
                    checker_throw_value_error("standard_gamma", "type(dim)", type(dim), int)
        elif not isinstance(size, int):
            checker_throw_value_error("standard_gamma", "type(size)", type(size), int)

        if shape < 0:
            checker_throw_value_error("standard_gamma", "shape", shape, "non-negative")

        return dpnp_standard_gamma(shape, size)

    return call_origin(numpy.random.standard_gamma, shape, size)
=======
                    checker_throw_value_error("standard_exponential", "type(dim)", type(dim), int)
        elif not isinstance(size, int):
            checker_throw_value_error("standard_exponential", "type(size)", type(size), int)

        return dpnp_standard_exponential(size)

    return call_origin(numpy.random.standard_exponential, size)
>>>>>>> 35479bec


def standard_normal(size=None):
    """Standard normal distribution.

    Draw samples from a standard Normal distribution (mean=0, stdev=1).

    Parameters
    ----------
    size : int, optional
        Output shape.  If the given shape is, e.g., ``(m, n, k)``, then
        ``m * n * k`` samples are drawn.  Default is None, in which case a
        single value is returned.
 
    Returns
    -------
    out : float or ndarray
        A floating-point array of shape ``size`` of drawn samples, or a
        single sample if ``size`` was not specified.

    """

    if not use_origin_backend(size):
        if size is None:
            size = 1
        elif isinstance(size, tuple):
            for dim in size:
                if not isinstance(dim, int):
                    checker_throw_value_error("standard_normal", "type(dim)", type(dim), int)
        elif not isinstance(size, int):
            checker_throw_value_error("standard_normal", "type(size)", type(size), int)

        return dpnp_standard_normal(size)

    return call_origin(numpy.random.standard_normal, size)


def uniform(low=0.0, high=1.0, size=None):
    """
    uniform(low=0.0, high=1.0, size=None)

    Draw samples from a uniform distribution.
    Samples are uniformly distributed over the half-open interval
    ``[low, high)`` (includes low, but excludes high).  In other words,
    any value within the given interval is equally likely to be drawn
    by `uniform`.

    Parameters
    ----------
    low : float, optional
        Lower boundary of the output interval.  All values generated will be
        greater than or equal to low.  The default value is 0.
    high : float
        Upper boundary of the output interval.  All values generated will be
        less than high.  The default value is 1.0.
    size : int or tuple of ints, optional
        Output shape.  If the given shape is, e.g., ``(m, n, k)``, then
        ``m * n * k`` samples are drawn.  If size is ``None`` (default),
        a single value is returned if ``low`` and ``high`` are both scalars.

    Returns
    -------
    out : array or scalar
        Drawn samples from the parameterized uniform distribution.

    See Also
    --------
    :obj:`dpnp.random.random` : Floats uniformly distributed over ``[0, 1)``.

    """

    if not use_origin_backend(low):
        if size is None:
            size = 1
        if low == high:
            # TODO:
            # currently dparray.full is not implemented
            # return dpnp.dparray.dparray.full(size, low, dtype=numpy.float64)
            message = "`low` equal to `high`, should return an array, filled with `low` value."
            message += "  Currently not supported. See: numpy.full TODO"
            checker_throw_runtime_error("uniform", message)
        elif low > high:
            low, high = high, low
        return dpnp_uniform(low, high, size, dtype=numpy.float64)

    return call_origin(numpy.random.uniform, low, high, size)


def weibull(a, size=None):
    """

    Draw samples from a Weibull distribution.

    Draw samples from a 1-parameter Weibull distribution with the given
    shape parameter `a`.

    .. math:: X = (-ln(U))^{1/a}

    Here, U is drawn from the uniform distribution over (0,1].
    The more common 2-parameter Weibull, including a scale parameter
    :math:`\\lambda` is just :math:`X = \\lambda(-ln(U))^{1/a}`.

    Parameters
    ----------
    a : float
        Shape parameter of the distribution.  Must be nonnegative.
    size : int or tuple of ints, optional
        Output shape.  If the given shape is, e.g., ``(m, n, k)``, then
        ``m * n * k`` samples are drawn.  If size is ``None`` (default),
        a single value is returned if ``a`` is a scalar.

    Returns
    -------
    out : ndarray or scalar
        Drawn samples from the parameterized Weibull distribution.

    Examples
    --------
    >>> a = 5. # shape
    >>> s = np.random.weibull(a, 1000)

    """

    if not use_origin_backend(a):
        if size is None:
            size = 1
        elif isinstance(size, tuple):
            for dim in size:
                if not isinstance(dim, int):
                    checker_throw_value_error("weibull", "type(dim)", type(dim), int)
        elif not isinstance(size, int):
            checker_throw_value_error("weibull", "type(size)", type(size), int)

        # TODO:
        # array_like of floats for `a` params
        if a < 0:
            checker_throw_value_error("weibulla", "a", a, "non-negative")

        return dpnp_weibull(a, size)

    return call_origin(numpy.random.weibull, a, size)<|MERGE_RESOLUTION|>--- conflicted
+++ resolved
@@ -69,11 +69,8 @@
     'sample',
     'seed',
     'standard_cauchy',
-<<<<<<< HEAD
+    'standard_exponential',
     'standard_gamma',
-=======
-    'standard_exponential',
->>>>>>> 35479bec
     'standard_normal',
     'uniform',
     'weibull'
@@ -1441,7 +1438,48 @@
     return call_origin(numpy.random.standard_cauchy, size)
 
 
-<<<<<<< HEAD
+def standard_exponential(size=None):
+    """Standard exponential distribution.
+
+    Draw samples from the standard exponential distribution.
+
+    `standard_exponential` is identical to the exponential distribution
+    with a scale parameter of 1.
+
+    Parameters
+    ----------
+    size : int or tuple of ints, optional
+        Output shape.  If the given shape is, e.g., ``(m, n, k)``, then
+        ``m * n * k`` samples are drawn.  Default is None, in which case a
+        single value is returned.
+
+    Returns
+    -------
+    out : dparray
+        Drawn samples.
+
+    Examples
+    --------
+    Output a 3x8000 array:
+    >>> n = dpnp.random.standard_exponential((3, 8000))
+
+    """
+
+    if not use_origin_backend(size):
+        if size is None:
+            size = 1
+        elif isinstance(size, tuple):
+            for dim in size:
+                if not isinstance(dim, int):
+                    checker_throw_value_error("standard_exponential", "type(dim)", type(dim), int)
+        elif not isinstance(size, int):
+            checker_throw_value_error("standard_exponential", "type(size)", type(size), int)
+
+        return dpnp_standard_exponential(size)
+
+    return call_origin(numpy.random.standard_exponential, size)
+
+
 def standard_gamma(shape, size=None):
     """Standard gamma distribution.
 
@@ -1458,27 +1496,10 @@
         Output shape.  If the given shape is, e.g., ``(m, n, k)``, then
         ``m * n * k`` samples are drawn.  If size is ``None`` (default),
         a single value is returned if ``shape`` is a scalar.
-=======
-def standard_exponential(size=None):
-    """Standard exponential distribution.
-
-    Draw samples from the standard exponential distribution.
-
-    `standard_exponential` is identical to the exponential distribution
-    with a scale parameter of 1.
-
-    Parameters
-    ----------
-    size : int or tuple of ints, optional
-        Output shape.  If the given shape is, e.g., ``(m, n, k)``, then
-        ``m * n * k`` samples are drawn.  Default is None, in which case a
-        single value is returned.
->>>>>>> 35479bec
 
     Returns
     -------
     out : dparray
-<<<<<<< HEAD
         Drawn samples from the parameterized standard gamma distribution.
 
     Notes
@@ -1513,43 +1534,21 @@
     # TODO:
     # array_like of floats for and `shape`
     if not use_origin_backend(shape) and dpnp_queue_is_cpu():
-=======
-        Drawn samples.
-
-    Examples
-    --------
-    Output a 3x8000 array:
-    >>> n = dpnp.random.standard_exponential((3, 8000))
-
-    """
-
-    if not use_origin_backend(size):
->>>>>>> 35479bec
-        if size is None:
-            size = 1
-        elif isinstance(size, tuple):
-            for dim in size:
-                if not isinstance(dim, int):
-<<<<<<< HEAD
+        if size is None:
+            size = 1
+        elif isinstance(size, tuple):
+            for dim in size:
+                if not isinstance(dim, int):
                     checker_throw_value_error("standard_gamma", "type(dim)", type(dim), int)
         elif not isinstance(size, int):
             checker_throw_value_error("standard_gamma", "type(size)", type(size), int)
 
         if shape < 0:
             checker_throw_value_error("standard_gamma", "shape", shape, "non-negative")
-
+    
         return dpnp_standard_gamma(shape, size)
 
     return call_origin(numpy.random.standard_gamma, shape, size)
-=======
-                    checker_throw_value_error("standard_exponential", "type(dim)", type(dim), int)
-        elif not isinstance(size, int):
-            checker_throw_value_error("standard_exponential", "type(size)", type(size), int)
-
-        return dpnp_standard_exponential(size)
-
-    return call_origin(numpy.random.standard_exponential, size)
->>>>>>> 35479bec
 
 
 def standard_normal(size=None):
