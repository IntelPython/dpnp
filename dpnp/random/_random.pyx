# cython: language_level=3
# -*- coding: utf-8 -*-
# *****************************************************************************
# Copyright (c) 2016-2020, Intel Corporation
# All rights reserved.
#
# Redistribution and use in source and binary forms, with or without
# modification, are permitted provided that the following conditions are met:
# - Redistributions of source code must retain the above copyright notice,
#   this list of conditions and the following disclaimer.
# - Redistributions in binary form must reproduce the above copyright notice,
#   this list of conditions and the following disclaimer in the documentation
#   and/or other materials provided with the distribution.
#
# THIS SOFTWARE IS PROVIDED BY THE COPYRIGHT HOLDERS AND CONTRIBUTORS "AS IS"
# AND ANY EXPRESS OR IMPLIED WARRANTIES, INCLUDING, BUT NOT LIMITED TO, THE
# IMPLIED WARRANTIES OF MERCHANTABILITY AND FITNESS FOR A PARTICULAR PURPOSE
# ARE DISCLAIMED. IN NO EVENT SHALL THE COPYRIGHT HOLDER OR CONTRIBUTORS BE
# LIABLE FOR ANY DIRECT, INDIRECT, INCIDENTAL, SPECIAL, EXEMPLARY, OR
# CONSEQUENTIAL DAMAGES (INCLUDING, BUT NOT LIMITED TO, PROCUREMENT OF
# SUBSTITUTE GOODS OR SERVICES; LOSS OF USE, DATA, OR PROFITS; OR BUSINESS
# INTERRUPTION) HOWEVER CAUSED AND ON ANY THEORY OF LIABILITY, WHETHER IN
# CONTRACT, STRICT LIABILITY, OR TORT (INCLUDING NEGLIGENCE OR OTHERWISE)
# ARISING IN ANY WAY OUT OF THE USE OF THIS SOFTWARE, EVEN IF ADVISED OF
# THE POSSIBILITY OF SUCH DAMAGE.
# *****************************************************************************

"""Module Backend

This module contains interface functions between C backend layer
and the rest of the library

"""


import dpnp.config as config

from dpnp.backend cimport *
from dpnp.dparray cimport dparray
from dpnp.dpnp_utils cimport *
import numpy
cimport numpy


__all__ = [
    "dpnp_beta",
    "dpnp_binomial",
    "dpnp_chisquare",
    "dpnp_exponential",
    "dpnp_gamma",
    "dpnp_geometric",
    "dpnp_laplace",
    "dpnp_lognormal",
    "dpnp_negative_binomial",
    "dpnp_poisson",
    "dpnp_randn",
    "dpnp_random",
    "dpnp_srand",
    "dpnp_standard_cauchy",
    "dpnp_standard_normal",
    "dpnp_uniform",
    "dpnp_weibull"
]


<<<<<<< HEAD
ctypedef void(*fptr_custom_rng_beta_c_1out_t)(void *, double, double, size_t)
ctypedef void(*fptr_custom_rng_binomial_c_1out_t)(void *, int, double, size_t)
ctypedef void(*fptr_custom_rng_chi_square_c_1out_t)(void *, int, size_t)
ctypedef void(*fptr_custom_rng_exponential_c_1out_t)(void *, double, size_t)
ctypedef void(*fptr_custom_rng_gamma_c_1out_t)(void *, double, double, size_t)
ctypedef void(*fptr_custom_rng_gaussian_c_1out_t)(void *, double, double, size_t)
ctypedef void(*fptr_custom_rng_laplace_c_1out_t)(void *, double, double, size_t)
ctypedef void(*fptr_custom_rng_lognormal_c_1out_t)(void *, double, double, size_t) except +
ctypedef void(*fptr_custom_rng_negative_binomial_c_1out_t)(void *, double, double, size_t)
=======
ctypedef void(*fptr_custom_rng_beta_c_1out_t)(void *, double, double, size_t) except +
ctypedef void(*fptr_custom_rng_binomial_c_1out_t)(void *, int, double, size_t) except +
ctypedef void(*fptr_custom_rng_chi_square_c_1out_t)(void *, int, size_t) except +
ctypedef void(*fptr_custom_rng_exponential_c_1out_t)(void *, double, size_t) except +
ctypedef void(*fptr_custom_rng_gamma_c_1out_t)(void *, double, double, size_t) except +
ctypedef void(*fptr_custom_rng_geometric_c_1out_t)(void *, float, size_t) except +
ctypedef void(*fptr_custom_rng_gaussian_c_1out_t)(void *, double, double, size_t) except +
ctypedef void(*fptr_custom_rng_laplace_c_1out_t)(void *, double, double, size_t) except +
ctypedef void(*fptr_custom_rng_negative_binomial_c_1out_t)(void *, double, double, size_t) except +
ctypedef void(*fptr_custom_rng_poisson_c_1out_t)(void *, double, size_t) except +
>>>>>>> c9c71a77
ctypedef void(*fptr_custom_rng_standard_cauchy_c_1out_t)(void *, size_t) except +
ctypedef void(*fptr_custom_rng_standard_normal_c_1out_t)(void *, size_t) except +
ctypedef void(*fptr_custom_rng_uniform_c_1out_t)(void *, long, long, size_t)
ctypedef void(*fptr_custom_rng_weibull_c_1out_t)(void *, double, size_t) except +


cpdef dparray dpnp_beta(double a, double b, size):
    """
    Returns an array populated with samples from beta distribution.
    `dpnp_beta` generates a matrix filled with random floats sampled from a
    univariate beta distribution.
    """

    # convert string type names (dparray.dtype) to C enum DPNPFuncType
    cdef DPNPFuncType param1_type = dpnp_dtype_to_DPNPFuncType(numpy.float64)

    # get the FPTR data structure
    cdef DPNPFuncData kernel_data = get_dpnp_function_ptr(DPNP_FN_RNG_BETA, param1_type, param1_type)

    result_type = dpnp_DPNPFuncType_to_dtype( < size_t > kernel_data.return_type)
    # ceate result array with type given by FPTR data
    cdef dparray result = dparray(size, dtype=result_type)

    cdef fptr_custom_rng_beta_c_1out_t func = <fptr_custom_rng_beta_c_1out_t > kernel_data.ptr
    # call FPTR function
    func(result.get_data(), a, b, result.size)

    return result


cpdef dparray dpnp_binomial(int ntrial, double p, size):
    """
    Returns an array populated with samples from binomial distribution.
    `dpnp_binomial` generates a matrix filled with random floats sampled from a
    univariate binomial distribution for a given number of independent trials and
    success probability p of a single trial.
    """

    dtype = numpy.int32
    cdef dparray result
    cdef DPNPFuncType param1_type
    cdef DPNPFuncData kernel_data
    cdef fptr_custom_rng_binomial_c_1out_t func

    if ntrial == 0 or p == 0.0:
        result = dparray(size, dtype=dtype)
        result.fill(0.0)
    elif p == 1.0:
        result = dparray(size, dtype=dtype)
        result.fill(ntrial)
    else:
        # convert string type names (dparray.dtype) to C enum DPNPFuncType
        param1_type = dpnp_dtype_to_DPNPFuncType(dtype)

        # get the FPTR data structure
        kernel_data = get_dpnp_function_ptr(DPNP_FN_RNG_BINOMIAL, param1_type, param1_type)

        result_type = dpnp_DPNPFuncType_to_dtype( < size_t > kernel_data.return_type)
        # ceate result array with type given by FPTR data
        result = dparray(size, dtype=result_type)

        func = <fptr_custom_rng_binomial_c_1out_t > kernel_data.ptr
        # call FPTR function
        func(result.get_data(), ntrial, p, result.size)

    return result


cpdef dparray dpnp_chisquare(int df, size):
    """
    Returns an array populated with samples from chi-square distribution.
    `dpnp_chisquare` generates a matrix filled with random floats sampled from a
    univariate chi-square distribution for a given number of degrees of freedom.
    """

    # convert string type names (dparray.dtype) to C enum DPNPFuncType
    cdef DPNPFuncType param1_type = dpnp_dtype_to_DPNPFuncType(numpy.float64)

    # get the FPTR data structure
    cdef DPNPFuncData kernel_data = get_dpnp_function_ptr(DPNP_FN_RNG_CHISQUARE, param1_type, param1_type)

    result_type = dpnp_DPNPFuncType_to_dtype( < size_t > kernel_data.return_type)
    # ceate result array with type given by FPTR data
    cdef dparray result = dparray(size, dtype=result_type)

    cdef fptr_custom_rng_chi_square_c_1out_t func = <fptr_custom_rng_chi_square_c_1out_t > kernel_data.ptr
    # call FPTR function
    func(result.get_data(), df, result.size)

    return result


cpdef dparray dpnp_exponential(double beta, size):
    """
    Returns an array populated with samples from exponential distribution.
    `dpnp_exponential` generates a matrix filled with random floats sampled from a
    univariate exponential distribution of `beta`.
    """

    dtype = numpy.float64
    # convert string type names (dparray.dtype) to C enum DPNPFuncType
    cdef DPNPFuncType param1_type = dpnp_dtype_to_DPNPFuncType(dtype)

    # get the FPTR data structure
    cdef DPNPFuncData kernel_data = get_dpnp_function_ptr(DPNP_FN_RNG_EXPONENTIAL, param1_type, param1_type)

    result_type = dpnp_DPNPFuncType_to_dtype( < size_t > kernel_data.return_type)
    # ceate result array with type given by FPTR data
    cdef dparray result = dparray(size, dtype=dtype)

    cdef fptr_custom_rng_exponential_c_1out_t func = <fptr_custom_rng_exponential_c_1out_t > kernel_data.ptr
    # call FPTR function
    func(result.get_data(), beta, result.size)

    return result


cpdef dparray dpnp_gamma(double shape, double scale, size):
    """
    Returns an array populated with samples from gamma distribution.
    `dpnp_gamma` generates a matrix filled with random floats sampled from a
    univariate gamma distribution of `shape` and `scale`.
    """

    dtype = numpy.float64
    cdef dparray result
    cdef DPNPFuncType param1_type
    cdef DPNPFuncData kernel_data
    cdef fptr_custom_rng_gamma_c_1out_t func

    if shape == 0.0 or scale == 0.0:
        result = dparray(size, dtype=dtype)
        result.fill(0.0)
    else:
        # convert string type names (dparray.dtype) to C enum DPNPFuncType
        param1_type = dpnp_dtype_to_DPNPFuncType(dtype)

        # get the FPTR data structure
        kernel_data = get_dpnp_function_ptr(DPNP_FN_RNG_GAMMA, param1_type, param1_type)

        result_type = dpnp_DPNPFuncType_to_dtype( < size_t > kernel_data.return_type)
        # ceate result array with type given by FPTR data
        result = dparray(size, dtype=result_type)

        func = <fptr_custom_rng_gamma_c_1out_t > kernel_data.ptr
        # call FPTR function
        func(result.get_data(), shape, scale, result.size)

    return result


cpdef dparray dpnp_geometric(float p, size):
    """
    Returns an array populated with samples from geometric distribution.
    `dpnp_geometric` generates a matrix filled with random floats sampled from a
    univariate geometric distribution for a success probability p of a single
    trial.

    """

    dtype = numpy.int32
    cdef dparray result
    cdef DPNPFuncType param1_type
    cdef DPNPFuncData kernel_data
    cdef fptr_custom_rng_geometric_c_1out_t func

    if p == 1.0:
        result = dparray(size, dtype=dtype)
        result.fill(1)
    else:
        # convert string type names (dparray.dtype) to C enum DPNPFuncType
        param1_type = dpnp_dtype_to_DPNPFuncType(dtype)

        # get the FPTR data structure
        kernel_data = get_dpnp_function_ptr(DPNP_FN_RNG_GEOMETRIC, param1_type, param1_type)

        result_type = dpnp_DPNPFuncType_to_dtype( < size_t > kernel_data.return_type)
        # ceate result array with type given by FPTR data
        result = dparray(size, dtype=result_type)

        func = <fptr_custom_rng_geometric_c_1out_t > kernel_data.ptr
        # call FPTR function
        func(result.get_data(), p, result.size)

    return result


cpdef dparray dpnp_negative_binomial(double a, double p, size):
    """
    Returns an array populated with samples from negative binomial distribution.

    `negative_binomial` generates a matrix filled with random floats sampled from a
    univariate negative binomial distribution for a given parameter of the distribution
    `a` and success probability `p` of a single trial.

    """

    dtype = numpy.int32
    cdef dparray result
    cdef DPNPFuncType param1_type
    cdef DPNPFuncData kernel_data
    cdef fptr_custom_rng_negative_binomial_c_1out_t func

    if p == 0.0:
        filled_val = numpy.iinfo(dtype).min
        result = dparray(size, dtype=dtype)
        result.fill(filled_val)
    elif p == 1.0:
        result = dparray(size, dtype=dtype)
        result.fill(0)
    else:
        # convert string type names (dparray.dtype) to C enum DPNPFuncType
        param1_type = dpnp_dtype_to_DPNPFuncType(dtype)

        # get the FPTR data structure
        kernel_data = get_dpnp_function_ptr(DPNP_FN_RNG_NEGATIVE_BINOMIAL, param1_type, param1_type)

        result_type = dpnp_DPNPFuncType_to_dtype( < size_t > kernel_data.return_type)
        # ceate result array with type given by FPTR data
        result = dparray(size, dtype=result_type)

        func = <fptr_custom_rng_negative_binomial_c_1out_t > kernel_data.ptr
        # call FPTR function
        func(result.get_data(), a, p, result.size)

    return result


cpdef dparray dpnp_laplace(double loc, double scale, size):
    """
    Returns an array populated with samples from beta distribution.
    `dpnp_laplace` generates a matrix filled with random floats sampled from a
    univariate laplace distribution.

    """

    dtype = numpy.float64
    cdef dparray result
    cdef DPNPFuncType param1_type
    cdef DPNPFuncData kernel_data
    cdef fptr_custom_rng_laplace_c_1out_t func

    if scale == 0.0:
        result = dparray(size, dtype=dtype)
        result.fill(0.0)
    else:
        # convert string type names (dparray.dtype) to C enum DPNPFuncType
        param1_type = dpnp_dtype_to_DPNPFuncType(dtype)

        # get the FPTR data structure
        kernel_data = get_dpnp_function_ptr(DPNP_FN_RNG_LAPLACE, param1_type, param1_type)

        result_type = dpnp_DPNPFuncType_to_dtype( < size_t > kernel_data.return_type)
        # ceate result array with type given by FPTR data
        result = dparray(size, dtype=result_type)

        func = <fptr_custom_rng_laplace_c_1out_t > kernel_data.ptr
        # call FPTR function
        func(result.get_data(), loc, scale, result.size)

    return result


<<<<<<< HEAD
cpdef dparray dpnp_lognormal(double mean, double stddev, size):
    """
    Returns an array populated with samples from beta distribution.
    `dpnp_lognormal` generates a matrix filled with random floats sampled from a
    univariate lognormal distribution.

    """

    dtype = numpy.float64
    cdef dparray result
    cdef DPNPFuncType param1_type
    cdef DPNPFuncData kernel_data
    cdef fptr_custom_rng_lognormal_c_1out_t func

    if stddev == 0.0:
        val = numpy.exp(mean + (stddev ** 2) / 2)
        result = dparray(size, dtype=dtype)
        result.fill(val)
=======
cpdef dparray dpnp_poisson(double lam, size):
    """
    Returns an array populated with samples from Poisson distribution.
    `dpnp_poisson` generates a matrix filled with random floats sampled from a
    univariate Poisson distribution for a given number of independent trials and
    success probability p of a single trial.
    """

    dtype = numpy.int32
    cdef dparray result
    cdef DPNPFuncType param1_type
    cdef DPNPFuncData kernel_data
    cdef fptr_custom_rng_poisson_c_1out_t func

    if lam == 0:
        result = dparray(size, dtype=dtype)
        result.fill(0)
>>>>>>> c9c71a77
    else:
        # convert string type names (dparray.dtype) to C enum DPNPFuncType
        param1_type = dpnp_dtype_to_DPNPFuncType(dtype)

        # get the FPTR data structure
<<<<<<< HEAD
        kernel_data = get_dpnp_function_ptr(DPNP_FN_RNG_LOGNORMAL, param1_type, param1_type)
=======
        kernel_data = get_dpnp_function_ptr(DPNP_FN_RNG_POISSON, param1_type, param1_type)
>>>>>>> c9c71a77

        result_type = dpnp_DPNPFuncType_to_dtype( < size_t > kernel_data.return_type)
        # ceate result array with type given by FPTR data
        result = dparray(size, dtype=result_type)

<<<<<<< HEAD
        func = <fptr_custom_rng_lognormal_c_1out_t > kernel_data.ptr
        # call FPTR function
        func(result.get_data(), mean, stddev, result.size)
=======
        func = <fptr_custom_rng_poisson_c_1out_t > kernel_data.ptr
        # call FPTR function
        func(result.get_data(), lam, result.size)
>>>>>>> c9c71a77

    return result


cpdef dparray dpnp_randn(dims):
    """
    Returns an array populated with samples from standard normal distribution.
    `dpnp_randn` generates a matrix filled with random floats sampled from a
    univariate normal (Gaussian) distribution of mean 0 and variance 1.
    """
    cdef double mean = 0.0
    cdef double stddev = 1.0

    # convert string type names (dparray.dtype) to C enum DPNPFuncType
    cdef DPNPFuncType param1_type = dpnp_dtype_to_DPNPFuncType(numpy.float64)

    # get the FPTR data structure
    cdef DPNPFuncData kernel_data = get_dpnp_function_ptr(DPNP_FN_RNG_GAUSSIAN, param1_type, param1_type)

    result_type = dpnp_DPNPFuncType_to_dtype( < size_t > kernel_data.return_type)
    # ceate result array with type given by FPTR data
    cdef dparray result = dparray(dims, dtype=result_type)

    cdef fptr_custom_rng_gaussian_c_1out_t func = <fptr_custom_rng_gaussian_c_1out_t > kernel_data.ptr
    # call FPTR function
    func(result.get_data(), mean, stddev, result.size)

    return result


cpdef dparray dpnp_random(dims):
    """
    Create an array of the given shape and populate it
    with random samples from a uniform distribution over [0, 1).
    """
    cdef long low = 0
    cdef long high = 1

    # convert string type names (dparray.dtype) to C enum DPNPFuncType
    cdef DPNPFuncType param1_type = dpnp_dtype_to_DPNPFuncType(numpy.float64)

    # get the FPTR data structure
    cdef DPNPFuncData kernel_data = get_dpnp_function_ptr(DPNP_FN_RNG_UNIFORM, param1_type, param1_type)

    result_type = dpnp_DPNPFuncType_to_dtype( < size_t > kernel_data.return_type)
    # ceate result array with type given by FPTR data
    cdef dparray result = dparray(dims, dtype=result_type)

    cdef fptr_custom_rng_uniform_c_1out_t func = <fptr_custom_rng_uniform_c_1out_t > kernel_data.ptr
    # call FPTR function
    func(result.get_data(), low, high, result.size)

    return result


cpdef dpnp_srand(seed):
    """
    Initialize basic random number generator.
    """
    dpnp_srand_c(seed)


cpdef dparray dpnp_standard_cauchy(size):
    """
    Returns an array populated with samples from beta distribution.
    `dpnp_standard_cauchy` generates a matrix filled with random floats sampled from a
    univariate standard cauchy distribution.

    """

    # convert string type names (dparray.dtype) to C enum DPNPFuncType
    cdef DPNPFuncType param1_type = dpnp_dtype_to_DPNPFuncType(numpy.float64)

    # get the FPTR data structure
    cdef DPNPFuncData kernel_data = get_dpnp_function_ptr(DPNP_FN_RNG_STANDARD_CAUCHY, param1_type, param1_type)

    result_type = dpnp_DPNPFuncType_to_dtype( < size_t > kernel_data.return_type)
    # ceate result array with type given by FPTR data
    cdef dparray result = dparray(size, dtype=result_type)

    cdef fptr_custom_rng_standard_cauchy_c_1out_t func = < fptr_custom_rng_standard_cauchy_c_1out_t > kernel_data.ptr
    # call FPTR function
    func(result.get_data(), result.size)

    return result


cpdef dparray dpnp_standard_normal(size):
    """
    Returns an array populated with samples from beta distribution.
    `dpnp_standard_normal` generates a matrix filled with random floats sampled from a
    univariate standard normal(Gaussian) distribution.

    """

    # convert string type names (dparray.dtype) to C enum DPNPFuncType
    cdef DPNPFuncType param1_type = dpnp_dtype_to_DPNPFuncType(numpy.float64)

    # get the FPTR data structure
    cdef DPNPFuncData kernel_data = get_dpnp_function_ptr(DPNP_FN_RNG_STANDARD_NORMAL, param1_type, param1_type)

    result_type = dpnp_DPNPFuncType_to_dtype( < size_t > kernel_data.return_type)
    # ceate result array with type given by FPTR data
    cdef dparray result = dparray(size, dtype=result_type)

    cdef fptr_custom_rng_standard_normal_c_1out_t func = < fptr_custom_rng_standard_normal_c_1out_t > kernel_data.ptr
    # call FPTR function
    func(result.get_data(), result.size)

    return result


cpdef dparray dpnp_uniform(long low, long high, size, dtype=numpy.int32):
    """
    Returns an array populated with samples from standard uniform distribution.
    Generates a matrix filled with random numbers sampled from a
    uniform distribution of the certain left (low) and right (high)
    bounds.
    """
    # convert string type names (dparray.dtype) to C enum DPNPFuncType
    cdef DPNPFuncType param1_type = dpnp_dtype_to_DPNPFuncType(dtype)

    # get the FPTR data structure
    cdef DPNPFuncData kernel_data = get_dpnp_function_ptr(DPNP_FN_RNG_UNIFORM, param1_type, param1_type)

    result_type = dpnp_DPNPFuncType_to_dtype( < size_t > kernel_data.return_type)
    # ceate result array with type given by FPTR data
    cdef dparray result = dparray(size, dtype=result_type)

    cdef fptr_custom_rng_uniform_c_1out_t func = <fptr_custom_rng_uniform_c_1out_t > kernel_data.ptr
    # call FPTR function
    func(result.get_data(), low, high, result.size)

    return result


cpdef dparray dpnp_weibull(double a, size):
    """
    Returns an array populated with samples from beta distribution.
    `dpnp_weibull` generates a matrix filled with random floats sampled from a
    univariate weibull distribution.
    """

    dtype = numpy.float64
    cdef dparray result
    cdef DPNPFuncType param1_type
    cdef DPNPFuncData kernel_data
    cdef fptr_custom_rng_weibull_c_1out_t func

    if a == 0.0:
        result = dparray(size, dtype=dtype)
        result.fill(0.0)
    else:
        # convert string type names (dparray.dtype) to C enum DPNPFuncType
        param1_type = dpnp_dtype_to_DPNPFuncType(numpy.float64)

        # get the FPTR data structure
        kernel_data = get_dpnp_function_ptr(DPNP_FN_RNG_WEIBULL, param1_type, param1_type)

        result_type = dpnp_DPNPFuncType_to_dtype( < size_t > kernel_data.return_type)
        # ceate result array with type given by FPTR data
        result = dparray(size, dtype=result_type)

        func = <fptr_custom_rng_weibull_c_1out_t > kernel_data.ptr
        # call FPTR function
        func(result.get_data(), a, result.size)

    return result<|MERGE_RESOLUTION|>--- conflicted
+++ resolved
@@ -63,17 +63,6 @@
 ]
 
 
-<<<<<<< HEAD
-ctypedef void(*fptr_custom_rng_beta_c_1out_t)(void *, double, double, size_t)
-ctypedef void(*fptr_custom_rng_binomial_c_1out_t)(void *, int, double, size_t)
-ctypedef void(*fptr_custom_rng_chi_square_c_1out_t)(void *, int, size_t)
-ctypedef void(*fptr_custom_rng_exponential_c_1out_t)(void *, double, size_t)
-ctypedef void(*fptr_custom_rng_gamma_c_1out_t)(void *, double, double, size_t)
-ctypedef void(*fptr_custom_rng_gaussian_c_1out_t)(void *, double, double, size_t)
-ctypedef void(*fptr_custom_rng_laplace_c_1out_t)(void *, double, double, size_t)
-ctypedef void(*fptr_custom_rng_lognormal_c_1out_t)(void *, double, double, size_t) except +
-ctypedef void(*fptr_custom_rng_negative_binomial_c_1out_t)(void *, double, double, size_t)
-=======
 ctypedef void(*fptr_custom_rng_beta_c_1out_t)(void *, double, double, size_t) except +
 ctypedef void(*fptr_custom_rng_binomial_c_1out_t)(void *, int, double, size_t) except +
 ctypedef void(*fptr_custom_rng_chi_square_c_1out_t)(void *, int, size_t) except +
@@ -82,9 +71,9 @@
 ctypedef void(*fptr_custom_rng_geometric_c_1out_t)(void *, float, size_t) except +
 ctypedef void(*fptr_custom_rng_gaussian_c_1out_t)(void *, double, double, size_t) except +
 ctypedef void(*fptr_custom_rng_laplace_c_1out_t)(void *, double, double, size_t) except +
+ctypedef void(*fptr_custom_rng_lognormal_c_1out_t)(void *, double, double, size_t) except +
 ctypedef void(*fptr_custom_rng_negative_binomial_c_1out_t)(void *, double, double, size_t) except +
 ctypedef void(*fptr_custom_rng_poisson_c_1out_t)(void *, double, size_t) except +
->>>>>>> c9c71a77
 ctypedef void(*fptr_custom_rng_standard_cauchy_c_1out_t)(void *, size_t) except +
 ctypedef void(*fptr_custom_rng_standard_normal_c_1out_t)(void *, size_t) except +
 ctypedef void(*fptr_custom_rng_uniform_c_1out_t)(void *, long, long, size_t)
@@ -348,7 +337,6 @@
     return result
 
 
-<<<<<<< HEAD
 cpdef dparray dpnp_lognormal(double mean, double stddev, size):
     """
     Returns an array populated with samples from beta distribution.
@@ -367,7 +355,24 @@
         val = numpy.exp(mean + (stddev ** 2) / 2)
         result = dparray(size, dtype=dtype)
         result.fill(val)
-=======
+    else:
+        # convert string type names (dparray.dtype) to C enum DPNPFuncType
+        param1_type = dpnp_dtype_to_DPNPFuncType(dtype)
+
+        # get the FPTR data structure
+        kernel_data = get_dpnp_function_ptr(DPNP_FN_RNG_LOGNORMAL, param1_type, param1_type)
+
+        result_type = dpnp_DPNPFuncType_to_dtype( < size_t > kernel_data.return_type)
+        # ceate result array with type given by FPTR data
+        result = dparray(size, dtype=result_type)
+
+        func = <fptr_custom_rng_lognormal_c_1out_t > kernel_data.ptr
+        # call FPTR function
+        func(result.get_data(), mean, stddev, result.size)
+
+    return result
+
+
 cpdef dparray dpnp_poisson(double lam, size):
     """
     Returns an array populated with samples from Poisson distribution.
@@ -385,31 +390,20 @@
     if lam == 0:
         result = dparray(size, dtype=dtype)
         result.fill(0)
->>>>>>> c9c71a77
-    else:
-        # convert string type names (dparray.dtype) to C enum DPNPFuncType
-        param1_type = dpnp_dtype_to_DPNPFuncType(dtype)
-
-        # get the FPTR data structure
-<<<<<<< HEAD
-        kernel_data = get_dpnp_function_ptr(DPNP_FN_RNG_LOGNORMAL, param1_type, param1_type)
-=======
+    else:
+        # convert string type names (dparray.dtype) to C enum DPNPFuncType
+        param1_type = dpnp_dtype_to_DPNPFuncType(dtype)
+
+        # get the FPTR data structure
         kernel_data = get_dpnp_function_ptr(DPNP_FN_RNG_POISSON, param1_type, param1_type)
->>>>>>> c9c71a77
-
-        result_type = dpnp_DPNPFuncType_to_dtype( < size_t > kernel_data.return_type)
-        # ceate result array with type given by FPTR data
-        result = dparray(size, dtype=result_type)
-
-<<<<<<< HEAD
-        func = <fptr_custom_rng_lognormal_c_1out_t > kernel_data.ptr
-        # call FPTR function
-        func(result.get_data(), mean, stddev, result.size)
-=======
+
+        result_type = dpnp_DPNPFuncType_to_dtype( < size_t > kernel_data.return_type)
+        # ceate result array with type given by FPTR data
+        result = dparray(size, dtype=result_type)
+
         func = <fptr_custom_rng_poisson_c_1out_t > kernel_data.ptr
         # call FPTR function
         func(result.get_data(), lam, result.size)
->>>>>>> c9c71a77
 
     return result
 
