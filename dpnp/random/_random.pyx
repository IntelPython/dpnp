# cython: language_level=3
# -*- coding: utf-8 -*-
# *****************************************************************************
# Copyright (c) 2016-2020, Intel Corporation
# All rights reserved.
#
# Redistribution and use in source and binary forms, with or without
# modification, are permitted provided that the following conditions are met:
# - Redistributions of source code must retain the above copyright notice,
#   this list of conditions and the following disclaimer.
# - Redistributions in binary form must reproduce the above copyright notice,
#   this list of conditions and the following disclaimer in the documentation
#   and/or other materials provided with the distribution.
#
# THIS SOFTWARE IS PROVIDED BY THE COPYRIGHT HOLDERS AND CONTRIBUTORS "AS IS"
# AND ANY EXPRESS OR IMPLIED WARRANTIES, INCLUDING, BUT NOT LIMITED TO, THE
# IMPLIED WARRANTIES OF MERCHANTABILITY AND FITNESS FOR A PARTICULAR PURPOSE
# ARE DISCLAIMED. IN NO EVENT SHALL THE COPYRIGHT HOLDER OR CONTRIBUTORS BE
# LIABLE FOR ANY DIRECT, INDIRECT, INCIDENTAL, SPECIAL, EXEMPLARY, OR
# CONSEQUENTIAL DAMAGES (INCLUDING, BUT NOT LIMITED TO, PROCUREMENT OF
# SUBSTITUTE GOODS OR SERVICES; LOSS OF USE, DATA, OR PROFITS; OR BUSINESS
# INTERRUPTION) HOWEVER CAUSED AND ON ANY THEORY OF LIABILITY, WHETHER IN
# CONTRACT, STRICT LIABILITY, OR TORT (INCLUDING NEGLIGENCE OR OTHERWISE)
# ARISING IN ANY WAY OUT OF THE USE OF THIS SOFTWARE, EVEN IF ADVISED OF
# THE POSSIBILITY OF SUCH DAMAGE.
# *****************************************************************************

"""Module Backend

This module contains interface functions between C backend layer
and the rest of the library

"""


import dpnp.config as config

from dpnp.backend cimport *
from dpnp.dparray cimport dparray
from dpnp.dpnp_utils cimport *
import numpy
cimport numpy


__all__ = [
    "dpnp_beta",
    "dpnp_binomial",
    "dpnp_chisquare",
    "dpnp_exponential",
    "dpnp_gamma",
    "dpnp_laplace",
    "dpnp_negative_binomial",
    "dpnp_randn",
    "dpnp_random",
    "dpnp_srand",
<<<<<<< HEAD
    "dpnp_uniform",
    "dpnp_weibull"
=======
    "dpnp_standard_cauchy",
    "dpnp_uniform"
>>>>>>> 2aa9db17
]


ctypedef void(*fptr_custom_rng_beta_c_1out_t)(void *, double, double, size_t)
ctypedef void(*fptr_custom_rng_binomial_c_1out_t)(void *, int, double, size_t)
ctypedef void(*fptr_custom_rng_chi_square_c_1out_t)(void *, int, size_t)
ctypedef void(*fptr_custom_rng_exponential_c_1out_t)(void *, double, size_t)
ctypedef void(*fptr_custom_rng_gamma_c_1out_t)(void *, double, double, size_t)
ctypedef void(*fptr_custom_rng_gaussian_c_1out_t)(void *, double, double, size_t)
ctypedef void(*fptr_custom_rng_laplace_c_1out_t)(void *, double, double, size_t)
ctypedef void(*fptr_custom_rng_negative_binomial_c_1out_t)(void *, double, double, size_t)
ctypedef void(*fptr_custom_rng_standard_cauchy_c_1out_t)(void *, size_t) except +
ctypedef void(*fptr_custom_rng_uniform_c_1out_t)(void *, long, long, size_t)
ctypedef void(*fptr_custom_rng_weibull_c_1out_t)(void *, double, size_t)


cpdef dparray dpnp_beta(double a, double b, size):
    """
    Returns an array populated with samples from beta distribution.
    `dpnp_beta` generates a matrix filled with random floats sampled from a
    univariate beta distribution.
    """

    # convert string type names (dparray.dtype) to C enum DPNPFuncType
    cdef DPNPFuncType param1_type = dpnp_dtype_to_DPNPFuncType(numpy.float64)

    # get the FPTR data structure
    cdef DPNPFuncData kernel_data = get_dpnp_function_ptr(DPNP_FN_BETA, param1_type, param1_type)

    result_type = dpnp_DPNPFuncType_to_dtype( < size_t > kernel_data.return_type)
    # ceate result array with type given by FPTR data
    cdef dparray result = dparray(size, dtype=result_type)

    cdef fptr_custom_rng_beta_c_1out_t func = <fptr_custom_rng_beta_c_1out_t > kernel_data.ptr
    # call FPTR function
    func(result.get_data(), a, b, result.size)

    return result


cpdef dparray dpnp_binomial(int ntrial, double p, size):
    """
    Returns an array populated with samples from binomial distribution.
    `dpnp_binomial` generates a matrix filled with random floats sampled from a
    univariate binomial distribution for a given number of independent trials and
    success probability p of a single trial.
    """

    dtype = numpy.int32
    cdef dparray result
    cdef DPNPFuncType param1_type
    cdef DPNPFuncData kernel_data
    cdef fptr_custom_rng_binomial_c_1out_t func

    if ntrial == 0 or p == 0.0:
        result = dparray(size, dtype=dtype)
        result.fill(0.0)
    elif p == 1.0:
        result = dparray(size, dtype=dtype)
        result.fill(ntrial)
    else:
        # convert string type names (dparray.dtype) to C enum DPNPFuncType
        param1_type = dpnp_dtype_to_DPNPFuncType(dtype)

        # get the FPTR data structure
        kernel_data = get_dpnp_function_ptr(DPNP_FN_BINOMIAL, param1_type, param1_type)

        result_type = dpnp_DPNPFuncType_to_dtype( < size_t > kernel_data.return_type)
        # ceate result array with type given by FPTR data
        result = dparray(size, dtype=result_type)

        func = <fptr_custom_rng_binomial_c_1out_t > kernel_data.ptr
        # call FPTR function
        func(result.get_data(), ntrial, p, result.size)

    return result


cpdef dparray dpnp_chisquare(int df, size):
    """
    Returns an array populated with samples from chi-square distribution.
    `dpnp_chisquare` generates a matrix filled with random floats sampled from a
    univariate chi-square distribution for a given number of degrees of freedom.
    """

    # convert string type names (dparray.dtype) to C enum DPNPFuncType
    cdef DPNPFuncType param1_type = dpnp_dtype_to_DPNPFuncType(numpy.float64)

    # get the FPTR data structure
    cdef DPNPFuncData kernel_data = get_dpnp_function_ptr(DPNP_FN_CHISQUARE, param1_type, param1_type)

    result_type = dpnp_DPNPFuncType_to_dtype( < size_t > kernel_data.return_type)
    # ceate result array with type given by FPTR data
    cdef dparray result = dparray(size, dtype=result_type)

    cdef fptr_custom_rng_chi_square_c_1out_t func = <fptr_custom_rng_chi_square_c_1out_t > kernel_data.ptr
    # call FPTR function
    func(result.get_data(), df, result.size)

    return result


cpdef dparray dpnp_exponential(double beta, size):
    """
    Returns an array populated with samples from exponential distribution.
    `dpnp_exponential` generates a matrix filled with random floats sampled from a
    univariate exponential distribution of `beta`.
    """

    dtype = numpy.float64
    # convert string type names (dparray.dtype) to C enum DPNPFuncType
    cdef DPNPFuncType param1_type = dpnp_dtype_to_DPNPFuncType(dtype)

    # get the FPTR data structure
    cdef DPNPFuncData kernel_data = get_dpnp_function_ptr(DPNP_FN_EXPONENTIAL, param1_type, param1_type)

    result_type = dpnp_DPNPFuncType_to_dtype( < size_t > kernel_data.return_type)
    # ceate result array with type given by FPTR data
    cdef dparray result = dparray(size, dtype=dtype)

    cdef fptr_custom_rng_exponential_c_1out_t func = <fptr_custom_rng_exponential_c_1out_t > kernel_data.ptr
    # call FPTR function
    func(result.get_data(), beta, result.size)

    return result


cpdef dparray dpnp_gamma(double shape, double scale, size):
    """
    Returns an array populated with samples from gamma distribution.
    `dpnp_gamma` generates a matrix filled with random floats sampled from a
    univariate gamma distribution of `shape` and `scale`.
    """

    dtype = numpy.float64
    cdef dparray result
    cdef DPNPFuncType param1_type
    cdef DPNPFuncData kernel_data
    cdef fptr_custom_rng_gamma_c_1out_t func

    if shape == 0.0 or scale == 0.0:
        result = dparray(size, dtype=dtype)
        result.fill(0.0)
    else:
        # convert string type names (dparray.dtype) to C enum DPNPFuncType
        param1_type = dpnp_dtype_to_DPNPFuncType(dtype)

        # get the FPTR data structure
        kernel_data = get_dpnp_function_ptr(DPNP_FN_GAMMA, param1_type, param1_type)

        result_type = dpnp_DPNPFuncType_to_dtype( < size_t > kernel_data.return_type)
        # ceate result array with type given by FPTR data
        result = dparray(size, dtype=result_type)

        func = <fptr_custom_rng_gamma_c_1out_t > kernel_data.ptr
        # call FPTR function
        func(result.get_data(), shape, scale, result.size)

    return result


cpdef dparray dpnp_negative_binomial(double a, double p, size):
    """
    Returns an array populated with samples from negative binomial distribution.

    `negative_binomial` generates a matrix filled with random floats sampled from a
    univariate negative binomial distribution for a given parameter of the distribution
    `a` and success probability `p` of a single trial.

    """

    dtype = numpy.int32
    cdef dparray result
    cdef DPNPFuncType param1_type
    cdef DPNPFuncData kernel_data
    cdef fptr_custom_rng_negative_binomial_c_1out_t func

    if p == 0.0:
        filled_val = numpy.iinfo(dtype).min
        result = dparray(size, dtype=dtype)
        result.fill(filled_val)
    elif p == 1.0:
        result = dparray(size, dtype=dtype)
        result.fill(0.0)
    else:
        # convert string type names (dparray.dtype) to C enum DPNPFuncType
        param1_type = dpnp_dtype_to_DPNPFuncType(dtype)

        # get the FPTR data structure
        kernel_data = get_dpnp_function_ptr(DPNP_FN_NEGATIVE_BINOMIAL, param1_type, param1_type)

        result_type = dpnp_DPNPFuncType_to_dtype( < size_t > kernel_data.return_type)
        # ceate result array with type given by FPTR data
        result = dparray(size, dtype=result_type)

        func = <fptr_custom_rng_negative_binomial_c_1out_t > kernel_data.ptr
        # call FPTR function
        func(result.get_data(), a, p, result.size)

    return result


cpdef dparray dpnp_laplace(double loc, double scale, size):
    """
    Returns an array populated with samples from beta distribution.
    `dpnp_laplace` generates a matrix filled with random floats sampled from a
    univariate laplace distribution.

    """

    dtype = numpy.float64
    cdef dparray result
    cdef DPNPFuncType param1_type
    cdef DPNPFuncData kernel_data
    cdef fptr_custom_rng_laplace_c_1out_t func

    if scale == 0.0:
        result = dparray(size, dtype=dtype)
        result.fill(0.0)
    else:
        # convert string type names (dparray.dtype) to C enum DPNPFuncType
        param1_type = dpnp_dtype_to_DPNPFuncType(dtype)

        # get the FPTR data structure
        kernel_data = get_dpnp_function_ptr(DPNP_FN_LAPLACE, param1_type, param1_type)

        result_type = dpnp_DPNPFuncType_to_dtype( < size_t > kernel_data.return_type)
        # ceate result array with type given by FPTR data
        result = dparray(size, dtype=result_type)

        func = <fptr_custom_rng_laplace_c_1out_t > kernel_data.ptr
        # call FPTR function
        func(result.get_data(), loc, scale, result.size)

    return result


cpdef dparray dpnp_randn(dims):
    """
    Returns an array populated with samples from standard normal distribution.
    `dpnp_randn` generates a matrix filled with random floats sampled from a
    univariate normal (Gaussian) distribution of mean 0 and variance 1.
    """
    cdef double mean = 0.0
    cdef double stddev = 1.0

    # convert string type names (dparray.dtype) to C enum DPNPFuncType
    cdef DPNPFuncType param1_type = dpnp_dtype_to_DPNPFuncType(numpy.float64)

    # get the FPTR data structure
    cdef DPNPFuncData kernel_data = get_dpnp_function_ptr(DPNP_FN_GAUSSIAN, param1_type, param1_type)

    result_type = dpnp_DPNPFuncType_to_dtype( < size_t > kernel_data.return_type)
    # ceate result array with type given by FPTR data
    cdef dparray result = dparray(dims, dtype=result_type)

    cdef fptr_custom_rng_gaussian_c_1out_t func = <fptr_custom_rng_gaussian_c_1out_t > kernel_data.ptr
    # call FPTR function
    func(result.get_data(), mean, stddev, result.size)

    return result


cpdef dparray dpnp_random(dims):
    """
    Create an array of the given shape and populate it
    with random samples from a uniform distribution over [0, 1).
    """
    cdef long low = 0
    cdef long high = 1

    # convert string type names (dparray.dtype) to C enum DPNPFuncType
    cdef DPNPFuncType param1_type = dpnp_dtype_to_DPNPFuncType(numpy.float64)

    # get the FPTR data structure
    cdef DPNPFuncData kernel_data = get_dpnp_function_ptr(DPNP_FN_UNIFORM, param1_type, param1_type)

    result_type = dpnp_DPNPFuncType_to_dtype( < size_t > kernel_data.return_type)
    # ceate result array with type given by FPTR data
    cdef dparray result = dparray(dims, dtype=result_type)

    cdef fptr_custom_rng_uniform_c_1out_t func = <fptr_custom_rng_uniform_c_1out_t > kernel_data.ptr
    # call FPTR function
    func(result.get_data(), low, high, result.size)

    return result


cpdef dpnp_srand(seed):
    """
    Initialize basic random number generator.
    """
    dpnp_srand_c(seed)


cpdef dparray dpnp_standard_cauchy(size):
    """
    Returns an array populated with samples from beta distribution.
    `dpnp_standard_cauchy` generates a matrix filled with random floats sampled from a
    univariate standard cauchy distribution.

    """

    # convert string type names (dparray.dtype) to C enum DPNPFuncType
    cdef DPNPFuncType param1_type = dpnp_dtype_to_DPNPFuncType(numpy.float64)

    # get the FPTR data structure
    cdef DPNPFuncData kernel_data = get_dpnp_function_ptr(DPNP_FN_STANDARD_CAUCHY, param1_type, param1_type)

    result_type = dpnp_DPNPFuncType_to_dtype( < size_t > kernel_data.return_type)
    # ceate result array with type given by FPTR data
    cdef dparray result = dparray(size, dtype=result_type)

    cdef fptr_custom_rng_standard_cauchy_c_1out_t func = < fptr_custom_rng_standard_cauchy_c_1out_t > kernel_data.ptr
    # call FPTR function
    func(result.get_data(), result.size)

    return result


cpdef dparray dpnp_uniform(long low, long high, size, dtype=numpy.int32):
    """
    Returns an array populated with samples from standard uniform distribution.
    Generates a matrix filled with random numbers sampled from a
    uniform distribution of the certain left (low) and right (high)
    bounds.
    """
    # convert string type names (dparray.dtype) to C enum DPNPFuncType
    cdef DPNPFuncType param1_type = dpnp_dtype_to_DPNPFuncType(dtype)

    # get the FPTR data structure
    cdef DPNPFuncData kernel_data = get_dpnp_function_ptr(DPNP_FN_UNIFORM, param1_type, param1_type)

    result_type = dpnp_DPNPFuncType_to_dtype( < size_t > kernel_data.return_type)
    # ceate result array with type given by FPTR data
    cdef dparray result = dparray(size, dtype=result_type)

    cdef fptr_custom_rng_uniform_c_1out_t func = <fptr_custom_rng_uniform_c_1out_t > kernel_data.ptr
    # call FPTR function
    func(result.get_data(), low, high, result.size)

    return result


cpdef dparray dpnp_weibull(double a, size):
    """
    Returns an array populated with samples from beta distribution.
    `dpnp_weibull` generates a matrix filled with random floats sampled from a
    univariate weibull distribution.
    """

    dtype = numpy.float64
    cdef dparray result
    cdef DPNPFuncType param1_type
    cdef DPNPFuncData kernel_data
    cdef fptr_custom_rng_weibull_c_1out_t func

    if a == 0.0:
        result = dparray(size, dtype=dtype)
        result.fill(0.0)
    else:
        # convert string type names (dparray.dtype) to C enum DPNPFuncType
        param1_type = dpnp_dtype_to_DPNPFuncType(numpy.float64)

        # get the FPTR data structure
        kernel_data = get_dpnp_function_ptr(DPNP_FN_WEIBULL, param1_type, param1_type)

        result_type = dpnp_DPNPFuncType_to_dtype( < size_t > kernel_data.return_type)
        # ceate result array with type given by FPTR data
        result = dparray(size, dtype=result_type)

        func = <fptr_custom_rng_weibull_c_1out_t > kernel_data.ptr
        # call FPTR function
        func(result.get_data(), a, result.size)

    return result<|MERGE_RESOLUTION|>--- conflicted
+++ resolved
@@ -53,13 +53,9 @@
     "dpnp_randn",
     "dpnp_random",
     "dpnp_srand",
-<<<<<<< HEAD
+    "dpnp_standard_cauchy",
     "dpnp_uniform",
     "dpnp_weibull"
-=======
-    "dpnp_standard_cauchy",
-    "dpnp_uniform"
->>>>>>> 2aa9db17
 ]
 
 
@@ -73,7 +69,7 @@
 ctypedef void(*fptr_custom_rng_negative_binomial_c_1out_t)(void *, double, double, size_t)
 ctypedef void(*fptr_custom_rng_standard_cauchy_c_1out_t)(void *, size_t) except +
 ctypedef void(*fptr_custom_rng_uniform_c_1out_t)(void *, long, long, size_t)
-ctypedef void(*fptr_custom_rng_weibull_c_1out_t)(void *, double, size_t)
+ctypedef void(*fptr_custom_rng_weibull_c_1out_t)(void *, double, size_t) except +
 
 
 cpdef dparray dpnp_beta(double a, double b, size):
