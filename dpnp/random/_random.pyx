# cython: language_level=3
# -*- coding: utf-8 -*-
# *****************************************************************************
# Copyright (c) 2016-2020, Intel Corporation
# All rights reserved.
#
# Redistribution and use in source and binary forms, with or without
# modification, are permitted provided that the following conditions are met:
# - Redistributions of source code must retain the above copyright notice,
#   this list of conditions and the following disclaimer.
# - Redistributions in binary form must reproduce the above copyright notice,
#   this list of conditions and the following disclaimer in the documentation
#   and/or other materials provided with the distribution.
#
# THIS SOFTWARE IS PROVIDED BY THE COPYRIGHT HOLDERS AND CONTRIBUTORS "AS IS"
# AND ANY EXPRESS OR IMPLIED WARRANTIES, INCLUDING, BUT NOT LIMITED TO, THE
# IMPLIED WARRANTIES OF MERCHANTABILITY AND FITNESS FOR A PARTICULAR PURPOSE
# ARE DISCLAIMED. IN NO EVENT SHALL THE COPYRIGHT HOLDER OR CONTRIBUTORS BE
# LIABLE FOR ANY DIRECT, INDIRECT, INCIDENTAL, SPECIAL, EXEMPLARY, OR
# CONSEQUENTIAL DAMAGES (INCLUDING, BUT NOT LIMITED TO, PROCUREMENT OF
# SUBSTITUTE GOODS OR SERVICES; LOSS OF USE, DATA, OR PROFITS; OR BUSINESS
# INTERRUPTION) HOWEVER CAUSED AND ON ANY THEORY OF LIABILITY, WHETHER IN
# CONTRACT, STRICT LIABILITY, OR TORT (INCLUDING NEGLIGENCE OR OTHERWISE)
# ARISING IN ANY WAY OUT OF THE USE OF THIS SOFTWARE, EVEN IF ADVISED OF
# THE POSSIBILITY OF SUCH DAMAGE.
# *****************************************************************************

"""Module Backend

This module contains interface functions between C backend layer
and the rest of the library

"""


import dpnp.config as config

from dpnp.backend cimport *
from dpnp.dparray cimport dparray
from dpnp.dpnp_utils cimport *
import numpy
cimport numpy


__all__ = [
    "dpnp_beta",
    "dpnp_binomial",
    "dpnp_chisquare",
    "dpnp_exponential",
    "dpnp_gamma",
    "dpnp_geometric",
    "dpnp_gumbel",
    "dpnp_hypergeometric",
    "dpnp_laplace",
    "dpnp_lognormal",
    "dpnp_negative_binomial",
    "dpnp_normal",
    "dpnp_poisson",
    "dpnp_randn",
    "dpnp_random",
    "dpnp_rayleigh",
    "dpnp_srand",
    "dpnp_standard_cauchy",
<<<<<<< HEAD
    "dpnp_standard_gamma",
=======
    "dpnp_standard_exponential",
>>>>>>> 35479bec
    "dpnp_standard_normal",
    "dpnp_uniform",
    "dpnp_weibull"
]


ctypedef void(*fptr_custom_rng_beta_c_1out_t)(void *, double, double, size_t) except +
ctypedef void(*fptr_custom_rng_binomial_c_1out_t)(void *, int, double, size_t) except +
ctypedef void(*fptr_custom_rng_chi_square_c_1out_t)(void *, int, size_t) except +
ctypedef void(*fptr_custom_rng_exponential_c_1out_t)(void *, double, size_t) except +
ctypedef void(*fptr_custom_rng_gamma_c_1out_t)(void *, double, double, size_t) except +
ctypedef void(*fptr_custom_rng_geometric_c_1out_t)(void *, float, size_t) except +
ctypedef void(*fptr_custom_rng_gaussian_c_1out_t)(void *, double, double, size_t) except +
ctypedef void(*fptr_custom_rng_gumbel_c_1out_t)(void *, double, double, size_t) except +
ctypedef void(*fptr_custom_rng_hypergeometric_c_1out_t)(void *, int, int, int, size_t) except +
ctypedef void(*fptr_custom_rng_laplace_c_1out_t)(void *, double, double, size_t) except +
ctypedef void(*fptr_custom_rng_lognormal_c_1out_t)(void *, double, double, size_t) except +
ctypedef void(*fptr_custom_rng_negative_binomial_c_1out_t)(void *, double, double, size_t) except +
ctypedef void(*fptr_custom_rng_normal_c_1out_t)(void *, double, double, size_t) except +
ctypedef void(*fptr_custom_rng_poisson_c_1out_t)(void *, double, size_t) except +
ctypedef void(*fptr_custom_rng_rayleigh_c_1out_t)(void *, double, size_t) except +
ctypedef void(*fptr_custom_rng_standard_cauchy_c_1out_t)(void *, size_t) except +
<<<<<<< HEAD
ctypedef void(*fptr_custom_rng_standard_gamma_c_1out_t)(void *, double, size_t) except +
=======
ctypedef void(*fptr_custom_rng_standard_exponential_c_1out_t)(void *, size_t) except +
>>>>>>> 35479bec
ctypedef void(*fptr_custom_rng_standard_normal_c_1out_t)(void *, size_t) except +
ctypedef void(*fptr_custom_rng_uniform_c_1out_t)(void *, long, long, size_t) except +
ctypedef void(*fptr_custom_rng_weibull_c_1out_t)(void *, double, size_t) except +


cpdef dparray dpnp_beta(double a, double b, size):
    """
    Returns an array populated with samples from beta distribution.
    `dpnp_beta` generates a matrix filled with random floats sampled from a
    univariate beta distribution.
    """

    # convert string type names (dparray.dtype) to C enum DPNPFuncType
    cdef DPNPFuncType param1_type = dpnp_dtype_to_DPNPFuncType(numpy.float64)

    # get the FPTR data structure
    cdef DPNPFuncData kernel_data = get_dpnp_function_ptr(DPNP_FN_RNG_BETA, param1_type, param1_type)

    result_type = dpnp_DPNPFuncType_to_dtype( < size_t > kernel_data.return_type)
    # ceate result array with type given by FPTR data
    cdef dparray result = dparray(size, dtype=result_type)

    cdef fptr_custom_rng_beta_c_1out_t func = <fptr_custom_rng_beta_c_1out_t > kernel_data.ptr
    # call FPTR function
    func(result.get_data(), a, b, result.size)

    return result


cpdef dparray dpnp_binomial(int ntrial, double p, size):
    """
    Returns an array populated with samples from binomial distribution.
    `dpnp_binomial` generates a matrix filled with random floats sampled from a
    univariate binomial distribution for a given number of independent trials and
    success probability p of a single trial.
    """

    dtype = numpy.int32
    cdef dparray result
    cdef DPNPFuncType param1_type
    cdef DPNPFuncData kernel_data
    cdef fptr_custom_rng_binomial_c_1out_t func

    if ntrial == 0 or p == 0.0:
        result = dparray(size, dtype=dtype)
        result.fill(0.0)
    elif p == 1.0:
        result = dparray(size, dtype=dtype)
        result.fill(ntrial)
    else:
        # convert string type names (dparray.dtype) to C enum DPNPFuncType
        param1_type = dpnp_dtype_to_DPNPFuncType(dtype)

        # get the FPTR data structure
        kernel_data = get_dpnp_function_ptr(DPNP_FN_RNG_BINOMIAL, param1_type, param1_type)

        result_type = dpnp_DPNPFuncType_to_dtype( < size_t > kernel_data.return_type)
        # ceate result array with type given by FPTR data
        result = dparray(size, dtype=result_type)

        func = <fptr_custom_rng_binomial_c_1out_t > kernel_data.ptr
        # call FPTR function
        func(result.get_data(), ntrial, p, result.size)

    return result


cpdef dparray dpnp_chisquare(int df, size):
    """
    Returns an array populated with samples from chi-square distribution.
    `dpnp_chisquare` generates a matrix filled with random floats sampled from a
    univariate chi-square distribution for a given number of degrees of freedom.
    """

    # convert string type names (dparray.dtype) to C enum DPNPFuncType
    cdef DPNPFuncType param1_type = dpnp_dtype_to_DPNPFuncType(numpy.float64)

    # get the FPTR data structure
    cdef DPNPFuncData kernel_data = get_dpnp_function_ptr(DPNP_FN_RNG_CHISQUARE, param1_type, param1_type)

    result_type = dpnp_DPNPFuncType_to_dtype( < size_t > kernel_data.return_type)
    # ceate result array with type given by FPTR data
    cdef dparray result = dparray(size, dtype=result_type)

    cdef fptr_custom_rng_chi_square_c_1out_t func = <fptr_custom_rng_chi_square_c_1out_t > kernel_data.ptr
    # call FPTR function
    func(result.get_data(), df, result.size)

    return result


cpdef dparray dpnp_exponential(double beta, size):
    """
    Returns an array populated with samples from exponential distribution.
    `dpnp_exponential` generates a matrix filled with random floats sampled from a
    univariate exponential distribution of `beta`.
    """

    dtype = numpy.float64
    # convert string type names (dparray.dtype) to C enum DPNPFuncType
    cdef DPNPFuncType param1_type = dpnp_dtype_to_DPNPFuncType(dtype)

    # get the FPTR data structure
    cdef DPNPFuncData kernel_data = get_dpnp_function_ptr(DPNP_FN_RNG_EXPONENTIAL, param1_type, param1_type)

    result_type = dpnp_DPNPFuncType_to_dtype( < size_t > kernel_data.return_type)
    # ceate result array with type given by FPTR data
    cdef dparray result = dparray(size, dtype=dtype)

    cdef fptr_custom_rng_exponential_c_1out_t func = <fptr_custom_rng_exponential_c_1out_t > kernel_data.ptr
    # call FPTR function
    func(result.get_data(), beta, result.size)

    return result


cpdef dparray dpnp_gamma(double shape, double scale, size):
    """
    Returns an array populated with samples from gamma distribution.
    `dpnp_gamma` generates a matrix filled with random floats sampled from a
    univariate gamma distribution of `shape` and `scale`.
    """

    dtype = numpy.float64
    cdef dparray result
    cdef DPNPFuncType param1_type
    cdef DPNPFuncData kernel_data
    cdef fptr_custom_rng_gamma_c_1out_t func

    if shape == 0.0 or scale == 0.0:
        result = dparray(size, dtype=dtype)
        result.fill(0.0)
    else:
        # convert string type names (dparray.dtype) to C enum DPNPFuncType
        param1_type = dpnp_dtype_to_DPNPFuncType(dtype)

        # get the FPTR data structure
        kernel_data = get_dpnp_function_ptr(DPNP_FN_RNG_GAMMA, param1_type, param1_type)

        result_type = dpnp_DPNPFuncType_to_dtype( < size_t > kernel_data.return_type)
        # ceate result array with type given by FPTR data
        result = dparray(size, dtype=result_type)

        func = <fptr_custom_rng_gamma_c_1out_t > kernel_data.ptr
        # call FPTR function
        func(result.get_data(), shape, scale, result.size)

    return result


cpdef dparray dpnp_geometric(float p, size):
    """
    Returns an array populated with samples from geometric distribution.
    `dpnp_geometric` generates a matrix filled with random floats sampled from a
    univariate geometric distribution for a success probability p of a single
    trial.

    """

    dtype = numpy.int32
    cdef dparray result
    cdef DPNPFuncType param1_type
    cdef DPNPFuncData kernel_data
    cdef fptr_custom_rng_geometric_c_1out_t func

    if p == 1.0:
        result = dparray(size, dtype=dtype)
        result.fill(1)
    else:
        # convert string type names (dparray.dtype) to C enum DPNPFuncType
        param1_type = dpnp_dtype_to_DPNPFuncType(dtype)

        # get the FPTR data structure
        kernel_data = get_dpnp_function_ptr(DPNP_FN_RNG_GEOMETRIC, param1_type, param1_type)

        result_type = dpnp_DPNPFuncType_to_dtype( < size_t > kernel_data.return_type)
        # ceate result array with type given by FPTR data
        result = dparray(size, dtype=result_type)

        func = <fptr_custom_rng_geometric_c_1out_t > kernel_data.ptr
        # call FPTR function
        func(result.get_data(), p, result.size)

    return result


cpdef dparray dpnp_gumbel(double loc, double scale, size):
    """
    Returns an array populated with samples from beta distribution.
    `dpnp_gumbel` generates a matrix filled with random floats sampled from a
    univariate Gumbel distribution.

    """

    dtype = numpy.float64
    cdef dparray result
    cdef DPNPFuncType param1_type
    cdef DPNPFuncData kernel_data
    cdef fptr_custom_rng_gumbel_c_1out_t func

    if scale == 0.0:
        result = dparray(size, dtype=dtype)
        result.fill(loc)
    else:
        # convert string type names (dparray.dtype) to C enum DPNPFuncType
        param1_type = dpnp_dtype_to_DPNPFuncType(dtype)

        # get the FPTR data structure
        kernel_data = get_dpnp_function_ptr(DPNP_FN_RNG_GUMBEL, param1_type, param1_type)

        result_type = dpnp_DPNPFuncType_to_dtype( < size_t > kernel_data.return_type)
        # ceate result array with type given by FPTR data
        result = dparray(size, dtype=result_type)

        func = <fptr_custom_rng_gumbel_c_1out_t > kernel_data.ptr
        # call FPTR function
        func(result.get_data(), loc, scale, result.size)

    return result


cpdef dparray dpnp_hypergeometric(int l, int s, int m,  size):
    """
    Returns an array populated with samples from hypergeometric distribution.
    `dpnp_hypergeometric` generates a matrix filled with random floats sampled from a
    univariate hypergeometric distribution.

    """

    dtype = numpy.int32
    cdef dparray result
    cdef DPNPFuncType param1_type
    cdef DPNPFuncData kernel_data
    cdef fptr_custom_rng_hypergeometric_c_1out_t func

    if m == 0:
        result = dparray(size, dtype=dtype)
        result.fill(0)
    if l == m:
        result = dparray(size, dtype=dtype)
        result.fill(s)
    else:
        # convert string type names (dparray.dtype) to C enum DPNPFuncType
        param1_type = dpnp_dtype_to_DPNPFuncType(dtype)

        # get the FPTR data structure
        kernel_data = get_dpnp_function_ptr(DPNP_FN_RNG_HYPERGEOMETRIC, param1_type, param1_type)

        result_type = dpnp_DPNPFuncType_to_dtype( < size_t > kernel_data.return_type)
        # ceate result array with type given by FPTR data
        result = dparray(size, dtype=result_type)

        func = <fptr_custom_rng_hypergeometric_c_1out_t > kernel_data.ptr
        # call FPTR function
        func(result.get_data(), l, s, m, result.size)

    return result


cpdef dparray dpnp_normal(double loc, double scale, size):
    """
    Returns an array populated with samples from normal distribution.
    `dpnp_normal` generates a matrix filled with random floats sampled from a
    normal distribution.

    """

    dtype = numpy.float64
    cdef dparray result
    cdef DPNPFuncType param1_type
    cdef DPNPFuncData kernel_data
    cdef fptr_custom_rng_normal_c_1out_t func

    if scale == 0.0:
        result = dparray(size, dtype=dtype)
        result.fill(loc)
    else:
        # convert string type names (dparray.dtype) to C enum DPNPFuncType
        param1_type = dpnp_dtype_to_DPNPFuncType(dtype)

        # get the FPTR data structure
        kernel_data = get_dpnp_function_ptr(DPNP_FN_RNG_NORMAL, param1_type, param1_type)

        result_type = dpnp_DPNPFuncType_to_dtype( < size_t > kernel_data.return_type)
        # ceate result array with type given by FPTR data
        result = dparray(size, dtype=result_type)

        func = <fptr_custom_rng_normal_c_1out_t > kernel_data.ptr
        # call FPTR function
        func(result.get_data(), loc, scale, result.size)

    return result


cpdef dparray dpnp_laplace(double loc, double scale, size):
    """
    Returns an array populated with samples from beta distribution.
    `dpnp_laplace` generates a matrix filled with random floats sampled from a
    univariate laplace distribution.

    """

    dtype = numpy.float64
    cdef dparray result
    cdef DPNPFuncType param1_type
    cdef DPNPFuncData kernel_data
    cdef fptr_custom_rng_laplace_c_1out_t func

    if scale == 0.0:
        result = dparray(size, dtype=dtype)
        result.fill(0.0)
    else:
        # convert string type names (dparray.dtype) to C enum DPNPFuncType
        param1_type = dpnp_dtype_to_DPNPFuncType(dtype)

        # get the FPTR data structure
        kernel_data = get_dpnp_function_ptr(DPNP_FN_RNG_LAPLACE, param1_type, param1_type)

        result_type = dpnp_DPNPFuncType_to_dtype( < size_t > kernel_data.return_type)
        # ceate result array with type given by FPTR data
        result = dparray(size, dtype=result_type)

        func = <fptr_custom_rng_laplace_c_1out_t > kernel_data.ptr
        # call FPTR function
        func(result.get_data(), loc, scale, result.size)

    return result


cpdef dparray dpnp_lognormal(double mean, double stddev, size):
    """
    Returns an array populated with samples from beta distribution.
    `dpnp_lognormal` generates a matrix filled with random floats sampled from a
    univariate lognormal distribution.

    """

    dtype = numpy.float64
    cdef dparray result
    cdef DPNPFuncType param1_type
    cdef DPNPFuncData kernel_data
    cdef fptr_custom_rng_lognormal_c_1out_t func

    if stddev == 0.0:
        val = numpy.exp(mean + (stddev ** 2) / 2)
        result = dparray(size, dtype=dtype)
        result.fill(val)
    else:
        # convert string type names (dparray.dtype) to C enum DPNPFuncType
        param1_type = dpnp_dtype_to_DPNPFuncType(dtype)

        # get the FPTR data structure
        kernel_data = get_dpnp_function_ptr(DPNP_FN_RNG_LOGNORMAL, param1_type, param1_type)

        result_type = dpnp_DPNPFuncType_to_dtype( < size_t > kernel_data.return_type)
        # ceate result array with type given by FPTR data
        result = dparray(size, dtype=result_type)

        func = <fptr_custom_rng_lognormal_c_1out_t > kernel_data.ptr
        # call FPTR function
        func(result.get_data(), mean, stddev, result.size)

    return result


cpdef dparray dpnp_negative_binomial(double a, double p, size):
    """
    Returns an array populated with samples from negative binomial distribution.

    `negative_binomial` generates a matrix filled with random floats sampled from a
    univariate negative binomial distribution for a given parameter of the distribution
    `a` and success probability `p` of a single trial.

    """

    dtype = numpy.int32
    cdef dparray result
    cdef DPNPFuncType param1_type
    cdef DPNPFuncData kernel_data
    cdef fptr_custom_rng_negative_binomial_c_1out_t func

    if p == 0.0:
        filled_val = numpy.iinfo(dtype).min
        result = dparray(size, dtype=dtype)
        result.fill(filled_val)
    elif p == 1.0:
        result = dparray(size, dtype=dtype)
        result.fill(0)
    else:
        # convert string type names (dparray.dtype) to C enum DPNPFuncType
        param1_type = dpnp_dtype_to_DPNPFuncType(dtype)

        # get the FPTR data structure
        kernel_data = get_dpnp_function_ptr(DPNP_FN_RNG_NEGATIVE_BINOMIAL, param1_type, param1_type)

        result_type = dpnp_DPNPFuncType_to_dtype( < size_t > kernel_data.return_type)
        # ceate result array with type given by FPTR data
        result = dparray(size, dtype=result_type)

        func = <fptr_custom_rng_negative_binomial_c_1out_t > kernel_data.ptr
        # call FPTR function
        func(result.get_data(), a, p, result.size)

    return result


cpdef dparray dpnp_poisson(double lam, size):
    """
    Returns an array populated with samples from Poisson distribution.
    `dpnp_poisson` generates a matrix filled with random floats sampled from a
    univariate Poisson distribution for a given number of independent trials and
    success probability p of a single trial.
    """

    dtype = numpy.int32
    cdef dparray result
    cdef DPNPFuncType param1_type
    cdef DPNPFuncData kernel_data
    cdef fptr_custom_rng_poisson_c_1out_t func

    if lam == 0:
        result = dparray(size, dtype=dtype)
        result.fill(0)
    else:
        # convert string type names (dparray.dtype) to C enum DPNPFuncType
        param1_type = dpnp_dtype_to_DPNPFuncType(dtype)

        # get the FPTR data structure
        kernel_data = get_dpnp_function_ptr(DPNP_FN_RNG_POISSON, param1_type, param1_type)

        result_type = dpnp_DPNPFuncType_to_dtype( < size_t > kernel_data.return_type)
        # ceate result array with type given by FPTR data
        result = dparray(size, dtype=result_type)

        func = <fptr_custom_rng_poisson_c_1out_t > kernel_data.ptr
        # call FPTR function
        func(result.get_data(), lam, result.size)

    return result


cpdef dparray dpnp_randn(dims):
    """
    Returns an array populated with samples from standard normal distribution.
    `dpnp_randn` generates a matrix filled with random floats sampled from a
    univariate normal (Gaussian) distribution of mean 0 and variance 1.
    """
    cdef double mean = 0.0
    cdef double stddev = 1.0

    # convert string type names (dparray.dtype) to C enum DPNPFuncType
    cdef DPNPFuncType param1_type = dpnp_dtype_to_DPNPFuncType(numpy.float64)

    # get the FPTR data structure
    cdef DPNPFuncData kernel_data = get_dpnp_function_ptr(DPNP_FN_RNG_GAUSSIAN, param1_type, param1_type)

    result_type = dpnp_DPNPFuncType_to_dtype( < size_t > kernel_data.return_type)
    # ceate result array with type given by FPTR data
    cdef dparray result = dparray(dims, dtype=result_type)

    cdef fptr_custom_rng_gaussian_c_1out_t func = <fptr_custom_rng_gaussian_c_1out_t > kernel_data.ptr
    # call FPTR function
    func(result.get_data(), mean, stddev, result.size)

    return result


cpdef dparray dpnp_random(dims):
    """
    Create an array of the given shape and populate it
    with random samples from a uniform distribution over [0, 1).
    """
    cdef long low = 0
    cdef long high = 1

    # convert string type names (dparray.dtype) to C enum DPNPFuncType
    cdef DPNPFuncType param1_type = dpnp_dtype_to_DPNPFuncType(numpy.float64)

    # get the FPTR data structure
    cdef DPNPFuncData kernel_data = get_dpnp_function_ptr(DPNP_FN_RNG_UNIFORM, param1_type, param1_type)

    result_type = dpnp_DPNPFuncType_to_dtype( < size_t > kernel_data.return_type)
    # ceate result array with type given by FPTR data
    cdef dparray result = dparray(dims, dtype=result_type)

    cdef fptr_custom_rng_uniform_c_1out_t func = <fptr_custom_rng_uniform_c_1out_t > kernel_data.ptr
    # call FPTR function
    func(result.get_data(), low, high, result.size)

    return result


cpdef dparray dpnp_rayleigh(double scale, size):
    """
    Returns an array populated with samples from Rayleigh distribution.
    `dpnp_rayleigh` generates a matrix filled with random floats sampled from a
    univariate Rayleigh distribution of `scale`.

    """

    dtype = numpy.float64
    cdef dparray result
    cdef DPNPFuncType param1_type
    cdef DPNPFuncData kernel_data
    cdef fptr_custom_rng_rayleigh_c_1out_t func

    if scale == 0.0:
        result = dparray(size, dtype=dtype)
        result.fill(0.0)
    else:
        # convert string type names (dparray.dtype) to C enum DPNPFuncType
        param1_type = dpnp_dtype_to_DPNPFuncType(dtype)

        # get the FPTR data structure
        kernel_data = get_dpnp_function_ptr(DPNP_FN_RNG_RAYLEIGH, param1_type, param1_type)

        result_type = dpnp_DPNPFuncType_to_dtype( < size_t > kernel_data.return_type)
        # ceate result array with type given by FPTR data
        result = dparray(size, dtype=result_type)

        func = <fptr_custom_rng_rayleigh_c_1out_t > kernel_data.ptr
        # call FPTR function
        func(result.get_data(), scale, result.size)

    return result


cpdef dpnp_srand(seed):
    """
    Initialize basic random number generator.
    """
    dpnp_srand_c(seed)


cpdef dparray dpnp_standard_cauchy(size):
    """
    Returns an array populated with samples from beta distribution.
    `dpnp_standard_cauchy` generates a matrix filled with random floats sampled from a
    univariate standard cauchy distribution.

    """

    # convert string type names (dparray.dtype) to C enum DPNPFuncType
    cdef DPNPFuncType param1_type = dpnp_dtype_to_DPNPFuncType(numpy.float64)

    # get the FPTR data structure
    cdef DPNPFuncData kernel_data = get_dpnp_function_ptr(DPNP_FN_RNG_STANDARD_CAUCHY, param1_type, param1_type)

    result_type = dpnp_DPNPFuncType_to_dtype( < size_t > kernel_data.return_type)
    # ceate result array with type given by FPTR data
    cdef dparray result = dparray(size, dtype=result_type)

    cdef fptr_custom_rng_standard_cauchy_c_1out_t func = < fptr_custom_rng_standard_cauchy_c_1out_t > kernel_data.ptr
    # call FPTR function
    func(result.get_data(), result.size)

    return result


<<<<<<< HEAD
cpdef dparray dpnp_standard_gamma(double shape, size):
    """
    Returns an array populated with samples from standard gamma distribution.
    `dpnp_standard_gamma` generates a matrix filled with random floats sampled from a
    univariate standard gamma distribution.
    """

    dtype = numpy.float64
    cdef dparray result
    cdef DPNPFuncType param1_type
    cdef DPNPFuncData kernel_data
    cdef fptr_custom_rng_standard_gamma_c_1out_t func

    if shape == 0.0:
        result = dparray(size, dtype=dtype)
        result.fill(0.0)
    else:
        # convert string type names (dparray.dtype) to C enum DPNPFuncType
        param1_type = dpnp_dtype_to_DPNPFuncType(dtype)

        # get the FPTR data structure
        kernel_data = get_dpnp_function_ptr(DPNP_FN_RNG_STANDARD_GAMMA, param1_type, param1_type)

        result_type = dpnp_DPNPFuncType_to_dtype( < size_t > kernel_data.return_type)
        # ceate result array with type given by FPTR data
        result = dparray(size, dtype=result_type)

        func = <fptr_custom_rng_standard_gamma_c_1out_t > kernel_data.ptr
        # call FPTR function
        func(result.get_data(), shape, result.size)
=======
cpdef dparray dpnp_standard_exponential(size):
    """
    Returns an array populated with samples from standard exponential distribution.
    `dpnp_standard_exponential` generates a matrix filled with random floats sampled from a
    standard exponential distribution.

    """

    # convert string type names (dparray.dtype) to C enum DPNPFuncType
    cdef DPNPFuncType param1_type = dpnp_dtype_to_DPNPFuncType(numpy.float64)

    # get the FPTR data structure
    cdef DPNPFuncData kernel_data = get_dpnp_function_ptr(DPNP_FN_RNG_STANDARD_EXPONENTIAL, param1_type, param1_type)

    result_type = dpnp_DPNPFuncType_to_dtype( < size_t > kernel_data.return_type)
    # ceate result array with type given by FPTR data
    cdef dparray result = dparray(size, dtype=result_type)

    cdef fptr_custom_rng_standard_exponential_c_1out_t func = < fptr_custom_rng_standard_exponential_c_1out_t > kernel_data.ptr
    # call FPTR function
    func(result.get_data(), result.size)
>>>>>>> 35479bec

    return result


cpdef dparray dpnp_standard_normal(size):
    """
    Returns an array populated with samples from beta distribution.
    `dpnp_standard_normal` generates a matrix filled with random floats sampled from a
    univariate standard normal(Gaussian) distribution.

    """

    # convert string type names (dparray.dtype) to C enum DPNPFuncType
    cdef DPNPFuncType param1_type = dpnp_dtype_to_DPNPFuncType(numpy.float64)

    # get the FPTR data structure
    cdef DPNPFuncData kernel_data = get_dpnp_function_ptr(DPNP_FN_RNG_STANDARD_NORMAL, param1_type, param1_type)

    result_type = dpnp_DPNPFuncType_to_dtype( < size_t > kernel_data.return_type)
    # ceate result array with type given by FPTR data
    cdef dparray result = dparray(size, dtype=result_type)

    cdef fptr_custom_rng_standard_normal_c_1out_t func = < fptr_custom_rng_standard_normal_c_1out_t > kernel_data.ptr
    # call FPTR function
    func(result.get_data(), result.size)

    return result


cpdef dparray dpnp_uniform(long low, long high, size, dtype=numpy.int32):
    """
    Returns an array populated with samples from standard uniform distribution.
    Generates a matrix filled with random numbers sampled from a
    uniform distribution of the certain left (low) and right (high)
    bounds.
    """
    # convert string type names (dparray.dtype) to C enum DPNPFuncType
    cdef DPNPFuncType param1_type = dpnp_dtype_to_DPNPFuncType(dtype)

    # get the FPTR data structure
    cdef DPNPFuncData kernel_data = get_dpnp_function_ptr(DPNP_FN_RNG_UNIFORM, param1_type, param1_type)

    result_type = dpnp_DPNPFuncType_to_dtype( < size_t > kernel_data.return_type)
    # ceate result array with type given by FPTR data
    cdef dparray result = dparray(size, dtype=result_type)

    cdef fptr_custom_rng_uniform_c_1out_t func = <fptr_custom_rng_uniform_c_1out_t > kernel_data.ptr
    # call FPTR function
    func(result.get_data(), low, high, result.size)

    return result


cpdef dparray dpnp_weibull(double a, size):
    """
    Returns an array populated with samples from beta distribution.
    `dpnp_weibull` generates a matrix filled with random floats sampled from a
    univariate weibull distribution.
    """

    dtype = numpy.float64
    cdef dparray result
    cdef DPNPFuncType param1_type
    cdef DPNPFuncData kernel_data
    cdef fptr_custom_rng_weibull_c_1out_t func

    if a == 0.0:
        result = dparray(size, dtype=dtype)
        result.fill(0.0)
    else:
        # convert string type names (dparray.dtype) to C enum DPNPFuncType
        param1_type = dpnp_dtype_to_DPNPFuncType(numpy.float64)

        # get the FPTR data structure
        kernel_data = get_dpnp_function_ptr(DPNP_FN_RNG_WEIBULL, param1_type, param1_type)

        result_type = dpnp_DPNPFuncType_to_dtype( < size_t > kernel_data.return_type)
        # ceate result array with type given by FPTR data
        result = dparray(size, dtype=result_type)

        func = <fptr_custom_rng_weibull_c_1out_t > kernel_data.ptr
        # call FPTR function
        func(result.get_data(), a, result.size)

    return result<|MERGE_RESOLUTION|>--- conflicted
+++ resolved
@@ -61,11 +61,8 @@
     "dpnp_rayleigh",
     "dpnp_srand",
     "dpnp_standard_cauchy",
-<<<<<<< HEAD
+    "dpnp_standard_exponential",
     "dpnp_standard_gamma",
-=======
-    "dpnp_standard_exponential",
->>>>>>> 35479bec
     "dpnp_standard_normal",
     "dpnp_uniform",
     "dpnp_weibull"
@@ -88,11 +85,8 @@
 ctypedef void(*fptr_custom_rng_poisson_c_1out_t)(void *, double, size_t) except +
 ctypedef void(*fptr_custom_rng_rayleigh_c_1out_t)(void *, double, size_t) except +
 ctypedef void(*fptr_custom_rng_standard_cauchy_c_1out_t)(void *, size_t) except +
-<<<<<<< HEAD
+ctypedef void(*fptr_custom_rng_standard_exponential_c_1out_t)(void *, size_t) except +
 ctypedef void(*fptr_custom_rng_standard_gamma_c_1out_t)(void *, double, size_t) except +
-=======
-ctypedef void(*fptr_custom_rng_standard_exponential_c_1out_t)(void *, size_t) except +
->>>>>>> 35479bec
 ctypedef void(*fptr_custom_rng_standard_normal_c_1out_t)(void *, size_t) except +
 ctypedef void(*fptr_custom_rng_uniform_c_1out_t)(void *, long, long, size_t) except +
 ctypedef void(*fptr_custom_rng_weibull_c_1out_t)(void *, double, size_t) except +
@@ -652,12 +646,37 @@
     return result
 
 
-<<<<<<< HEAD
+cpdef dparray dpnp_standard_exponential(size):
+    """
+    Returns an array populated with samples from standard exponential distribution.
+    `dpnp_standard_exponential` generates a matrix filled with random floats sampled from a
+    standard exponential distribution.
+
+    """
+
+    # convert string type names (dparray.dtype) to C enum DPNPFuncType
+    cdef DPNPFuncType param1_type = dpnp_dtype_to_DPNPFuncType(numpy.float64)
+
+    # get the FPTR data structure
+    cdef DPNPFuncData kernel_data = get_dpnp_function_ptr(DPNP_FN_RNG_STANDARD_EXPONENTIAL, param1_type, param1_type)
+
+    result_type = dpnp_DPNPFuncType_to_dtype( < size_t > kernel_data.return_type)
+    # ceate result array with type given by FPTR data
+    cdef dparray result = dparray(size, dtype=result_type)
+
+    cdef fptr_custom_rng_standard_exponential_c_1out_t func = < fptr_custom_rng_standard_exponential_c_1out_t > kernel_data.ptr
+    # call FPTR function
+    func(result.get_data(), result.size)
+
+    return result
+
+
 cpdef dparray dpnp_standard_gamma(double shape, size):
     """
     Returns an array populated with samples from standard gamma distribution.
     `dpnp_standard_gamma` generates a matrix filled with random floats sampled from a
     univariate standard gamma distribution.
+
     """
 
     dtype = numpy.float64
@@ -683,29 +702,6 @@
         func = <fptr_custom_rng_standard_gamma_c_1out_t > kernel_data.ptr
         # call FPTR function
         func(result.get_data(), shape, result.size)
-=======
-cpdef dparray dpnp_standard_exponential(size):
-    """
-    Returns an array populated with samples from standard exponential distribution.
-    `dpnp_standard_exponential` generates a matrix filled with random floats sampled from a
-    standard exponential distribution.
-
-    """
-
-    # convert string type names (dparray.dtype) to C enum DPNPFuncType
-    cdef DPNPFuncType param1_type = dpnp_dtype_to_DPNPFuncType(numpy.float64)
-
-    # get the FPTR data structure
-    cdef DPNPFuncData kernel_data = get_dpnp_function_ptr(DPNP_FN_RNG_STANDARD_EXPONENTIAL, param1_type, param1_type)
-
-    result_type = dpnp_DPNPFuncType_to_dtype( < size_t > kernel_data.return_type)
-    # ceate result array with type given by FPTR data
-    cdef dparray result = dparray(size, dtype=result_type)
-
-    cdef fptr_custom_rng_standard_exponential_c_1out_t func = < fptr_custom_rng_standard_exponential_c_1out_t > kernel_data.ptr
-    # call FPTR function
-    func(result.get_data(), result.size)
->>>>>>> 35479bec
 
     return result
 
