--- conflicted
+++ resolved
@@ -43,11 +43,8 @@
 
 
 __all__ = [
-<<<<<<< HEAD
+    "dpnp_chisquare",
     "dpnp_exponential",
-=======
-    "dpnp_chisquare",
->>>>>>> d9814357
     "dpnp_randn",
     "dpnp_random",
     "dpnp_srand",
@@ -55,16 +52,38 @@
 ]
 
 
-<<<<<<< HEAD
+ctypedef void(*fptr_custom_rng_chi_square_c_1out_t)(void *, int, size_t)
 ctypedef void(*fptr_custom_rng_exponential_c_1out_t)(void *, double, double, size_t)
-=======
-ctypedef void(*fptr_custom_rng_chi_square_c_1out_t)(void *, int, size_t)
->>>>>>> d9814357
 ctypedef void(*fptr_custom_rng_gaussian_c_1out_t)(void *, double, double, size_t)
 ctypedef void(*fptr_custom_rng_uniform_c_1out_t)(void *, long, long, size_t)
 
 
-<<<<<<< HEAD
+cpdef dparray dpnp_chisquare(int df, size):
+    """
+    Return a random matrix with data from the chi-square distribution.
+
+    `dpnp_chisquare` generates a matrix filled with random floats sampled from a
+    univariate "chi-square" distribution for a given number of degrees of freedom.
+
+    """
+
+    # convert string type names (dparray.dtype) to C enum DPNPFuncType
+    cdef DPNPFuncType param1_type = dpnp_dtype_to_DPNPFuncType(numpy.float64)
+
+    # get the FPTR data structure
+    cdef DPNPFuncData kernel_data = get_dpnp_function_ptr(DPNP_FN_CHISQUARE, param1_type, param1_type)
+
+    result_type = dpnp_DPNPFuncType_to_dtype( < size_t > kernel_data.return_type)
+    # ceate result array with type given by FPTR data
+    cdef dparray result = dparray(size, dtype=result_type)
+
+    cdef fptr_custom_rng_chi_square_c_1out_t func = <fptr_custom_rng_chi_square_c_1out_t > kernel_data.ptr
+    # call FPTR function
+    func(result.get_data(), df, result.size)
+
+    return result
+
+
 cpdef dparray dpnp_exponential(double a, double beta, size):
     """
     Return a random matrix with data from the "exponential" distribution.
@@ -88,30 +107,6 @@
     cdef fptr_custom_rng_exponential_c_1out_t func = <fptr_custom_rng_exponential_c_1out_t > kernel_data.ptr
     # call FPTR function
     func(result.get_data(), a, beta, result.size)
-=======
-cpdef dparray dpnp_chisquare(int df, size):
-    """
-    Return a random matrix with data from the chi-square distribution.
-
-    `dpnp_chisquare` generates a matrix filled with random floats sampled from a
-    univariate "chi-square" distribution for a given number of degrees of freedom.
-
-    """
-
-    # convert string type names (dparray.dtype) to C enum DPNPFuncType
-    cdef DPNPFuncType param1_type = dpnp_dtype_to_DPNPFuncType(numpy.float64)
-
-    # get the FPTR data structure
-    cdef DPNPFuncData kernel_data = get_dpnp_function_ptr(DPNP_FN_CHISQUARE, param1_type, param1_type)
-
-    result_type = dpnp_DPNPFuncType_to_dtype( < size_t > kernel_data.return_type)
-    # ceate result array with type given by FPTR data
-    cdef dparray result = dparray(size, dtype=result_type)
-
-    cdef fptr_custom_rng_chi_square_c_1out_t func = <fptr_custom_rng_chi_square_c_1out_t > kernel_data.ptr
-    # call FPTR function
-    func(result.get_data(), df, result.size)
->>>>>>> d9814357
 
     return result
 
