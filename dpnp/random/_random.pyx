--- conflicted
+++ resolved
@@ -42,21 +42,14 @@
 cimport numpy
 
 
-<<<<<<< HEAD
-ctypedef void(*fptr_mkl_rng_gaussian_1out_t)(void *, double, double, size_t)
-ctypedef void(*fptr_mkl_rng_uniform_1out_t)(void *, long, long, size_t)
-=======
 __all__ = [
     "dpnp_randn",
     "dpnp_random",
     "dpnp_srand",
     "dpnp_uniform"
 ]
->>>>>>> ab926b15
 
-
-
-ctypedef void(*fptr_mkl_rng_gaussian_1out_t)(void *, size_t)
+ctypedef void(*fptr_mkl_rng_gaussian_1out_t)(void *, double, double, size_t)
 ctypedef void(*fptr_mkl_rng_uniform_1out_t)(void *, long, long, size_t)
 
 
