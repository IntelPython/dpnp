# cython: language_level=3
# -*- coding: utf-8 -*-
# *****************************************************************************
# Copyright (c) 2016-2020, Intel Corporation
# All rights reserved.
#
# Redistribution and use in source and binary forms, with or without
# modification, are permitted provided that the following conditions are met:
# - Redistributions of source code must retain the above copyright notice,
#   this list of conditions and the following disclaimer.
# - Redistributions in binary form must reproduce the above copyright notice,
#   this list of conditions and the following disclaimer in the documentation
#   and/or other materials provided with the distribution.
#
# THIS SOFTWARE IS PROVIDED BY THE COPYRIGHT HOLDERS AND CONTRIBUTORS "AS IS"
# AND ANY EXPRESS OR IMPLIED WARRANTIES, INCLUDING, BUT NOT LIMITED TO, THE
# IMPLIED WARRANTIES OF MERCHANTABILITY AND FITNESS FOR A PARTICULAR PURPOSE
# ARE DISCLAIMED. IN NO EVENT SHALL THE COPYRIGHT HOLDER OR CONTRIBUTORS BE
# LIABLE FOR ANY DIRECT, INDIRECT, INCIDENTAL, SPECIAL, EXEMPLARY, OR
# CONSEQUENTIAL DAMAGES (INCLUDING, BUT NOT LIMITED TO, PROCUREMENT OF
# SUBSTITUTE GOODS OR SERVICES; LOSS OF USE, DATA, OR PROFITS; OR BUSINESS
# INTERRUPTION) HOWEVER CAUSED AND ON ANY THEORY OF LIABILITY, WHETHER IN
# CONTRACT, STRICT LIABILITY, OR TORT (INCLUDING NEGLIGENCE OR OTHERWISE)
# ARISING IN ANY WAY OUT OF THE USE OF THIS SOFTWARE, EVEN IF ADVISED OF
# THE POSSIBILITY OF SUCH DAMAGE.
# *****************************************************************************

"""Module Backend

This module contains interface functions between C backend layer
and the rest of the library

"""


import dpnp.config as config

from dpnp.backend cimport *
from dpnp.dparray cimport dparray
from dpnp.dpnp_utils cimport *
import numpy
cimport numpy


__all__ = [
    "dpnp_beta",
    "dpnp_binomial",
    "dpnp_chisquare",
    "dpnp_exponential",
    "dpnp_gamma",
    "dpnp_laplace",
    "dpnp_negative_binomial",
    "dpnp_randn",
    "dpnp_random",
    "dpnp_srand",
    "dpnp_standard_cauchy",
<<<<<<< HEAD
    "dpnp_uniform",
    "dpnp_weibull"
=======
    "dpnp_standard_normal",
    "dpnp_uniform"
>>>>>>> 00133123
]


ctypedef void(*fptr_custom_rng_beta_c_1out_t)(void *, double, double, size_t)
ctypedef void(*fptr_custom_rng_binomial_c_1out_t)(void *, int, double, size_t)
ctypedef void(*fptr_custom_rng_chi_square_c_1out_t)(void *, int, size_t)
ctypedef void(*fptr_custom_rng_exponential_c_1out_t)(void *, double, size_t)
ctypedef void(*fptr_custom_rng_gamma_c_1out_t)(void *, double, double, size_t)
ctypedef void(*fptr_custom_rng_gaussian_c_1out_t)(void *, double, double, size_t)
ctypedef void(*fptr_custom_rng_laplace_c_1out_t)(void *, double, double, size_t)
ctypedef void(*fptr_custom_rng_negative_binomial_c_1out_t)(void *, double, double, size_t)
ctypedef void(*fptr_custom_rng_standard_cauchy_c_1out_t)(void *, size_t) except +
ctypedef void(*fptr_custom_rng_standard_normal_c_1out_t)(void *, size_t) except +
ctypedef void(*fptr_custom_rng_uniform_c_1out_t)(void *, long, long, size_t)
ctypedef void(*fptr_custom_rng_weibull_c_1out_t)(void *, double, size_t) except +


cpdef dparray dpnp_beta(double a, double b, size):
    """
    Returns an array populated with samples from beta distribution.
    `dpnp_beta` generates a matrix filled with random floats sampled from a
    univariate beta distribution.
    """

    # convert string type names (dparray.dtype) to C enum DPNPFuncType
    cdef DPNPFuncType param1_type = dpnp_dtype_to_DPNPFuncType(numpy.float64)

    # get the FPTR data structure
    cdef DPNPFuncData kernel_data = get_dpnp_function_ptr(DPNP_FN_BETA, param1_type, param1_type)

    result_type = dpnp_DPNPFuncType_to_dtype( < size_t > kernel_data.return_type)
    # ceate result array with type given by FPTR data
    cdef dparray result = dparray(size, dtype=result_type)

    cdef fptr_custom_rng_beta_c_1out_t func = <fptr_custom_rng_beta_c_1out_t > kernel_data.ptr
    # call FPTR function
    func(result.get_data(), a, b, result.size)

    return result


cpdef dparray dpnp_binomial(int ntrial, double p, size):
    """
    Returns an array populated with samples from binomial distribution.
    `dpnp_binomial` generates a matrix filled with random floats sampled from a
    univariate binomial distribution for a given number of independent trials and
    success probability p of a single trial.
    """

    dtype = numpy.int32
    cdef dparray result
    cdef DPNPFuncType param1_type
    cdef DPNPFuncData kernel_data
    cdef fptr_custom_rng_binomial_c_1out_t func

    if ntrial == 0 or p == 0.0:
        result = dparray(size, dtype=dtype)
        result.fill(0.0)
    elif p == 1.0:
        result = dparray(size, dtype=dtype)
        result.fill(ntrial)
    else:
        # convert string type names (dparray.dtype) to C enum DPNPFuncType
        param1_type = dpnp_dtype_to_DPNPFuncType(dtype)

        # get the FPTR data structure
        kernel_data = get_dpnp_function_ptr(DPNP_FN_BINOMIAL, param1_type, param1_type)

        result_type = dpnp_DPNPFuncType_to_dtype( < size_t > kernel_data.return_type)
        # ceate result array with type given by FPTR data
        result = dparray(size, dtype=result_type)

        func = <fptr_custom_rng_binomial_c_1out_t > kernel_data.ptr
        # call FPTR function
        func(result.get_data(), ntrial, p, result.size)

    return result


cpdef dparray dpnp_chisquare(int df, size):
    """
    Returns an array populated with samples from chi-square distribution.
    `dpnp_chisquare` generates a matrix filled with random floats sampled from a
    univariate chi-square distribution for a given number of degrees of freedom.
    """

    # convert string type names (dparray.dtype) to C enum DPNPFuncType
    cdef DPNPFuncType param1_type = dpnp_dtype_to_DPNPFuncType(numpy.float64)

    # get the FPTR data structure
    cdef DPNPFuncData kernel_data = get_dpnp_function_ptr(DPNP_FN_CHISQUARE, param1_type, param1_type)

    result_type = dpnp_DPNPFuncType_to_dtype( < size_t > kernel_data.return_type)
    # ceate result array with type given by FPTR data
    cdef dparray result = dparray(size, dtype=result_type)

    cdef fptr_custom_rng_chi_square_c_1out_t func = <fptr_custom_rng_chi_square_c_1out_t > kernel_data.ptr
    # call FPTR function
    func(result.get_data(), df, result.size)

    return result


cpdef dparray dpnp_exponential(double beta, size):
    """
    Returns an array populated with samples from exponential distribution.
    `dpnp_exponential` generates a matrix filled with random floats sampled from a
    univariate exponential distribution of `beta`.
    """

    dtype = numpy.float64
    # convert string type names (dparray.dtype) to C enum DPNPFuncType
    cdef DPNPFuncType param1_type = dpnp_dtype_to_DPNPFuncType(dtype)

    # get the FPTR data structure
    cdef DPNPFuncData kernel_data = get_dpnp_function_ptr(DPNP_FN_EXPONENTIAL, param1_type, param1_type)

    result_type = dpnp_DPNPFuncType_to_dtype( < size_t > kernel_data.return_type)
    # ceate result array with type given by FPTR data
    cdef dparray result = dparray(size, dtype=dtype)

    cdef fptr_custom_rng_exponential_c_1out_t func = <fptr_custom_rng_exponential_c_1out_t > kernel_data.ptr
    # call FPTR function
    func(result.get_data(), beta, result.size)

    return result


cpdef dparray dpnp_gamma(double shape, double scale, size):
    """
    Returns an array populated with samples from gamma distribution.
    `dpnp_gamma` generates a matrix filled with random floats sampled from a
    univariate gamma distribution of `shape` and `scale`.
    """

    dtype = numpy.float64
    cdef dparray result
    cdef DPNPFuncType param1_type
    cdef DPNPFuncData kernel_data
    cdef fptr_custom_rng_gamma_c_1out_t func

    if shape == 0.0 or scale == 0.0:
        result = dparray(size, dtype=dtype)
        result.fill(0.0)
    else:
        # convert string type names (dparray.dtype) to C enum DPNPFuncType
        param1_type = dpnp_dtype_to_DPNPFuncType(dtype)

        # get the FPTR data structure
        kernel_data = get_dpnp_function_ptr(DPNP_FN_GAMMA, param1_type, param1_type)

        result_type = dpnp_DPNPFuncType_to_dtype( < size_t > kernel_data.return_type)
        # ceate result array with type given by FPTR data
        result = dparray(size, dtype=result_type)

        func = <fptr_custom_rng_gamma_c_1out_t > kernel_data.ptr
        # call FPTR function
        func(result.get_data(), shape, scale, result.size)

    return result


cpdef dparray dpnp_negative_binomial(double a, double p, size):
    """
    Returns an array populated with samples from negative binomial distribution.

    `negative_binomial` generates a matrix filled with random floats sampled from a
    univariate negative binomial distribution for a given parameter of the distribution
    `a` and success probability `p` of a single trial.

    """

    dtype = numpy.int32
    cdef dparray result
    cdef DPNPFuncType param1_type
    cdef DPNPFuncData kernel_data
    cdef fptr_custom_rng_negative_binomial_c_1out_t func

    if p == 0.0:
        filled_val = numpy.iinfo(dtype).min
        result = dparray(size, dtype=dtype)
        result.fill(filled_val)
    elif p == 1.0:
        result = dparray(size, dtype=dtype)
        result.fill(0.0)
    else:
        # convert string type names (dparray.dtype) to C enum DPNPFuncType
        param1_type = dpnp_dtype_to_DPNPFuncType(dtype)

        # get the FPTR data structure
        kernel_data = get_dpnp_function_ptr(DPNP_FN_NEGATIVE_BINOMIAL, param1_type, param1_type)

        result_type = dpnp_DPNPFuncType_to_dtype( < size_t > kernel_data.return_type)
        # ceate result array with type given by FPTR data
        result = dparray(size, dtype=result_type)

        func = <fptr_custom_rng_negative_binomial_c_1out_t > kernel_data.ptr
        # call FPTR function
        func(result.get_data(), a, p, result.size)

    return result


cpdef dparray dpnp_laplace(double loc, double scale, size):
    """
    Returns an array populated with samples from beta distribution.
    `dpnp_laplace` generates a matrix filled with random floats sampled from a
    univariate laplace distribution.

    """

    dtype = numpy.float64
    cdef dparray result
    cdef DPNPFuncType param1_type
    cdef DPNPFuncData kernel_data
    cdef fptr_custom_rng_laplace_c_1out_t func

    if scale == 0.0:
        result = dparray(size, dtype=dtype)
        result.fill(0.0)
    else:
        # convert string type names (dparray.dtype) to C enum DPNPFuncType
        param1_type = dpnp_dtype_to_DPNPFuncType(dtype)

        # get the FPTR data structure
        kernel_data = get_dpnp_function_ptr(DPNP_FN_LAPLACE, param1_type, param1_type)

        result_type = dpnp_DPNPFuncType_to_dtype( < size_t > kernel_data.return_type)
        # ceate result array with type given by FPTR data
        result = dparray(size, dtype=result_type)

        func = <fptr_custom_rng_laplace_c_1out_t > kernel_data.ptr
        # call FPTR function
        func(result.get_data(), loc, scale, result.size)

    return result


cpdef dparray dpnp_randn(dims):
    """
    Returns an array populated with samples from standard normal distribution.
    `dpnp_randn` generates a matrix filled with random floats sampled from a
    univariate normal (Gaussian) distribution of mean 0 and variance 1.
    """
    cdef double mean = 0.0
    cdef double stddev = 1.0

    # convert string type names (dparray.dtype) to C enum DPNPFuncType
    cdef DPNPFuncType param1_type = dpnp_dtype_to_DPNPFuncType(numpy.float64)

    # get the FPTR data structure
    cdef DPNPFuncData kernel_data = get_dpnp_function_ptr(DPNP_FN_GAUSSIAN, param1_type, param1_type)

    result_type = dpnp_DPNPFuncType_to_dtype( < size_t > kernel_data.return_type)
    # ceate result array with type given by FPTR data
    cdef dparray result = dparray(dims, dtype=result_type)

    cdef fptr_custom_rng_gaussian_c_1out_t func = <fptr_custom_rng_gaussian_c_1out_t > kernel_data.ptr
    # call FPTR function
    func(result.get_data(), mean, stddev, result.size)

    return result


cpdef dparray dpnp_random(dims):
    """
    Create an array of the given shape and populate it
    with random samples from a uniform distribution over [0, 1).
    """
    cdef long low = 0
    cdef long high = 1

    # convert string type names (dparray.dtype) to C enum DPNPFuncType
    cdef DPNPFuncType param1_type = dpnp_dtype_to_DPNPFuncType(numpy.float64)

    # get the FPTR data structure
    cdef DPNPFuncData kernel_data = get_dpnp_function_ptr(DPNP_FN_UNIFORM, param1_type, param1_type)

    result_type = dpnp_DPNPFuncType_to_dtype( < size_t > kernel_data.return_type)
    # ceate result array with type given by FPTR data
    cdef dparray result = dparray(dims, dtype=result_type)

    cdef fptr_custom_rng_uniform_c_1out_t func = <fptr_custom_rng_uniform_c_1out_t > kernel_data.ptr
    # call FPTR function
    func(result.get_data(), low, high, result.size)

    return result


cpdef dpnp_srand(seed):
    """
    Initialize basic random number generator.
    """
    dpnp_srand_c(seed)


cpdef dparray dpnp_standard_cauchy(size):
    """
    Returns an array populated with samples from beta distribution.
    `dpnp_standard_cauchy` generates a matrix filled with random floats sampled from a
    univariate standard cauchy distribution.

    """

    # convert string type names (dparray.dtype) to C enum DPNPFuncType
    cdef DPNPFuncType param1_type = dpnp_dtype_to_DPNPFuncType(numpy.float64)

    # get the FPTR data structure
    cdef DPNPFuncData kernel_data = get_dpnp_function_ptr(DPNP_FN_STANDARD_CAUCHY, param1_type, param1_type)

    result_type = dpnp_DPNPFuncType_to_dtype( < size_t > kernel_data.return_type)
    # ceate result array with type given by FPTR data
    cdef dparray result = dparray(size, dtype=result_type)

    cdef fptr_custom_rng_standard_cauchy_c_1out_t func = < fptr_custom_rng_standard_cauchy_c_1out_t > kernel_data.ptr
    # call FPTR function
    func(result.get_data(), result.size)

    return result


cpdef dparray dpnp_standard_normal(size):
    """
    Returns an array populated with samples from beta distribution.
    `dpnp_standard_normal` generates a matrix filled with random floats sampled from a
    univariate standard normal(Gaussian) distribution.

    """

    # convert string type names (dparray.dtype) to C enum DPNPFuncType
    cdef DPNPFuncType param1_type = dpnp_dtype_to_DPNPFuncType(numpy.float64)

    # get the FPTR data structure
    cdef DPNPFuncData kernel_data = get_dpnp_function_ptr(DPNP_FN_STANDARD_NORMAL, param1_type, param1_type)

    result_type = dpnp_DPNPFuncType_to_dtype( < size_t > kernel_data.return_type)
    # ceate result array with type given by FPTR data
    cdef dparray result = dparray(size, dtype=result_type)

    cdef fptr_custom_rng_standard_normal_c_1out_t func = < fptr_custom_rng_standard_normal_c_1out_t > kernel_data.ptr
    # call FPTR function
    func(result.get_data(), result.size)

    return result


cpdef dparray dpnp_uniform(long low, long high, size, dtype=numpy.int32):
    """
    Returns an array populated with samples from standard uniform distribution.
    Generates a matrix filled with random numbers sampled from a
    uniform distribution of the certain left (low) and right (high)
    bounds.
    """
    # convert string type names (dparray.dtype) to C enum DPNPFuncType
    cdef DPNPFuncType param1_type = dpnp_dtype_to_DPNPFuncType(dtype)

    # get the FPTR data structure
    cdef DPNPFuncData kernel_data = get_dpnp_function_ptr(DPNP_FN_UNIFORM, param1_type, param1_type)

    result_type = dpnp_DPNPFuncType_to_dtype( < size_t > kernel_data.return_type)
    # ceate result array with type given by FPTR data
    cdef dparray result = dparray(size, dtype=result_type)

    cdef fptr_custom_rng_uniform_c_1out_t func = <fptr_custom_rng_uniform_c_1out_t > kernel_data.ptr
    # call FPTR function
    func(result.get_data(), low, high, result.size)

    return result


cpdef dparray dpnp_weibull(double a, size):
    """
    Returns an array populated with samples from beta distribution.
    `dpnp_weibull` generates a matrix filled with random floats sampled from a
    univariate weibull distribution.
    """

    dtype = numpy.float64
    cdef dparray result
    cdef DPNPFuncType param1_type
    cdef DPNPFuncData kernel_data
    cdef fptr_custom_rng_weibull_c_1out_t func

    if a == 0.0:
        result = dparray(size, dtype=dtype)
        result.fill(0.0)
    else:
        # convert string type names (dparray.dtype) to C enum DPNPFuncType
        param1_type = dpnp_dtype_to_DPNPFuncType(numpy.float64)

        # get the FPTR data structure
        kernel_data = get_dpnp_function_ptr(DPNP_FN_WEIBULL, param1_type, param1_type)

        result_type = dpnp_DPNPFuncType_to_dtype( < size_t > kernel_data.return_type)
        # ceate result array with type given by FPTR data
        result = dparray(size, dtype=result_type)

        func = <fptr_custom_rng_weibull_c_1out_t > kernel_data.ptr
        # call FPTR function
        func(result.get_data(), a, result.size)

    return result<|MERGE_RESOLUTION|>--- conflicted
+++ resolved
@@ -54,13 +54,9 @@
     "dpnp_random",
     "dpnp_srand",
     "dpnp_standard_cauchy",
-<<<<<<< HEAD
-    "dpnp_uniform",
-    "dpnp_weibull"
-=======
     "dpnp_standard_normal",
     "dpnp_uniform"
->>>>>>> 00133123
+    "dpnp_weibull"
 ]
 
 
