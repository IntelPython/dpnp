--- conflicted
+++ resolved
@@ -39,11 +39,7 @@
 from dpnp.backend cimport *
 
 import dpnp.config as config
-<<<<<<< HEAD
-from dpnp.dpnp_utils import checker_throw_value_error, checker_throw_type_error, use_origin_backend
-=======
-from dpnp.dpnp_utils import use_origin_backend, checker_throw_value_error, checker_throw_runtime_error
->>>>>>> a9a33bdb
+from dpnp.dpnp_utils import use_origin_backend, checker_throw_value_error, checker_throw_runtime_error, checker_throw_type_error
 
 
 cpdef dparray dpnp_randn(dims):
@@ -289,21 +285,10 @@
 
     if (use_origin_backend(size)):
         return numpy.random.random(size)
-<<<<<<< HEAD
-    elif isinstance(size, tuple):
-        for dim in size:
-            if not isinstance(dim, int):
-                raise TypeError(f"Intel NumPy random.sample(): Unsupported dim={type(dim)}")
-    elif isinstance(size, int):
-        size = (size,)
-    else:
-        raise ValueError('Unsupported type %r for `size`' % type(size))
-=======
 
     for dim in size:
         if not isinstance(dim, int):
             checker_throw_value_error("randint", "type(dim)", type(dim), int)
->>>>>>> a9a33bdb
 
     return dpnp_random(size)
 
