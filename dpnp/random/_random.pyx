--- conflicted
+++ resolved
@@ -311,48 +311,7 @@
     return result
 
 
-<<<<<<< HEAD
-cpdef dparray dpnp_multinomial(int ntrial, p, size):
-    """
-    SMth
-
-    """
-
-    dtype = numpy.int32
-    cdef dparray result
-    cdef DPNPFuncType param1_type
-    cdef DPNPFuncData kernel_data
-    cdef fptr_custom_rng_multinomial_c_1out_t func
-    p = numpy.asarray(p, dtype=numpy.float64)
-
-    cdef void * p_src = <void*> numpy.PyArray_DATA(p)
-    cdef int p_size = len(p)
-
-    if ntrial == 0:
-        result = dparray(size, dtype=dtype)
-        result.fill(0.0)
-    else:
-        # convert string type names (dparray.dtype) to C enum DPNPFuncType
-        param1_type = dpnp_dtype_to_DPNPFuncType(dtype)
-
-        # get the FPTR data structure
-        kernel_data = get_dpnp_function_ptr(DPNP_FN_RNG_MULTINOMIAL, param1_type, param1_type)
-
-        result_type = dpnp_DPNPFuncType_to_dtype( < size_t > kernel_data.return_type)
-        # ceate result array with type given by FPTR data
-        result = dparray(size, dtype=result_type)
-
-        func = <fptr_custom_rng_multinomial_c_1out_t > kernel_data.ptr
-        # call FPTR function
-        func(result.get_data(), ntrial, p_src, p_size, result.size)
-
-    return result
-
-
-cpdef dparray dpnp_negative_binomial(double a, double p, size):
-=======
 cpdef dparray dpnp_hypergeometric(int l, int s, int m,  size):
->>>>>>> c1601efb
     """
     Returns an array populated with samples from hypergeometric distribution.
     `dpnp_hypergeometric` generates a matrix filled with random floats sampled from a
@@ -492,6 +451,43 @@
         func = <fptr_custom_rng_lognormal_c_1out_t > kernel_data.ptr
         # call FPTR function
         func(result.get_data(), mean, stddev, result.size)
+
+    return result
+
+
+cpdef dparray dpnp_multinomial(int ntrial, p, size):
+    """
+    SMth
+
+    """
+
+    dtype = numpy.int32
+    cdef dparray result
+    cdef DPNPFuncType param1_type
+    cdef DPNPFuncData kernel_data
+    cdef fptr_custom_rng_multinomial_c_1out_t func
+    p = numpy.asarray(p, dtype=numpy.float64)
+
+    cdef void * p_src = <void*> numpy.PyArray_DATA(p)
+    cdef int p_size = len(p)
+
+    if ntrial == 0:
+        result = dparray(size, dtype=dtype)
+        result.fill(0.0)
+    else:
+        # convert string type names (dparray.dtype) to C enum DPNPFuncType
+        param1_type = dpnp_dtype_to_DPNPFuncType(dtype)
+
+        # get the FPTR data structure
+        kernel_data = get_dpnp_function_ptr(DPNP_FN_RNG_MULTINOMIAL, param1_type, param1_type)
+
+        result_type = dpnp_DPNPFuncType_to_dtype( < size_t > kernel_data.return_type)
+        # ceate result array with type given by FPTR data
+        result = dparray(size, dtype=result_type)
+
+        func = <fptr_custom_rng_multinomial_c_1out_t > kernel_data.ptr
+        # call FPTR function
+        func(result.get_data(), ntrial, p_src, p_size, result.size)
 
     return result
 
