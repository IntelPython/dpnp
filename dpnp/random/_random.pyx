# cython: language_level=3
# -*- coding: utf-8 -*-
# *****************************************************************************
# Copyright (c) 2016-2020, Intel Corporation
# All rights reserved.
#
# Redistribution and use in source and binary forms, with or without
# modification, are permitted provided that the following conditions are met:
# - Redistributions of source code must retain the above copyright notice,
#   this list of conditions and the following disclaimer.
# - Redistributions in binary form must reproduce the above copyright notice,
#   this list of conditions and the following disclaimer in the documentation
#   and/or other materials provided with the distribution.
#
# THIS SOFTWARE IS PROVIDED BY THE COPYRIGHT HOLDERS AND CONTRIBUTORS "AS IS"
# AND ANY EXPRESS OR IMPLIED WARRANTIES, INCLUDING, BUT NOT LIMITED TO, THE
# IMPLIED WARRANTIES OF MERCHANTABILITY AND FITNESS FOR A PARTICULAR PURPOSE
# ARE DISCLAIMED. IN NO EVENT SHALL THE COPYRIGHT HOLDER OR CONTRIBUTORS BE
# LIABLE FOR ANY DIRECT, INDIRECT, INCIDENTAL, SPECIAL, EXEMPLARY, OR
# CONSEQUENTIAL DAMAGES (INCLUDING, BUT NOT LIMITED TO, PROCUREMENT OF
# SUBSTITUTE GOODS OR SERVICES; LOSS OF USE, DATA, OR PROFITS; OR BUSINESS
# INTERRUPTION) HOWEVER CAUSED AND ON ANY THEORY OF LIABILITY, WHETHER IN
# CONTRACT, STRICT LIABILITY, OR TORT (INCLUDING NEGLIGENCE OR OTHERWISE)
# ARISING IN ANY WAY OUT OF THE USE OF THIS SOFTWARE, EVEN IF ADVISED OF
# THE POSSIBILITY OF SUCH DAMAGE.
# *****************************************************************************

"""
Module Intel NumPy Random

Set of functions to implement NumPy random module API

    .. seealso:: :meth:`numpy.random`

"""


import numpy

import dpnp.config as config
<<<<<<< HEAD
from dpnp.dpnp_utils import (use_origin_backend, checker_throw_value_error,
                             checker_throw_runtime_error, checker_throw_type_error)
=======

from dpnp.backend cimport *
from dpnp.dparray cimport dparray
from dpnp.dpnp_utils cimport *
>>>>>>> 5ffd34c8


cpdef dparray dpnp_randn(dims):
    """
    Return a random matrix with data from the "standard normal" distribution.

    `randn` generates a matrix filled with random floats sampled from a
    univariate "normal" (Gaussian) distribution of mean 0 and variance 1.

    """

    cdef dparray result = dparray(dims, dtype=numpy.float64)
    cdef size_t result_size = result.size

    mkl_rng_gaussian[double](result.get_data(), result_size)

    return result


cpdef dparray dpnp_random(dims):
    """
    Create an array of the given shape and populate it
    with random samples from a uniform distribution over [0, 1).

    """
    cdef long low = 0
    cdef long high = 1
    cdef dparray result = dparray(dims, dtype=numpy.float64)
    cdef size_t result_size = result.size

    mkl_rng_uniform[double](result.get_data(), low, high, result_size)

    return result


cpdef dparray dpnp_uniform(long low, long high, size, dtype=numpy.int32):
    """
    Return a random matrix with data from the uniform distribution.

    Generates a matrix filled with random numbers sampled from a
    uniform distribution of the certain left (low) and right (high)
    bounds.

    """

    cdef dparray result = dparray(size, dtype=dtype)
    cdef size_t result_size = result.size

    # TODO:
    # supported dtype int32
    if dtype == numpy.int32:
        mkl_rng_uniform[int](result.get_data(), low, high, result_size)
    elif dtype == numpy.float32:
        mkl_rng_uniform[float](result.get_data(), low, high, result_size)
    elif dtype == numpy.float64:
        mkl_rng_uniform[double](result.get_data(), low, high, result_size)

    return result

cdef class RandomState:
    """
    TODO:
    description
    """

    def __init__(self, seed=None):
        # TODO:
        bit_generator = seed
        seed = 1

    def __repr__(self):
        return self.__str__() + ' at 0x{:X}'.format(id(self))

    def __str__(self):
        _str = self.__class__.__name__
        return _str

#    # Pickling support:
#    def __getstate__(self):
#        return self.get_state(legacy=False)
#
#    def __setstate__(self, state):
#        self.set_state(state)
#
#    def __reduce__(self):
#        state = self.get_state(legacy=False)
#
#    cdef _reset_gauss(self):
#        self._aug_state.has_gauss = 0
#        self._aug_state.gauss = 0.0

    def seed(self, seed=None):
        """
        seed(self, seed=None)
        Reseed a legacy MT19937 BitGenerator
        Notes
        -----
        This is a convenience, legacy function.
        The best practice is to **not** reseed a BitGenerator, rather to
        recreate a new one. This method is here for legacy reasons.
        """
        pass

    def get_state(self, legacy=True):
        """
        get_state()
        Return a tuple representing the internal state of the generator.
        """
        pass

    def set_state(self, state):
        """
        set_state(state)
        Set the internal state of the generator from a tuple.
        """
        pass

    def rand(d0, *dn):
        """
        Create an array of the given shape and populate it
        with random samples from a uniform distribution over [0, 1).

        Parameters
        ----------
        d0, d1, …, dn : The dimensions of the returned array, must be non-negative.

        Returns
        -------
        out : Random values.

        See Also
        --------
        random

        """

        if (use_origin_backend(d0)):
            return numpy.random.rand(d0, *dn)

        dims = tuple([d0, *dn])

        for dim in dims:
            if not isinstance(dim, int):
                checker_throw_value_error("randint", "type(dim)", type(dim), int)

        return dpnp_random(dims)

    def randf(self, size):
        """
        Return random floats in the half-open interval [0.0, 1.0).
        This is an alias of random_sample.

        Parameters
        ----------
        size : Output shape. If the given shape is, e.g., (m, n, k), then m * n * k samples are drawn.

        Returns
        -------
        out : Array of random floats of shape size.

        See Also
        --------
        random

        """

        if (use_origin_backend(size)):
            return numpy.random.ranf(size)

        for dim in size:
            if not isinstance(dim, int):
                checker_throw_value_error("randint", "type(dim)", type(dim), int)

        return dpnp_random(size)

    def randint(self, low, high=None, size=None, dtype=int):
        """
        randint(low, high=None, size=None, dtype=int)

        Return random integers from `low` (inclusive) to `high` (exclusive).
        Return random integers from the "discrete uniform" distribution of
        the specified dtype in the "half-open" interval [`low`, `high`). If
        `high` is None (the default), then results are from [0, `low`).

        Parameters
        ----------
        low : int
            Lowest (signed) integer to be drawn from the distribution (unless
            ``high=None``, in which case this parameter is one above the
            *highest* such integer).
        high : int, optional
            If provided, one above the largest (signed) integer to be drawn
            from the distribution.
        size : int or tuple of ints, optional
            Output shape.  If the given shape is, e.g., ``(m, n, k)``, then
            ``m * n * k`` samples are drawn.  Default is None, in which case a
            single value is returned.
        dtype : dtype, optional
            Desired dtype of the result. Byteorder must be native.
            The default value is int.
        Returns
        -------
        out : array of random ints
            `size`-shaped array of random integers from the appropriate
            distribution, or a single such random int if `size` not provided.
        See Also
        --------
        random_integers : similar to `randint`, only for the closed
            interval [`low`, `high`], and 1 is the lowest value if `high` is
            omitted.

        """

        if (use_origin_backend(low)):
            return numpy.random.randint(low, high, size, dtype)

        if size is None:
            size = 1
        elif isinstance(size, tuple):
            for dim in size:
                if not isinstance(dim, int):
                    checker_throw_value_error("randint", "type(dim)", type(dim), int)
        elif not isinstance(size, int):
            checker_throw_value_error("randint", "type(size)", type(size), int)

        if high is None:
            high = low
            low = 0

        low = int(low)
        high = int(high)

        if (low >= high):
            checker_throw_value_error("randint", "low", low, high)

        _dtype = numpy.dtype(dtype)

        # TODO:
        # supported only int32
        # or just raise error when dtype != numpy.int32
        if _dtype == numpy.int32 or _dtype == numpy.int64:
            _dtype = numpy.int32
        else:
            checker_throw_type_error("randint", dtype)

        return dpnp_uniform(low, high, size, _dtype)

    def randn(self, d0, *dn):
        """
        If positive int_like arguments are provided, randn generates an array of shape (d0, d1, ..., dn),
        filled with random floats sampled from a univariate “normal” (Gaussian) distribution of mean 0 and variance 1.

        Parameters
        ----------
        d0, d1, …, dn : The dimensions of the returned array, must be non-negative.

        Returns
        -------
        out : (d0, d1, ..., dn)-shaped array of floating-point samples from the standard normal distribution.

        See Also
        --------
        standard_normal
        normal

        """

        if (use_origin_backend(d0)):
            return numpy.random.randn(d0, *dn)

        dims = tuple([d0, *dn])

        for dim in dims:
            if not isinstance(dim, int):
                checker_throw_value_error("randint", "type(dim)", type(dim), int)

        return dpnp_randn(dims)

    def random(self, size):
        """
        Return random floats in the half-open interval [0.0, 1.0).
        Alias for random_sample.

        Parameters
        ----------
        size : Output shape. If the given shape is, e.g., (m, n, k), then m * n * k samples are drawn.

        Returns
        -------
        out : Array of random floats of shape size.

        See Also
        --------
        random

        """

        if (use_origin_backend(size)):
            return numpy.random.random(size)

        for dim in size:
            if not isinstance(dim, int):
                checker_throw_value_error("randint", "type(dim)", type(dim), int)

        return dpnp_random(size)

    def random_integers(self, low, high=None, size=None):
        """
        random_integers(low, high=None, size=None)

        Random integers between `low` and `high`, inclusive.
        Return random integers from the "discrete uniform" distribution in
        the closed interval [`low`, `high`].  If `high` is
        None (the default), then results are from [1, `low`].

        Parameters
        ----------
        low : int
            Lowest (signed) integer to be drawn from the distribution (unless
            ``high=None``, in which case this parameter is the *highest* such
            integer).
        high : int, optional
            If provided, the largest (signed) integer to be drawn from the
            distribution (see above for behavior if ``high=None``).
        size : int or tuple of ints, optional
            Output shape.  If the given shape is, e.g., ``(m, n, k)``, then
            ``m * n * k`` samples are drawn.  Default is None, in which case a
            single value is returned.
        Returns
        -------
        out : array of random ints
            `size`-shaped array of random integers from the appropriate
            distribution, or a single such random int if `size` not provided.
        See Also
        --------
        randint

        """

        if (use_origin_backend(low)):
            return numpy.random.random_integers(low, high, size)

        if high is None:
            high = low
            low = 1

        return self.randint(low, int(high) + 1, size=size)

    def random_sample(self, size):
        """
        Return random floats in the half-open interval [0.0, 1.0).

        Parameters
        ----------
        size : Output shape. If the given shape is, e.g., (m, n, k), then m * n * k samples are drawn.

        Returns
        -------
        out : Array of random floats of shape size.

        See Also
        --------
        random

        """

        if (use_origin_backend(size)):
            return numpy.random.random_sample(size)

        for dim in size:
            if not isinstance(dim, int):
                checker_throw_value_error("randint", "type(dim)", type(dim), int)

        return dpnp_random(size)


_rand = RandomState()

rand = _rand.rand
# TODO:
# update randf to f or randf
randf = _rand.randf
randint = _rand.randint
randn = _rand.randn
random = _rand.random
random_integers = _rand.random_integers
random_sample = _rand.random_sample
# TODO
# seed = _rand.seed
# set_state = _rand.set_state


def sample(size):
    """
    Return random floats in the half-open interval [0.0, 1.0).
    This is an alias of random_sample.
    Parameters
    ----------
    size : Output shape. If the given shape is, e.g., (m, n, k), then m * n * k samples are drawn.
    Returns
    -------
    out : Array of random floats of shape size.
    See Also
    --------
    random
    """

    if (use_origin_backend(size)):
        return numpy.random.sample(size)

    for dim in size:
        if not isinstance(dim, int):
            checker_throw_value_error("randint", "type(dim)", type(dim), int)

    return dpnp_random(size)


def uniform(low=0.0, high=1.0, size=None):
    """
    uniform(low=0.0, high=1.0, size=None)
    Draw samples from a uniform distribution.
    Samples are uniformly distributed over the half-open interval
    ``[low, high)`` (includes low, but excludes high).  In other words,
    any value within the given interval is equally likely to be drawn
    by `uniform`.
    Parameters
    ----------
    low : float, optional
        Lower boundary of the output interval.  All values generated will be
        greater than or equal to low.  The default value is 0.
    high : float
        Upper boundary of the output interval.  All values generated will be
        less than high.  The default value is 1.0.
    size : int or tuple of ints, optional
        Output shape.  If the given shape is, e.g., ``(m, n, k)``, then
        ``m * n * k`` samples are drawn.  If size is ``None`` (default),
        a single value is returned if ``low`` and ``high`` are both scalars.
    Returns
    -------
    out : array or scalar
        Drawn samples from the parameterized uniform distribution.
    See Also
    --------
    random : Floats uniformly distributed over ``[0, 1)``.
    """

    if (use_origin_backend(low)):
        return numpy.random.uniform(low, high, size)

    if size is None:
        size = 1

    if low == high:
        # TODO:
        # currently dparray.full is not implemented
        # return dpnp.dparray.dparray.full(size, low, dtype=numpy.float64)
        message = "`low` equal to `high`, should return an array, filled with `low` value."
        message += "  Currently not supported. See: numpy.full TODO"
        checker_throw_runtime_error("uniform", message)
    elif low > high:
        low, high = high, low

    return dpnp_uniform(low, high, size, dtype=numpy.float64)<|MERGE_RESOLUTION|>--- conflicted
+++ resolved
@@ -38,15 +38,9 @@
 import numpy
 
 import dpnp.config as config
-<<<<<<< HEAD
-from dpnp.dpnp_utils import (use_origin_backend, checker_throw_value_error,
-                             checker_throw_runtime_error, checker_throw_type_error)
-=======
-
 from dpnp.backend cimport *
 from dpnp.dparray cimport dparray
 from dpnp.dpnp_utils cimport *
->>>>>>> 5ffd34c8
 
 
 cpdef dparray dpnp_randn(dims):
