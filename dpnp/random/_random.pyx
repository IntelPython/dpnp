--- conflicted
+++ resolved
@@ -47,11 +47,8 @@
     "dpnp_binomial",
     "dpnp_chisquare",
     "dpnp_exponential",
-<<<<<<< HEAD
+    "dpnp_gamma",
     "dpnp_negative_binomial",
-=======
-    "dpnp_gamma",
->>>>>>> 1d98da7c
     "dpnp_randn",
     "dpnp_random",
     "dpnp_srand",
@@ -134,10 +131,8 @@
 cpdef dparray dpnp_chisquare(int df, size):
     """
     Returns an array populated with samples from chi-square distribution.
-
     `dpnp_chisquare` generates a matrix filled with random floats sampled from a
     univariate chi-square distribution for a given number of degrees of freedom.
-
     """
 
     # convert string type names (dparray.dtype) to C enum DPNPFuncType
@@ -160,10 +155,8 @@
 cpdef dparray dpnp_exponential(double beta, size):
     """
     Returns an array populated with samples from exponential distribution.
-
     `dpnp_exponential` generates a matrix filled with random floats sampled from a
     univariate exponential distribution of `beta`.
-
     """
 
     dtype = numpy.float64
@@ -184,40 +177,11 @@
     return result
 
 
-<<<<<<< HEAD
-cpdef dparray dpnp_negative_binomial(double a, double p, size):
-    """
-    Returns an array populated with samples from negative binomial distribution.
-
-    `negative_binomial` generates a matrix filled with random floats sampled from a
-    univariate negative binomial distribution for a given parameter of the distribution
-    `a` and success probability `p` of a single trial.
-
-    """
-
-    dtype = numpy.int32
-
-    # convert string type names (dparray.dtype) to C enum DPNPFuncType
-    cdef DPNPFuncType param1_type = dpnp_dtype_to_DPNPFuncType(dtype)
-
-    # get the FPTR data structure
-    cdef DPNPFuncData kernel_data = get_dpnp_function_ptr(DPNP_FN_NEGATIVE_BINOMIAL, param1_type, param1_type)
-
-    result_type = dpnp_DPNPFuncType_to_dtype( < size_t > kernel_data.return_type)
-    # ceate result array with type given by FPTR data
-    cdef dparray result = dparray(size, dtype=result_type)
-
-    cdef fptr_custom_rng_negative_binomial_c_1out_t func = <fptr_custom_rng_negative_binomial_c_1out_t > kernel_data.ptr
-    # call FPTR function
-    func(result.get_data(), a, p, result.size)
-=======
 cpdef dparray dpnp_gamma(double shape, double scale, size):
     """
     Returns an array populated with samples from gamma distribution.
-
     `dpnp_gamma` generates a matrix filled with random floats sampled from a
     univariate gamma distribution of `shape` and `scale`.
-
     """
 
     dtype = numpy.float64
@@ -243,7 +207,35 @@
         func = <fptr_custom_rng_gamma_c_1out_t > kernel_data.ptr
         # call FPTR function
         func(result.get_data(), shape, scale, result.size)
->>>>>>> 1d98da7c
+
+    return result
+
+
+cpdef dparray dpnp_negative_binomial(double a, double p, size):
+    """
+    Returns an array populated with samples from negative binomial distribution.
+
+    `negative_binomial` generates a matrix filled with random floats sampled from a
+    univariate negative binomial distribution for a given parameter of the distribution
+    `a` and success probability `p` of a single trial.
+
+    """
+
+    dtype = numpy.int32
+
+    # convert string type names (dparray.dtype) to C enum DPNPFuncType
+    cdef DPNPFuncType param1_type = dpnp_dtype_to_DPNPFuncType(dtype)
+
+    # get the FPTR data structure
+    cdef DPNPFuncData kernel_data = get_dpnp_function_ptr(DPNP_FN_NEGATIVE_BINOMIAL, param1_type, param1_type)
+
+    result_type = dpnp_DPNPFuncType_to_dtype( < size_t > kernel_data.return_type)
+    # ceate result array with type given by FPTR data
+    cdef dparray result = dparray(size, dtype=result_type)
+
+    cdef fptr_custom_rng_negative_binomial_c_1out_t func = <fptr_custom_rng_negative_binomial_c_1out_t > kernel_data.ptr
+    # call FPTR function
+    func(result.get_data(), a, p, result.size)
 
     return result
 
@@ -251,10 +243,8 @@
 cpdef dparray dpnp_randn(dims):
     """
     Returns an array populated with samples from standard normal distribution.
-
     `dpnp_randn` generates a matrix filled with random floats sampled from a
     univariate normal (Gaussian) distribution of mean 0 and variance 1.
-
     """
     cdef double mean = 0.0
     cdef double stddev = 1.0
@@ -280,7 +270,6 @@
     """
     Create an array of the given shape and populate it
     with random samples from a uniform distribution over [0, 1).
-
     """
     cdef long low = 0
     cdef long high = 1
@@ -305,7 +294,6 @@
 cpdef dpnp_srand(seed):
     """
     Initialize basic random number generator.
-
     """
     dpnp_srand_c(seed)
 
@@ -313,11 +301,9 @@
 cpdef dparray dpnp_uniform(long low, long high, size, dtype=numpy.int32):
     """
     Returns an array populated with samples from standard uniform distribution.
-
     Generates a matrix filled with random numbers sampled from a
     uniform distribution of the certain left (low) and right (high)
     bounds.
-
     """
     # convert string type names (dparray.dtype) to C enum DPNPFuncType
     cdef DPNPFuncType param1_type = dpnp_dtype_to_DPNPFuncType(dtype)
