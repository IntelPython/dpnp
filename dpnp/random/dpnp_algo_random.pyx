# cython: language_level=3
# -*- coding: utf-8 -*-
# *****************************************************************************
# Copyright (c) 2016-2020, Intel Corporation
# All rights reserved.
#
# Redistribution and use in source and binary forms, with or without
# modification, are permitted provided that the following conditions are met:
# - Redistributions of source code must retain the above copyright notice,
#   this list of conditions and the following disclaimer.
# - Redistributions in binary form must reproduce the above copyright notice,
#   this list of conditions and the following disclaimer in the documentation
#   and/or other materials provided with the distribution.
#
# THIS SOFTWARE IS PROVIDED BY THE COPYRIGHT HOLDERS AND CONTRIBUTORS "AS IS"
# AND ANY EXPRESS OR IMPLIED WARRANTIES, INCLUDING, BUT NOT LIMITED TO, THE
# IMPLIED WARRANTIES OF MERCHANTABILITY AND FITNESS FOR A PARTICULAR PURPOSE
# ARE DISCLAIMED. IN NO EVENT SHALL THE COPYRIGHT HOLDER OR CONTRIBUTORS BE
# LIABLE FOR ANY DIRECT, INDIRECT, INCIDENTAL, SPECIAL, EXEMPLARY, OR
# CONSEQUENTIAL DAMAGES (INCLUDING, BUT NOT LIMITED TO, PROCUREMENT OF
# SUBSTITUTE GOODS OR SERVICES; LOSS OF USE, DATA, OR PROFITS; OR BUSINESS
# INTERRUPTION) HOWEVER CAUSED AND ON ANY THEORY OF LIABILITY, WHETHER IN
# CONTRACT, STRICT LIABILITY, OR TORT (INCLUDING NEGLIGENCE OR OTHERWISE)
# ARISING IN ANY WAY OUT OF THE USE OF THIS SOFTWARE, EVEN IF ADVISED OF
# THE POSSIBILITY OF SUCH DAMAGE.
# *****************************************************************************

"""Module Backend

This module contains interface functions between C backend layer
and the rest of the library

"""


import dpnp.config as config

from dpnp.dpnp_algo cimport *
from dpnp.dparray cimport dparray
from dpnp.dpnp_utils cimport *
import numpy
cimport numpy


__all__ = [
    "dpnp_rng_beta",
    "dpnp_rng_binomial",
    "dpnp_rng_chisquare",
    "dpnp_rng_exponential",
    "dpnp_rng_f",
    "dpnp_rng_gamma",
    "dpnp_rng_geometric",
    "dpnp_rng_gumbel",
    "dpnp_rng_hypergeometric",
    "dpnp_rng_laplace",
    "dpnp_rng_lognormal",
    "dpnp_rng_logistic",
    "dpnp_rng_multinomial",
    "dpnp_rng_multivariate_normal",
    "dpnp_rng_negative_binomial",
    "dpnp_rng_noncentral_chisquare",
    "dpnp_rng_normal",
    "dpnp_rng_pareto",
    "dpnp_rng_poisson",
    "dpnp_rng_power",
    "dpnp_rng_randn",
    "dpnp_rng_random",
    "dpnp_rng_rayleigh",
    "dpnp_rng_srand",
    "dpnp_rng_standard_cauchy",
    "dpnp_rng_standard_exponential",
    "dpnp_rng_standard_gamma",
    "dpnp_rng_standard_normal",
    "dpnp_rng_standard_t",
    "dpnp_rng_uniform",
    "dpnp_rng_weibull"
]


ctypedef void(*fptr_dpnp_rng_beta_c_1out_t)(void * , const double, const double, const size_t) except +
ctypedef void(*fptr_dpnp_rng_binomial_c_1out_t)(void * , const int, const double, const size_t) except +
ctypedef void(*fptr_dpnp_rng_chisquare_c_1out_t)(void * , const int, const size_t) except +
ctypedef void(*fptr_dpnp_rng_exponential_c_1out_t)(void * , const double, const size_t) except +
ctypedef void(*fptr_dpnp_rng_f_c_1out_t)(void * , const double, const double, const size_t) except +
ctypedef void(*fptr_dpnp_rng_gamma_c_1out_t)(void * , const double, const double, const size_t) except +
ctypedef void(*fptr_dpnp_rng_geometric_c_1out_t)(void * , const float, const size_t) except +
ctypedef void(*fptr_dpnp_rng_gaussian_c_1out_t)(void * , const double, const double, const size_t) except +
ctypedef void(*fptr_dpnp_rng_gumbel_c_1out_t)(void * , const double, const double, const size_t) except +
ctypedef void(*fptr_dpnp_rng_hypergeometric_c_1out_t)(void * , const int, const int, const int, const size_t) except +
ctypedef void(*fptr_dpnp_rng_laplace_c_1out_t)(void * , const double, const double, const size_t) except +
ctypedef void(*fptr_dpnp_rng_logistic_c_1out_t)(void * , const double, const double, const size_t) except +
ctypedef void(*fptr_dpnp_rng_lognormal_c_1out_t)(void * , const double, const double, const size_t) except +
ctypedef void(*fptr_dpnp_rng_multinomial_c_1out_t)(void * result,
                                                   const int,
                                                   const double * ,
                                                   const size_t,
                                                   const size_t) except +
ctypedef void(*fptr_dpnp_rng_multivariate_normal_c_1out_t)(void * ,
                                                           const int,
                                                           const double * ,
                                                           const size_t,
                                                           const double * ,
                                                           const size_t,
<<<<<<< HEAD
                                                           size_t) except +
ctypedef void(*fptr_dpnp_rng_negative_binomial_c_1out_t)(void * , double, double, size_t) except +
ctypedef void(*fptr_dpnp_rng_noncentral_chisquare_c_1out_t)(void * , const double, const double, size_t) except +
ctypedef void(*fptr_dpnp_rng_normal_c_1out_t)(void * , double, double, size_t) except +
ctypedef void(*fptr_dpnp_rng_pareto_c_1out_t)(void * , double, size_t) except +
ctypedef void(*fptr_dpnp_rng_poisson_c_1out_t)(void * , double, size_t) except +
ctypedef void(*fptr_dpnp_rng_power_c_1out_t)(void * , double, size_t) except +
ctypedef void(*fptr_dpnp_rng_rayleigh_c_1out_t)(void * , double, size_t) except +
ctypedef void(*fptr_dpnp_rng_srand_c_1out_t)(size_t) except +
ctypedef void(*fptr_dpnp_rng_standard_cauchy_c_1out_t)(void * , size_t) except +
ctypedef void(*fptr_dpnp_rng_standard_exponential_c_1out_t)(void * , size_t) except +
ctypedef void(*fptr_dpnp_rng_standard_gamma_c_1out_t)(void * , double, size_t) except +
ctypedef void(*fptr_dpnp_rng_standard_normal_c_1out_t)(void * , size_t) except +
ctypedef void(*fptr_dpnp_rng_standard_t_c_1out_t)(void * , double, size_t) except +
ctypedef void(*fptr_dpnp_rng_uniform_c_1out_t)(void * , long, long, size_t) except +
ctypedef void(*fptr_dpnp_rng_weibull_c_1out_t)(void * , double, size_t) except +
=======
                                                           const size_t) except +
ctypedef void(*fptr_dpnp_rng_negative_binomial_c_1out_t)(void * , const double, const double, const size_t) except +
ctypedef void(*fptr_dpnp_rng_normal_c_1out_t)(void * , const double, const double, const size_t) except +
ctypedef void(*fptr_dpnp_rng_pareto_c_1out_t)(void * , const double, const size_t) except +
ctypedef void(*fptr_dpnp_rng_poisson_c_1out_t)(void * , const double, const size_t) except +
ctypedef void(*fptr_dpnp_rng_power_c_1out_t)(void * , const double, const size_t) except +
ctypedef void(*fptr_dpnp_rng_rayleigh_c_1out_t)(void * , const double, const size_t) except +
ctypedef void(*fptr_dpnp_rng_srand_c_1out_t)(const size_t) except +
ctypedef void(*fptr_dpnp_rng_standard_cauchy_c_1out_t)(void * , const size_t) except +
ctypedef void(*fptr_dpnp_rng_standard_exponential_c_1out_t)(void * , const size_t) except +
ctypedef void(*fptr_dpnp_rng_standard_gamma_c_1out_t)(void * , const double, const size_t) except +
ctypedef void(*fptr_dpnp_rng_standard_normal_c_1out_t)(void * , const size_t) except +
ctypedef void(*fptr_dpnp_rng_standard_t_c_1out_t)(void * , const double, const size_t) except +
ctypedef void(*fptr_dpnp_rng_uniform_c_1out_t)(void * , const long, const long, const size_t) except +
ctypedef void(*fptr_dpnp_rng_weibull_c_1out_t)(void * , const double, const size_t) except +
>>>>>>> 6668502d


cpdef dparray dpnp_rng_beta(double a, double b, size):
    """
    Returns an array populated with samples from beta distribution.
    `dpnp_rng_beta` generates a matrix filled with random floats sampled from a
    univariate beta distribution.

    """

    # convert string type names (dparray.dtype) to C enum DPNPFuncType
    cdef DPNPFuncType param1_type = dpnp_dtype_to_DPNPFuncType(numpy.float64)

    # get the FPTR data structure
    cdef DPNPFuncData kernel_data = get_dpnp_function_ptr(DPNP_FN_RNG_BETA, param1_type, param1_type)

    result_type = dpnp_DPNPFuncType_to_dtype(< size_t > kernel_data.return_type)
    # ceate result array with type given by FPTR data
    cdef dparray result = dparray(size, dtype=result_type)

    cdef fptr_dpnp_rng_beta_c_1out_t func = <fptr_dpnp_rng_beta_c_1out_t > kernel_data.ptr
    # call FPTR function
    func(result.get_data(), a, b, result.size)

    return result


cpdef dparray dpnp_rng_binomial(int ntrial, double p, size):
    """
    Returns an array populated with samples from binomial distribution.
    `dpnp_rng_binomial` generates a matrix filled with random floats sampled from a
    univariate binomial distribution for a given number of independent trials and
    success probability p of a single trial.

    """

    dtype = numpy.int32
    cdef dparray result
    cdef DPNPFuncType param1_type
    cdef DPNPFuncData kernel_data
    cdef fptr_dpnp_rng_binomial_c_1out_t func

    if ntrial == 0 or p == 0.0:
        result = dparray(size, dtype=dtype)
        result.fill(0.0)
    elif p == 1.0:
        result = dparray(size, dtype=dtype)
        result.fill(ntrial)
    else:
        # convert string type names (dparray.dtype) to C enum DPNPFuncType
        param1_type = dpnp_dtype_to_DPNPFuncType(dtype)

        # get the FPTR data structure
        kernel_data = get_dpnp_function_ptr(DPNP_FN_RNG_BINOMIAL, param1_type, param1_type)

        result_type = dpnp_DPNPFuncType_to_dtype(< size_t > kernel_data.return_type)
        # ceate result array with type given by FPTR data
        result = dparray(size, dtype=result_type)

        func = <fptr_dpnp_rng_binomial_c_1out_t > kernel_data.ptr
        # call FPTR function
        func(result.get_data(), ntrial, p, result.size)

    return result


cpdef dparray dpnp_rng_chisquare(int df, size):
    """
    Returns an array populated with samples from chi-square distribution.
    `dpnp_rng_chisquare` generates a matrix filled with random floats sampled from a
    univariate chi-square distribution for a given number of degrees of freedom.

    """

    # convert string type names (dparray.dtype) to C enum DPNPFuncType
    cdef DPNPFuncType param1_type = dpnp_dtype_to_DPNPFuncType(numpy.float64)

    # get the FPTR data structure
    cdef DPNPFuncData kernel_data = get_dpnp_function_ptr(DPNP_FN_RNG_CHISQUARE, param1_type, param1_type)

    result_type = dpnp_DPNPFuncType_to_dtype(< size_t > kernel_data.return_type)
    # ceate result array with type given by FPTR data
    cdef dparray result = dparray(size, dtype=result_type)

    cdef fptr_dpnp_rng_chisquare_c_1out_t func = <fptr_dpnp_rng_chisquare_c_1out_t > kernel_data.ptr
    # call FPTR function
    func(result.get_data(), df, result.size)

    return result


cpdef dparray dpnp_rng_exponential(double beta, size):
    """
    Returns an array populated with samples from exponential distribution.
    `dpnp_rng_exponential` generates a matrix filled with random floats sampled from a
    univariate exponential distribution of `beta`.

    """

    dtype = numpy.float64
    # convert string type names (dparray.dtype) to C enum DPNPFuncType
    cdef DPNPFuncType param1_type = dpnp_dtype_to_DPNPFuncType(dtype)

    # get the FPTR data structure
    cdef DPNPFuncData kernel_data = get_dpnp_function_ptr(DPNP_FN_RNG_EXPONENTIAL, param1_type, param1_type)

    result_type = dpnp_DPNPFuncType_to_dtype(< size_t > kernel_data.return_type)
    # ceate result array with type given by FPTR data
    cdef dparray result = dparray(size, dtype=dtype)

    cdef fptr_dpnp_rng_exponential_c_1out_t func = <fptr_dpnp_rng_exponential_c_1out_t > kernel_data.ptr
    # call FPTR function
    func(result.get_data(), beta, result.size)

    return result


cpdef dparray dpnp_rng_f(double df_num, double df_den, size):
    """
    Returns an array populated with samples from F distribution.
    `dpnp_rng_f` generates a matrix filled with random floats sampled from a
    univariate F distribution.
    """

    dtype = numpy.float64
    # convert string type names (dparray.dtype) to C enum DPNPFuncType
    cdef DPNPFuncType param1_type = dpnp_dtype_to_DPNPFuncType(dtype)

    # get the FPTR data structure
    cdef DPNPFuncData kernel_data = get_dpnp_function_ptr(DPNP_FN_RNG_F, param1_type, param1_type)

    result_type = dpnp_DPNPFuncType_to_dtype(< size_t > kernel_data.return_type)
    # ceate result array with type given by FPTR data
    cdef dparray result = dparray(size, dtype=dtype)

    cdef fptr_dpnp_rng_f_c_1out_t func = <fptr_dpnp_rng_f_c_1out_t > kernel_data.ptr
    # call FPTR function
    func(result.get_data(), df_num, df_den, result.size)

    return result


cpdef dparray dpnp_rng_gamma(double shape, double scale, size):
    """
    Returns an array populated with samples from gamma distribution.
    `dpnp_rng_gamma` generates a matrix filled with random floats sampled from a
    univariate gamma distribution of `shape` and `scale`.

    """

    dtype = numpy.float64
    cdef dparray result
    cdef DPNPFuncType param1_type
    cdef DPNPFuncData kernel_data
    cdef fptr_dpnp_rng_gamma_c_1out_t func

    if shape == 0.0 or scale == 0.0:
        result = dparray(size, dtype=dtype)
        result.fill(0.0)
    else:
        # convert string type names (dparray.dtype) to C enum DPNPFuncType
        param1_type = dpnp_dtype_to_DPNPFuncType(dtype)

        # get the FPTR data structure
        kernel_data = get_dpnp_function_ptr(DPNP_FN_RNG_GAMMA, param1_type, param1_type)

        result_type = dpnp_DPNPFuncType_to_dtype(< size_t > kernel_data.return_type)
        # ceate result array with type given by FPTR data
        result = dparray(size, dtype=result_type)

        func = <fptr_dpnp_rng_gamma_c_1out_t > kernel_data.ptr
        # call FPTR function
        func(result.get_data(), shape, scale, result.size)

    return result


cpdef dparray dpnp_rng_geometric(float p, size):
    """
    Returns an array populated with samples from geometric distribution.
    `dpnp_rng_geometric` generates a matrix filled with random floats sampled from a
    univariate geometric distribution for a success probability p of a single
    trial.

    """

    dtype = numpy.int32
    cdef dparray result
    cdef DPNPFuncType param1_type
    cdef DPNPFuncData kernel_data
    cdef fptr_dpnp_rng_geometric_c_1out_t func

    if p == 1.0:
        result = dparray(size, dtype=dtype)
        result.fill(1)
    else:
        # convert string type names (dparray.dtype) to C enum DPNPFuncType
        param1_type = dpnp_dtype_to_DPNPFuncType(dtype)

        # get the FPTR data structure
        kernel_data = get_dpnp_function_ptr(DPNP_FN_RNG_GEOMETRIC, param1_type, param1_type)

        result_type = dpnp_DPNPFuncType_to_dtype(< size_t > kernel_data.return_type)
        # ceate result array with type given by FPTR data
        result = dparray(size, dtype=result_type)

        func = <fptr_dpnp_rng_geometric_c_1out_t > kernel_data.ptr
        # call FPTR function
        func(result.get_data(), p, result.size)

    return result


cpdef dparray dpnp_rng_gumbel(double loc, double scale, size):
    """
    Returns an array populated with samples from gumbel distribution.
    `dpnp_rng_gumbel` generates a matrix filled with random floats sampled from a
    univariate Gumbel distribution.

    """

    dtype = numpy.float64
    cdef dparray result
    cdef DPNPFuncType param1_type
    cdef DPNPFuncData kernel_data
    cdef fptr_dpnp_rng_gumbel_c_1out_t func

    if scale == 0.0:
        result = dparray(size, dtype=dtype)
        result.fill(loc)
    else:
        # convert string type names (dparray.dtype) to C enum DPNPFuncType
        param1_type = dpnp_dtype_to_DPNPFuncType(dtype)

        # get the FPTR data structure
        kernel_data = get_dpnp_function_ptr(DPNP_FN_RNG_GUMBEL, param1_type, param1_type)

        result_type = dpnp_DPNPFuncType_to_dtype(< size_t > kernel_data.return_type)
        # ceate result array with type given by FPTR data
        result = dparray(size, dtype=result_type)

        func = <fptr_dpnp_rng_gumbel_c_1out_t > kernel_data.ptr
        # call FPTR function
        func(result.get_data(), loc, scale, result.size)

    return result


cpdef dparray dpnp_rng_hypergeometric(int l, int s, int m, size):
    """
    Returns an array populated with samples from hypergeometric distribution.
    `dpnp_rng_hypergeometric` generates a matrix filled with random floats sampled from a
    univariate hypergeometric distribution.

    """

    dtype = numpy.int32
    cdef dparray result
    cdef DPNPFuncType param1_type
    cdef DPNPFuncData kernel_data
    cdef fptr_dpnp_rng_hypergeometric_c_1out_t func

    if m == 0:
        result = dparray(size, dtype=dtype)
        result.fill(0)
    if l == m:
        result = dparray(size, dtype=dtype)
        result.fill(s)
    else:
        # convert string type names (dparray.dtype) to C enum DPNPFuncType
        param1_type = dpnp_dtype_to_DPNPFuncType(dtype)

        # get the FPTR data structure
        kernel_data = get_dpnp_function_ptr(DPNP_FN_RNG_HYPERGEOMETRIC, param1_type, param1_type)

        result_type = dpnp_DPNPFuncType_to_dtype(< size_t > kernel_data.return_type)
        # ceate result array with type given by FPTR data
        result = dparray(size, dtype=result_type)

        func = <fptr_dpnp_rng_hypergeometric_c_1out_t > kernel_data.ptr
        # call FPTR function
        func(result.get_data(), l, s, m, result.size)

    return result


cpdef dparray dpnp_rng_laplace(double loc, double scale, size):
    """
    Returns an array populated with samples from laplace distribution.
    `dpnp_rng_laplace` generates a matrix filled with random floats sampled from a
    univariate laplace distribution.

    """

    dtype = numpy.float64
    cdef dparray result
    cdef DPNPFuncType param1_type
    cdef DPNPFuncData kernel_data
    cdef fptr_dpnp_rng_laplace_c_1out_t func

    if scale == 0.0:
        result = dparray(size, dtype=dtype)
        result.fill(0.0)
    else:
        # convert string type names (dparray.dtype) to C enum DPNPFuncType
        param1_type = dpnp_dtype_to_DPNPFuncType(dtype)

        # get the FPTR data structure
        kernel_data = get_dpnp_function_ptr(DPNP_FN_RNG_LAPLACE, param1_type, param1_type)

        result_type = dpnp_DPNPFuncType_to_dtype(< size_t > kernel_data.return_type)
        # ceate result array with type given by FPTR data
        result = dparray(size, dtype=result_type)

        func = <fptr_dpnp_rng_laplace_c_1out_t > kernel_data.ptr
        # call FPTR function
        func(result.get_data(), loc, scale, result.size)

    return result


cpdef dparray dpnp_rng_logistic(double loc, double scale, size):
    """
    Returns an array populated with samples from logistic distribution.
    `dpnp_rng_logistic` generates a matrix filled with random floats sampled from a
    univariate logistic distribution.

    """

    # convert string type names (dparray.dtype) to C enum DPNPFuncType
    cdef DPNPFuncType param1_type = dpnp_dtype_to_DPNPFuncType(numpy.float64)

    # get the FPTR data structure
    cdef DPNPFuncData kernel_data = get_dpnp_function_ptr(DPNP_FN_RNG_LOGISTIC, param1_type, param1_type)

    result_type = dpnp_DPNPFuncType_to_dtype(< size_t > kernel_data.return_type)
    # ceate result array with type given by FPTR data
    cdef dparray result = dparray(size, dtype=result_type)

    cdef fptr_dpnp_rng_logistic_c_1out_t func = < fptr_dpnp_rng_logistic_c_1out_t > kernel_data.ptr
    # call FPTR function
    func(result.get_data(), loc, scale, result.size)

    return result


cpdef dparray dpnp_rng_lognormal(double mean, double stddev, size):
    """
    Returns an array populated with samples from lognormal distribution.
    `dpnp_rng_lognormal` generates a matrix filled with random floats sampled from a
    univariate lognormal distribution.

    """

    dtype = numpy.float64
    cdef dparray result
    cdef DPNPFuncType param1_type
    cdef DPNPFuncData kernel_data
    cdef fptr_dpnp_rng_lognormal_c_1out_t func

    if stddev == 0.0:
        val = numpy.exp(mean + (stddev ** 2) / 2)
        result = dparray(size, dtype=dtype)
        result.fill(val)
    else:
        # convert string type names (dparray.dtype) to C enum DPNPFuncType
        param1_type = dpnp_dtype_to_DPNPFuncType(dtype)

        # get the FPTR data structure
        kernel_data = get_dpnp_function_ptr(DPNP_FN_RNG_LOGNORMAL, param1_type, param1_type)

        result_type = dpnp_DPNPFuncType_to_dtype(< size_t > kernel_data.return_type)
        # ceate result array with type given by FPTR data
        result = dparray(size, dtype=result_type)

        func = <fptr_dpnp_rng_lognormal_c_1out_t > kernel_data.ptr
        # call FPTR function
        func(result.get_data(), mean, stddev, result.size)

    return result


cpdef dparray dpnp_rng_multinomial(int ntrial, p, size):
    """
    Returns an array populated with samples from multinomial distribution.

    `dpnp_rng_multinomial` generates a matrix filled with random floats sampled from a
    univariate multinomial distribution for a given number of independent trials and
    probabilities of each of the ``p`` different outcome.

    """

    dtype = numpy.int32
    cdef dparray result
    cdef DPNPFuncType param1_type
    cdef DPNPFuncData kernel_data
    cdef fptr_dpnp_rng_multinomial_c_1out_t func
    p = numpy.asarray(p, dtype=numpy.float64)

    cdef double * p_vector = <double * > numpy.PyArray_DATA(p)
    cdef size_t p_vector_size = len(p)

    if ntrial == 0:
        result = dparray(size, dtype=dtype)
        result.fill(0.0)
    else:
        # convert string type names (dparray.dtype) to C enum DPNPFuncType
        param1_type = dpnp_dtype_to_DPNPFuncType(dtype)

        # get the FPTR data structure
        kernel_data = get_dpnp_function_ptr(DPNP_FN_RNG_MULTINOMIAL, param1_type, param1_type)

        result_type = dpnp_DPNPFuncType_to_dtype(< size_t > kernel_data.return_type)
        # ceate result array with type given by FPTR data
        result = dparray(size, dtype=result_type)

        func = <fptr_dpnp_rng_multinomial_c_1out_t > kernel_data.ptr
        # call FPTR function
        func(result.get_data(), ntrial, p_vector, p_vector_size, result.size)

    return result


cpdef dparray dpnp_rng_multivariate_normal(numpy.ndarray mean, numpy.ndarray cov, size):
    """
    Returns an array populated with samples from multivariate normal distribution.
    `dpnp_rng_multivariate_normal` generates a matrix filled with random floats sampled from a
    multivariate normal distribution.

    """

    dtype = numpy.float64
    cdef dparray result
    cdef int dimen
    cdef double * mean_vector
    cdef double * cov_vector
    cdef size_t mean_vector_size
    cdef size_t cov_vector_size

    cdef DPNPFuncType param1_type
    cdef DPNPFuncData kernel_data
    cdef fptr_dpnp_rng_multivariate_normal_c_1out_t func

    # mean and cov expected numpy.ndarray in C order (row major)
    mean_vector = <double * > numpy.PyArray_DATA(mean)
    cov_vector = <double * > numpy.PyArray_DATA(cov)

    mean_vector_size = mean.size
    cov_vector_size = cov.size

    # convert string type names (dparray.dtype) to C enum DPNPFuncType
    param1_type = dpnp_dtype_to_DPNPFuncType(dtype)

    # get the FPTR data structure
    kernel_data = get_dpnp_function_ptr(DPNP_FN_RNG_MULTIVARIATE_NORMAL, param1_type, param1_type)

    result_type = dpnp_DPNPFuncType_to_dtype(< size_t > kernel_data.return_type)
    # ceate result array with type given by FPTR data
    result = dparray(size, dtype=result_type)

    dimen = len(mean)

    func = <fptr_dpnp_rng_multivariate_normal_c_1out_t > kernel_data.ptr
    # call FPTR function
    func(result.get_data(), dimen, mean_vector, mean_vector_size, cov_vector, cov_vector_size, result.size)

    return result


cpdef dparray dpnp_rng_negative_binomial(double a, double p, size):
    """
    Returns an array populated with samples from negative binomial distribution.

    `negative_binomial` generates a matrix filled with random floats sampled from a
    univariate negative binomial distribution for a given parameter of the distribution
    `a` and success probability `p` of a single trial.

    """

    dtype = numpy.int32
    cdef dparray result
    cdef DPNPFuncType param1_type
    cdef DPNPFuncData kernel_data
    cdef fptr_dpnp_rng_negative_binomial_c_1out_t func

    if p == 0.0:
        filled_val = numpy.iinfo(dtype).min
        result = dparray(size, dtype=dtype)
        result.fill(filled_val)
    elif p == 1.0:
        result = dparray(size, dtype=dtype)
        result.fill(0)
    else:
        # convert string type names (dparray.dtype) to C enum DPNPFuncType
        param1_type = dpnp_dtype_to_DPNPFuncType(dtype)

        # get the FPTR data structure
        kernel_data = get_dpnp_function_ptr(DPNP_FN_RNG_NEGATIVE_BINOMIAL, param1_type, param1_type)

        result_type = dpnp_DPNPFuncType_to_dtype(< size_t > kernel_data.return_type)
        # ceate result array with type given by FPTR data
        result = dparray(size, dtype=result_type)

        func = <fptr_dpnp_rng_negative_binomial_c_1out_t > kernel_data.ptr
        # call FPTR function
        func(result.get_data(), a, p, result.size)

    return result


cpdef dparray dpnp_rng_noncentral_chisquare(double df, double nonc, size):
    """
    Returns an array populated with samples from noncentral chisquare distribution.
    `dpnp_rng_noncentral_chisquare` generates a matrix filled with random floats sampled from a
    univariate noncentral chisquare distribution.

    """

    # convert string type names (dparray.dtype) to C enum DPNPFuncType
    cdef DPNPFuncType param1_type = dpnp_dtype_to_DPNPFuncType(numpy.float64)

    # get the FPTR data structure
    cdef DPNPFuncData kernel_data = get_dpnp_function_ptr(DPNP_FN_RNG_NONCENTRAL_CHISQUARE, param1_type, param1_type)

    result_type = dpnp_DPNPFuncType_to_dtype(< size_t > kernel_data.return_type)
    # ceate result array with type given by FPTR data
    cdef dparray result = dparray(size, dtype=result_type)

    cdef fptr_dpnp_rng_noncentral_chisquare_c_1out_t func = < fptr_dpnp_rng_noncentral_chisquare_c_1out_t > kernel_data.ptr
    # call FPTR function
    func(result.get_data(), df, nonc, result.size)

    return result


cpdef dparray dpnp_rng_normal(double loc, double scale, size):
    """
    Returns an array populated with samples from normal distribution.
    `dpnp_rng_normal` generates a matrix filled with random floats sampled from a
    normal distribution.

    """

    dtype = numpy.float64
    cdef dparray result
    cdef DPNPFuncType param1_type
    cdef DPNPFuncData kernel_data
    cdef fptr_dpnp_rng_normal_c_1out_t func

    if scale == 0.0:
        result = dparray(size, dtype=dtype)
        result.fill(loc)
    else:
        # convert string type names (dparray.dtype) to C enum DPNPFuncType
        param1_type = dpnp_dtype_to_DPNPFuncType(dtype)

        # get the FPTR data structure
        kernel_data = get_dpnp_function_ptr(DPNP_FN_RNG_NORMAL, param1_type, param1_type)

        result_type = dpnp_DPNPFuncType_to_dtype(< size_t > kernel_data.return_type)
        # ceate result array with type given by FPTR data
        result = dparray(size, dtype=result_type)

        func = <fptr_dpnp_rng_normal_c_1out_t > kernel_data.ptr
        # call FPTR function
        func(result.get_data(), loc, scale, result.size)

    return result


cpdef dparray dpnp_rng_pareto(double alpha, size):
    """
    Returns an array populated with samples from Pareto distribution.
    `dpnp_rng_pareto` generates a matrix filled with random floats sampled from a
    univariate Pareto distribution of `alpha`.

    """

    dtype = numpy.float64
    # convert string type names (dparray.dtype) to C enum DPNPFuncType
    cdef DPNPFuncType param1_type = dpnp_dtype_to_DPNPFuncType(dtype)

    # get the FPTR data structure
    cdef DPNPFuncData kernel_data = get_dpnp_function_ptr(DPNP_FN_RNG_PARETO, param1_type, param1_type)

    result_type = dpnp_DPNPFuncType_to_dtype(< size_t > kernel_data.return_type)
    # ceate result array with type given by FPTR data
    cdef dparray result = dparray(size, dtype=dtype)

    cdef fptr_dpnp_rng_pareto_c_1out_t func = <fptr_dpnp_rng_pareto_c_1out_t > kernel_data.ptr
    # call FPTR function
    func(result.get_data(), alpha, result.size)

    return result


cpdef dparray dpnp_rng_poisson(double lam, size):
    """
    Returns an array populated with samples from Poisson distribution.
    `dpnp_rng_poisson` generates a matrix filled with random floats sampled from a
    univariate Poisson distribution for a given number of independent trials and
    success probability p of a single trial.

    """

    dtype = numpy.int32
    cdef dparray result
    cdef DPNPFuncType param1_type
    cdef DPNPFuncData kernel_data
    cdef fptr_dpnp_rng_poisson_c_1out_t func

    if lam == 0:
        result = dparray(size, dtype=dtype)
        result.fill(0)
    else:
        # convert string type names (dparray.dtype) to C enum DPNPFuncType
        param1_type = dpnp_dtype_to_DPNPFuncType(dtype)

        # get the FPTR data structure
        kernel_data = get_dpnp_function_ptr(DPNP_FN_RNG_POISSON, param1_type, param1_type)

        result_type = dpnp_DPNPFuncType_to_dtype(< size_t > kernel_data.return_type)
        # ceate result array with type given by FPTR data
        result = dparray(size, dtype=result_type)

        func = <fptr_dpnp_rng_poisson_c_1out_t > kernel_data.ptr
        # call FPTR function
        func(result.get_data(), lam, result.size)

    return result


cpdef dparray dpnp_rng_power(double alpha, size):
    """
    Returns an array populated with samples from power distribution.
    `dpnp_rng_power` generates a matrix filled with random floats sampled from a
    univariate power distribution of `alpha`.
    """

    dtype = numpy.float64
    # convert string type names (dparray.dtype) to C enum DPNPFuncType
    cdef DPNPFuncType param1_type = dpnp_dtype_to_DPNPFuncType(dtype)

    # get the FPTR data structure
    cdef DPNPFuncData kernel_data = get_dpnp_function_ptr(DPNP_FN_RNG_POWER, param1_type, param1_type)

    result_type = dpnp_DPNPFuncType_to_dtype(< size_t > kernel_data.return_type)
    # ceate result array with type given by FPTR data
    cdef dparray result = dparray(size, dtype=dtype)

    cdef fptr_dpnp_rng_power_c_1out_t func = <fptr_dpnp_rng_power_c_1out_t > kernel_data.ptr
    # call FPTR function
    func(result.get_data(), alpha, result.size)

    return result


cpdef dparray dpnp_rng_randn(dims):
    """
    Returns an array populated with samples from standard normal distribution.
    `dpnp_rng_randn` generates a matrix filled with random floats sampled from a
    univariate normal (Gaussian) distribution of mean 0 and variance 1.

    """
    cdef double mean = 0.0
    cdef double stddev = 1.0

    # convert string type names (dparray.dtype) to C enum DPNPFuncType
    cdef DPNPFuncType param1_type = dpnp_dtype_to_DPNPFuncType(numpy.float64)

    # get the FPTR data structure
    cdef DPNPFuncData kernel_data = get_dpnp_function_ptr(DPNP_FN_RNG_GAUSSIAN, param1_type, param1_type)

    result_type = dpnp_DPNPFuncType_to_dtype(< size_t > kernel_data.return_type)
    # ceate result array with type given by FPTR data
    cdef dparray result = dparray(dims, dtype=result_type)

    cdef fptr_dpnp_rng_gaussian_c_1out_t func = <fptr_dpnp_rng_gaussian_c_1out_t > kernel_data.ptr
    # call FPTR function
    func(result.get_data(), mean, stddev, result.size)

    return result


cpdef dparray dpnp_rng_random(dims):
    """
    Create an array of the given shape and populate it
    with random samples from a uniform distribution over [0, 1).

    """
    cdef long low = 0
    cdef long high = 1

    # convert string type names (dparray.dtype) to C enum DPNPFuncType
    cdef DPNPFuncType param1_type = dpnp_dtype_to_DPNPFuncType(numpy.float64)

    # get the FPTR data structure
    cdef DPNPFuncData kernel_data = get_dpnp_function_ptr(DPNP_FN_RNG_UNIFORM, param1_type, param1_type)

    result_type = dpnp_DPNPFuncType_to_dtype(< size_t > kernel_data.return_type)
    # ceate result array with type given by FPTR data
    cdef dparray result = dparray(dims, dtype=result_type)

    cdef fptr_dpnp_rng_uniform_c_1out_t func = <fptr_dpnp_rng_uniform_c_1out_t > kernel_data.ptr
    # call FPTR function
    func(result.get_data(), low, high, result.size)

    return result


cpdef dparray dpnp_rng_rayleigh(double scale, size):
    """
    Returns an array populated with samples from Rayleigh distribution.
    `dpnp_rayleigh` generates a matrix filled with random floats sampled from a
    univariate Rayleigh distribution of `scale`.

    """

    dtype = numpy.float64
    cdef dparray result
    cdef DPNPFuncType param1_type
    cdef DPNPFuncData kernel_data
    cdef fptr_dpnp_rng_rayleigh_c_1out_t func

    if scale == 0.0:
        result = dparray(size, dtype=dtype)
        result.fill(0.0)
    else:
        # convert string type names (dparray.dtype) to C enum DPNPFuncType
        param1_type = dpnp_dtype_to_DPNPFuncType(dtype)

        # get the FPTR data structure
        kernel_data = get_dpnp_function_ptr(DPNP_FN_RNG_RAYLEIGH, param1_type, param1_type)

        result_type = dpnp_DPNPFuncType_to_dtype(< size_t > kernel_data.return_type)
        # ceate result array with type given by FPTR data
        result = dparray(size, dtype=result_type)

        func = <fptr_dpnp_rng_rayleigh_c_1out_t > kernel_data.ptr
        # call FPTR function
        func(result.get_data(), scale, result.size)

    return result


cpdef dpnp_rng_srand(seed):
    """
    Initialize basic random number generator.

    """

    # convert string type names (dparray.dtype) to C enum DPNPFuncType
    cdef DPNPFuncType param1_type = dpnp_dtype_to_DPNPFuncType(numpy.float64)

    # get the FPTR data structure
    cdef DPNPFuncData kernel_data = get_dpnp_function_ptr(DPNP_FN_RNG_SRAND, param1_type, param1_type)

    cdef fptr_dpnp_rng_srand_c_1out_t func = < fptr_dpnp_rng_srand_c_1out_t > kernel_data.ptr
    # call FPTR function
    func(seed)


cpdef dparray dpnp_rng_standard_cauchy(size):
    """
    Returns an array populated with samples from standard cauchy distribution.
    `dpnp_standard_cauchy` generates a matrix filled with random floats sampled from a
    univariate standard cauchy distribution.

    """

    # convert string type names (dparray.dtype) to C enum DPNPFuncType
    cdef DPNPFuncType param1_type = dpnp_dtype_to_DPNPFuncType(numpy.float64)

    # get the FPTR data structure
    cdef DPNPFuncData kernel_data = get_dpnp_function_ptr(DPNP_FN_RNG_STANDARD_CAUCHY, param1_type, param1_type)

    result_type = dpnp_DPNPFuncType_to_dtype(< size_t > kernel_data.return_type)
    # ceate result array with type given by FPTR data
    cdef dparray result = dparray(size, dtype=result_type)

    cdef fptr_dpnp_rng_standard_cauchy_c_1out_t func = < fptr_dpnp_rng_standard_cauchy_c_1out_t > kernel_data.ptr
    # call FPTR function
    func(result.get_data(), result.size)

    return result


cpdef dparray dpnp_rng_standard_exponential(size):
    """
    Returns an array populated with samples from standard exponential distribution.
    `dpnp_standard_exponential` generates a matrix filled with random floats sampled from a
    standard exponential distribution.

    """

    cdef fptr_dpnp_rng_standard_exponential_c_1out_t func

    # convert string type names (dparray.dtype) to C enum DPNPFuncType
    cdef DPNPFuncType param1_type = dpnp_dtype_to_DPNPFuncType(numpy.float64)

    # get the FPTR data structure
    cdef DPNPFuncData kernel_data = get_dpnp_function_ptr(DPNP_FN_RNG_STANDARD_EXPONENTIAL, param1_type, param1_type)

    result_type = dpnp_DPNPFuncType_to_dtype(< size_t > kernel_data.return_type)
    # ceate result array with type given by FPTR data
    cdef dparray result = dparray(size, dtype=result_type)

    func = < fptr_dpnp_rng_standard_exponential_c_1out_t > kernel_data.ptr
    # call FPTR function
    func(result.get_data(), result.size)

    return result


cpdef dparray dpnp_rng_standard_gamma(double shape, size):
    """
    Returns an array populated with samples from standard gamma distribution.
    `dpnp_standard_gamma` generates a matrix filled with random floats sampled from a
    univariate standard gamma distribution.

    """

    dtype = numpy.float64
    cdef dparray result
    cdef DPNPFuncType param1_type
    cdef DPNPFuncData kernel_data
    cdef fptr_dpnp_rng_standard_gamma_c_1out_t func

    if shape == 0.0:
        result = dparray(size, dtype=dtype)
        result.fill(0.0)
    else:
        # convert string type names (dparray.dtype) to C enum DPNPFuncType
        param1_type = dpnp_dtype_to_DPNPFuncType(dtype)

        # get the FPTR data structure
        kernel_data = get_dpnp_function_ptr(DPNP_FN_RNG_STANDARD_GAMMA, param1_type, param1_type)

        result_type = dpnp_DPNPFuncType_to_dtype(< size_t > kernel_data.return_type)
        # ceate result array with type given by FPTR data
        result = dparray(size, dtype=result_type)

        func = <fptr_dpnp_rng_standard_gamma_c_1out_t > kernel_data.ptr
        # call FPTR function
        func(result.get_data(), shape, result.size)

    return result


cpdef dparray dpnp_rng_standard_normal(size):
    """
    Returns an array populated with samples from standard normal(Gaussian) distribution.
    `dpnp_standard_normal` generates a matrix filled with random floats sampled from a
    univariate standard normal(Gaussian) distribution.

    """

    # convert string type names (dparray.dtype) to C enum DPNPFuncType
    cdef DPNPFuncType param1_type = dpnp_dtype_to_DPNPFuncType(numpy.float64)

    # get the FPTR data structure
    cdef DPNPFuncData kernel_data = get_dpnp_function_ptr(DPNP_FN_RNG_STANDARD_NORMAL, param1_type, param1_type)

    result_type = dpnp_DPNPFuncType_to_dtype(< size_t > kernel_data.return_type)
    # ceate result array with type given by FPTR data
    cdef dparray result = dparray(size, dtype=result_type)

    cdef fptr_dpnp_rng_standard_normal_c_1out_t func = < fptr_dpnp_rng_standard_normal_c_1out_t > kernel_data.ptr
    # call FPTR function
    func(result.get_data(), result.size)

    return result

cpdef dparray dpnp_rng_standard_t(double df, size):
    """
    Returns an array populated with samples from standard t distribution.
    `dpnp_standard_t` generates a matrix filled with random floats sampled from a
    univariate standard t distribution for a given number of degrees of freedom.

    """

    # convert string type names (dparray.dtype) to C enum DPNPFuncType
    cdef DPNPFuncType param1_type = dpnp_dtype_to_DPNPFuncType(numpy.float64)

    # get the FPTR data structure
    cdef DPNPFuncData kernel_data = get_dpnp_function_ptr(DPNP_FN_RNG_STANDARD_T, param1_type, param1_type)

    result_type = dpnp_DPNPFuncType_to_dtype(< size_t > kernel_data.return_type)
    # ceate result array with type given by FPTR data
    cdef dparray result = dparray(size, dtype=result_type)

    cdef fptr_dpnp_rng_standard_t_c_1out_t func = <fptr_dpnp_rng_standard_t_c_1out_t > kernel_data.ptr
    # call FPTR function
    func(result.get_data(), df, result.size)

    return result


cpdef dparray dpnp_rng_uniform(long low, long high, size, dtype):
    """
    Returns an array populated with samples from standard uniform distribution.
    Generates a matrix filled with random numbers sampled from a
    uniform distribution of the certain left (low) and right (high)
    bounds.

    """

    cdef dparray result
    cdef DPNPFuncType param1_type
    cdef DPNPFuncData kernel_data
    cdef fptr_dpnp_rng_uniform_c_1out_t func

    if low == high:
        result = dparray(size, dtype=dtype)
        result.fill(low)
    else:
        # convert string type names (dparray.dtype) to C enum DPNPFuncType
        param1_type = dpnp_dtype_to_DPNPFuncType(dtype)

        # get the FPTR data structure
        kernel_data = get_dpnp_function_ptr(DPNP_FN_RNG_UNIFORM, param1_type, param1_type)

        result_type = dpnp_DPNPFuncType_to_dtype(< size_t > kernel_data.return_type)
        # ceate result array with type given by FPTR data
        result = dparray(size, dtype=result_type)

        func = <fptr_dpnp_rng_uniform_c_1out_t > kernel_data.ptr
        # call FPTR function
        func(result.get_data(), low, high, result.size)

    return result


cpdef dparray dpnp_rng_weibull(double a, size):
    """
    Returns an array populated with samples from weibull distribution.
    `dpnp_weibull` generates a matrix filled with random floats sampled from a
    univariate weibull distribution.

    """

    dtype = numpy.float64
    cdef dparray result
    cdef DPNPFuncType param1_type
    cdef DPNPFuncData kernel_data
    cdef fptr_dpnp_rng_weibull_c_1out_t func

    if a == 0.0:
        result = dparray(size, dtype=dtype)
        result.fill(0.0)
    else:
        # convert string type names (dparray.dtype) to C enum DPNPFuncType
        param1_type = dpnp_dtype_to_DPNPFuncType(numpy.float64)

        # get the FPTR data structure
        kernel_data = get_dpnp_function_ptr(DPNP_FN_RNG_WEIBULL, param1_type, param1_type)

        result_type = dpnp_DPNPFuncType_to_dtype(< size_t > kernel_data.return_type)
        # ceate result array with type given by FPTR data
        result = dparray(size, dtype=result_type)

        func = <fptr_dpnp_rng_weibull_c_1out_t > kernel_data.ptr
        # call FPTR function
        func(result.get_data(), a, result.size)

    return result<|MERGE_RESOLUTION|>--- conflicted
+++ resolved
@@ -101,26 +101,9 @@
                                                            const size_t,
                                                            const double * ,
                                                            const size_t,
-<<<<<<< HEAD
-                                                           size_t) except +
-ctypedef void(*fptr_dpnp_rng_negative_binomial_c_1out_t)(void * , double, double, size_t) except +
-ctypedef void(*fptr_dpnp_rng_noncentral_chisquare_c_1out_t)(void * , const double, const double, size_t) except +
-ctypedef void(*fptr_dpnp_rng_normal_c_1out_t)(void * , double, double, size_t) except +
-ctypedef void(*fptr_dpnp_rng_pareto_c_1out_t)(void * , double, size_t) except +
-ctypedef void(*fptr_dpnp_rng_poisson_c_1out_t)(void * , double, size_t) except +
-ctypedef void(*fptr_dpnp_rng_power_c_1out_t)(void * , double, size_t) except +
-ctypedef void(*fptr_dpnp_rng_rayleigh_c_1out_t)(void * , double, size_t) except +
-ctypedef void(*fptr_dpnp_rng_srand_c_1out_t)(size_t) except +
-ctypedef void(*fptr_dpnp_rng_standard_cauchy_c_1out_t)(void * , size_t) except +
-ctypedef void(*fptr_dpnp_rng_standard_exponential_c_1out_t)(void * , size_t) except +
-ctypedef void(*fptr_dpnp_rng_standard_gamma_c_1out_t)(void * , double, size_t) except +
-ctypedef void(*fptr_dpnp_rng_standard_normal_c_1out_t)(void * , size_t) except +
-ctypedef void(*fptr_dpnp_rng_standard_t_c_1out_t)(void * , double, size_t) except +
-ctypedef void(*fptr_dpnp_rng_uniform_c_1out_t)(void * , long, long, size_t) except +
-ctypedef void(*fptr_dpnp_rng_weibull_c_1out_t)(void * , double, size_t) except +
-=======
                                                            const size_t) except +
 ctypedef void(*fptr_dpnp_rng_negative_binomial_c_1out_t)(void * , const double, const double, const size_t) except +
+ctypedef void(*fptr_dpnp_rng_noncentral_chisquare_c_1out_t)(void * , const double, const double, size_t) except +
 ctypedef void(*fptr_dpnp_rng_normal_c_1out_t)(void * , const double, const double, const size_t) except +
 ctypedef void(*fptr_dpnp_rng_pareto_c_1out_t)(void * , const double, const size_t) except +
 ctypedef void(*fptr_dpnp_rng_poisson_c_1out_t)(void * , const double, const size_t) except +
@@ -134,7 +117,6 @@
 ctypedef void(*fptr_dpnp_rng_standard_t_c_1out_t)(void * , const double, const size_t) except +
 ctypedef void(*fptr_dpnp_rng_uniform_c_1out_t)(void * , const long, const long, const size_t) except +
 ctypedef void(*fptr_dpnp_rng_weibull_c_1out_t)(void * , const double, const size_t) except +
->>>>>>> 6668502d
 
 
 cpdef dparray dpnp_rng_beta(double a, double b, size):
