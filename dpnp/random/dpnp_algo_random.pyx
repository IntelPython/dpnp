--- conflicted
+++ resolved
@@ -74,11 +74,8 @@
     "dpnp_rng_standard_t",
     "dpnp_rng_triangular",
     "dpnp_rng_uniform",
-<<<<<<< HEAD
+    "dpnp_rng_vonmises",
     "dpnp_rng_wald",
-=======
-    "dpnp_rng_vonmises",
->>>>>>> 17f976b9
     "dpnp_rng_weibull",
     "dpnp_rng_zipf"
 ]
@@ -128,11 +125,8 @@
                                                   const double,
                                                   const size_t) except +
 ctypedef void(*fptr_dpnp_rng_uniform_c_1out_t)(void * , const long, const long, const size_t) except +
-<<<<<<< HEAD
+ctypedef void(*fptr_dpnp_rng_vonmises_c_1out_t)(void * , const double, const double, const size_t) except +
 ctypedef void(*fptr_dpnp_rng_wald_c_1out_t)(void *, const double, const double, const size_t) except +
-=======
-ctypedef void(*fptr_dpnp_rng_vonmises_c_1out_t)(void * , const double, const double, const size_t) except +
->>>>>>> 17f976b9
 ctypedef void(*fptr_dpnp_rng_weibull_c_1out_t)(void * , const double, const size_t) except +
 ctypedef void(*fptr_dpnp_rng_zipf_c_1out_t)(void * , const double, const size_t) except +
 
@@ -1094,7 +1088,31 @@
     return result
 
 
-<<<<<<< HEAD
+cpdef dparray dpnp_rng_vonmises(double mu, double kappa, size):
+    """
+    Returns an array populated with samples from Vonmises distribution.
+    `dpnp_rng_vonmises` generates a matrix filled with random floats sampled from a
+    univariate Vonmises distribution.
+
+    """
+
+    # convert string type names (dparray.dtype) to C enum DPNPFuncType
+    cdef DPNPFuncType param1_type = dpnp_dtype_to_DPNPFuncType(numpy.float64)
+
+    # get the FPTR data structure
+    cdef DPNPFuncData kernel_data = get_dpnp_function_ptr(DPNP_FN_RNG_VONMISES, param1_type, param1_type)
+
+    result_type = dpnp_DPNPFuncType_to_dtype(< size_t > kernel_data.return_type)
+    # ceate result array with type given by FPTR data
+    cdef dparray result = dparray(size, dtype=result_type)
+
+    cdef fptr_dpnp_rng_vonmises_c_1out_t func = <fptr_dpnp_rng_vonmises_c_1out_t > kernel_data.ptr
+    # call FPTR function
+    func(result.get_data(), mu, kappa, result.size)
+
+    return result
+
+
 cpdef dparray dpnp_rng_wald(double mean, double scale, size):
     """
     Returns an array populated with samples from Wald's distribution.
@@ -1117,29 +1135,6 @@
     cdef fptr_dpnp_rng_wald_c_1out_t func = <fptr_dpnp_rng_wald_c_1out_t > kernel_data.ptr
     # call FPTR function
     func(result.get_data(), mean, scale, result.size)
-=======
-cpdef dparray dpnp_rng_vonmises(double mu, double kappa, size):
-    """
-    Returns an array populated with samples from Vonmises distribution.
-    `dpnp_rng_vonmises` generates a matrix filled with random floats sampled from a
-    univariate Vonmises distribution.
-
-    """
-
-    # convert string type names (dparray.dtype) to C enum DPNPFuncType
-    cdef DPNPFuncType param1_type = dpnp_dtype_to_DPNPFuncType(numpy.float64)
-
-    # get the FPTR data structure
-    cdef DPNPFuncData kernel_data = get_dpnp_function_ptr(DPNP_FN_RNG_VONMISES, param1_type, param1_type)
-
-    result_type = dpnp_DPNPFuncType_to_dtype(< size_t > kernel_data.return_type)
-    # ceate result array with type given by FPTR data
-    cdef dparray result = dparray(size, dtype=result_type)
-
-    cdef fptr_dpnp_rng_vonmises_c_1out_t func = <fptr_dpnp_rng_vonmises_c_1out_t > kernel_data.ptr
-    # call FPTR function
-    func(result.get_data(), mu, kappa, result.size)
->>>>>>> 17f976b9
 
     return result
 
