--- conflicted
+++ resolved
@@ -34,13 +34,8 @@
 
 
 import numpy
-<<<<<<< HEAD
-import dpnp
-=======
 import dpctl
 import numbers
-
->>>>>>> 5a710bb2
 import dpnp.config as config
 from dpnp.dpnp_array import dpnp_array
 
@@ -1059,55 +1054,6 @@
     return result
 
 
-<<<<<<< HEAD
-cpdef utils.dpnp_descriptor dpnp_rng_normal(double loc, double scale, size):
-    """
-    Returns an array populated with samples from normal distribution.
-    `dpnp_rng_normal` generates a matrix filled with random floats sampled from a
-    normal distribution.
-
-    """
-
-    dtype = numpy.float64
-    cdef shape_type_c result_shape
-    cdef utils.dpnp_descriptor result
-    cdef DPNPFuncType param1_type
-    cdef DPNPFuncData kernel_data
-    cdef fptr_dpnp_rng_normal_c_1out_t func
-    cdef c_dpctl.SyclQueue q
-    cdef c_dpctl.DPCTLSyclQueueRef q_ref
-    cdef c_dpctl.DPCTLSyclEventRef event_ref
-
-    if scale == 0.0:
-        return utils.dpnp_descriptor(dpnp.full(size, loc, dtype=dtype))
-    else:
-        # convert string type names (array.dtype) to C enum DPNPFuncType
-        param1_type = dpnp_dtype_to_DPNPFuncType(dtype)
-
-        # get the FPTR data structure
-        kernel_data = get_dpnp_function_ptr(DPNP_FN_RNG_NORMAL_EXT, param1_type, param1_type)
-
-        # ceate result array with type given by FPTR data
-        result_shape = utils._object_to_tuple(size)
-        result = utils.create_output_descriptor(result_shape, kernel_data.return_type, None)
-
-        result_sycl_queue = result.get_array().sycl_queue
-
-        q = <c_dpctl.SyclQueue> result_sycl_queue
-        q_ref = q.get_queue_ref()
-
-        func = <fptr_dpnp_rng_normal_c_1out_t > kernel_data.ptr
-        # call FPTR function
-        event_ref = func(q_ref, result.get_data(), loc, scale, result.size, NULL)
-
-        with nogil: c_dpctl.DPCTLEvent_WaitAndThrow(event_ref)
-        c_dpctl.DPCTLEvent_Delete(event_ref)
-
-    return result
-
-
-=======
->>>>>>> 5a710bb2
 cpdef utils.dpnp_descriptor dpnp_rng_pareto(double alpha, size):
     """
     Returns an array populated with samples from Pareto distribution.
@@ -1496,55 +1442,6 @@
     return result
 
 
-<<<<<<< HEAD
-cpdef utils.dpnp_descriptor dpnp_rng_uniform(long low, long high, size, dtype):
-    """
-    Returns an array populated with samples from standard uniform distribution.
-    Generates a matrix filled with random numbers sampled from a
-    uniform distribution of the certain left (low) and right (high)
-    bounds.
-
-    """
-
-    cdef shape_type_c result_shape
-    cdef utils.dpnp_descriptor result
-    cdef DPNPFuncType param1_type
-    cdef DPNPFuncData kernel_data
-    cdef fptr_dpnp_rng_uniform_c_1out_t func
-    cdef c_dpctl.SyclQueue q
-    cdef c_dpctl.DPCTLSyclQueueRef q_ref
-    cdef c_dpctl.DPCTLSyclEventRef event_ref
-
-    if low == high:
-        return utils.dpnp_descriptor(dpnp.full(size, low, dtype=dtype))
-    else:
-        # convert string type names (array.dtype) to C enum DPNPFuncType
-        param1_type = dpnp_dtype_to_DPNPFuncType(dtype)
-
-        # get the FPTR data structure
-        kernel_data = get_dpnp_function_ptr(DPNP_FN_RNG_UNIFORM_EXT, param1_type, param1_type)
-
-        # ceate result array with type given by FPTR data
-        result_shape = utils._object_to_tuple(size)
-        result = utils.create_output_descriptor(result_shape, kernel_data.return_type, None)
-
-        result_sycl_queue = result.get_array().sycl_queue
-
-        q = <c_dpctl.SyclQueue> result_sycl_queue
-        q_ref = q.get_queue_ref()
-
-        func = <fptr_dpnp_rng_uniform_c_1out_t > kernel_data.ptr
-        # call FPTR function
-        event_ref = func(q_ref, result.get_data(), low, high, result.size, NULL)
-
-        with nogil: c_dpctl.DPCTLEvent_WaitAndThrow(event_ref)
-        c_dpctl.DPCTLEvent_Delete(event_ref)
-
-    return result
-
-
-=======
->>>>>>> 5a710bb2
 cpdef utils.dpnp_descriptor dpnp_rng_vonmises(double mu, double kappa, size):
     """
     Returns an array populated with samples from Vonmises distribution.
