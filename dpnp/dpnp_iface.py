# cython: language_level=3
# distutils: language = c++
# -*- coding: utf-8 -*-
# *****************************************************************************
# Copyright (c) 2016-2020, Intel Corporation
# All rights reserved.
#
# Redistribution and use in source and binary forms, with or without
# modification, are permitted provided that the following conditions are met:
# - Redistributions of source code must retain the above copyright notice,
#   this list of conditions and the following disclaimer.
# - Redistributions in binary form must reproduce the above copyright notice,
#   this list of conditions and the following disclaimer in the documentation
#   and/or other materials provided with the distribution.
#
# THIS SOFTWARE IS PROVIDED BY THE COPYRIGHT HOLDERS AND CONTRIBUTORS "AS IS"
# AND ANY EXPRESS OR IMPLIED WARRANTIES, INCLUDING, BUT NOT LIMITED TO, THE
# IMPLIED WARRANTIES OF MERCHANTABILITY AND FITNESS FOR A PARTICULAR PURPOSE
# ARE DISCLAIMED. IN NO EVENT SHALL THE COPYRIGHT HOLDER OR CONTRIBUTORS BE
# LIABLE FOR ANY DIRECT, INDIRECT, INCIDENTAL, SPECIAL, EXEMPLARY, OR
# CONSEQUENTIAL DAMAGES (INCLUDING, BUT NOT LIMITED TO, PROCUREMENT OF
# SUBSTITUTE GOODS OR SERVICES; LOSS OF USE, DATA, OR PROFITS; OR BUSINESS
# INTERRUPTION) HOWEVER CAUSED AND ON ANY THEORY OF LIABILITY, WHETHER IN
# CONTRACT, STRICT LIABILITY, OR TORT (INCLUDING NEGLIGENCE OR OTHERWISE)
# ARISING IN ANY WAY OUT OF THE USE OF THIS SOFTWARE, EVEN IF ADVISED OF
# THE POSSIBILITY OF SUCH DAMAGE.
# *****************************************************************************

"""
Interface of the Intel NumPy

Notes
-----
This module is a face or public interface file for the library
it contains:
 - Interface functions
 - documentation for the functions
 - The functions parameters check

"""


import os
import numpy

from dpnp.backend import *
from dpnp.random import *
from dpnp.linalg import *
from dpnp.dparray import dparray
from dpnp.dpnp_utils import checker_throw_value_error, use_origin_backend
import collections

__all__ = [
    "array_equal",
    "asnumpy",
    "dpnp_queue_initialize",
    "empty",
    "get_include",
    "matmul",
    "remainder"
]

from dpnp.dpnp_iface_arraycreation import *
from dpnp.dpnp_iface_libmath import *
from dpnp.dpnp_iface_linearalgebra import *
from dpnp.dpnp_iface_logic import *
from dpnp.dpnp_iface_manipulation import *
from dpnp.dpnp_iface_mathematical import *
from dpnp.dpnp_iface_sorting import *
from dpnp.dpnp_iface_statistics import *
from dpnp.dpnp_iface_trigonometric import *

from dpnp.dpnp_iface_arraycreation import __all__ as __all__arraycreation
from dpnp.dpnp_iface_libmath import __all__ as __all__libmath
from dpnp.dpnp_iface_linearalgebra import __all__ as __all__linearalgebra
from dpnp.dpnp_iface_logic import __all__ as __all__logic
from dpnp.dpnp_iface_manipulation import __all__ as __all__manipulation
from dpnp.dpnp_iface_mathematical import __all__ as __all__mathematical
from dpnp.dpnp_iface_sorting import __all__ as __all__sorting
from dpnp.dpnp_iface_statistics import __all__ as __all__statistics
from dpnp.dpnp_iface_trigonometric import __all__ as __all__trigonometric

__all__ += __all__arraycreation
__all__ += __all__libmath
__all__ += __all__linearalgebra
__all__ += __all__logic
__all__ += __all__manipulation
__all__ += __all__mathematical
__all__ += __all__sorting
__all__ += __all__statistics
__all__ += __all__trigonometric


def array_equal(a1, a2, equal_nan=False):
    """True if two arrays have the same shape and elements, False otherwise.

    Parameters
        a1, a2: array_like
            Input arrays.

        equal_nanbool
            Whether to compare NaN’s as equal. If the dtype of a1 and a2 is complex,
            values will be considered equal if either the real or the imaginary component of a given value is nan.
            New in version 1.19.0.

    Returns
        b: bool
            Returns True if the arrays are equal.

    .. seealso:: :func:`numpy.allclose` :func:`numpy.array_equiv`

    """

    return numpy.array_equal(a1, a2)


def asnumpy(input, order='C'):
    """Returns the NumPy array with input data.

    Args:
        input: Arbitrary object that can be converted to :class:`numpy.ndarray`.
    Returns:
        numpy.ndarray: array with input data.

    """

    return numpy.asarray(input, order=order)


<<<<<<< HEAD
=======
def asarray(input, dtype=None, order='C'):
    """Converts an input object into array.

    This is equivalent to ``array(a, dtype, copy=False)``.

    Args:
        input: The source object.
        dtype: Data type specifier. It is inferred from the input by default.
        order{‘C’, ‘F’}, optional
            Whether to use row-major (C-style) or column-major (Fortran-style) memory representation.
            Defaults to ‘C’.

    Returns:
        inumpy.dparray populated with input data

    .. seealso:: :func:`numpy.asarray`

    """

    if (use_origin_backend(input)):
        return numpy.asarray(input, dtype=dtype, order=order)

    return array(input, dtype=dtype, order=order)


def empty(shape, dtype=None, order='C'):
    """Return a new matrix of given shape and type, without initializing entries.
    Parameters
    ----------
    shape : int or tuple of int
        Shape of the empty matrix.
    dtype : data-type, optional
        Desired output data-type.
    order : {'C', 'F'}, optional
        Whether to store multi-dimensional data in row-major
        (C-style) or column-major (Fortran-style) order in
        memory.
    See Also
    --------
    empty_like, zeros
    Notes
    -----
    `empty`, unlike `zeros`, does not set the matrix values to zero,
    and may therefore be marginally faster.  On the other hand, it requires
    the user to manually set all the values in the array, and should be
    used with caution.
    Examples
    --------
    >>> import numpy.matlib
    >>> np.matlib.empty((2, 2))    # filled with random data
    matrix([[  6.76425276e-320,   9.79033856e-307], # random
            [  7.39337286e-309,   3.22135945e-309]])
    >>> np.matlib.empty((2, 2), dtype=int)
    matrix([[ 6600475,        0], # random
            [ 6586976, 22740995]])
    """

    if (use_origin_backend()):
        return numpy.empty(shape, dtype, order=order)

    # only 'C' order is supported for now
    if order not in ('C', 'c', None):
        checker_throw_value_error("empty", "order", order, 'C')

    return dparray(shape, dtype)


def get_include():
    """
    Return the directory that contains the DPNP C++ backend \\*.h header files.
    """

    dpnp_path = os.path.join(os.path.dirname(__file__), 'backend')

    return dpnp_path


>>>>>>> 99692185
def matmul(in_array1, in_array2, out=None):
    """
    Returns the matrix product of two arrays and is the implementation of
    the `@` operator introduced in Python 3.5 following PEP465.

    The main difference against dpnp.dot are the handling of arrays with more
    than 2 dimensions. For more information see :func:`numpy.matmul`.

    .. note::
        The out array as input is currently not supported.

    Args:
        in_array1 (dpnp.dparray): The left argument.
        in_array2 (dpnp.dparray): The right argument.
        out (dpnp.dparray): Output array.

    Returns:
        dpnp.dparray: Output array.

    .. seealso:: :func:`numpy.matmul`

    """

    is_dparray1 = isinstance(in_array1, dparray)
    is_dparray2 = isinstance(in_array2, dparray)

    if (not use_origin_backend(in_array1) and is_dparray1 and is_dparray2):

        if out is not None:
            checker_throw_value_error("matmul", "out", type(out), None)

        """
        Cost model checks
        """
        cost_size = 4096  # 2D array shape(64, 64)
        if ((in_array1.dtype == numpy.float64) or (in_array1.dtype == numpy.float32)):
            """
            Floating point types are handled via original MKL better than SYCL MKL
            """
            cost_size = 262144  # 2D array shape(512, 512)

        dparray1_size = in_array1.size
        dparray2_size = in_array2.size

        if (dparray1_size > cost_size) and (dparray2_size > cost_size):
            # print(f"dparray1_size={dparray1_size}")
            return dpnp_matmul(in_array1, in_array2)

    input1 = asnumpy(in_array1) if is_dparray1 else in_array1
    input2 = asnumpy(in_array2) if is_dparray2 else in_array2

    # TODO need to return dparray instead ndarray
    return numpy.matmul(input1, input2, out=out)


def remainder(x1, x2):
    """
    Return element-wise remainder of division.

    Computes the remainder complementary to the `floor_divide` function.  It is
    equivalent to the Python modulus operator``x1 % x2`` and has the same sign
    as the divisor `x2`. The MATLAB function equivalent to ``np.remainder``
    is ``mod``.

    .. warning::

    This should not be confused with:

    * Python 3.7's `math.remainder` and C's ``remainder``, which
      computes the IEEE remainder, which are the complement to
      ``round(x1 / x2)``.
    * The MATLAB ``rem`` function and or the C ``%`` operator which is the
      complement to ``int(x1 / x2)``.

    Parameters
    ----------
    x1 : array_like
        Dividend array.
    x2 : array_like
        Divisor array. If ``x1.shape != x2.shape``, they must be broadcastable
        to a common shape (which becomes the shape of the output).
    out : ndarray, None, or tuple of ndarray and None, optional
        A location into which the result is stored. If provided, it must have
        a shape that the inputs broadcast to. If not provided or None,
        a freshly-allocated array is returned. A tuple (possible only as a
        keyword argument) must have length equal to the number of outputs.
    where : array_like, optional
        This condition is broadcast over the input. At locations where the
        condition is True, the `out` array will be set to the ufunc result.
        Elsewhere, the `out` array will retain its original value.
        Note that if an uninitialized `out` array is created via the default
        ``out=None``, locations within it where the condition is False will
        remain uninitialized.
    **kwargs
        For other keyword-only arguments, see the
        :ref:`ufunc docs <ufuncs.kwargs>`.

    Returns
    -------
    y : ndarray
        The element-wise remainder of the quotient ``floor_divide(x1, x2)``.
        This is a scalar if both `x1` and `x2` are scalars.

    See Also
    --------
    floor_divide : Equivalent of Python ``//`` operator.
    divmod : Simultaneous floor division and remainder.
    fmod : Equivalent of the MATLAB ``rem`` function.
    divide, floor

    Notes
    -----
    Returns 0 when `x2` is 0 and both `x1` and `x2` are (arrays of)
    integers.
    ``mod`` is an alias of ``remainder``.

    Examples
    --------
    >>> np.remainder([4, 7], [2, 3])
    array([0, 1])
    >>> np.remainder(np.arange(7), 5)
    array([0, 1, 2, 3, 4, 0, 1])

    """

    if (use_origin_backend(x1)):
        return numpy.remainder(x1, x2)

    if not isinstance(x1, dparray):
        raise TypeError(f"Intel NumPy remainder(): Unsupported input1={type(x1)}")

    if not isinstance(x2, int):
        raise TypeError(f"Intel NumPy remainder(): Unsupported input2={type(x2)}")

    return dpnp_remainder(x1, x2)<|MERGE_RESOLUTION|>--- conflicted
+++ resolved
@@ -127,75 +127,6 @@
     return numpy.asarray(input, order=order)
 
 
-<<<<<<< HEAD
-=======
-def asarray(input, dtype=None, order='C'):
-    """Converts an input object into array.
-
-    This is equivalent to ``array(a, dtype, copy=False)``.
-
-    Args:
-        input: The source object.
-        dtype: Data type specifier. It is inferred from the input by default.
-        order{‘C’, ‘F’}, optional
-            Whether to use row-major (C-style) or column-major (Fortran-style) memory representation.
-            Defaults to ‘C’.
-
-    Returns:
-        inumpy.dparray populated with input data
-
-    .. seealso:: :func:`numpy.asarray`
-
-    """
-
-    if (use_origin_backend(input)):
-        return numpy.asarray(input, dtype=dtype, order=order)
-
-    return array(input, dtype=dtype, order=order)
-
-
-def empty(shape, dtype=None, order='C'):
-    """Return a new matrix of given shape and type, without initializing entries.
-    Parameters
-    ----------
-    shape : int or tuple of int
-        Shape of the empty matrix.
-    dtype : data-type, optional
-        Desired output data-type.
-    order : {'C', 'F'}, optional
-        Whether to store multi-dimensional data in row-major
-        (C-style) or column-major (Fortran-style) order in
-        memory.
-    See Also
-    --------
-    empty_like, zeros
-    Notes
-    -----
-    `empty`, unlike `zeros`, does not set the matrix values to zero,
-    and may therefore be marginally faster.  On the other hand, it requires
-    the user to manually set all the values in the array, and should be
-    used with caution.
-    Examples
-    --------
-    >>> import numpy.matlib
-    >>> np.matlib.empty((2, 2))    # filled with random data
-    matrix([[  6.76425276e-320,   9.79033856e-307], # random
-            [  7.39337286e-309,   3.22135945e-309]])
-    >>> np.matlib.empty((2, 2), dtype=int)
-    matrix([[ 6600475,        0], # random
-            [ 6586976, 22740995]])
-    """
-
-    if (use_origin_backend()):
-        return numpy.empty(shape, dtype, order=order)
-
-    # only 'C' order is supported for now
-    if order not in ('C', 'c', None):
-        checker_throw_value_error("empty", "order", order, 'C')
-
-    return dparray(shape, dtype)
-
-
 def get_include():
     """
     Return the directory that contains the DPNP C++ backend \\*.h header files.
@@ -206,7 +137,6 @@
     return dpnp_path
 
 
->>>>>>> 99692185
 def matmul(in_array1, in_array2, out=None):
     """
     Returns the matrix product of two arrays and is the implementation of
