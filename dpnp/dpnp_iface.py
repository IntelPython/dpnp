--- conflicted
+++ resolved
@@ -196,7 +196,6 @@
     return obj
 
 
-<<<<<<< HEAD
 def get_coerced_usm_type(usm_types):
     """
     Given a list of strings denoting the types of USM allocations
@@ -205,7 +204,8 @@
     Returns `None` if the type can not be deduced.
     """
     return dpctl.utils.get_coerced_usm_type(usm_types)
-=======
+
+
 def default_float_type(device=None, sycl_queue=None):
     """
     Return a floating type used by default in DPNP depending on device capabilities.
@@ -233,7 +233,6 @@
 
     _sycl_queue = get_normalized_queue_device(device=device, sycl_queue=sycl_queue)
     return map_dtype_to_device(float64, _sycl_queue.sycl_device)
->>>>>>> 9308f64a
 
 
 def get_dpnp_descriptor(ext_obj,
