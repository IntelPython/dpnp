--- conflicted
+++ resolved
@@ -47,6 +47,7 @@
     "empty",
     "eye",
     "full",
+    "linspace",
     "ones"
     "zeros",
 ]
@@ -124,6 +125,33 @@
     return dpnp_array(array_obj.shape, buffer=array_obj, order=order)
 
 
+def eye(N,
+        M=None,
+        /,
+        *,
+        k=0,
+        dtype=None,
+        order="C",
+        device=None,
+        usm_type="device",
+        sycl_queue=None):
+    """Validate input parameters before passing them into `dpctl.tensor` module"""
+    dpu.validate_usm_type(usm_type, allow_none=False)
+    sycl_queue_normalized = dpnp.get_normalized_queue_device(sycl_queue=sycl_queue, device=device)
+    if order is None:
+        order = 'C'
+
+    """Creates `dpnp_array` with ones on the `k`th diagonal."""
+    array_obj = dpt.eye(N,
+                        M,
+                        k=k,
+                        dtype=dtype,
+                        order=order,
+                        usm_type=usm_type,
+                        sycl_queue=sycl_queue_normalized)
+    return dpnp_array(array_obj.shape, buffer=array_obj, order=order)
+
+
 def full(shape,
          fill_value,
          *,
@@ -151,7 +179,6 @@
     return dpnp_array(array_obj.shape, buffer=array_obj, order=order)
 
 
-<<<<<<< HEAD
 def linspace(start,
              stop,
              /,
@@ -175,33 +202,6 @@
                              sycl_queue=sycl_queue,
                              usm_type=usm_type)
     return dpnp_array(array_obj.shape, buffer=array_obj)
-=======
-def eye(N,
-        M=None,
-        /,
-        *,
-        k=0,
-        dtype=None,
-        order="C",
-        device=None,
-        usm_type="device",
-        sycl_queue=None):
-    """Validate input parameters before passing them into `dpctl.tensor` module"""
-    dpu.validate_usm_type(usm_type, allow_none=False)
-    sycl_queue_normalized = dpnp.get_normalized_queue_device(sycl_queue=sycl_queue, device=device)
-    if order is None:
-        order = 'C'
-
-    """Creates `dpnp_array` with ones on the `k`th diagonal."""
-    array_obj = dpt.eye(N,
-                        M,
-                        k=k,
-                        dtype=dtype,
-                        order=order,
-                        usm_type=usm_type,
-                        sycl_queue=sycl_queue_normalized)
-    return dpnp_array(array_obj.shape, buffer=array_obj, order=order)
->>>>>>> 9308f64a
 
 
 def ones(shape,
