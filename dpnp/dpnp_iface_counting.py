# cython: language_level=3
# distutils: language = c++
# -*- coding: utf-8 -*-
# *****************************************************************************
# Copyright (c) 2016-2020, Intel Corporation
# All rights reserved.
#
# Redistribution and use in source and binary forms, with or without
# modification, are permitted provided that the following conditions are met:
# - Redistributions of source code must retain the above copyright notice,
#   this list of conditions and the following disclaimer.
# - Redistributions in binary form must reproduce the above copyright notice,
#   this list of conditions and the following disclaimer in the documentation
#   and/or other materials provided with the distribution.
#
# THIS SOFTWARE IS PROVIDED BY THE COPYRIGHT HOLDERS AND CONTRIBUTORS "AS IS"
# AND ANY EXPRESS OR IMPLIED WARRANTIES, INCLUDING, BUT NOT LIMITED TO, THE
# IMPLIED WARRANTIES OF MERCHANTABILITY AND FITNESS FOR A PARTICULAR PURPOSE
# ARE DISCLAIMED. IN NO EVENT SHALL THE COPYRIGHT HOLDER OR CONTRIBUTORS BE
# LIABLE FOR ANY DIRECT, INDIRECT, INCIDENTAL, SPECIAL, EXEMPLARY, OR
# CONSEQUENTIAL DAMAGES (INCLUDING, BUT NOT LIMITED TO, PROCUREMENT OF
# SUBSTITUTE GOODS OR SERVICES; LOSS OF USE, DATA, OR PROFITS; OR BUSINESS
# INTERRUPTION) HOWEVER CAUSED AND ON ANY THEORY OF LIABILITY, WHETHER IN
# CONTRACT, STRICT LIABILITY, OR TORT (INCLUDING NEGLIGENCE OR OTHERWISE)
# ARISING IN ANY WAY OUT OF THE USE OF THIS SOFTWARE, EVEN IF ADVISED OF
# THE POSSIBILITY OF SUCH DAMAGE.
# *****************************************************************************

"""
Interface of the counting function of the dpnp

Notes
-----
This module is a face or public interface file for the library
it contains:
 - Interface functions
 - documentation for the functions
 - The functions parameters check

"""


import numpy

from dpnp.backend import *
from dpnp.dparray import dparray
from dpnp.dpnp_utils import *

__all__ = [
    'count_nonzero'
]


def count_nonzero(in_array1, axis=None, *, keepdims=False):
    """
    Counts the number of non-zero values in the array ``in_array1``.

<<<<<<< HEAD
    For full documentation refer to :obj:`numpy.count_nonzero`

    Limitations
=======
    Parameters
    ----------
    in_array1 : array_like
        Input data. The array for which to count non-zeros.
    axis : int or tuple, optional
        Axis or tuple of axes along which to count non-zeros.
    keepdims : bool, optional
        If this is set to `True`, the axes that are counted
        are left in the result as dimensions with size one. 

    Returns
>>>>>>> 2f536001
    -------
        Parameter ``in_array1`` is supported as :obj:`dpnp.ndarray`.
        Otherwise the functions will be executed sequentially on CPU.
        Parameter ``axis`` is supported only with default value `None`.
        Parameter ``keepdims`` is supported only with default value `False`.

<<<<<<< HEAD
=======
    Limitations
    -----------
        Parameter ``in_array1`` is supported as :obj:`dpnp.ndarray`.
        Otherwise the function will be executed sequentially on CPU.
        Parameter ``axis`` is supported only with default value `None`.
        Parameter ``keepdims`` is supported only with default value `False`.

    .. seealso:: :obj:`numpy.count_nonzero`
>>>>>>> 2f536001

    Examples
    --------
    >>> import dpnp as np
    >>> np.count_nonzero(np.array([1, 0, 3, 0, 5])
    3
    >>> np.count_nonzero(np.array([[1, 0, 3, 0, 5],[0, 9, 0, 7, 0]]))
    5

    """

    is_dparray1 = isinstance(in_array1, dparray)

    if (not use_origin_backend(in_array1) and is_dparray1):
        if axis is not None:
            checker_throw_value_error("count_nonzero", "axis", type(axis), None)
        if keepdims is not False:
            checker_throw_value_error("count_nonzero", "keepdims", keepdims, False)

        result = dpnp_count_nonzero(in_array1)

        # scalar returned
        if result.shape == (1,):
            return result.dtype.type(result[0])

        return result

    return numpy.count_nonzero(in_array1, axis, keepdims=keepdims)<|MERGE_RESOLUTION|>--- conflicted
+++ resolved
@@ -55,40 +55,14 @@
     """
     Counts the number of non-zero values in the array ``in_array1``.
 
-<<<<<<< HEAD
     For full documentation refer to :obj:`numpy.count_nonzero`
 
     Limitations
-=======
-    Parameters
-    ----------
-    in_array1 : array_like
-        Input data. The array for which to count non-zeros.
-    axis : int or tuple, optional
-        Axis or tuple of axes along which to count non-zeros.
-    keepdims : bool, optional
-        If this is set to `True`, the axes that are counted
-        are left in the result as dimensions with size one. 
-
-    Returns
->>>>>>> 2f536001
     -------
         Parameter ``in_array1`` is supported as :obj:`dpnp.ndarray`.
         Otherwise the functions will be executed sequentially on CPU.
         Parameter ``axis`` is supported only with default value `None`.
         Parameter ``keepdims`` is supported only with default value `False`.
-
-<<<<<<< HEAD
-=======
-    Limitations
-    -----------
-        Parameter ``in_array1`` is supported as :obj:`dpnp.ndarray`.
-        Otherwise the function will be executed sequentially on CPU.
-        Parameter ``axis`` is supported only with default value `None`.
-        Parameter ``keepdims`` is supported only with default value `False`.
-
-    .. seealso:: :obj:`numpy.count_nonzero`
->>>>>>> 2f536001
 
     Examples
     --------
