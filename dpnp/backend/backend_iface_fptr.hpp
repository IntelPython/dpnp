--- conflicted
+++ resolved
@@ -73,11 +73,8 @@
     DPNP_FN_ARGMAX,       /**< Used in numpy.argmax() implementation  */
     DPNP_FN_ARGMIN,       /**< Used in numpy.argmin() implementation  */
     DPNP_FN_ARGSORT,      /**< Used in numpy.argsort() implementation  */
-<<<<<<< HEAD
+    DPNP_FN_BETA,         /**< Used in numpy.random.beta() implementation  */
     DPNP_FN_BINOMIAL,     /**< Used in numpy.random.binomial() implementation  */
-=======
-    DPNP_FN_BETA,         /**< Used in numpy.random.beta() implementation  */
->>>>>>> 66f4040a
     DPNP_FN_BITWISE_AND,  /**< Used in numpy.bitwise_and() implementation  */
     DPNP_FN_BITWISE_OR,   /**< Used in numpy.bitwise_or() implementation  */
     DPNP_FN_BITWISE_XOR,  /**< Used in numpy.bitwise_xor() implementation  */
