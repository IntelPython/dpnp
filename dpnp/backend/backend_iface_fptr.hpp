--- conflicted
+++ resolved
@@ -129,11 +129,8 @@
     DPNP_FN_REMAINDER,          /**< Used in numpy.remainder() implementation  */
     DPNP_FN_RECIP,              /**< Used in numpy.recip() implementation  */
     DPNP_FN_RIGHT_SHIFT,        /**< Used in numpy.right_shift() implementation  */
-<<<<<<< HEAD
     DPNP_FN_RNG_GEOMETRIC,      /**< Used in numpy.random.geometric() implementation  */
-=======
     DPNP_FN_RNG_POISSON,        /**< Used in numpy.random.poisson() implementation  */
->>>>>>> de7fb7cb
     DPNP_FN_SIGN,               /**< Used in numpy.sign() implementation  */
     DPNP_FN_SIN,                /**< Used in numpy.sin() implementation  */
     DPNP_FN_SINH,               /**< Used in numpy.sinh() implementation  */
