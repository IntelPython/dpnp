--- conflicted
+++ resolved
@@ -213,17 +213,27 @@
 }
 
 template <typename _DataType>
-<<<<<<< HEAD
+void custom_rng_poisson_c(void* result, double lambda, size_t size)
+{
+    if (!size)
+    {
+        return;
+    }
+    _DataType* result1 = reinterpret_cast<_DataType*>(result);
+
+    mkl_rng::poisson<_DataType> distribution(lambda);
+    // perform generation
+    auto event_out = mkl_rng::generate(distribution, DPNP_RNG_ENGINE, size, result1);
+    event_out.wait();
+}
+
+template <typename _DataType>
 void custom_rng_rayleigh_c(void* result, _DataType scale, size_t size)
-=======
-void custom_rng_poisson_c(void* result, double lambda, size_t size)
->>>>>>> 5e2dd9f7
-{
-    if (!size)
-    {
-        return;
-    }
-<<<<<<< HEAD
+{
+    if (!size)
+    {
+        return;
+    }
 
     // set displacement a
     const _DataType a = (_DataType(0.0));
@@ -231,11 +241,6 @@
     _DataType* result1 = reinterpret_cast<_DataType*>(result);
 
     mkl_rng::rayleigh<_DataType> distribution(a, scale);
-=======
-    _DataType* result1 = reinterpret_cast<_DataType*>(result);
-
-    mkl_rng::poisson<_DataType> distribution(lambda);
->>>>>>> 5e2dd9f7
     // perform generation
     auto event_out = mkl_rng::generate(distribution, DPNP_RNG_ENGINE, size, result1);
     event_out.wait();
@@ -345,15 +350,11 @@
 
     fmap[DPNPFuncName::DPNP_FN_RNG_NEGATIVE_BINOMIAL][eft_INT][eft_INT] = {eft_INT, (void*)custom_rng_negative_binomial_c<int>};
 
-<<<<<<< HEAD
+    fmap[DPNPFuncName::DPNP_FN_RNG_POISSON][eft_INT][eft_INT] = {eft_INT, (void*)custom_rng_poisson_c<int>};
+
     fmap[DPNPFuncName::DPNP_FN_RNG_RAYLEIGH][eft_DBL][eft_DBL] = {eft_DBL, (void*)custom_rng_rayleigh_c<double>};
-
-    fmap[DPNPFuncName::DPNP_FN_STANDARD_CAUCHY][eft_DBL][eft_DBL] = {eft_DBL, (void*)custom_rng_standard_cauchy_c<double>};
-=======
-    fmap[DPNPFuncName::DPNP_FN_RNG_POISSON][eft_INT][eft_INT] = {eft_INT, (void*)custom_rng_poisson_c<int>};
   
     fmap[DPNPFuncName::DPNP_FN_RNG_STANDARD_CAUCHY][eft_DBL][eft_DBL] = {eft_DBL, (void*)custom_rng_standard_cauchy_c<double>};
->>>>>>> 5e2dd9f7
 
     fmap[DPNPFuncName::DPNP_FN_RNG_STANDARD_NORMAL][eft_DBL][eft_DBL] = {eft_DBL, (void*)custom_rng_standard_normal_c<double>};
 
