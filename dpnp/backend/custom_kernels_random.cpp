//*****************************************************************************
// Copyright (c) 2016-2020, Intel Corporation
// All rights reserved.
//
// Redistribution and use in source and binary forms, with or without
// modification, are permitted provided that the following conditions are met:
// - Redistributions of source code must retain the above copyright notice,
//   this list of conditions and the following disclaimer.
// - Redistributions in binary form must reproduce the above copyright notice,
//   this list of conditions and the following disclaimer in the documentation
//   and/or other materials provided with the distribution.
//
// THIS SOFTWARE IS PROVIDED BY THE COPYRIGHT HOLDERS AND CONTRIBUTORS "AS IS"
// AND ANY EXPRESS OR IMPLIED WARRANTIES, INCLUDING, BUT NOT LIMITED TO, THE
// IMPLIED WARRANTIES OF MERCHANTABILITY AND FITNESS FOR A PARTICULAR PURPOSE
// ARE DISCLAIMED. IN NO EVENT SHALL THE COPYRIGHT HOLDER OR CONTRIBUTORS BE
// LIABLE FOR ANY DIRECT, INDIRECT, INCIDENTAL, SPECIAL, EXEMPLARY, OR
// CONSEQUENTIAL DAMAGES (INCLUDING, BUT NOT LIMITED TO, PROCUREMENT OF
// SUBSTITUTE GOODS OR SERVICES; LOSS OF USE, DATA, OR PROFITS; OR BUSINESS
// INTERRUPTION) HOWEVER CAUSED AND ON ANY THEORY OF LIABILITY, WHETHER IN
// CONTRACT, STRICT LIABILITY, OR TORT (INCLUDING NEGLIGENCE OR OTHERWISE)
// ARISING IN ANY WAY OUT OF THE USE OF THIS SOFTWARE, EVEN IF ADVISED OF
// THE POSSIBILITY OF SUCH DAMAGE.
//*****************************************************************************

#include <backend_iface.hpp>
#include "backend_fptr.hpp"
#include "backend_utils.hpp"
#include "queue_sycl.hpp"

namespace mkl_rng = oneapi::mkl::rng;

template <typename _DataType>
void custom_rng_beta_c(void* result, _DataType a, _DataType b, size_t size)
{
    if (!size)
    {
        return;
    }

    _DataType displacement = _DataType(0.0);

    _DataType scalefactor = _DataType(1.0);

    _DataType* result1 = reinterpret_cast<_DataType*>(result);

    mkl_rng::beta<_DataType> distribution(a, b, displacement, scalefactor);
    // perform generation
    auto event_out = mkl_rng::generate(distribution, DPNP_RNG_ENGINE, size, result1);
    event_out.wait();
}

template <typename _DataType>
void custom_rng_binomial_c(void* result, int ntrial, double p, size_t size)
{
    if (!size)
    {
        return;
    }
    _DataType* result1 = reinterpret_cast<_DataType*>(result);

    mkl_rng::binomial<_DataType> distribution(ntrial, p);
    // perform generation
    auto event_out = mkl_rng::generate(distribution, DPNP_RNG_ENGINE, size, result1);
    event_out.wait();
}

template <typename _DataType>
void custom_rng_chi_square_c(void* result, int df, size_t size)
{
    if (!size)
    {
        return;
    }
    _DataType* result1 = reinterpret_cast<_DataType*>(result);

    mkl_rng::chi_square<_DataType> distribution(df);
    // perform generation
    auto event_out = mkl_rng::generate(distribution, DPNP_RNG_ENGINE, size, result1);
    event_out.wait();
}

template <typename _DataType>
void custom_rng_exponential_c(void* result, _DataType beta, size_t size)
{
    if (!size)
    {
        return;
    }

    // set displacement a
    const _DataType a = (_DataType(0.0));

    _DataType* result1 = reinterpret_cast<_DataType*>(result);

    mkl_rng::exponential<_DataType> distribution(a, beta);
    // perform generation
    auto event_out = mkl_rng::generate(distribution, DPNP_RNG_ENGINE, size, result1);
    event_out.wait();
}

template <typename _DataType>
void custom_rng_gamma_c(void* result, _DataType shape, _DataType scale, size_t size)
{
    if (!size)
    {
        return;
    }

    // set displacement a
    const _DataType a = (_DataType(0.0));

    _DataType* result1 = reinterpret_cast<_DataType*>(result);

    mkl_rng::gamma<_DataType> distribution(shape, a, scale);
    // perform generation
    auto event_out = mkl_rng::generate(distribution, DPNP_RNG_ENGINE, size, result1);
    event_out.wait();
}

template <typename _DataType>
void custom_rng_gaussian_c(void* result, _DataType mean, _DataType stddev, size_t size)
{
    if (!size)
    {
        return;
    }
    _DataType* result1 = reinterpret_cast<_DataType*>(result);

    mkl_rng::gaussian<_DataType> distribution(mean, stddev);
    // perform generation
    auto event_out = mkl_rng::generate(distribution, DPNP_RNG_ENGINE, size, result1);
    event_out.wait();
}

template <typename _DataType>
<<<<<<< HEAD
void custom_rng_gumbel_c(void* result, double loc, double scale, size_t size)
=======
void custom_rng_geometric_c(void* result, float p, size_t size)
>>>>>>> 6150c405
{
    if (!size)
    {
        return;
    }
    _DataType* result1 = reinterpret_cast<_DataType*>(result);

<<<<<<< HEAD
    mkl_rng::gumbel<_DataType> distribution(loc, scale);
=======
    mkl_rng::geometric<_DataType> distribution(p);
>>>>>>> 6150c405
    // perform generation
    auto event_out = mkl_rng::generate(distribution, DPNP_RNG_ENGINE, size, result1);
    event_out.wait();
}

template <typename _DataType>
void custom_rng_laplace_c(void* result, double loc, double scale, size_t size)
{
    if (!size)
    {
        return;
    }
    _DataType* result1 = reinterpret_cast<_DataType*>(result);

    mkl_rng::laplace<_DataType> distribution(loc, scale);
    // perform generation
    auto event_out = mkl_rng::generate(distribution, DPNP_RNG_ENGINE, size, result1);
    event_out.wait();
}

template <typename _DataType>
void custom_rng_lognormal_c(void* result, _DataType mean, _DataType stddev, size_t size)
{
    if (!size)
    {
        return;
    }
    _DataType* result1 = reinterpret_cast<_DataType*>(result);

    const _DataType displacement = _DataType(0.0);

    const _DataType scalefactor = _DataType(1.0);

    mkl_rng::lognormal<_DataType> distribution(mean, stddev, displacement, scalefactor);
    // perform generation
    auto event_out = mkl_rng::generate(distribution, DPNP_RNG_ENGINE, size, result1);
    event_out.wait();
}

template <typename _DataType>
void custom_rng_negative_binomial_c(void* result, double a, double p, size_t size)
{
    if (!size)
    {
        return;
    }
    _DataType* result1 = reinterpret_cast<_DataType*>(result);

    mkl_rng::negative_binomial<_DataType> distribution(a, p);
    // perform generation
    auto event_out = mkl_rng::generate(distribution, DPNP_RNG_ENGINE, size, result1);
    event_out.wait();
}

template <typename _DataType>
void custom_rng_poisson_c(void* result, double lambda, size_t size)
{
    if (!size)
    {
        return;
    }
    _DataType* result1 = reinterpret_cast<_DataType*>(result);

    mkl_rng::poisson<_DataType> distribution(lambda);
    // perform generation
    auto event_out = mkl_rng::generate(distribution, DPNP_RNG_ENGINE, size, result1);
    event_out.wait();
}

template <typename _DataType>
void custom_rng_standard_cauchy_c(void* result, size_t size)
{
    if (!size)
    {
        return;
    }
    _DataType* result1 = reinterpret_cast<_DataType*>(result);

    const _DataType displacement = _DataType(0.0);

    const _DataType scalefactor = _DataType(1.0);

    mkl_rng::cauchy<_DataType> distribution(displacement, scalefactor);
    // perform generation
    auto event_out = mkl_rng::generate(distribution, DPNP_RNG_ENGINE, size, result1);
    event_out.wait();
}

template <typename _DataType>
void custom_rng_standard_normal_c(void* result, size_t size)
{
    if (!size)
    {
        return;
    }
    _DataType* result1 = reinterpret_cast<_DataType*>(result);

    const _DataType mean =  _DataType(0.0);
    const _DataType stddev =  _DataType(1.0);

    custom_rng_gaussian_c(result, mean, stddev, size);
}

template <typename _DataType>
void custom_rng_uniform_c(void* result, long low, long high, size_t size)
{
    if (!size)
    {
        return;
    }
    _DataType* result1 = reinterpret_cast<_DataType*>(result);

    // set left bound of distribution
    const _DataType a = (_DataType(low));
    // set right bound of distribution
    const _DataType b = (_DataType(high));

    mkl_rng::uniform<_DataType> distribution(a, b);
    // perform generation
    auto event_out = mkl_rng::generate(distribution, DPNP_RNG_ENGINE, size, result1);
    event_out.wait();
}

template <typename _DataType>
void custom_rng_weibull_c(void* result, double alpha, size_t size)
{
    if (!size)
    {
        return;
    }
    _DataType* result1 = reinterpret_cast<_DataType*>(result);

    // set displacement a
    const _DataType a = (_DataType(0.0));

    // set beta
    const _DataType beta = (_DataType(1.0));

    mkl_rng::weibull<_DataType> distribution(alpha, a, beta);
    // perform generation
    auto event_out = mkl_rng::generate(distribution, DPNP_RNG_ENGINE, size, result1);
    event_out.wait();
}

void func_map_init_random(func_map_t& fmap)
{
    fmap[DPNPFuncName::DPNP_FN_RNG_BETA][eft_DBL][eft_DBL] = {eft_DBL, (void*)custom_rng_beta_c<double>};
    fmap[DPNPFuncName::DPNP_FN_RNG_BETA][eft_FLT][eft_FLT] = {eft_FLT, (void*)custom_rng_beta_c<float>};

    fmap[DPNPFuncName::DPNP_FN_RNG_BINOMIAL][eft_INT][eft_INT] = {eft_INT, (void*)custom_rng_binomial_c<int>};

    fmap[DPNPFuncName::DPNP_FN_RNG_CHISQUARE][eft_DBL][eft_DBL] = {eft_DBL, (void*)custom_rng_chi_square_c<double>};
    fmap[DPNPFuncName::DPNP_FN_RNG_CHISQUARE][eft_FLT][eft_FLT] = {eft_FLT, (void*)custom_rng_chi_square_c<float>};

    fmap[DPNPFuncName::DPNP_FN_RNG_EXPONENTIAL][eft_DBL][eft_DBL] = {eft_DBL, (void*)custom_rng_exponential_c<double>};
    fmap[DPNPFuncName::DPNP_FN_RNG_EXPONENTIAL][eft_FLT][eft_FLT] = {eft_FLT, (void*)custom_rng_exponential_c<float>};

    fmap[DPNPFuncName::DPNP_FN_RNG_GAMMA][eft_DBL][eft_DBL] = {eft_DBL, (void*)custom_rng_gamma_c<double>};
    fmap[DPNPFuncName::DPNP_FN_RNG_GAMMA][eft_FLT][eft_FLT] = {eft_FLT, (void*)custom_rng_gamma_c<float>};

    fmap[DPNPFuncName::DPNP_FN_RNG_GAUSSIAN][eft_DBL][eft_DBL] = {eft_DBL, (void*)custom_rng_gaussian_c<double>};
    fmap[DPNPFuncName::DPNP_FN_RNG_GAUSSIAN][eft_FLT][eft_FLT] = {eft_FLT, (void*)custom_rng_gaussian_c<float>};

    fmap[DPNPFuncName::DPNP_FN_RNG_GEOMETRIC][eft_INT][eft_INT] = {eft_INT, (void*)custom_rng_geometric_c<int>};

    fmap[DPNPFuncName::DPNP_FN_RNG_LAPLACE][eft_DBL][eft_DBL] = {eft_DBL, (void*)custom_rng_laplace_c<double>};

    fmap[DPNPFuncName::DPNP_FN_RNG_LOGNORMAL][eft_DBL][eft_DBL] = {eft_DBL, (void*)custom_rng_lognormal_c<double>};

    fmap[DPNPFuncName::DPNP_FN_RNG_NEGATIVE_BINOMIAL][eft_INT][eft_INT] = {eft_INT, (void*)custom_rng_negative_binomial_c<int>};

<<<<<<< HEAD
    fmap[DPNPFuncName::DPNP_FN_RNG_GUMBEL][eft_DBL][eft_DBL] = {eft_DBL, (void*)custom_rng_gumbel_c<double>};

    fmap[DPNPFuncName::DPNP_FN_LAPLACE][eft_DBL][eft_DBL] = {eft_DBL, (void*)custom_rng_laplace_c<double>};
=======
    fmap[DPNPFuncName::DPNP_FN_RNG_POISSON][eft_INT][eft_INT] = {eft_INT, (void*)custom_rng_poisson_c<int>};
  
    fmap[DPNPFuncName::DPNP_FN_RNG_STANDARD_CAUCHY][eft_DBL][eft_DBL] = {eft_DBL, (void*)custom_rng_standard_cauchy_c<double>};
>>>>>>> 6150c405

    fmap[DPNPFuncName::DPNP_FN_RNG_STANDARD_NORMAL][eft_DBL][eft_DBL] = {eft_DBL, (void*)custom_rng_standard_normal_c<double>};

    fmap[DPNPFuncName::DPNP_FN_RNG_UNIFORM][eft_DBL][eft_DBL] = {eft_DBL, (void*)custom_rng_uniform_c<double>};
    fmap[DPNPFuncName::DPNP_FN_RNG_UNIFORM][eft_FLT][eft_FLT] = {eft_FLT, (void*)custom_rng_uniform_c<float>};
    fmap[DPNPFuncName::DPNP_FN_RNG_UNIFORM][eft_INT][eft_INT] = {eft_INT, (void*)custom_rng_uniform_c<int>};

    fmap[DPNPFuncName::DPNP_FN_RNG_WEIBULL][eft_DBL][eft_DBL] = {eft_DBL, (void*)custom_rng_weibull_c<double>};

    return;
}<|MERGE_RESOLUTION|>--- conflicted
+++ resolved
@@ -134,23 +134,30 @@
 }
 
 template <typename _DataType>
-<<<<<<< HEAD
+void custom_rng_geometric_c(void* result, float p, size_t size)
+{
+    if (!size)
+    {
+        return;
+    }
+    _DataType* result1 = reinterpret_cast<_DataType*>(result);
+
+    mkl_rng::geometric<_DataType> distribution(p);
+    // perform generation
+    auto event_out = mkl_rng::generate(distribution, DPNP_RNG_ENGINE, size, result1);
+    event_out.wait();
+}
+
+template <typename _DataType>
 void custom_rng_gumbel_c(void* result, double loc, double scale, size_t size)
-=======
-void custom_rng_geometric_c(void* result, float p, size_t size)
->>>>>>> 6150c405
-{
-    if (!size)
-    {
-        return;
-    }
-    _DataType* result1 = reinterpret_cast<_DataType*>(result);
-
-<<<<<<< HEAD
+{
+    if (!size)
+    {
+        return;
+    }
+    _DataType* result1 = reinterpret_cast<_DataType*>(result);
+
     mkl_rng::gumbel<_DataType> distribution(loc, scale);
-=======
-    mkl_rng::geometric<_DataType> distribution(p);
->>>>>>> 6150c405
     // perform generation
     auto event_out = mkl_rng::generate(distribution, DPNP_RNG_ENGINE, size, result1);
     event_out.wait();
@@ -316,21 +323,17 @@
 
     fmap[DPNPFuncName::DPNP_FN_RNG_GEOMETRIC][eft_INT][eft_INT] = {eft_INT, (void*)custom_rng_geometric_c<int>};
 
+    fmap[DPNPFuncName::DPNP_FN_RNG_GUMBEL][eft_DBL][eft_DBL] = {eft_DBL, (void*)custom_rng_gumbel_c<double>};
+
     fmap[DPNPFuncName::DPNP_FN_RNG_LAPLACE][eft_DBL][eft_DBL] = {eft_DBL, (void*)custom_rng_laplace_c<double>};
 
     fmap[DPNPFuncName::DPNP_FN_RNG_LOGNORMAL][eft_DBL][eft_DBL] = {eft_DBL, (void*)custom_rng_lognormal_c<double>};
 
     fmap[DPNPFuncName::DPNP_FN_RNG_NEGATIVE_BINOMIAL][eft_INT][eft_INT] = {eft_INT, (void*)custom_rng_negative_binomial_c<int>};
 
-<<<<<<< HEAD
-    fmap[DPNPFuncName::DPNP_FN_RNG_GUMBEL][eft_DBL][eft_DBL] = {eft_DBL, (void*)custom_rng_gumbel_c<double>};
-
-    fmap[DPNPFuncName::DPNP_FN_LAPLACE][eft_DBL][eft_DBL] = {eft_DBL, (void*)custom_rng_laplace_c<double>};
-=======
     fmap[DPNPFuncName::DPNP_FN_RNG_POISSON][eft_INT][eft_INT] = {eft_INT, (void*)custom_rng_poisson_c<int>};
   
     fmap[DPNPFuncName::DPNP_FN_RNG_STANDARD_CAUCHY][eft_DBL][eft_DBL] = {eft_DBL, (void*)custom_rng_standard_cauchy_c<double>};
->>>>>>> 6150c405
 
     fmap[DPNPFuncName::DPNP_FN_RNG_STANDARD_NORMAL][eft_DBL][eft_DBL] = {eft_DBL, (void*)custom_rng_standard_normal_c<double>};
 
