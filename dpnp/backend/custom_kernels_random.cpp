//*****************************************************************************
// Copyright (c) 2016-2020, Intel Corporation
// All rights reserved.
//
// Redistribution and use in source and binary forms, with or without
// modification, are permitted provided that the following conditions are met:
// - Redistributions of source code must retain the above copyright notice,
//   this list of conditions and the following disclaimer.
// - Redistributions in binary form must reproduce the above copyright notice,
//   this list of conditions and the following disclaimer in the documentation
//   and/or other materials provided with the distribution.
//
// THIS SOFTWARE IS PROVIDED BY THE COPYRIGHT HOLDERS AND CONTRIBUTORS "AS IS"
// AND ANY EXPRESS OR IMPLIED WARRANTIES, INCLUDING, BUT NOT LIMITED TO, THE
// IMPLIED WARRANTIES OF MERCHANTABILITY AND FITNESS FOR A PARTICULAR PURPOSE
// ARE DISCLAIMED. IN NO EVENT SHALL THE COPYRIGHT HOLDER OR CONTRIBUTORS BE
// LIABLE FOR ANY DIRECT, INDIRECT, INCIDENTAL, SPECIAL, EXEMPLARY, OR
// CONSEQUENTIAL DAMAGES (INCLUDING, BUT NOT LIMITED TO, PROCUREMENT OF
// SUBSTITUTE GOODS OR SERVICES; LOSS OF USE, DATA, OR PROFITS; OR BUSINESS
// INTERRUPTION) HOWEVER CAUSED AND ON ANY THEORY OF LIABILITY, WHETHER IN
// CONTRACT, STRICT LIABILITY, OR TORT (INCLUDING NEGLIGENCE OR OTHERWISE)
// ARISING IN ANY WAY OUT OF THE USE OF THIS SOFTWARE, EVEN IF ADVISED OF
// THE POSSIBILITY OF SUCH DAMAGE.
//*****************************************************************************

#include <backend_iface.hpp>
#include "backend_fptr.hpp"
#include "backend_utils.hpp"
#include "queue_sycl.hpp"

namespace mkl_rng = oneapi::mkl::rng;

template <typename _DataType>
void custom_rng_beta_c(void* result, _DataType a, _DataType b, size_t size)
{
    if (!size)
    {
        return;
    }

    _DataType displacement = _DataType(0.0);

    _DataType scalefactor = _DataType(1.0);

    _DataType* result1 = reinterpret_cast<_DataType*>(result);

    mkl_rng::beta<_DataType> distribution(a, b, displacement, scalefactor);
    // perform generation
    auto event_out = mkl_rng::generate(distribution, DPNP_RNG_ENGINE, size, result1);
    event_out.wait();
}

template <typename _DataType>
void custom_rng_binomial_c(void* result, int ntrial, double p, size_t size)
{
    if (!size)
    {
        return;
    }
    _DataType* result1 = reinterpret_cast<_DataType*>(result);

    mkl_rng::binomial<_DataType> distribution(ntrial, p);
    // perform generation
    auto event_out = mkl_rng::generate(distribution, DPNP_RNG_ENGINE, size, result1);
    event_out.wait();
}

template <typename _DataType>
void custom_rng_chi_square_c(void* result, int df, size_t size)
{
    if (!size)
    {
        return;
    }
    _DataType* result1 = reinterpret_cast<_DataType*>(result);

    mkl_rng::chi_square<_DataType> distribution(df);
    // perform generation
    auto event_out = mkl_rng::generate(distribution, DPNP_RNG_ENGINE, size, result1);
    event_out.wait();
}

template <typename _DataType>
void custom_rng_exponential_c(void* result, _DataType beta, size_t size)
{
    if (!size)
    {
        return;
    }

    // set displacement a
    const _DataType a = (_DataType(0.0));

    _DataType* result1 = reinterpret_cast<_DataType*>(result);

    mkl_rng::exponential<_DataType> distribution(a, beta);
    // perform generation
    auto event_out = mkl_rng::generate(distribution, DPNP_RNG_ENGINE, size, result1);
    event_out.wait();
}

template <typename _DataType>
void custom_rng_gamma_c(void* result, _DataType shape, _DataType scale, size_t size)
{
    if (!size)
    {
        return;
    }

    // set displacement a
    const _DataType a = (_DataType(0.0));

    _DataType* result1 = reinterpret_cast<_DataType*>(result);

    mkl_rng::gamma<_DataType> distribution(shape, a, scale);
    // perform generation
    auto event_out = mkl_rng::generate(distribution, DPNP_RNG_ENGINE, size, result1);
    event_out.wait();
}

template <typename _DataType>
void custom_rng_gaussian_c(void* result, _DataType mean, _DataType stddev, size_t size)
{
    if (!size)
    {
        return;
    }
    _DataType* result1 = reinterpret_cast<_DataType*>(result);

    mkl_rng::gaussian<_DataType> distribution(mean, stddev);
    // perform generation
    auto event_out = mkl_rng::generate(distribution, DPNP_RNG_ENGINE, size, result1);
    event_out.wait();
}

template <typename _DataType>
void custom_rng_geometric_c(void* result, float p, size_t size)
{
    if (!size)
    {
        return;
    }
    _DataType* result1 = reinterpret_cast<_DataType*>(result);

    mkl_rng::geometric<_DataType> distribution(p);
    // perform generation
    auto event_out = mkl_rng::generate(distribution, DPNP_RNG_ENGINE, size, result1);
    event_out.wait();
}

template <typename _DataType>
void custom_rng_gumbel_c(void* result, double loc, double scale, size_t size)
{
    if (!size)
    {
        return;
    }
    _DataType* result1 = reinterpret_cast<_DataType*>(result);

    mkl_rng::gumbel<_DataType> distribution(loc, scale);
    // perform generation
    auto event_out = mkl_rng::generate(distribution, DPNP_RNG_ENGINE, size, result1);
    event_out.wait();
}

template <typename _DataType>
void custom_rng_laplace_c(void* result, double loc, double scale, size_t size)
{
    if (!size)
    {
        return;
    }
    _DataType* result1 = reinterpret_cast<_DataType*>(result);

    mkl_rng::laplace<_DataType> distribution(loc, scale);
    // perform generation
    auto event_out = mkl_rng::generate(distribution, DPNP_RNG_ENGINE, size, result1);
    event_out.wait();
}

template <typename _DataType>
void custom_rng_lognormal_c(void* result, _DataType mean, _DataType stddev, size_t size)
{
    if (!size)
    {
        return;
    }
    _DataType* result1 = reinterpret_cast<_DataType*>(result);

    const _DataType displacement = _DataType(0.0);

    const _DataType scalefactor = _DataType(1.0);

    mkl_rng::lognormal<_DataType> distribution(mean, stddev, displacement, scalefactor);
    // perform generation
    auto event_out = mkl_rng::generate(distribution, DPNP_RNG_ENGINE, size, result1);
    event_out.wait();
}

template <typename _DataType>
void custom_rng_negative_binomial_c(void* result, double a, double p, size_t size)
{
    if (!size)
    {
        return;
    }
    _DataType* result1 = reinterpret_cast<_DataType*>(result);

    mkl_rng::negative_binomial<_DataType> distribution(a, p);
    // perform generation
    auto event_out = mkl_rng::generate(distribution, DPNP_RNG_ENGINE, size, result1);
    event_out.wait();
}

template <typename _DataType>
void custom_rng_poisson_c(void* result, double lambda, size_t size)
{
    if (!size)
    {
        return;
    }
    _DataType* result1 = reinterpret_cast<_DataType*>(result);

    mkl_rng::poisson<_DataType> distribution(lambda);
    // perform generation
    auto event_out = mkl_rng::generate(distribution, DPNP_RNG_ENGINE, size, result1);
    event_out.wait();
}

template <typename _DataType>
void custom_rng_rayleigh_c(void* result, _DataType scale, size_t size)
{
    if (!size)
    {
        return;
    }

    // set displacement a
    const _DataType a = (_DataType(0.0));

    _DataType* result1 = reinterpret_cast<_DataType*>(result);

    mkl_rng::rayleigh<_DataType> distribution(a, scale);
    // perform generation
    auto event_out = mkl_rng::generate(distribution, DPNP_RNG_ENGINE, size, result1);
    event_out.wait();
}

template <typename _DataType>
void custom_rng_standard_cauchy_c(void* result, size_t size)
{
    if (!size)
    {
        return;
    }
    _DataType* result1 = reinterpret_cast<_DataType*>(result);

    const _DataType displacement = _DataType(0.0);

    const _DataType scalefactor = _DataType(1.0);

    mkl_rng::cauchy<_DataType> distribution(displacement, scalefactor);
    // perform generation
    auto event_out = mkl_rng::generate(distribution, DPNP_RNG_ENGINE, size, result1);
    event_out.wait();
}

template <typename _DataType>
void custom_rng_standard_normal_c(void* result, size_t size)
{
    if (!size)
    {
        return;
    }
    _DataType* result1 = reinterpret_cast<_DataType*>(result);

    const _DataType mean =  _DataType(0.0);
    const _DataType stddev =  _DataType(1.0);

    custom_rng_gaussian_c(result, mean, stddev, size);
}

template <typename _DataType>
void custom_rng_uniform_c(void* result, long low, long high, size_t size)
{
    if (!size)
    {
        return;
    }
    _DataType* result1 = reinterpret_cast<_DataType*>(result);

    // set left bound of distribution
    const _DataType a = (_DataType(low));
    // set right bound of distribution
    const _DataType b = (_DataType(high));

    mkl_rng::uniform<_DataType> distribution(a, b);
    // perform generation
    auto event_out = mkl_rng::generate(distribution, DPNP_RNG_ENGINE, size, result1);
    event_out.wait();
}

template <typename _DataType>
void custom_rng_weibull_c(void* result, double alpha, size_t size)
{
    if (!size)
    {
        return;
    }
    _DataType* result1 = reinterpret_cast<_DataType*>(result);

    // set displacement a
    const _DataType a = (_DataType(0.0));

    // set beta
    const _DataType beta = (_DataType(1.0));

    mkl_rng::weibull<_DataType> distribution(alpha, a, beta);
    // perform generation
    auto event_out = mkl_rng::generate(distribution, DPNP_RNG_ENGINE, size, result1);
    event_out.wait();
}

void func_map_init_random(func_map_t& fmap)
{
    fmap[DPNPFuncName::DPNP_FN_RNG_BETA][eft_DBL][eft_DBL] = {eft_DBL, (void*)custom_rng_beta_c<double>};
    fmap[DPNPFuncName::DPNP_FN_RNG_BETA][eft_FLT][eft_FLT] = {eft_FLT, (void*)custom_rng_beta_c<float>};

    fmap[DPNPFuncName::DPNP_FN_RNG_BINOMIAL][eft_INT][eft_INT] = {eft_INT, (void*)custom_rng_binomial_c<int>};

    fmap[DPNPFuncName::DPNP_FN_RNG_CHISQUARE][eft_DBL][eft_DBL] = {eft_DBL, (void*)custom_rng_chi_square_c<double>};
    fmap[DPNPFuncName::DPNP_FN_RNG_CHISQUARE][eft_FLT][eft_FLT] = {eft_FLT, (void*)custom_rng_chi_square_c<float>};

    fmap[DPNPFuncName::DPNP_FN_RNG_EXPONENTIAL][eft_DBL][eft_DBL] = {eft_DBL, (void*)custom_rng_exponential_c<double>};
    fmap[DPNPFuncName::DPNP_FN_RNG_EXPONENTIAL][eft_FLT][eft_FLT] = {eft_FLT, (void*)custom_rng_exponential_c<float>};

    fmap[DPNPFuncName::DPNP_FN_RNG_GAMMA][eft_DBL][eft_DBL] = {eft_DBL, (void*)custom_rng_gamma_c<double>};
    fmap[DPNPFuncName::DPNP_FN_RNG_GAMMA][eft_FLT][eft_FLT] = {eft_FLT, (void*)custom_rng_gamma_c<float>};

    fmap[DPNPFuncName::DPNP_FN_RNG_GAUSSIAN][eft_DBL][eft_DBL] = {eft_DBL, (void*)custom_rng_gaussian_c<double>};
    fmap[DPNPFuncName::DPNP_FN_RNG_GAUSSIAN][eft_FLT][eft_FLT] = {eft_FLT, (void*)custom_rng_gaussian_c<float>};

    fmap[DPNPFuncName::DPNP_FN_RNG_GEOMETRIC][eft_INT][eft_INT] = {eft_INT, (void*)custom_rng_geometric_c<int>};

    fmap[DPNPFuncName::DPNP_FN_RNG_GUMBEL][eft_DBL][eft_DBL] = {eft_DBL, (void*)custom_rng_gumbel_c<double>};

    fmap[DPNPFuncName::DPNP_FN_RNG_LAPLACE][eft_DBL][eft_DBL] = {eft_DBL, (void*)custom_rng_laplace_c<double>};

    fmap[DPNPFuncName::DPNP_FN_RNG_LOGNORMAL][eft_DBL][eft_DBL] = {eft_DBL, (void*)custom_rng_lognormal_c<double>};

    fmap[DPNPFuncName::DPNP_FN_RNG_NEGATIVE_BINOMIAL][eft_INT][eft_INT] = {eft_INT, (void*)custom_rng_negative_binomial_c<int>};

    fmap[DPNPFuncName::DPNP_FN_RNG_POISSON][eft_INT][eft_INT] = {eft_INT, (void*)custom_rng_poisson_c<int>};

    fmap[DPNPFuncName::DPNP_FN_RNG_RAYLEIGH][eft_DBL][eft_DBL] = {eft_DBL, (void*)custom_rng_rayleigh_c<double>};
  
    fmap[DPNPFuncName::DPNP_FN_RNG_STANDARD_CAUCHY][eft_DBL][eft_DBL] = {eft_DBL, (void*)custom_rng_standard_cauchy_c<double>};

    fmap[DPNPFuncName::DPNP_FN_RNG_STANDARD_NORMAL][eft_DBL][eft_DBL] = {eft_DBL, (void*)custom_rng_standard_normal_c<double>};

<<<<<<< HEAD
    fmap[DPNPFuncName::DPNP_FN_NEGATIVE_BINOMIAL][eft_INT][eft_INT] = {eft_INT,
                                                                       (void*)custom_rng_negative_binomial_c<int>};
=======
    fmap[DPNPFuncName::DPNP_FN_RNG_UNIFORM][eft_DBL][eft_DBL] = {eft_DBL, (void*)custom_rng_uniform_c<double>};
    fmap[DPNPFuncName::DPNP_FN_RNG_UNIFORM][eft_FLT][eft_FLT] = {eft_FLT, (void*)custom_rng_uniform_c<float>};
    fmap[DPNPFuncName::DPNP_FN_RNG_UNIFORM][eft_INT][eft_INT] = {eft_INT, (void*)custom_rng_uniform_c<int>};
>>>>>>> 4664aac4

    fmap[DPNPFuncName::DPNP_FN_RNG_WEIBULL][eft_DBL][eft_DBL] = {eft_DBL, (void*)custom_rng_weibull_c<double>};

    return;
}<|MERGE_RESOLUTION|>--- conflicted
+++ resolved
@@ -358,14 +358,9 @@
 
     fmap[DPNPFuncName::DPNP_FN_RNG_STANDARD_NORMAL][eft_DBL][eft_DBL] = {eft_DBL, (void*)custom_rng_standard_normal_c<double>};
 
-<<<<<<< HEAD
-    fmap[DPNPFuncName::DPNP_FN_NEGATIVE_BINOMIAL][eft_INT][eft_INT] = {eft_INT,
-                                                                       (void*)custom_rng_negative_binomial_c<int>};
-=======
     fmap[DPNPFuncName::DPNP_FN_RNG_UNIFORM][eft_DBL][eft_DBL] = {eft_DBL, (void*)custom_rng_uniform_c<double>};
     fmap[DPNPFuncName::DPNP_FN_RNG_UNIFORM][eft_FLT][eft_FLT] = {eft_FLT, (void*)custom_rng_uniform_c<float>};
     fmap[DPNPFuncName::DPNP_FN_RNG_UNIFORM][eft_INT][eft_INT] = {eft_INT, (void*)custom_rng_uniform_c<int>};
->>>>>>> 4664aac4
 
     fmap[DPNPFuncName::DPNP_FN_RNG_WEIBULL][eft_DBL][eft_DBL] = {eft_DBL, (void*)custom_rng_weibull_c<double>};
 
