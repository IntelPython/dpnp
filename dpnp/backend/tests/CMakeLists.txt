# *****************************************************************************
# Copyright (c) 2016-2020, Intel Corporation
# All rights reserved.
#
# Redistribution and use in source and binary forms, with or without
# modification, are permitted provided that the following conditions are met:
# - Redistributions of source code must retain the above copyright notice,
#   this list of conditions and the following disclaimer.
# - Redistributions in binary form must reproduce the above copyright notice,
#   this list of conditions and the following disclaimer in the documentation
#   and/or other materials provided with the distribution.
#
# THIS SOFTWARE IS PROVIDED BY THE COPYRIGHT HOLDERS AND CONTRIBUTORS "AS IS"
# AND ANY EXPRESS OR IMPLIED WARRANTIES, INCLUDING, BUT NOT LIMITED TO, THE
# IMPLIED WARRANTIES OF MERCHANTABILITY AND FITNESS FOR A PARTICULAR PURPOSE
# ARE DISCLAIMED. IN NO EVENT SHALL THE COPYRIGHT HOLDER OR CONTRIBUTORS BE
# LIABLE FOR ANY DIRECT, INDIRECT, INCIDENTAL, SPECIAL, EXEMPLARY, OR
# CONSEQUENTIAL DAMAGES (INCLUDING, BUT NOT LIMITED TO, PROCUREMENT OF
# SUBSTITUTE GOODS OR SERVICES; LOSS OF USE, DATA, OR PROFITS; OR BUSINESS
# INTERRUPTION) HOWEVER CAUSED AND ON ANY THEORY OF LIABILITY, WHETHER IN
# CONTRACT, STRICT LIABILITY, OR TORT (INCLUDING NEGLIGENCE OR OTHERWISE)
# ARISING IN ANY WAY OUT OF THE USE OF THIS SOFTWARE, EVEN IF ADVISED OF
# THE POSSIBILITY OF SUCH DAMAGE.
# *****************************************************************************

find_package(GTest REQUIRED)
find_package(Threads REQUIRED)

if(GTEST_FOUND)
  message(STATUS "Found GTest:                     (include: ${GTEST_INCLUDE_DIRS}, library: ${GTEST_LIBRARIES})")
else()
  message(FATAL_ERROR "Cannot find Google Test Framework!")
endif()

if(NOT Threads_FOUND)
  message(FATAL_ERROR "Cannot find Threads library!")
endif()

# Emulate autotools like make check target to build tests
# set(CMAKE_CTEST_COMMAND ctest --progress --output-on-failure -j 4)

enable_testing()

include_directories(${GTEST_INCLUDE_DIR})
link_directories(${GTEST_LIB_DIR})

<<<<<<< HEAD
add_executable(dpnpc_tests
               test_random.cpp
               test_utils_iterator.cpp)
=======
add_executable(dpnpc_tests test_main.cpp test_random.cpp)
>>>>>>> 0e46c54d
target_link_libraries(dpnpc_tests GTest::GTest GTest::Main pthread dpnp_backend_c)
<|MERGE_RESOLUTION|>--- conflicted
+++ resolved
@@ -44,11 +44,8 @@
 include_directories(${GTEST_INCLUDE_DIR})
 link_directories(${GTEST_LIB_DIR})
 
-<<<<<<< HEAD
 add_executable(dpnpc_tests
+               test_main.cpp
                test_random.cpp
                test_utils_iterator.cpp)
-=======
-add_executable(dpnpc_tests test_main.cpp test_random.cpp)
->>>>>>> 0e46c54d
-target_link_libraries(dpnpc_tests GTest::GTest GTest::Main pthread dpnp_backend_c)
+target_link_libraries(dpnpc_tests GTest::GTest GTest::Main pthread dpnp_backend_c)