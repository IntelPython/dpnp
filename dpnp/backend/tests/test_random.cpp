--- conflicted
+++ resolved
@@ -203,40 +203,8 @@
     }
 }
 
-<<<<<<< HEAD
-TEST(TestBackendRandomZipf, test_seed)
-{
-    const size_t size = 256;
-    size_t seed = 10;
-    double a = 10.4;
-
-    auto QueueOptionsDevices = std::vector<QueueOptions>{QueueOptions::CPU_SELECTOR, QueueOptions::GPU_SELECTOR};
-
-    for (auto device_selector : QueueOptionsDevices)
-    {
-        dpnp_queue_initialize_c(device_selector);
-        double* result1 = (double*)dpnp_memory_alloc_c(size * sizeof(double));
-        double* result2 = (double*)dpnp_memory_alloc_c(size * sizeof(double));
-
-        dpnp_rng_srand_c(seed);
-        dpnp_rng_zipf_c<double>(result1, a, size);
-
-        dpnp_rng_srand_c(seed);
-        dpnp_rng_zipf_c<double>(result2, a, size);
-
-        for (size_t i = 0; i < size; ++i)
-        {
-            EXPECT_NEAR(result1[i], result2[i], 0.004);
-        }
-    }
-}
-
-TEST(TestBackendRandomSrand, test_func_ptr) {
-
-=======
 TEST(TestBackendRandomSrand, test_func_ptr)
 {
->>>>>>> 6668502d
     void* fptr = nullptr;
     DPNPFuncData kernel_data = get_dpnp_function_ptr(
         DPNPFuncName::DPNP_FN_RNG_SRAND, DPNPFuncType::DPNP_FT_DOUBLE, DPNPFuncType::DPNP_FT_DOUBLE);
