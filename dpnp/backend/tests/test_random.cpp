--- conflicted
+++ resolved
@@ -1,136 +1,3 @@
-<<<<<<< HEAD
-#include <dpnp_iface.hpp>
-#include <dpnp_iface_fptr.hpp>
-
-#include <vector>
-  
-#include "gtest/gtest.h"
-
-TEST (TestBackendRandomBeta, test_seed) {
-    const size_t size = 256;
-    size_t seed = 10;
-    double a = 0.4;
-    double b = 0.5;
-
-    auto QueueOptionsDevices = std::vector<QueueOptions>{ QueueOptions::CPU_SELECTOR,
-        QueueOptions::GPU_SELECTOR };
-
-    for (auto device_selector :  QueueOptionsDevices) {
-        dpnp_queue_initialize_c(device_selector);
-        double* result1 = (double*)dpnp_memory_alloc_c(size * sizeof(double));
-        double* result2 = (double*)dpnp_memory_alloc_c(size * sizeof(double));
-
-        dpnp_rng_srand_c(seed);
-        dpnp_rng_beta_c<double>(result1, a, b, size);
-
-        dpnp_rng_srand_c(seed);
-        dpnp_rng_beta_c<double>(result2, a, b, size);
-
-        for (size_t i = 0; i < size; ++i)
-        {
-            EXPECT_NEAR (result1[i], result2[i], 0.004);
-        }
-    }
-}
-
-TEST (TestBackendRandomNormal, test_seed) {
-    const size_t size = 256;
-    size_t seed = 10;
-    double loc = 2.56;
-    double scale = 0.8;
-
-    auto QueueOptionsDevices = std::vector<QueueOptions>{ QueueOptions::CPU_SELECTOR,
-        QueueOptions::GPU_SELECTOR };
-
-    for (auto device_selector :  QueueOptionsDevices) {
-        dpnp_queue_initialize_c(device_selector);
-        double* result1 = (double*)dpnp_memory_alloc_c(size * sizeof(double));
-        double* result2 = (double*)dpnp_memory_alloc_c(size * sizeof(double));
-
-        dpnp_rng_srand_c(seed);
-        dpnp_rng_normal_c<double>(result1, loc, scale, size);
-
-        dpnp_rng_srand_c(seed);
-        dpnp_rng_normal_c<double>(result2, loc, scale, size);
-
-        for (size_t i = 0; i < size; ++i)
-        {
-            EXPECT_NEAR (result1[i], result2[i], 0.004);
-        }
-    }
-}
-
-TEST (TestBackendRandomUniform, test_seed) {
-    const size_t size = 256;
-    size_t seed = 10;
-    long low = 1;
-    long high = 120;
-
-    auto QueueOptionsDevices = std::vector<QueueOptions>{ QueueOptions::CPU_SELECTOR,
-        QueueOptions::GPU_SELECTOR };
-
-    for (auto device_selector :  QueueOptionsDevices) {
-        dpnp_queue_initialize_c(device_selector);
-        double* result1 = (double*)dpnp_memory_alloc_c(size * sizeof(double));
-        double* result2 = (double*)dpnp_memory_alloc_c(size * sizeof(double));
-
-        dpnp_rng_srand_c(seed);
-        dpnp_rng_uniform_c<double>(result1, low, high, size);
-
-        dpnp_rng_srand_c(seed);
-        dpnp_rng_uniform_c<double>(result2, low, high, size);
-
-        for (size_t i = 0; i < size; ++i)
-        {
-            EXPECT_NEAR (result1[i], result2[i], 0.004);
-        }
-    }
-}
-
-TEST (TestBackendRandomWald, test_seed) {
-    const size_t size = 256;
-    size_t seed = 10;
-    double mean = 2.56;
-    double scale = 3.8;
-
-    auto QueueOptionsDevices = std::vector<QueueOptions>{ QueueOptions::CPU_SELECTOR,
-        QueueOptions::GPU_SELECTOR };
-
-    for (auto device_selector :  QueueOptionsDevices) {
-        dpnp_queue_initialize_c(device_selector);
-        double* result1 = (double*)dpnp_memory_alloc_c(size * sizeof(double));
-        double* result2 = (double*)dpnp_memory_alloc_c(size * sizeof(double));
-
-        dpnp_rng_srand_c(seed);
-        dpnp_rng_wald_c<double>(result1, mean, scale, size);
-
-        dpnp_rng_srand_c(seed);
-        dpnp_rng_wald_c<double>(result2, mean, scale, size);
-
-        for (size_t i = 0; i < size; ++i)
-        {
-            EXPECT_NEAR (result1[i], result2[i], 0.004);
-        }
-    }
-}
-
-TEST (TestBackendRandomSrand, test_func_ptr) {
-
-    void * fptr = nullptr;
-    DPNPFuncData kernel_data = get_dpnp_function_ptr(DPNPFuncName::DPNP_FN_RNG_SRAND,
-        DPNPFuncType::DPNP_FT_DOUBLE, DPNPFuncType::DPNP_FT_DOUBLE);
-
-    fptr = get_dpnp_function_ptr1(kernel_data.return_type, DPNPFuncName::DPNP_FN_RNG_SRAND,
-        DPNPFuncType::DPNP_FT_DOUBLE, DPNPFuncType::DPNP_FT_DOUBLE);
-
-    EXPECT_TRUE(fptr != nullptr);
-}
-
-int main(int argc, char **argv) {
-  ::testing::InitGoogleTest(&argc, argv);
-  return RUN_ALL_TESTS();
-}
-=======
 //*****************************************************************************
 // Copyright (c) 2016-2020, Intel Corporation
 // All rights reserved.
@@ -354,5 +221,4 @@
 {
     ::testing::InitGoogleTest(&argc, argv);
     return RUN_ALL_TESTS();
-}
->>>>>>> 96bfc2f7
+}