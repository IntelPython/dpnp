//*****************************************************************************
// Copyright (c) 2016-2020, Intel Corporation
// All rights reserved.
//
// Redistribution and use in source and binary forms, with or without
// modification, are permitted provided that the following conditions are met:
// - Redistributions of source code must retain the above copyright notice,
//   this list of conditions and the following disclaimer.
// - Redistributions in binary form must reproduce the above copyright notice,
//   this list of conditions and the following disclaimer in the documentation
//   and/or other materials provided with the distribution.
//
// THIS SOFTWARE IS PROVIDED BY THE COPYRIGHT HOLDERS AND CONTRIBUTORS "AS IS"
// AND ANY EXPRESS OR IMPLIED WARRANTIES, INCLUDING, BUT NOT LIMITED TO, THE
// IMPLIED WARRANTIES OF MERCHANTABILITY AND FITNESS FOR A PARTICULAR PURPOSE
// ARE DISCLAIMED. IN NO EVENT SHALL THE COPYRIGHT HOLDER OR CONTRIBUTORS BE
// LIABLE FOR ANY DIRECT, INDIRECT, INCIDENTAL, SPECIAL, EXEMPLARY, OR
// CONSEQUENTIAL DAMAGES (INCLUDING, BUT NOT LIMITED TO, PROCUREMENT OF
// SUBSTITUTE GOODS OR SERVICES; LOSS OF USE, DATA, OR PROFITS; OR BUSINESS
// INTERRUPTION) HOWEVER CAUSED AND ON ANY THEORY OF LIABILITY, WHETHER IN
// CONTRACT, STRICT LIABILITY, OR TORT (INCLUDING NEGLIGENCE OR OTHERWISE)
// ARISING IN ANY WAY OUT OF THE USE OF THIS SOFTWARE, EVEN IF ADVISED OF
// THE POSSIBILITY OF SUCH DAMAGE.
//*****************************************************************************

#include <cmath>
#include <iostream>

#include <backend_iface.hpp>
#include "backend_fptr.hpp"
#include "backend_utils.hpp"
#include "queue_sycl.hpp"

#define MACRO_CUSTOM_1ARG_2TYPES_OP(__name__, __operation__)                                                           \
    template <typename _KernelNameSpecialization>                                                                      \
    class __name__##_kernel;                                                                                           \
                                                                                                                       \
    template <typename _DataType_input, typename _DataType_output>                                                     \
    void __name__(void* array1_in, void* result1, size_t size)                                                         \
    {                                                                                                                  \
        cl::sycl::event event;                                                                                         \
        _DataType_input* array1 = reinterpret_cast<_DataType_input*>(array1_in);                                       \
        _DataType_output* result = reinterpret_cast<_DataType_output*>(result1);                                       \
                                                                                                                       \
        cl::sycl::range<1> gws(size);                                                                                  \
        auto kernel_parallel_for_func = [=](cl::sycl::id<1> global_id) {                                               \
            size_t i = global_id[0]; /*for (size_t i = 0; i < size; ++i)*/                                             \
            {                                                                                                          \
                _DataType_output input_elem = array1[i];                                                               \
                result[i] = __operation__;                                                                             \
            }                                                                                                          \
        };                                                                                                             \
                                                                                                                       \
        auto kernel_func = [&](cl::sycl::handler& cgh) {                                                               \
            cgh.parallel_for<class __name__##_kernel<_DataType_input>>(gws, kernel_parallel_for_func);                 \
        };                                                                                                             \
                                                                                                                       \
        event = DPNP_QUEUE.submit(kernel_func);                                                                        \
                                                                                                                       \
        event.wait();                                                                                                  \
    }

#include <custom_1arg_2type_tbl.hpp>

<<<<<<< HEAD
/* ========================================================================== */
#define MACRO_CUSTOM_1ARG_1TYPE_OP(__name__, __operation1__, __operation2__)                                           \
=======
static void func_map_init_elemwise_1arg_2type(func_map_t& fmap)
{
    fmap[DPNPFuncName::DPNP_FN_ARCCOS][eft_INT][eft_INT] = {eft_DBL, (void*)dpnp_acos_c<int, double>};
    fmap[DPNPFuncName::DPNP_FN_ARCCOS][eft_LNG][eft_LNG] = {eft_DBL, (void*)dpnp_acos_c<long, double>};
    fmap[DPNPFuncName::DPNP_FN_ARCCOS][eft_FLT][eft_FLT] = {eft_FLT, (void*)dpnp_acos_c<float, float>};
    fmap[DPNPFuncName::DPNP_FN_ARCCOS][eft_DBL][eft_DBL] = {eft_DBL, (void*)dpnp_acos_c<double, double>};

    fmap[DPNPFuncName::DPNP_FN_ARCCOSH][eft_INT][eft_INT] = {eft_DBL, (void*)dpnp_acosh_c<int, double>};
    fmap[DPNPFuncName::DPNP_FN_ARCCOSH][eft_LNG][eft_LNG] = {eft_DBL, (void*)dpnp_acosh_c<long, double>};
    fmap[DPNPFuncName::DPNP_FN_ARCCOSH][eft_FLT][eft_FLT] = {eft_FLT, (void*)dpnp_acosh_c<float, float>};
    fmap[DPNPFuncName::DPNP_FN_ARCCOSH][eft_DBL][eft_DBL] = {eft_DBL, (void*)dpnp_acosh_c<double, double>};

    fmap[DPNPFuncName::DPNP_FN_ARCSIN][eft_INT][eft_INT] = {eft_DBL, (void*)dpnp_asin_c<int, double>};
    fmap[DPNPFuncName::DPNP_FN_ARCSIN][eft_LNG][eft_LNG] = {eft_DBL, (void*)dpnp_asin_c<long, double>};
    fmap[DPNPFuncName::DPNP_FN_ARCSIN][eft_FLT][eft_FLT] = {eft_FLT, (void*)dpnp_asin_c<float, float>};
    fmap[DPNPFuncName::DPNP_FN_ARCSIN][eft_DBL][eft_DBL] = {eft_DBL, (void*)dpnp_asin_c<double, double>};

    fmap[DPNPFuncName::DPNP_FN_ARCSINH][eft_INT][eft_INT] = {eft_DBL, (void*)dpnp_asinh_c<int, double>};
    fmap[DPNPFuncName::DPNP_FN_ARCSINH][eft_LNG][eft_LNG] = {eft_DBL, (void*)dpnp_asinh_c<long, double>};
    fmap[DPNPFuncName::DPNP_FN_ARCSINH][eft_FLT][eft_FLT] = {eft_FLT, (void*)dpnp_asinh_c<float, float>};
    fmap[DPNPFuncName::DPNP_FN_ARCSINH][eft_DBL][eft_DBL] = {eft_DBL, (void*)dpnp_asinh_c<double, double>};

    fmap[DPNPFuncName::DPNP_FN_ARCTAN][eft_INT][eft_INT] = {eft_DBL, (void*)dpnp_atan_c<int, double>};
    fmap[DPNPFuncName::DPNP_FN_ARCTAN][eft_LNG][eft_LNG] = {eft_DBL, (void*)dpnp_atan_c<long, double>};
    fmap[DPNPFuncName::DPNP_FN_ARCTAN][eft_FLT][eft_FLT] = {eft_FLT, (void*)dpnp_atan_c<float, float>};
    fmap[DPNPFuncName::DPNP_FN_ARCTAN][eft_DBL][eft_DBL] = {eft_DBL, (void*)dpnp_atan_c<double, double>};

    fmap[DPNPFuncName::DPNP_FN_ARCTANH][eft_INT][eft_INT] = {eft_DBL, (void*)dpnp_atanh_c<int, double>};
    fmap[DPNPFuncName::DPNP_FN_ARCTANH][eft_LNG][eft_LNG] = {eft_DBL, (void*)dpnp_atanh_c<long, double>};
    fmap[DPNPFuncName::DPNP_FN_ARCTANH][eft_FLT][eft_FLT] = {eft_FLT, (void*)dpnp_atanh_c<float, float>};
    fmap[DPNPFuncName::DPNP_FN_ARCTANH][eft_DBL][eft_DBL] = {eft_DBL, (void*)dpnp_atanh_c<double, double>};

    fmap[DPNPFuncName::DPNP_FN_CBRT][eft_INT][eft_INT] = {eft_DBL, (void*)dpnp_cbrt_c<int, double>};
    fmap[DPNPFuncName::DPNP_FN_CBRT][eft_LNG][eft_LNG] = {eft_DBL, (void*)dpnp_cbrt_c<long, double>};
    fmap[DPNPFuncName::DPNP_FN_CBRT][eft_FLT][eft_FLT] = {eft_FLT, (void*)dpnp_cbrt_c<float, float>};
    fmap[DPNPFuncName::DPNP_FN_CBRT][eft_DBL][eft_DBL] = {eft_DBL, (void*)dpnp_cbrt_c<double, double>};

    fmap[DPNPFuncName::DPNP_FN_CEIL][eft_INT][eft_INT] = {eft_DBL, (void*)dpnp_ceil_c<int, double>};
    fmap[DPNPFuncName::DPNP_FN_CEIL][eft_LNG][eft_LNG] = {eft_DBL, (void*)dpnp_ceil_c<long, double>};
    fmap[DPNPFuncName::DPNP_FN_CEIL][eft_FLT][eft_FLT] = {eft_FLT, (void*)dpnp_ceil_c<float, float>};
    fmap[DPNPFuncName::DPNP_FN_CEIL][eft_DBL][eft_DBL] = {eft_DBL, (void*)dpnp_ceil_c<double, double>};

    fmap[DPNPFuncName::DPNP_FN_COS][eft_INT][eft_INT] = {eft_DBL, (void*)dpnp_cos_c<int, double>};
    fmap[DPNPFuncName::DPNP_FN_COS][eft_LNG][eft_LNG] = {eft_DBL, (void*)dpnp_cos_c<long, double>};
    fmap[DPNPFuncName::DPNP_FN_COS][eft_FLT][eft_FLT] = {eft_FLT, (void*)dpnp_cos_c<float, float>};
    fmap[DPNPFuncName::DPNP_FN_COS][eft_DBL][eft_DBL] = {eft_DBL, (void*)dpnp_cos_c<double, double>};

    fmap[DPNPFuncName::DPNP_FN_COSH][eft_INT][eft_INT] = {eft_DBL, (void*)dpnp_cosh_c<int, double>};
    fmap[DPNPFuncName::DPNP_FN_COSH][eft_LNG][eft_LNG] = {eft_DBL, (void*)dpnp_cosh_c<long, double>};
    fmap[DPNPFuncName::DPNP_FN_COSH][eft_FLT][eft_FLT] = {eft_FLT, (void*)dpnp_cosh_c<float, float>};
    fmap[DPNPFuncName::DPNP_FN_COSH][eft_DBL][eft_DBL] = {eft_DBL, (void*)dpnp_cosh_c<double, double>};

    fmap[DPNPFuncName::DPNP_FN_DEGREES][eft_INT][eft_INT] = {eft_DBL, (void*)dpnp_degrees_c<int, double>};
    fmap[DPNPFuncName::DPNP_FN_DEGREES][eft_LNG][eft_LNG] = {eft_DBL, (void*)dpnp_degrees_c<long, double>};
    fmap[DPNPFuncName::DPNP_FN_DEGREES][eft_FLT][eft_FLT] = {eft_FLT, (void*)dpnp_degrees_c<float, float>};
    fmap[DPNPFuncName::DPNP_FN_DEGREES][eft_DBL][eft_DBL] = {eft_DBL, (void*)dpnp_degrees_c<double, double>};

    fmap[DPNPFuncName::DPNP_FN_EXP2][eft_DBL][eft_DBL] = {eft_DBL, (void*)dpnp_exp2_c<double, double>};
    fmap[DPNPFuncName::DPNP_FN_EXP2][eft_FLT][eft_FLT] = {eft_FLT, (void*)dpnp_exp2_c<float, float>};
    fmap[DPNPFuncName::DPNP_FN_EXP2][eft_INT][eft_INT] = {eft_DBL, (void*)dpnp_exp2_c<int, double>};
    fmap[DPNPFuncName::DPNP_FN_EXP2][eft_LNG][eft_LNG] = {eft_DBL, (void*)dpnp_exp2_c<long, double>};

    fmap[DPNPFuncName::DPNP_FN_EXP][eft_DBL][eft_DBL] = {eft_DBL, (void*)dpnp_exp_c<double, double>};
    fmap[DPNPFuncName::DPNP_FN_EXP][eft_FLT][eft_FLT] = {eft_FLT, (void*)dpnp_exp_c<float, float>};
    fmap[DPNPFuncName::DPNP_FN_EXP][eft_INT][eft_INT] = {eft_DBL, (void*)dpnp_exp_c<int, double>};
    fmap[DPNPFuncName::DPNP_FN_EXP][eft_LNG][eft_LNG] = {eft_DBL, (void*)dpnp_exp_c<long, double>};

    fmap[DPNPFuncName::DPNP_FN_EXPM1][eft_INT][eft_INT] = {eft_DBL, (void*)dpnp_expm1_c<int, double>};
    fmap[DPNPFuncName::DPNP_FN_EXPM1][eft_LNG][eft_LNG] = {eft_DBL, (void*)dpnp_expm1_c<long, double>};
    fmap[DPNPFuncName::DPNP_FN_EXPM1][eft_FLT][eft_FLT] = {eft_FLT, (void*)dpnp_expm1_c<float, float>};
    fmap[DPNPFuncName::DPNP_FN_EXPM1][eft_DBL][eft_DBL] = {eft_DBL, (void*)dpnp_expm1_c<double, double>};

    fmap[DPNPFuncName::DPNP_FN_FABS][eft_INT][eft_INT] = {eft_DBL, (void*)dpnp_fabs_c<int, double>};
    fmap[DPNPFuncName::DPNP_FN_FABS][eft_LNG][eft_LNG] = {eft_DBL, (void*)dpnp_fabs_c<long, double>};
    fmap[DPNPFuncName::DPNP_FN_FABS][eft_FLT][eft_FLT] = {eft_FLT, (void*)dpnp_fabs_c<float, float>};
    fmap[DPNPFuncName::DPNP_FN_FABS][eft_DBL][eft_DBL] = {eft_DBL, (void*)dpnp_fabs_c<double, double>};

    fmap[DPNPFuncName::DPNP_FN_FLOOR][eft_INT][eft_INT] = {eft_DBL, (void*)dpnp_floor_c<int, double>};
    fmap[DPNPFuncName::DPNP_FN_FLOOR][eft_LNG][eft_LNG] = {eft_DBL, (void*)dpnp_floor_c<long, double>};
    fmap[DPNPFuncName::DPNP_FN_FLOOR][eft_FLT][eft_FLT] = {eft_FLT, (void*)dpnp_floor_c<float, float>};
    fmap[DPNPFuncName::DPNP_FN_FLOOR][eft_DBL][eft_DBL] = {eft_DBL, (void*)dpnp_floor_c<double, double>};

    fmap[DPNPFuncName::DPNP_FN_LOG10][eft_INT][eft_INT] = {eft_DBL, (void*)dpnp_log10_c<int, double>};
    fmap[DPNPFuncName::DPNP_FN_LOG10][eft_LNG][eft_LNG] = {eft_DBL, (void*)dpnp_log10_c<long, double>};
    fmap[DPNPFuncName::DPNP_FN_LOG10][eft_FLT][eft_FLT] = {eft_FLT, (void*)dpnp_log10_c<float, float>};
    fmap[DPNPFuncName::DPNP_FN_LOG10][eft_DBL][eft_DBL] = {eft_DBL, (void*)dpnp_log10_c<double, double>};

    fmap[DPNPFuncName::DPNP_FN_LOG1P][eft_INT][eft_INT] = {eft_DBL, (void*)dpnp_log1p_c<int, double>};
    fmap[DPNPFuncName::DPNP_FN_LOG1P][eft_LNG][eft_LNG] = {eft_DBL, (void*)dpnp_log1p_c<long, double>};
    fmap[DPNPFuncName::DPNP_FN_LOG1P][eft_FLT][eft_FLT] = {eft_FLT, (void*)dpnp_log1p_c<float, float>};
    fmap[DPNPFuncName::DPNP_FN_LOG1P][eft_DBL][eft_DBL] = {eft_DBL, (void*)dpnp_log1p_c<double, double>};

    fmap[DPNPFuncName::DPNP_FN_LOG2][eft_INT][eft_INT] = {eft_DBL, (void*)dpnp_log2_c<int, double>};
    fmap[DPNPFuncName::DPNP_FN_LOG2][eft_LNG][eft_LNG] = {eft_DBL, (void*)dpnp_log2_c<long, double>};
    fmap[DPNPFuncName::DPNP_FN_LOG2][eft_FLT][eft_FLT] = {eft_FLT, (void*)dpnp_log2_c<float, float>};
    fmap[DPNPFuncName::DPNP_FN_LOG2][eft_DBL][eft_DBL] = {eft_DBL, (void*)dpnp_log2_c<double, double>};

    fmap[DPNPFuncName::DPNP_FN_LOG][eft_INT][eft_INT] = {eft_DBL, (void*)dpnp_log_c<int, double>};
    fmap[DPNPFuncName::DPNP_FN_LOG][eft_LNG][eft_LNG] = {eft_DBL, (void*)dpnp_log_c<long, double>};
    fmap[DPNPFuncName::DPNP_FN_LOG][eft_FLT][eft_FLT] = {eft_FLT, (void*)dpnp_log_c<float, float>};
    fmap[DPNPFuncName::DPNP_FN_LOG][eft_DBL][eft_DBL] = {eft_DBL, (void*)dpnp_log_c<double, double>};

    fmap[DPNPFuncName::DPNP_FN_RADIANS][eft_INT][eft_INT] = {eft_DBL, (void*)dpnp_radians_c<int, double>};
    fmap[DPNPFuncName::DPNP_FN_RADIANS][eft_LNG][eft_LNG] = {eft_DBL, (void*)dpnp_radians_c<long, double>};
    fmap[DPNPFuncName::DPNP_FN_RADIANS][eft_FLT][eft_FLT] = {eft_FLT, (void*)dpnp_radians_c<float, float>};
    fmap[DPNPFuncName::DPNP_FN_RADIANS][eft_DBL][eft_DBL] = {eft_DBL, (void*)dpnp_radians_c<double, double>};

    fmap[DPNPFuncName::DPNP_FN_SIN][eft_INT][eft_INT] = {eft_DBL, (void*)dpnp_sin_c<int, double>};
    fmap[DPNPFuncName::DPNP_FN_SIN][eft_LNG][eft_LNG] = {eft_DBL, (void*)dpnp_sin_c<long, double>};
    fmap[DPNPFuncName::DPNP_FN_SIN][eft_FLT][eft_FLT] = {eft_FLT, (void*)dpnp_sin_c<float, float>};
    fmap[DPNPFuncName::DPNP_FN_SIN][eft_DBL][eft_DBL] = {eft_DBL, (void*)dpnp_sin_c<double, double>};

    fmap[DPNPFuncName::DPNP_FN_SINH][eft_INT][eft_INT] = {eft_DBL, (void*)dpnp_sinh_c<int, double>};
    fmap[DPNPFuncName::DPNP_FN_SINH][eft_LNG][eft_LNG] = {eft_DBL, (void*)dpnp_sinh_c<long, double>};
    fmap[DPNPFuncName::DPNP_FN_SINH][eft_FLT][eft_FLT] = {eft_FLT, (void*)dpnp_sinh_c<float, float>};
    fmap[DPNPFuncName::DPNP_FN_SINH][eft_DBL][eft_DBL] = {eft_DBL, (void*)dpnp_sinh_c<double, double>};

    fmap[DPNPFuncName::DPNP_FN_SQRT][eft_INT][eft_INT] = {eft_DBL, (void*)dpnp_sqrt_c<int, double>};
    fmap[DPNPFuncName::DPNP_FN_SQRT][eft_LNG][eft_LNG] = {eft_DBL, (void*)dpnp_sqrt_c<long, double>};
    fmap[DPNPFuncName::DPNP_FN_SQRT][eft_FLT][eft_FLT] = {eft_FLT, (void*)dpnp_sqrt_c<float, float>};
    fmap[DPNPFuncName::DPNP_FN_SQRT][eft_DBL][eft_DBL] = {eft_DBL, (void*)dpnp_sqrt_c<double, double>};

    fmap[DPNPFuncName::DPNP_FN_TAN][eft_INT][eft_INT] = {eft_DBL, (void*)dpnp_tan_c<int, double>};
    fmap[DPNPFuncName::DPNP_FN_TAN][eft_LNG][eft_LNG] = {eft_DBL, (void*)dpnp_tan_c<long, double>};
    fmap[DPNPFuncName::DPNP_FN_TAN][eft_FLT][eft_FLT] = {eft_FLT, (void*)dpnp_tan_c<float, float>};
    fmap[DPNPFuncName::DPNP_FN_TAN][eft_DBL][eft_DBL] = {eft_DBL, (void*)dpnp_tan_c<double, double>};

    fmap[DPNPFuncName::DPNP_FN_TANH][eft_INT][eft_INT] = {eft_DBL, (void*)dpnp_tanh_c<int, double>};
    fmap[DPNPFuncName::DPNP_FN_TANH][eft_LNG][eft_LNG] = {eft_DBL, (void*)dpnp_tanh_c<long, double>};
    fmap[DPNPFuncName::DPNP_FN_TANH][eft_FLT][eft_FLT] = {eft_FLT, (void*)dpnp_tanh_c<float, float>};
    fmap[DPNPFuncName::DPNP_FN_TANH][eft_DBL][eft_DBL] = {eft_DBL, (void*)dpnp_tanh_c<double, double>};

    fmap[DPNPFuncName::DPNP_FN_TRUNC][eft_INT][eft_INT] = {eft_DBL, (void*)dpnp_trunc_c<int, double>};
    fmap[DPNPFuncName::DPNP_FN_TRUNC][eft_LNG][eft_LNG] = {eft_DBL, (void*)dpnp_trunc_c<long, double>};
    fmap[DPNPFuncName::DPNP_FN_TRUNC][eft_FLT][eft_FLT] = {eft_FLT, (void*)dpnp_trunc_c<float, float>};
    fmap[DPNPFuncName::DPNP_FN_TRUNC][eft_DBL][eft_DBL] = {eft_DBL, (void*)dpnp_trunc_c<double, double>};

    return;
}

#define MACRO_CUSTOM_1ARG_1TYPE_OP(__name__, __operation__)                                                            \
>>>>>>> 1f8a5edc
    template <typename _KernelNameSpecialization>                                                                      \
    class __name__##_kernel;                                                                                           \
                                                                                                                       \
    template <typename _DataType>                                                                                      \
    void __name__(void* array1_in, void* result1, size_t size)                                                         \
    {                                                                                                                  \
        cl::sycl::event event;                                                                                         \
                                                                                                                       \
        _DataType* array1 = reinterpret_cast<_DataType*>(array1_in);                                                   \
        _DataType* result = reinterpret_cast<_DataType*>(result1);                                                     \
                                                                                                                       \
        cl::sycl::range<1> gws(size);                                                                                  \
        auto kernel_parallel_for_func = [=](cl::sycl::id<1> global_id) {                                               \
            size_t i = global_id[0]; /*for (size_t i = 0; i < size; ++i)*/                                             \
            {                                                                                                          \
                _DataType input_elem = array1[i];                                                                      \
                result[i] = __operation1__;                                                                            \
            }                                                                                                          \
        };                                                                                                             \
                                                                                                                       \
        auto kernel_func = [&](cl::sycl::handler& cgh) {                                                               \
            cgh.parallel_for<class __name__##_kernel<_DataType>>(gws, kernel_parallel_for_func);                       \
        };                                                                                                             \
                                                                                                                       \
        if constexpr (std::is_same<_DataType, double>::value)                                                          \
        {                                                                                                              \
            event = __operation2__;                                                                                    \
        }                                                                                                              \
        else                                                                                                           \
        {                                                                                                              \
            event = DPNP_QUEUE.submit(kernel_func);                                                                    \
        }                                                                                                              \
                                                                                                                       \
        event.wait();                                                                                                  \
    }

#include <custom_1arg_1type_tbl.hpp>

static void func_map_init_elemwise_1arg_1type(func_map_t& fmap)
{
    fmap[DPNPFuncName::DPNP_FN_RECIP][eft_DBL][eft_DBL] = {eft_DBL, (void*)dpnp_recip_c<double>};
    fmap[DPNPFuncName::DPNP_FN_RECIP][eft_FLT][eft_FLT] = {eft_FLT, (void*)dpnp_recip_c<float>};
    fmap[DPNPFuncName::DPNP_FN_RECIP][eft_INT][eft_INT] = {eft_INT, (void*)dpnp_recip_c<int>};
    fmap[DPNPFuncName::DPNP_FN_RECIP][eft_LNG][eft_LNG] = {eft_LNG, (void*)dpnp_recip_c<long>};

    fmap[DPNPFuncName::DPNP_FN_SIGN][eft_DBL][eft_DBL] = {eft_DBL, (void*)dpnp_sign_c<double>};
    fmap[DPNPFuncName::DPNP_FN_SIGN][eft_FLT][eft_FLT] = {eft_FLT, (void*)dpnp_sign_c<float>};
    fmap[DPNPFuncName::DPNP_FN_SIGN][eft_INT][eft_INT] = {eft_INT, (void*)dpnp_sign_c<int>};
    fmap[DPNPFuncName::DPNP_FN_SIGN][eft_LNG][eft_LNG] = {eft_LNG, (void*)dpnp_sign_c<long>};

    fmap[DPNPFuncName::DPNP_FN_SQUARE][eft_DBL][eft_DBL] = {eft_DBL, (void*)dpnp_square_c<double>};
    fmap[DPNPFuncName::DPNP_FN_SQUARE][eft_FLT][eft_FLT] = {eft_FLT, (void*)dpnp_square_c<float>};
    fmap[DPNPFuncName::DPNP_FN_SQUARE][eft_INT][eft_INT] = {eft_INT, (void*)dpnp_square_c<int>};
    fmap[DPNPFuncName::DPNP_FN_SQUARE][eft_LNG][eft_LNG] = {eft_LNG, (void*)dpnp_square_c<long>};

    return;
}

#define MACRO_CUSTOM_2ARG_3TYPES_OP(__name__, __operation1__, __operation2__)                                          \
    template <typename _KernelNameSpecialization1,                                                                     \
              typename _KernelNameSpecialization2,                                                                     \
              typename _KernelNameSpecialization3>                                                                     \
    class __name__##_kernel;                                                                                           \
                                                                                                                       \
    template <typename _DataType_input1, typename _DataType_input2, typename _DataType_output>                         \
    void __name__(void* array1_in, void* array2_in, void* result1, size_t size)                                        \
    {                                                                                                                  \
        cl::sycl::event event;                                                                                         \
        _DataType_input1* array1 = reinterpret_cast<_DataType_input1*>(array1_in);                                     \
        _DataType_input2* array2 = reinterpret_cast<_DataType_input2*>(array2_in);                                     \
        _DataType_output* result = reinterpret_cast<_DataType_output*>(result1);                                       \
                                                                                                                       \
        if constexpr ((std::is_same<_DataType_input1, double>::value ||                                                \
                       std::is_same<_DataType_input1, float>::value) &&                                                \
                      std::is_same<_DataType_input2, _DataType_input1>::value)                                         \
        {                                                                                                              \
            event = __operation2__(DPNP_QUEUE, size, array1, array2, result);                                          \
        }                                                                                                              \
        else                                                                                                           \
        {                                                                                                              \
            cl::sycl::range<1> gws(size);                                                                              \
            auto kernel_parallel_for_func = [=](cl::sycl::id<1> global_id) {                                           \
                size_t i = global_id[0]; /*for (size_t i = 0; i < size; ++i)*/                                         \
                {                                                                                                      \
                    _DataType_output input_elem1 = array1[i];                                                          \
                    _DataType_output input_elem2 = array2[i];                                                          \
                    result[i] = __operation1__;                                                                        \
                }                                                                                                      \
            };                                                                                                         \
                                                                                                                       \
            auto kernel_func = [&](cl::sycl::handler& cgh) {                                                           \
                cgh.parallel_for<class __name__##_kernel<_DataType_input1, _DataType_input2, _DataType_output>>(       \
                    gws, kernel_parallel_for_func);                                                                    \
            };                                                                                                         \
                                                                                                                       \
            event = DPNP_QUEUE.submit(kernel_func);                                                                    \
        }                                                                                                              \
                                                                                                                       \
        event.wait();                                                                                                  \
    }

#include <custom_2arg_3type_tbl.hpp>

static void func_map_init_elemwise_2arg_3type(func_map_t& fmap)
{
    fmap[DPNPFuncName::DPNP_FN_ADD][eft_INT][eft_INT] = {eft_INT, (void*)dpnp_add_c<int, int, int>};
    fmap[DPNPFuncName::DPNP_FN_ADD][eft_INT][eft_LNG] = {eft_LNG, (void*)dpnp_add_c<int, long, long>};
    fmap[DPNPFuncName::DPNP_FN_ADD][eft_INT][eft_FLT] = {eft_DBL, (void*)dpnp_add_c<int, float, double>};
    fmap[DPNPFuncName::DPNP_FN_ADD][eft_INT][eft_DBL] = {eft_DBL, (void*)dpnp_add_c<int, double, double>};
    fmap[DPNPFuncName::DPNP_FN_ADD][eft_LNG][eft_INT] = {eft_LNG, (void*)dpnp_add_c<long, int, long>};
    fmap[DPNPFuncName::DPNP_FN_ADD][eft_LNG][eft_LNG] = {eft_LNG, (void*)dpnp_add_c<long, long, long>};
    fmap[DPNPFuncName::DPNP_FN_ADD][eft_LNG][eft_FLT] = {eft_DBL, (void*)dpnp_add_c<long, float, double>};
    fmap[DPNPFuncName::DPNP_FN_ADD][eft_LNG][eft_DBL] = {eft_DBL, (void*)dpnp_add_c<long, double, double>};
    fmap[DPNPFuncName::DPNP_FN_ADD][eft_FLT][eft_INT] = {eft_DBL, (void*)dpnp_add_c<float, int, double>};
    fmap[DPNPFuncName::DPNP_FN_ADD][eft_FLT][eft_LNG] = {eft_DBL, (void*)dpnp_add_c<float, long, double>};
    fmap[DPNPFuncName::DPNP_FN_ADD][eft_FLT][eft_FLT] = {eft_FLT, (void*)dpnp_add_c<float, float, float>};
    fmap[DPNPFuncName::DPNP_FN_ADD][eft_FLT][eft_DBL] = {eft_DBL, (void*)dpnp_add_c<float, double, double>};
    fmap[DPNPFuncName::DPNP_FN_ADD][eft_DBL][eft_INT] = {eft_DBL, (void*)dpnp_add_c<double, int, double>};
    fmap[DPNPFuncName::DPNP_FN_ADD][eft_DBL][eft_LNG] = {eft_DBL, (void*)dpnp_add_c<double, long, double>};
    fmap[DPNPFuncName::DPNP_FN_ADD][eft_DBL][eft_FLT] = {eft_DBL, (void*)dpnp_add_c<double, float, double>};
    fmap[DPNPFuncName::DPNP_FN_ADD][eft_DBL][eft_DBL] = {eft_DBL, (void*)dpnp_add_c<double, double, double>};

    fmap[DPNPFuncName::DPNP_FN_ARCTAN2][eft_INT][eft_INT] = {eft_DBL, (void*)dpnp_arctan2_c<int, int, double>};
    fmap[DPNPFuncName::DPNP_FN_ARCTAN2][eft_INT][eft_LNG] = {eft_DBL, (void*)dpnp_arctan2_c<int, long, double>};
    fmap[DPNPFuncName::DPNP_FN_ARCTAN2][eft_INT][eft_FLT] = {eft_DBL, (void*)dpnp_arctan2_c<int, float, double>};
    fmap[DPNPFuncName::DPNP_FN_ARCTAN2][eft_INT][eft_DBL] = {eft_DBL, (void*)dpnp_arctan2_c<int, double, double>};
    fmap[DPNPFuncName::DPNP_FN_ARCTAN2][eft_LNG][eft_INT] = {eft_DBL, (void*)dpnp_arctan2_c<long, int, double>};
    fmap[DPNPFuncName::DPNP_FN_ARCTAN2][eft_LNG][eft_LNG] = {eft_DBL, (void*)dpnp_arctan2_c<long, long, double>};
    fmap[DPNPFuncName::DPNP_FN_ARCTAN2][eft_LNG][eft_FLT] = {eft_DBL, (void*)dpnp_arctan2_c<long, float, double>};
    fmap[DPNPFuncName::DPNP_FN_ARCTAN2][eft_LNG][eft_DBL] = {eft_DBL, (void*)dpnp_arctan2_c<long, double, double>};
    fmap[DPNPFuncName::DPNP_FN_ARCTAN2][eft_FLT][eft_INT] = {eft_DBL, (void*)dpnp_arctan2_c<float, int, double>};
    fmap[DPNPFuncName::DPNP_FN_ARCTAN2][eft_FLT][eft_LNG] = {eft_DBL, (void*)dpnp_arctan2_c<float, long, double>};
    fmap[DPNPFuncName::DPNP_FN_ARCTAN2][eft_FLT][eft_FLT] = {eft_FLT, (void*)dpnp_arctan2_c<float, float, float>};
    fmap[DPNPFuncName::DPNP_FN_ARCTAN2][eft_FLT][eft_DBL] = {eft_DBL, (void*)dpnp_arctan2_c<float, double, double>};
    fmap[DPNPFuncName::DPNP_FN_ARCTAN2][eft_DBL][eft_INT] = {eft_DBL, (void*)dpnp_arctan2_c<double, int, double>};
    fmap[DPNPFuncName::DPNP_FN_ARCTAN2][eft_DBL][eft_LNG] = {eft_DBL, (void*)dpnp_arctan2_c<double, long, double>};
    fmap[DPNPFuncName::DPNP_FN_ARCTAN2][eft_DBL][eft_FLT] = {eft_DBL, (void*)dpnp_arctan2_c<double, float, double>};
    fmap[DPNPFuncName::DPNP_FN_ARCTAN2][eft_DBL][eft_DBL] = {eft_DBL, (void*)dpnp_arctan2_c<double, double, double>};

    fmap[DPNPFuncName::DPNP_FN_DIVIDE][eft_INT][eft_INT] = {eft_INT, (void*)dpnp_divide_c<int, int, int>};
    fmap[DPNPFuncName::DPNP_FN_DIVIDE][eft_INT][eft_LNG] = {eft_LNG, (void*)dpnp_divide_c<int, long, long>};
    fmap[DPNPFuncName::DPNP_FN_DIVIDE][eft_INT][eft_FLT] = {eft_DBL, (void*)dpnp_divide_c<int, float, double>};
    fmap[DPNPFuncName::DPNP_FN_DIVIDE][eft_INT][eft_DBL] = {eft_DBL, (void*)dpnp_divide_c<int, double, double>};
    fmap[DPNPFuncName::DPNP_FN_DIVIDE][eft_LNG][eft_INT] = {eft_LNG, (void*)dpnp_divide_c<long, int, long>};
    fmap[DPNPFuncName::DPNP_FN_DIVIDE][eft_LNG][eft_LNG] = {eft_LNG, (void*)dpnp_divide_c<long, long, long>};
    fmap[DPNPFuncName::DPNP_FN_DIVIDE][eft_LNG][eft_FLT] = {eft_DBL, (void*)dpnp_divide_c<long, float, double>};
    fmap[DPNPFuncName::DPNP_FN_DIVIDE][eft_LNG][eft_DBL] = {eft_DBL, (void*)dpnp_divide_c<long, double, double>};
    fmap[DPNPFuncName::DPNP_FN_DIVIDE][eft_FLT][eft_INT] = {eft_DBL, (void*)dpnp_divide_c<float, int, double>};
    fmap[DPNPFuncName::DPNP_FN_DIVIDE][eft_FLT][eft_LNG] = {eft_DBL, (void*)dpnp_divide_c<float, long, double>};
    fmap[DPNPFuncName::DPNP_FN_DIVIDE][eft_FLT][eft_FLT] = {eft_FLT, (void*)dpnp_divide_c<float, float, float>};
    fmap[DPNPFuncName::DPNP_FN_DIVIDE][eft_FLT][eft_DBL] = {eft_DBL, (void*)dpnp_divide_c<float, double, double>};
    fmap[DPNPFuncName::DPNP_FN_DIVIDE][eft_DBL][eft_INT] = {eft_DBL, (void*)dpnp_divide_c<double, int, double>};
    fmap[DPNPFuncName::DPNP_FN_DIVIDE][eft_DBL][eft_LNG] = {eft_DBL, (void*)dpnp_divide_c<double, long, double>};
    fmap[DPNPFuncName::DPNP_FN_DIVIDE][eft_DBL][eft_FLT] = {eft_DBL, (void*)dpnp_divide_c<double, float, double>};
    fmap[DPNPFuncName::DPNP_FN_DIVIDE][eft_DBL][eft_DBL] = {eft_DBL, (void*)dpnp_divide_c<double, double, double>};

    fmap[DPNPFuncName::DPNP_FN_FMOD][eft_INT][eft_INT] = {eft_INT, (void*)dpnp_fmod_c<int, int, int>};
    fmap[DPNPFuncName::DPNP_FN_FMOD][eft_INT][eft_LNG] = {eft_LNG, (void*)dpnp_fmod_c<int, long, long>};
    fmap[DPNPFuncName::DPNP_FN_FMOD][eft_INT][eft_FLT] = {eft_DBL, (void*)dpnp_fmod_c<int, float, double>};
    fmap[DPNPFuncName::DPNP_FN_FMOD][eft_INT][eft_DBL] = {eft_DBL, (void*)dpnp_fmod_c<int, double, double>};
    fmap[DPNPFuncName::DPNP_FN_FMOD][eft_LNG][eft_INT] = {eft_LNG, (void*)dpnp_fmod_c<long, int, long>};
    fmap[DPNPFuncName::DPNP_FN_FMOD][eft_LNG][eft_LNG] = {eft_LNG, (void*)dpnp_fmod_c<long, long, long>};
    fmap[DPNPFuncName::DPNP_FN_FMOD][eft_LNG][eft_FLT] = {eft_DBL, (void*)dpnp_fmod_c<long, float, double>};
    fmap[DPNPFuncName::DPNP_FN_FMOD][eft_LNG][eft_DBL] = {eft_DBL, (void*)dpnp_fmod_c<long, double, double>};
    fmap[DPNPFuncName::DPNP_FN_FMOD][eft_FLT][eft_INT] = {eft_DBL, (void*)dpnp_fmod_c<float, int, double>};
    fmap[DPNPFuncName::DPNP_FN_FMOD][eft_FLT][eft_LNG] = {eft_DBL, (void*)dpnp_fmod_c<float, long, double>};
    fmap[DPNPFuncName::DPNP_FN_FMOD][eft_FLT][eft_FLT] = {eft_FLT, (void*)dpnp_fmod_c<float, float, float>};
    fmap[DPNPFuncName::DPNP_FN_FMOD][eft_FLT][eft_DBL] = {eft_DBL, (void*)dpnp_fmod_c<float, double, double>};
    fmap[DPNPFuncName::DPNP_FN_FMOD][eft_DBL][eft_INT] = {eft_DBL, (void*)dpnp_fmod_c<double, int, double>};
    fmap[DPNPFuncName::DPNP_FN_FMOD][eft_DBL][eft_LNG] = {eft_DBL, (void*)dpnp_fmod_c<double, long, double>};
    fmap[DPNPFuncName::DPNP_FN_FMOD][eft_DBL][eft_FLT] = {eft_DBL, (void*)dpnp_fmod_c<double, float, double>};
    fmap[DPNPFuncName::DPNP_FN_FMOD][eft_DBL][eft_DBL] = {eft_DBL, (void*)dpnp_fmod_c<double, double, double>};

    fmap[DPNPFuncName::DPNP_FN_HYPOT][eft_INT][eft_INT] = {eft_DBL, (void*)dpnp_hypot_c<int, int, double>};
    fmap[DPNPFuncName::DPNP_FN_HYPOT][eft_INT][eft_LNG] = {eft_DBL, (void*)dpnp_hypot_c<int, long, double>};
    fmap[DPNPFuncName::DPNP_FN_HYPOT][eft_INT][eft_FLT] = {eft_DBL, (void*)dpnp_hypot_c<int, float, double>};
    fmap[DPNPFuncName::DPNP_FN_HYPOT][eft_INT][eft_DBL] = {eft_DBL, (void*)dpnp_hypot_c<int, double, double>};
    fmap[DPNPFuncName::DPNP_FN_HYPOT][eft_LNG][eft_INT] = {eft_DBL, (void*)dpnp_hypot_c<long, int, double>};
    fmap[DPNPFuncName::DPNP_FN_HYPOT][eft_LNG][eft_LNG] = {eft_DBL, (void*)dpnp_hypot_c<long, long, double>};
    fmap[DPNPFuncName::DPNP_FN_HYPOT][eft_LNG][eft_FLT] = {eft_DBL, (void*)dpnp_hypot_c<long, float, double>};
    fmap[DPNPFuncName::DPNP_FN_HYPOT][eft_LNG][eft_DBL] = {eft_DBL, (void*)dpnp_hypot_c<long, double, double>};
    fmap[DPNPFuncName::DPNP_FN_HYPOT][eft_FLT][eft_INT] = {eft_DBL, (void*)dpnp_hypot_c<float, int, double>};
    fmap[DPNPFuncName::DPNP_FN_HYPOT][eft_FLT][eft_LNG] = {eft_DBL, (void*)dpnp_hypot_c<float, long, double>};
    fmap[DPNPFuncName::DPNP_FN_HYPOT][eft_FLT][eft_FLT] = {eft_FLT, (void*)dpnp_hypot_c<float, float, float>};
    fmap[DPNPFuncName::DPNP_FN_HYPOT][eft_FLT][eft_DBL] = {eft_DBL, (void*)dpnp_hypot_c<float, double, double>};
    fmap[DPNPFuncName::DPNP_FN_HYPOT][eft_DBL][eft_INT] = {eft_DBL, (void*)dpnp_hypot_c<double, int, double>};
    fmap[DPNPFuncName::DPNP_FN_HYPOT][eft_DBL][eft_LNG] = {eft_DBL, (void*)dpnp_hypot_c<double, long, double>};
    fmap[DPNPFuncName::DPNP_FN_HYPOT][eft_DBL][eft_FLT] = {eft_DBL, (void*)dpnp_hypot_c<double, float, double>};
    fmap[DPNPFuncName::DPNP_FN_HYPOT][eft_DBL][eft_DBL] = {eft_DBL, (void*)dpnp_hypot_c<double, double, double>};

    fmap[DPNPFuncName::DPNP_FN_MAXIMUM][eft_INT][eft_INT] = {eft_INT, (void*)dpnp_maximum_c<int, int, int>};
    fmap[DPNPFuncName::DPNP_FN_MAXIMUM][eft_INT][eft_LNG] = {eft_LNG, (void*)dpnp_maximum_c<int, long, long>};
    fmap[DPNPFuncName::DPNP_FN_MAXIMUM][eft_INT][eft_FLT] = {eft_DBL, (void*)dpnp_maximum_c<int, float, double>};
    fmap[DPNPFuncName::DPNP_FN_MAXIMUM][eft_INT][eft_DBL] = {eft_DBL, (void*)dpnp_maximum_c<int, double, double>};
    fmap[DPNPFuncName::DPNP_FN_MAXIMUM][eft_LNG][eft_INT] = {eft_LNG, (void*)dpnp_maximum_c<long, int, long>};
    fmap[DPNPFuncName::DPNP_FN_MAXIMUM][eft_LNG][eft_LNG] = {eft_LNG, (void*)dpnp_maximum_c<long, long, long>};
    fmap[DPNPFuncName::DPNP_FN_MAXIMUM][eft_LNG][eft_FLT] = {eft_DBL, (void*)dpnp_maximum_c<long, float, double>};
    fmap[DPNPFuncName::DPNP_FN_MAXIMUM][eft_LNG][eft_DBL] = {eft_DBL, (void*)dpnp_maximum_c<long, double, double>};
    fmap[DPNPFuncName::DPNP_FN_MAXIMUM][eft_FLT][eft_INT] = {eft_DBL, (void*)dpnp_maximum_c<float, int, double>};
    fmap[DPNPFuncName::DPNP_FN_MAXIMUM][eft_FLT][eft_LNG] = {eft_DBL, (void*)dpnp_maximum_c<float, long, double>};
    fmap[DPNPFuncName::DPNP_FN_MAXIMUM][eft_FLT][eft_FLT] = {eft_FLT, (void*)dpnp_maximum_c<float, float, float>};
    fmap[DPNPFuncName::DPNP_FN_MAXIMUM][eft_FLT][eft_DBL] = {eft_DBL, (void*)dpnp_maximum_c<float, double, double>};
    fmap[DPNPFuncName::DPNP_FN_MAXIMUM][eft_DBL][eft_INT] = {eft_DBL, (void*)dpnp_maximum_c<double, int, double>};
    fmap[DPNPFuncName::DPNP_FN_MAXIMUM][eft_DBL][eft_LNG] = {eft_DBL, (void*)dpnp_maximum_c<double, long, double>};
    fmap[DPNPFuncName::DPNP_FN_MAXIMUM][eft_DBL][eft_FLT] = {eft_DBL, (void*)dpnp_maximum_c<double, float, double>};
    fmap[DPNPFuncName::DPNP_FN_MAXIMUM][eft_DBL][eft_DBL] = {eft_DBL, (void*)dpnp_maximum_c<double, double, double>};

    fmap[DPNPFuncName::DPNP_FN_MINIMUM][eft_INT][eft_INT] = {eft_INT, (void*)dpnp_minimum_c<int, int, int>};
    fmap[DPNPFuncName::DPNP_FN_MINIMUM][eft_INT][eft_LNG] = {eft_LNG, (void*)dpnp_minimum_c<int, long, long>};
    fmap[DPNPFuncName::DPNP_FN_MINIMUM][eft_INT][eft_FLT] = {eft_DBL, (void*)dpnp_minimum_c<int, float, double>};
    fmap[DPNPFuncName::DPNP_FN_MINIMUM][eft_INT][eft_DBL] = {eft_DBL, (void*)dpnp_minimum_c<int, double, double>};
    fmap[DPNPFuncName::DPNP_FN_MINIMUM][eft_LNG][eft_INT] = {eft_LNG, (void*)dpnp_minimum_c<long, int, long>};
    fmap[DPNPFuncName::DPNP_FN_MINIMUM][eft_LNG][eft_LNG] = {eft_LNG, (void*)dpnp_minimum_c<long, long, long>};
    fmap[DPNPFuncName::DPNP_FN_MINIMUM][eft_LNG][eft_FLT] = {eft_DBL, (void*)dpnp_minimum_c<long, float, double>};
    fmap[DPNPFuncName::DPNP_FN_MINIMUM][eft_LNG][eft_DBL] = {eft_DBL, (void*)dpnp_minimum_c<long, double, double>};
    fmap[DPNPFuncName::DPNP_FN_MINIMUM][eft_FLT][eft_INT] = {eft_DBL, (void*)dpnp_minimum_c<float, int, double>};
    fmap[DPNPFuncName::DPNP_FN_MINIMUM][eft_FLT][eft_LNG] = {eft_DBL, (void*)dpnp_minimum_c<float, long, double>};
    fmap[DPNPFuncName::DPNP_FN_MINIMUM][eft_FLT][eft_FLT] = {eft_FLT, (void*)dpnp_minimum_c<float, float, float>};
    fmap[DPNPFuncName::DPNP_FN_MINIMUM][eft_FLT][eft_DBL] = {eft_DBL, (void*)dpnp_minimum_c<float, double, double>};
    fmap[DPNPFuncName::DPNP_FN_MINIMUM][eft_DBL][eft_INT] = {eft_DBL, (void*)dpnp_minimum_c<double, int, double>};
    fmap[DPNPFuncName::DPNP_FN_MINIMUM][eft_DBL][eft_LNG] = {eft_DBL, (void*)dpnp_minimum_c<double, long, double>};
    fmap[DPNPFuncName::DPNP_FN_MINIMUM][eft_DBL][eft_FLT] = {eft_DBL, (void*)dpnp_minimum_c<double, float, double>};
    fmap[DPNPFuncName::DPNP_FN_MINIMUM][eft_DBL][eft_DBL] = {eft_DBL, (void*)dpnp_minimum_c<double, double, double>};

    fmap[DPNPFuncName::DPNP_FN_MULTIPLY][eft_INT][eft_INT] = {eft_INT, (void*)dpnp_multiply_c<int, int, int>};
    fmap[DPNPFuncName::DPNP_FN_MULTIPLY][eft_INT][eft_LNG] = {eft_LNG, (void*)dpnp_multiply_c<int, long, long>};
    fmap[DPNPFuncName::DPNP_FN_MULTIPLY][eft_INT][eft_FLT] = {eft_DBL, (void*)dpnp_multiply_c<int, float, double>};
    fmap[DPNPFuncName::DPNP_FN_MULTIPLY][eft_INT][eft_DBL] = {eft_DBL, (void*)dpnp_multiply_c<int, double, double>};
    fmap[DPNPFuncName::DPNP_FN_MULTIPLY][eft_LNG][eft_INT] = {eft_LNG, (void*)dpnp_multiply_c<long, int, long>};
    fmap[DPNPFuncName::DPNP_FN_MULTIPLY][eft_LNG][eft_LNG] = {eft_LNG, (void*)dpnp_multiply_c<long, long, long>};
    fmap[DPNPFuncName::DPNP_FN_MULTIPLY][eft_LNG][eft_FLT] = {eft_DBL, (void*)dpnp_multiply_c<long, float, double>};
    fmap[DPNPFuncName::DPNP_FN_MULTIPLY][eft_LNG][eft_DBL] = {eft_DBL, (void*)dpnp_multiply_c<long, double, double>};
    fmap[DPNPFuncName::DPNP_FN_MULTIPLY][eft_FLT][eft_INT] = {eft_DBL, (void*)dpnp_multiply_c<float, int, double>};
    fmap[DPNPFuncName::DPNP_FN_MULTIPLY][eft_FLT][eft_LNG] = {eft_DBL, (void*)dpnp_multiply_c<float, long, double>};
    fmap[DPNPFuncName::DPNP_FN_MULTIPLY][eft_FLT][eft_FLT] = {eft_FLT, (void*)dpnp_multiply_c<float, float, float>};
    fmap[DPNPFuncName::DPNP_FN_MULTIPLY][eft_FLT][eft_DBL] = {eft_DBL, (void*)dpnp_multiply_c<float, double, double>};
    fmap[DPNPFuncName::DPNP_FN_MULTIPLY][eft_DBL][eft_INT] = {eft_DBL, (void*)dpnp_multiply_c<double, int, double>};
    fmap[DPNPFuncName::DPNP_FN_MULTIPLY][eft_DBL][eft_LNG] = {eft_DBL, (void*)dpnp_multiply_c<double, long, double>};
    fmap[DPNPFuncName::DPNP_FN_MULTIPLY][eft_DBL][eft_FLT] = {eft_DBL, (void*)dpnp_multiply_c<double, float, double>};
    fmap[DPNPFuncName::DPNP_FN_MULTIPLY][eft_DBL][eft_DBL] = {eft_DBL, (void*)dpnp_multiply_c<double, double, double>};

    fmap[DPNPFuncName::DPNP_FN_POWER][eft_INT][eft_INT] = {eft_INT, (void*)dpnp_power_c<int, int, int>};
    fmap[DPNPFuncName::DPNP_FN_POWER][eft_INT][eft_LNG] = {eft_LNG, (void*)dpnp_power_c<int, long, long>};
    fmap[DPNPFuncName::DPNP_FN_POWER][eft_INT][eft_FLT] = {eft_DBL, (void*)dpnp_power_c<int, float, double>};
    fmap[DPNPFuncName::DPNP_FN_POWER][eft_INT][eft_DBL] = {eft_DBL, (void*)dpnp_power_c<int, double, double>};
    fmap[DPNPFuncName::DPNP_FN_POWER][eft_LNG][eft_INT] = {eft_LNG, (void*)dpnp_power_c<long, int, long>};
    fmap[DPNPFuncName::DPNP_FN_POWER][eft_LNG][eft_LNG] = {eft_LNG, (void*)dpnp_power_c<long, long, long>};
    fmap[DPNPFuncName::DPNP_FN_POWER][eft_LNG][eft_FLT] = {eft_DBL, (void*)dpnp_power_c<long, float, double>};
    fmap[DPNPFuncName::DPNP_FN_POWER][eft_LNG][eft_DBL] = {eft_DBL, (void*)dpnp_power_c<long, double, double>};
    fmap[DPNPFuncName::DPNP_FN_POWER][eft_FLT][eft_INT] = {eft_DBL, (void*)dpnp_power_c<float, int, double>};
    fmap[DPNPFuncName::DPNP_FN_POWER][eft_FLT][eft_LNG] = {eft_DBL, (void*)dpnp_power_c<float, long, double>};
    fmap[DPNPFuncName::DPNP_FN_POWER][eft_FLT][eft_FLT] = {eft_FLT, (void*)dpnp_power_c<float, float, float>};
    fmap[DPNPFuncName::DPNP_FN_POWER][eft_FLT][eft_DBL] = {eft_DBL, (void*)dpnp_power_c<float, double, double>};
    fmap[DPNPFuncName::DPNP_FN_POWER][eft_DBL][eft_INT] = {eft_DBL, (void*)dpnp_power_c<double, int, double>};
    fmap[DPNPFuncName::DPNP_FN_POWER][eft_DBL][eft_LNG] = {eft_DBL, (void*)dpnp_power_c<double, long, double>};
    fmap[DPNPFuncName::DPNP_FN_POWER][eft_DBL][eft_FLT] = {eft_DBL, (void*)dpnp_power_c<double, float, double>};
    fmap[DPNPFuncName::DPNP_FN_POWER][eft_DBL][eft_DBL] = {eft_DBL, (void*)dpnp_power_c<double, double, double>};

    fmap[DPNPFuncName::DPNP_FN_SUBTRACT][eft_INT][eft_INT] = {eft_INT, (void*)dpnp_subtract_c<int, int, int>};
    fmap[DPNPFuncName::DPNP_FN_SUBTRACT][eft_INT][eft_LNG] = {eft_LNG, (void*)dpnp_subtract_c<int, long, long>};
    fmap[DPNPFuncName::DPNP_FN_SUBTRACT][eft_INT][eft_FLT] = {eft_DBL, (void*)dpnp_subtract_c<int, float, double>};
    fmap[DPNPFuncName::DPNP_FN_SUBTRACT][eft_INT][eft_DBL] = {eft_DBL, (void*)dpnp_subtract_c<int, double, double>};
    fmap[DPNPFuncName::DPNP_FN_SUBTRACT][eft_LNG][eft_INT] = {eft_LNG, (void*)dpnp_subtract_c<long, int, long>};
    fmap[DPNPFuncName::DPNP_FN_SUBTRACT][eft_LNG][eft_LNG] = {eft_LNG, (void*)dpnp_subtract_c<long, long, long>};
    fmap[DPNPFuncName::DPNP_FN_SUBTRACT][eft_LNG][eft_FLT] = {eft_DBL, (void*)dpnp_subtract_c<long, float, double>};
    fmap[DPNPFuncName::DPNP_FN_SUBTRACT][eft_LNG][eft_DBL] = {eft_DBL, (void*)dpnp_subtract_c<long, double, double>};
    fmap[DPNPFuncName::DPNP_FN_SUBTRACT][eft_FLT][eft_INT] = {eft_DBL, (void*)dpnp_subtract_c<float, int, double>};
    fmap[DPNPFuncName::DPNP_FN_SUBTRACT][eft_FLT][eft_LNG] = {eft_DBL, (void*)dpnp_subtract_c<float, long, double>};
    fmap[DPNPFuncName::DPNP_FN_SUBTRACT][eft_FLT][eft_FLT] = {eft_FLT, (void*)dpnp_subtract_c<float, float, float>};
    fmap[DPNPFuncName::DPNP_FN_SUBTRACT][eft_FLT][eft_DBL] = {eft_DBL, (void*)dpnp_subtract_c<float, double, double>};
    fmap[DPNPFuncName::DPNP_FN_SUBTRACT][eft_DBL][eft_INT] = {eft_DBL, (void*)dpnp_subtract_c<double, int, double>};
    fmap[DPNPFuncName::DPNP_FN_SUBTRACT][eft_DBL][eft_LNG] = {eft_DBL, (void*)dpnp_subtract_c<double, long, double>};
    fmap[DPNPFuncName::DPNP_FN_SUBTRACT][eft_DBL][eft_FLT] = {eft_DBL, (void*)dpnp_subtract_c<double, float, double>};
    fmap[DPNPFuncName::DPNP_FN_SUBTRACT][eft_DBL][eft_DBL] = {eft_DBL, (void*)dpnp_subtract_c<double, double, double>};

    return;
}

void func_map_init_elemwise(func_map_t& fmap)
{
    func_map_init_elemwise_1arg_1type(fmap);
    func_map_init_elemwise_1arg_2type(fmap);
    func_map_init_elemwise_2arg_3type(fmap);

    return;
}<|MERGE_RESOLUTION|>--- conflicted
+++ resolved
@@ -62,10 +62,6 @@
 
 #include <custom_1arg_2type_tbl.hpp>
 
-<<<<<<< HEAD
-/* ========================================================================== */
-#define MACRO_CUSTOM_1ARG_1TYPE_OP(__name__, __operation1__, __operation2__)                                           \
-=======
 static void func_map_init_elemwise_1arg_2type(func_map_t& fmap)
 {
     fmap[DPNPFuncName::DPNP_FN_ARCCOS][eft_INT][eft_INT] = {eft_DBL, (void*)dpnp_acos_c<int, double>};
@@ -206,8 +202,7 @@
     return;
 }
 
-#define MACRO_CUSTOM_1ARG_1TYPE_OP(__name__, __operation__)                                                            \
->>>>>>> 1f8a5edc
+#define MACRO_CUSTOM_1ARG_1TYPE_OP(__name__, __operation1__, __operation2__)                                           \
     template <typename _KernelNameSpecialization>                                                                      \
     class __name__##_kernel;                                                                                           \
                                                                                                                        \
