//*****************************************************************************
// Copyright (c) 2016-2020, Intel Corporation
// All rights reserved.
//
// Redistribution and use in source and binary forms, with or without
// modification, are permitted provided that the following conditions are met:
// - Redistributions of source code must retain the above copyright notice,
//   this list of conditions and the following disclaimer.
// - Redistributions in binary form must reproduce the above copyright notice,
//   this list of conditions and the following disclaimer in the documentation
//   and/or other materials provided with the distribution.
//
// THIS SOFTWARE IS PROVIDED BY THE COPYRIGHT HOLDERS AND CONTRIBUTORS "AS IS"
// AND ANY EXPRESS OR IMPLIED WARRANTIES, INCLUDING, BUT NOT LIMITED TO, THE
// IMPLIED WARRANTIES OF MERCHANTABILITY AND FITNESS FOR A PARTICULAR PURPOSE
// ARE DISCLAIMED. IN NO EVENT SHALL THE COPYRIGHT HOLDER OR CONTRIBUTORS BE
// LIABLE FOR ANY DIRECT, INDIRECT, INCIDENTAL, SPECIAL, EXEMPLARY, OR
// CONSEQUENTIAL DAMAGES (INCLUDING, BUT NOT LIMITED TO, PROCUREMENT OF
// SUBSTITUTE GOODS OR SERVICES; LOSS OF USE, DATA, OR PROFITS; OR BUSINESS
// INTERRUPTION) HOWEVER CAUSED AND ON ANY THEORY OF LIABILITY, WHETHER IN
// CONTRACT, STRICT LIABILITY, OR TORT (INCLUDING NEGLIGENCE OR OTHERWISE)
// ARISING IN ANY WAY OUT OF THE USE OF THIS SOFTWARE, EVEN IF ADVISED OF
// THE POSSIBILITY OF SUCH DAMAGE.
//*****************************************************************************

#pragma once
#ifndef QUEUE_SYCL_H // Cython compatibility
#define QUEUE_SYCL_H

#include <CL/sycl.hpp>
#include <mkl_sycl.hpp>

#include <ctime>
#include <mkl_sycl.hpp>

#if !defined(DPNP_LOCAL_QUEUE)
#include <dppl_sycl_queue_manager.h>
#endif

<<<<<<< HEAD
namespace mkl_rng = oneapi::mkl::rng;
=======
#include "backend_pstl.hpp" // this header must be included after <mkl_sycl.hpp>

>>>>>>> 29038759

#define DPNP_QUEUE backend_sycl::get_queue()

#define DPNP_RNG_ENGINE backend_sycl::get_engine()

/**
 * This is container for the SYCL queue and related functions like queue initialization and maintenance
 * The queue could not be initialized as a global object. Global object initialization order is undefined.
 * This class postpone initialization of the SYCL queue
 */
class backend_sycl
{
#if defined(DPNP_LOCAL_QUEUE)
    static cl::sycl::queue* queue; /**< contains SYCL queue pointer initialized in @ref backend_sycl_queue_init */
#endif
    static mkl_rng::mt19937* mt19937_engine;

    static void destroy_queue()
    {
#if defined(DPNP_LOCAL_QUEUE)
        delete queue;
        queue = nullptr;
#endif
    }

    static void destroy_rng_engine()
    {
        delete mt19937_engine;
        mt19937_engine = nullptr;
    }

public:
    backend_sycl()
    {
#if defined(DPNP_LOCAL_QUEUE)
        queue = nullptr;
#endif
        mt19937_engine = nullptr;
    }

    virtual ~backend_sycl()
    {
        backend_sycl::destroy_queue();
        backend_sycl::destroy_rng_engine();
    }

    /**
     * Explicitly disallow copying
     */
    backend_sycl(const backend_sycl&) = delete;
    backend_sycl& operator=(const backend_sycl&) = delete;

    /**
     * Initialize @ref queue
     */
    static void backend_sycl_queue_init(QueueOptions selector = QueueOptions::CPU_SELECTOR);

    static void backend_sycl_rng_engine_init();
    static void backend_sycl_rng_engine_init(size_t seed);
    /**
     * Return the @ref queue to the user
     */
    static cl::sycl::queue& get_queue()
    {
#if defined(DPNP_LOCAL_QUEUE)
        if (!queue)
        {
            backend_sycl_queue_init();
        }

        return *queue;
#else
        // temporal solution. Started from Sept-2020
        DPPLSyclQueueRef DPCtrl_queue = DPPLQueueMgr_GetCurrentQueue();
        return *(reinterpret_cast<cl::sycl::queue*>(DPCtrl_queue));
#endif
    }
    static mkl_rng::mt19937& get_engine()
    {
        if (!mt19937_engine)
        {
            backend_sycl_rng_engine_init();
        }
        return *mt19937_engine;
    }
};

#endif // QUEUE_SYCL_H<|MERGE_RESOLUTION|>--- conflicted
+++ resolved
@@ -37,12 +37,9 @@
 #include <dppl_sycl_queue_manager.h>
 #endif
 
-<<<<<<< HEAD
 namespace mkl_rng = oneapi::mkl::rng;
-=======
+
 #include "backend_pstl.hpp" // this header must be included after <mkl_sycl.hpp>
-
->>>>>>> 29038759
 
 #define DPNP_QUEUE backend_sycl::get_queue()
 
