//*****************************************************************************
// Copyright (c) 2016-2020, Intel Corporation
// All rights reserved.
//
// Redistribution and use in source and binary forms, with or without
// modification, are permitted provided that the following conditions are met:
// - Redistributions of source code must retain the above copyright notice,
//   this list of conditions and the following disclaimer.
// - Redistributions in binary form must reproduce the above copyright notice,
//   this list of conditions and the following disclaimer in the documentation
//   and/or other materials provided with the distribution.
//
// THIS SOFTWARE IS PROVIDED BY THE COPYRIGHT HOLDERS AND CONTRIBUTORS "AS IS"
// AND ANY EXPRESS OR IMPLIED WARRANTIES, INCLUDING, BUT NOT LIMITED TO, THE
// IMPLIED WARRANTIES OF MERCHANTABILITY AND FITNESS FOR A PARTICULAR PURPOSE
// ARE DISCLAIMED. IN NO EVENT SHALL THE COPYRIGHT HOLDER OR CONTRIBUTORS BE
// LIABLE FOR ANY DIRECT, INDIRECT, INCIDENTAL, SPECIAL, EXEMPLARY, OR
// CONSEQUENTIAL DAMAGES (INCLUDING, BUT NOT LIMITED TO, PROCUREMENT OF
// SUBSTITUTE GOODS OR SERVICES; LOSS OF USE, DATA, OR PROFITS; OR BUSINESS
// INTERRUPTION) HOWEVER CAUSED AND ON ANY THEORY OF LIABILITY, WHETHER IN
// CONTRACT, STRICT LIABILITY, OR TORT (INCLUDING NEGLIGENCE OR OTHERWISE)
// ARISING IN ANY WAY OUT OF THE USE OF THIS SOFTWARE, EVEN IF ADVISED OF
// THE POSSIBILITY OF SUCH DAMAGE.
//*****************************************************************************

/*
 * This header file contains single argument element wise functions definitions
 *
 * Macro `MACRO_CUSTOM_1ARG_2TYPES_OP`must be defined before usage
 *
 * Parameters:
 * - public name of the function and kernel name
 * - operation used to calculate the result
 * - mkl operation used to calculate the result
 *
 */

#ifndef MACRO_CUSTOM_1ARG_2TYPES_OP
#error "MACRO_CUSTOM_1ARG_2TYPES_OP is not defined"
#endif

<<<<<<< HEAD
MACRO_CUSTOM_1ARG_2TYPES_OP(acos, cl::sycl::acos(input_elem), oneapi::mkl::vm::acos(DPNP_QUEUE, size, array1, result))
MACRO_CUSTOM_1ARG_2TYPES_OP(acosh, cl::sycl::acosh(input_elem),
                            oneapi::mkl::vm::acosh(DPNP_QUEUE, size, array1, result))
MACRO_CUSTOM_1ARG_2TYPES_OP(asin, cl::sycl::asin(input_elem), oneapi::mkl::vm::asin(DPNP_QUEUE, size, array1, result))
MACRO_CUSTOM_1ARG_2TYPES_OP(asinh, cl::sycl::asinh(input_elem),
                            oneapi::mkl::vm::asinh(DPNP_QUEUE, size, array1, result))
MACRO_CUSTOM_1ARG_2TYPES_OP(atan, cl::sycl::atan(input_elem), oneapi::mkl::vm::atan(DPNP_QUEUE, size, array1, result))
MACRO_CUSTOM_1ARG_2TYPES_OP(atanh, cl::sycl::atanh(input_elem),
                            oneapi::mkl::vm::atanh(DPNP_QUEUE, size, array1, result))
MACRO_CUSTOM_1ARG_2TYPES_OP(cbrt, cl::sycl::cbrt(input_elem), oneapi::mkl::vm::cbrt(DPNP_QUEUE, size, array1, result))
MACRO_CUSTOM_1ARG_2TYPES_OP(ceil, cl::sycl::ceil(input_elem), oneapi::mkl::vm::ceil(DPNP_QUEUE, size, array1, result))
MACRO_CUSTOM_1ARG_2TYPES_OP(cos, cl::sycl::cos(input_elem), oneapi::mkl::vm::cos(DPNP_QUEUE, size, array1, result))
MACRO_CUSTOM_1ARG_2TYPES_OP(cosh, cl::sycl::cosh(input_elem), oneapi::mkl::vm::cosh(DPNP_QUEUE, size, array1, result))
MACRO_CUSTOM_1ARG_2TYPES_OP(degrees, cl::sycl::degrees(input_elem), DPNP_QUEUE.submit(kernel_func))
MACRO_CUSTOM_1ARG_2TYPES_OP(exp2, cl::sycl::exp2(input_elem), oneapi::mkl::vm::exp2(DPNP_QUEUE, size, array1, result))
MACRO_CUSTOM_1ARG_2TYPES_OP(exp, cl::sycl::exp(input_elem), oneapi::mkl::vm::exp(DPNP_QUEUE, size, array1, result))
MACRO_CUSTOM_1ARG_2TYPES_OP(expm1, cl::sycl::expm1(input_elem),
                            oneapi::mkl::vm::expm1(DPNP_QUEUE, size, array1, result))
MACRO_CUSTOM_1ARG_2TYPES_OP(fabs, cl::sycl::fabs(input_elem), oneapi::mkl::vm::abs(DPNP_QUEUE, size, array1, result))
MACRO_CUSTOM_1ARG_2TYPES_OP(floor, cl::sycl::floor(input_elem),
                            oneapi::mkl::vm::floor(DPNP_QUEUE, size, array1, result))
MACRO_CUSTOM_1ARG_2TYPES_OP(log10, cl::sycl::log10(input_elem),
                            oneapi::mkl::vm::log10(DPNP_QUEUE, size, array1, result))
MACRO_CUSTOM_1ARG_2TYPES_OP(log1p, cl::sycl::log1p(input_elem),
                            oneapi::mkl::vm::log1p(DPNP_QUEUE, size, array1, result))
MACRO_CUSTOM_1ARG_2TYPES_OP(log2, cl::sycl::log2(input_elem), oneapi::mkl::vm::log2(DPNP_QUEUE, size, array1, result))
MACRO_CUSTOM_1ARG_2TYPES_OP(log, cl::sycl::log(input_elem), oneapi::mkl::vm::ln(DPNP_QUEUE, size, array1, result))
MACRO_CUSTOM_1ARG_2TYPES_OP(radians, cl::sycl::radians(input_elem), DPNP_QUEUE.submit(kernel_func))
MACRO_CUSTOM_1ARG_2TYPES_OP(sin, cl::sycl::sin(input_elem), oneapi::mkl::vm::sin(DPNP_QUEUE, size, array1, result))
MACRO_CUSTOM_1ARG_2TYPES_OP(sinh, cl::sycl::sinh(input_elem), oneapi::mkl::vm::sinh(DPNP_QUEUE, size, array1, result))
MACRO_CUSTOM_1ARG_2TYPES_OP(sqrt, cl::sycl::sqrt(input_elem), oneapi::mkl::vm::sqrt(DPNP_QUEUE, size, array1, result))
MACRO_CUSTOM_1ARG_2TYPES_OP(tan, cl::sycl::tan(input_elem), oneapi::mkl::vm::tan(DPNP_QUEUE, size, array1, result))
MACRO_CUSTOM_1ARG_2TYPES_OP(tanh, cl::sycl::tanh(input_elem), oneapi::mkl::vm::tanh(DPNP_QUEUE, size, array1, result))
MACRO_CUSTOM_1ARG_2TYPES_OP(trunc, cl::sycl::trunc(input_elem),
                            oneapi::mkl::vm::trunc(DPNP_QUEUE, size, array1, result))
=======
MACRO_CUSTOM_1ARG_2TYPES_OP(dpnp_acos_c, cl::sycl::acos(input_elem))
MACRO_CUSTOM_1ARG_2TYPES_OP(dpnp_acosh_c, cl::sycl::acosh(input_elem))
MACRO_CUSTOM_1ARG_2TYPES_OP(dpnp_asin_c, cl::sycl::asin(input_elem))
MACRO_CUSTOM_1ARG_2TYPES_OP(dpnp_asinh_c, cl::sycl::asinh(input_elem))
MACRO_CUSTOM_1ARG_2TYPES_OP(dpnp_atan_c, cl::sycl::atan(input_elem))
MACRO_CUSTOM_1ARG_2TYPES_OP(dpnp_atanh_c, cl::sycl::atanh(input_elem))
MACRO_CUSTOM_1ARG_2TYPES_OP(dpnp_cbrt_c, cl::sycl::cbrt(input_elem))
MACRO_CUSTOM_1ARG_2TYPES_OP(dpnp_ceil_c, cl::sycl::ceil(input_elem))
MACRO_CUSTOM_1ARG_2TYPES_OP(dpnp_cos_c, cl::sycl::cos(input_elem))
MACRO_CUSTOM_1ARG_2TYPES_OP(dpnp_cosh_c, cl::sycl::cosh(input_elem))
MACRO_CUSTOM_1ARG_2TYPES_OP(dpnp_degrees_c, cl::sycl::degrees(input_elem))
MACRO_CUSTOM_1ARG_2TYPES_OP(dpnp_exp2_c, cl::sycl::exp2(input_elem))
MACRO_CUSTOM_1ARG_2TYPES_OP(dpnp_exp_c, cl::sycl::exp(input_elem))
MACRO_CUSTOM_1ARG_2TYPES_OP(dpnp_expm1_c, cl::sycl::expm1(input_elem))
MACRO_CUSTOM_1ARG_2TYPES_OP(dpnp_fabs_c, cl::sycl::fabs(input_elem))
MACRO_CUSTOM_1ARG_2TYPES_OP(dpnp_floor_c, cl::sycl::floor(input_elem))
MACRO_CUSTOM_1ARG_2TYPES_OP(dpnp_log10_c, cl::sycl::log10(input_elem))
MACRO_CUSTOM_1ARG_2TYPES_OP(dpnp_log1p_c, cl::sycl::log1p(input_elem))
MACRO_CUSTOM_1ARG_2TYPES_OP(dpnp_log2_c, cl::sycl::log2(input_elem))
MACRO_CUSTOM_1ARG_2TYPES_OP(dpnp_log_c, cl::sycl::log(input_elem))
MACRO_CUSTOM_1ARG_2TYPES_OP(dpnp_radians_c, cl::sycl::radians(input_elem))
MACRO_CUSTOM_1ARG_2TYPES_OP(dpnp_sin_c, cl::sycl::sin(input_elem))
MACRO_CUSTOM_1ARG_2TYPES_OP(dpnp_sinh_c, cl::sycl::sinh(input_elem))
MACRO_CUSTOM_1ARG_2TYPES_OP(dpnp_sqrt_c, cl::sycl::sqrt(input_elem))
MACRO_CUSTOM_1ARG_2TYPES_OP(dpnp_tan_c, cl::sycl::tan(input_elem))
MACRO_CUSTOM_1ARG_2TYPES_OP(dpnp_tanh_c, cl::sycl::tanh(input_elem))
MACRO_CUSTOM_1ARG_2TYPES_OP(dpnp_trunc_c, cl::sycl::trunc(input_elem))
>>>>>>> 1f8a5edc

#undef MACRO_CUSTOM_1ARG_2TYPES_OP<|MERGE_RESOLUTION|>--- conflicted
+++ resolved
@@ -26,7 +26,7 @@
 /*
  * This header file contains single argument element wise functions definitions
  *
- * Macro `MACRO_CUSTOM_1ARG_2TYPES_OP`must be defined before usage
+ * Macro `MACRO_CUSTOM_1ARG_2TYPES_OP` must be defined before usage
  *
  * Parameters:
  * - public name of the function and kernel name
@@ -39,70 +39,57 @@
 #error "MACRO_CUSTOM_1ARG_2TYPES_OP is not defined"
 #endif
 
-<<<<<<< HEAD
-MACRO_CUSTOM_1ARG_2TYPES_OP(acos, cl::sycl::acos(input_elem), oneapi::mkl::vm::acos(DPNP_QUEUE, size, array1, result))
-MACRO_CUSTOM_1ARG_2TYPES_OP(acosh, cl::sycl::acosh(input_elem),
+MACRO_CUSTOM_1ARG_2TYPES_OP(dpnp_acos_c, cl::sycl::acos(input_elem),
+                            oneapi::mkl::vm::acos(DPNP_QUEUE, size, array1, result))
+MACRO_CUSTOM_1ARG_2TYPES_OP(dpnp_acosh_c, cl::sycl::acosh(input_elem),
                             oneapi::mkl::vm::acosh(DPNP_QUEUE, size, array1, result))
-MACRO_CUSTOM_1ARG_2TYPES_OP(asin, cl::sycl::asin(input_elem), oneapi::mkl::vm::asin(DPNP_QUEUE, size, array1, result))
-MACRO_CUSTOM_1ARG_2TYPES_OP(asinh, cl::sycl::asinh(input_elem),
+MACRO_CUSTOM_1ARG_2TYPES_OP(dpnp_asin_c, cl::sycl::asin(input_elem),
+                            oneapi::mkl::vm::asin(DPNP_QUEUE, size, array1, result))
+MACRO_CUSTOM_1ARG_2TYPES_OP(dpnp_asinh_c, cl::sycl::asinh(input_elem),
                             oneapi::mkl::vm::asinh(DPNP_QUEUE, size, array1, result))
-MACRO_CUSTOM_1ARG_2TYPES_OP(atan, cl::sycl::atan(input_elem), oneapi::mkl::vm::atan(DPNP_QUEUE, size, array1, result))
-MACRO_CUSTOM_1ARG_2TYPES_OP(atanh, cl::sycl::atanh(input_elem),
+MACRO_CUSTOM_1ARG_2TYPES_OP(dpnp_atan_c, cl::sycl::atan(input_elem),
+                            oneapi::mkl::vm::atan(DPNP_QUEUE, size, array1, result))
+MACRO_CUSTOM_1ARG_2TYPES_OP(dpnp_atanh_c, cl::sycl::atanh(input_elem),
                             oneapi::mkl::vm::atanh(DPNP_QUEUE, size, array1, result))
-MACRO_CUSTOM_1ARG_2TYPES_OP(cbrt, cl::sycl::cbrt(input_elem), oneapi::mkl::vm::cbrt(DPNP_QUEUE, size, array1, result))
-MACRO_CUSTOM_1ARG_2TYPES_OP(ceil, cl::sycl::ceil(input_elem), oneapi::mkl::vm::ceil(DPNP_QUEUE, size, array1, result))
-MACRO_CUSTOM_1ARG_2TYPES_OP(cos, cl::sycl::cos(input_elem), oneapi::mkl::vm::cos(DPNP_QUEUE, size, array1, result))
-MACRO_CUSTOM_1ARG_2TYPES_OP(cosh, cl::sycl::cosh(input_elem), oneapi::mkl::vm::cosh(DPNP_QUEUE, size, array1, result))
-MACRO_CUSTOM_1ARG_2TYPES_OP(degrees, cl::sycl::degrees(input_elem), DPNP_QUEUE.submit(kernel_func))
-MACRO_CUSTOM_1ARG_2TYPES_OP(exp2, cl::sycl::exp2(input_elem), oneapi::mkl::vm::exp2(DPNP_QUEUE, size, array1, result))
-MACRO_CUSTOM_1ARG_2TYPES_OP(exp, cl::sycl::exp(input_elem), oneapi::mkl::vm::exp(DPNP_QUEUE, size, array1, result))
-MACRO_CUSTOM_1ARG_2TYPES_OP(expm1, cl::sycl::expm1(input_elem),
+MACRO_CUSTOM_1ARG_2TYPES_OP(dpnp_cbrt_c, cl::sycl::cbrt(input_elem),
+                            oneapi::mkl::vm::cbrt(DPNP_QUEUE, size, array1, result))
+MACRO_CUSTOM_1ARG_2TYPES_OP(dpnp_ceil_c, cl::sycl::ceil(input_elem),
+                            oneapi::mkl::vm::ceil(DPNP_QUEUE, size, array1, result))
+MACRO_CUSTOM_1ARG_2TYPES_OP(dpnp_cos_c, cl::sycl::cos(input_elem),
+                            oneapi::mkl::vm::cos(DPNP_QUEUE, size, array1, result))
+MACRO_CUSTOM_1ARG_2TYPES_OP(dpnp_cosh_c, cl::sycl::cosh(input_elem),
+                            oneapi::mkl::vm::cosh(DPNP_QUEUE, size, array1, result))
+MACRO_CUSTOM_1ARG_2TYPES_OP(dpnp_degrees_c, cl::sycl::degrees(input_elem), DPNP_QUEUE.submit(kernel_func))
+MACRO_CUSTOM_1ARG_2TYPES_OP(dpnp_exp2_c, cl::sycl::exp2(input_elem),
+                            oneapi::mkl::vm::exp2(DPNP_QUEUE, size, array1, result))
+MACRO_CUSTOM_1ARG_2TYPES_OP(dpnp_exp_c, cl::sycl::exp(input_elem),
+                            oneapi::mkl::vm::exp(DPNP_QUEUE, size, array1, result))
+MACRO_CUSTOM_1ARG_2TYPES_OP(dpnp_expm1_c, cl::sycl::expm1(input_elem),
                             oneapi::mkl::vm::expm1(DPNP_QUEUE, size, array1, result))
-MACRO_CUSTOM_1ARG_2TYPES_OP(fabs, cl::sycl::fabs(input_elem), oneapi::mkl::vm::abs(DPNP_QUEUE, size, array1, result))
-MACRO_CUSTOM_1ARG_2TYPES_OP(floor, cl::sycl::floor(input_elem),
+MACRO_CUSTOM_1ARG_2TYPES_OP(dpnp_fabs_c, cl::sycl::fabs(input_elem),
+                            oneapi::mkl::vm::abs(DPNP_QUEUE, size, array1, result))
+MACRO_CUSTOM_1ARG_2TYPES_OP(dpnp_floor_c, cl::sycl::floor(input_elem),
                             oneapi::mkl::vm::floor(DPNP_QUEUE, size, array1, result))
-MACRO_CUSTOM_1ARG_2TYPES_OP(log10, cl::sycl::log10(input_elem),
+MACRO_CUSTOM_1ARG_2TYPES_OP(dpnp_log10_c, cl::sycl::log10(input_elem),
                             oneapi::mkl::vm::log10(DPNP_QUEUE, size, array1, result))
-MACRO_CUSTOM_1ARG_2TYPES_OP(log1p, cl::sycl::log1p(input_elem),
+MACRO_CUSTOM_1ARG_2TYPES_OP(dpnp_log1p_c, cl::sycl::log1p(input_elem),
                             oneapi::mkl::vm::log1p(DPNP_QUEUE, size, array1, result))
-MACRO_CUSTOM_1ARG_2TYPES_OP(log2, cl::sycl::log2(input_elem), oneapi::mkl::vm::log2(DPNP_QUEUE, size, array1, result))
-MACRO_CUSTOM_1ARG_2TYPES_OP(log, cl::sycl::log(input_elem), oneapi::mkl::vm::ln(DPNP_QUEUE, size, array1, result))
-MACRO_CUSTOM_1ARG_2TYPES_OP(radians, cl::sycl::radians(input_elem), DPNP_QUEUE.submit(kernel_func))
-MACRO_CUSTOM_1ARG_2TYPES_OP(sin, cl::sycl::sin(input_elem), oneapi::mkl::vm::sin(DPNP_QUEUE, size, array1, result))
-MACRO_CUSTOM_1ARG_2TYPES_OP(sinh, cl::sycl::sinh(input_elem), oneapi::mkl::vm::sinh(DPNP_QUEUE, size, array1, result))
-MACRO_CUSTOM_1ARG_2TYPES_OP(sqrt, cl::sycl::sqrt(input_elem), oneapi::mkl::vm::sqrt(DPNP_QUEUE, size, array1, result))
-MACRO_CUSTOM_1ARG_2TYPES_OP(tan, cl::sycl::tan(input_elem), oneapi::mkl::vm::tan(DPNP_QUEUE, size, array1, result))
-MACRO_CUSTOM_1ARG_2TYPES_OP(tanh, cl::sycl::tanh(input_elem), oneapi::mkl::vm::tanh(DPNP_QUEUE, size, array1, result))
-MACRO_CUSTOM_1ARG_2TYPES_OP(trunc, cl::sycl::trunc(input_elem),
+MACRO_CUSTOM_1ARG_2TYPES_OP(dpnp_log2_c, cl::sycl::log2(input_elem),
+                            oneapi::mkl::vm::log2(DPNP_QUEUE, size, array1, result))
+MACRO_CUSTOM_1ARG_2TYPES_OP(dpnp_log_c, cl::sycl::log(input_elem),
+                            oneapi::mkl::vm::ln(DPNP_QUEUE, size, array1, result))
+MACRO_CUSTOM_1ARG_2TYPES_OP(dpnp_radians_c, cl::sycl::radians(input_elem), DPNP_QUEUE.submit(kernel_func))
+MACRO_CUSTOM_1ARG_2TYPES_OP(dpnp_sin_c, cl::sycl::sin(input_elem),
+                            oneapi::mkl::vm::sin(DPNP_QUEUE, size, array1, result))
+MACRO_CUSTOM_1ARG_2TYPES_OP(dpnp_sinh_c, cl::sycl::sinh(input_elem),
+                            oneapi::mkl::vm::sinh(DPNP_QUEUE, size, array1, result))
+MACRO_CUSTOM_1ARG_2TYPES_OP(dpnp_sqrt_c, cl::sycl::sqrt(input_elem),
+                            oneapi::mkl::vm::sqrt(DPNP_QUEUE, size, array1, result))
+MACRO_CUSTOM_1ARG_2TYPES_OP(dpnp_tan_c, cl::sycl::tan(input_elem),
+                            oneapi::mkl::vm::tan(DPNP_QUEUE, size, array1, result))
+MACRO_CUSTOM_1ARG_2TYPES_OP(dpnp_tanh_c, cl::sycl::tanh(input_elem),
+                            oneapi::mkl::vm::tanh(DPNP_QUEUE, size, array1, result))
+MACRO_CUSTOM_1ARG_2TYPES_OP(dpnp_trunc_c, cl::sycl::trunc(input_elem),
                             oneapi::mkl::vm::trunc(DPNP_QUEUE, size, array1, result))
-=======
-MACRO_CUSTOM_1ARG_2TYPES_OP(dpnp_acos_c, cl::sycl::acos(input_elem))
-MACRO_CUSTOM_1ARG_2TYPES_OP(dpnp_acosh_c, cl::sycl::acosh(input_elem))
-MACRO_CUSTOM_1ARG_2TYPES_OP(dpnp_asin_c, cl::sycl::asin(input_elem))
-MACRO_CUSTOM_1ARG_2TYPES_OP(dpnp_asinh_c, cl::sycl::asinh(input_elem))
-MACRO_CUSTOM_1ARG_2TYPES_OP(dpnp_atan_c, cl::sycl::atan(input_elem))
-MACRO_CUSTOM_1ARG_2TYPES_OP(dpnp_atanh_c, cl::sycl::atanh(input_elem))
-MACRO_CUSTOM_1ARG_2TYPES_OP(dpnp_cbrt_c, cl::sycl::cbrt(input_elem))
-MACRO_CUSTOM_1ARG_2TYPES_OP(dpnp_ceil_c, cl::sycl::ceil(input_elem))
-MACRO_CUSTOM_1ARG_2TYPES_OP(dpnp_cos_c, cl::sycl::cos(input_elem))
-MACRO_CUSTOM_1ARG_2TYPES_OP(dpnp_cosh_c, cl::sycl::cosh(input_elem))
-MACRO_CUSTOM_1ARG_2TYPES_OP(dpnp_degrees_c, cl::sycl::degrees(input_elem))
-MACRO_CUSTOM_1ARG_2TYPES_OP(dpnp_exp2_c, cl::sycl::exp2(input_elem))
-MACRO_CUSTOM_1ARG_2TYPES_OP(dpnp_exp_c, cl::sycl::exp(input_elem))
-MACRO_CUSTOM_1ARG_2TYPES_OP(dpnp_expm1_c, cl::sycl::expm1(input_elem))
-MACRO_CUSTOM_1ARG_2TYPES_OP(dpnp_fabs_c, cl::sycl::fabs(input_elem))
-MACRO_CUSTOM_1ARG_2TYPES_OP(dpnp_floor_c, cl::sycl::floor(input_elem))
-MACRO_CUSTOM_1ARG_2TYPES_OP(dpnp_log10_c, cl::sycl::log10(input_elem))
-MACRO_CUSTOM_1ARG_2TYPES_OP(dpnp_log1p_c, cl::sycl::log1p(input_elem))
-MACRO_CUSTOM_1ARG_2TYPES_OP(dpnp_log2_c, cl::sycl::log2(input_elem))
-MACRO_CUSTOM_1ARG_2TYPES_OP(dpnp_log_c, cl::sycl::log(input_elem))
-MACRO_CUSTOM_1ARG_2TYPES_OP(dpnp_radians_c, cl::sycl::radians(input_elem))
-MACRO_CUSTOM_1ARG_2TYPES_OP(dpnp_sin_c, cl::sycl::sin(input_elem))
-MACRO_CUSTOM_1ARG_2TYPES_OP(dpnp_sinh_c, cl::sycl::sinh(input_elem))
-MACRO_CUSTOM_1ARG_2TYPES_OP(dpnp_sqrt_c, cl::sycl::sqrt(input_elem))
-MACRO_CUSTOM_1ARG_2TYPES_OP(dpnp_tan_c, cl::sycl::tan(input_elem))
-MACRO_CUSTOM_1ARG_2TYPES_OP(dpnp_tanh_c, cl::sycl::tanh(input_elem))
-MACRO_CUSTOM_1ARG_2TYPES_OP(dpnp_trunc_c, cl::sycl::trunc(input_elem))
->>>>>>> 1f8a5edc
 
 #undef MACRO_CUSTOM_1ARG_2TYPES_OP