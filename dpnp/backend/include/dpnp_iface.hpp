//*****************************************************************************
// Copyright (c) 2016-2020, Intel Corporation
// All rights reserved.
//
// Redistribution and use in source and binary forms, with or without
// modification, are permitted provided that the following conditions are met:
// - Redistributions of source code must retain the above copyright notice,
//   this list of conditions and the following disclaimer.
// - Redistributions in binary form must reproduce the above copyright notice,
//   this list of conditions and the following disclaimer in the documentation
//   and/or other materials provided with the distribution.
//
// THIS SOFTWARE IS PROVIDED BY THE COPYRIGHT HOLDERS AND CONTRIBUTORS "AS IS"
// AND ANY EXPRESS OR IMPLIED WARRANTIES, INCLUDING, BUT NOT LIMITED TO, THE
// IMPLIED WARRANTIES OF MERCHANTABILITY AND FITNESS FOR A PARTICULAR PURPOSE
// ARE DISCLAIMED. IN NO EVENT SHALL THE COPYRIGHT HOLDER OR CONTRIBUTORS BE
// LIABLE FOR ANY DIRECT, INDIRECT, INCIDENTAL, SPECIAL, EXEMPLARY, OR
// CONSEQUENTIAL DAMAGES (INCLUDING, BUT NOT LIMITED TO, PROCUREMENT OF
// SUBSTITUTE GOODS OR SERVICES; LOSS OF USE, DATA, OR PROFITS; OR BUSINESS
// INTERRUPTION) HOWEVER CAUSED AND ON ANY THEORY OF LIABILITY, WHETHER IN
// CONTRACT, STRICT LIABILITY, OR TORT (INCLUDING NEGLIGENCE OR OTHERWISE)
// ARISING IN ANY WAY OUT OF THE USE OF THIS SOFTWARE, EVEN IF ADVISED OF
// THE POSSIBILITY OF SUCH DAMAGE.
//*****************************************************************************

/*
 * This header file is for interface Cython with C++.
 * It should not contains any backend specific headers (like SYCL or math library) because
 * all included headers will be exposed in Cython compilation procedure
 *
 * We would like to avoid backend specific things in higher level Cython modules.
 * Any backend interface functions and types should be defined here.
 *
 * Also, this file should contains documentation on functions and types
 * which are used in the interface
 */

#pragma once
#ifndef BACKEND_IFACE_H // Cython compatibility
#define BACKEND_IFACE_H

#include <cstdint>
#include <vector>

#include "dpnp_iface_fft.hpp"
#include "dpnp_iface_random.hpp"

#ifdef _WIN32
#define INP_DLLEXPORT __declspec(dllexport)
#else
#define INP_DLLEXPORT
#endif

/**
 * @defgroup BACKEND_API Backend C++ library interface API
 * @{
 * This section describes Backend API.
 * @}
 */

/**
 * @ingroup BACKEND_API
 * @brief SYCL queue initialization selector.
 *
 * The structure defines the parameters that are used for the library initialization
 * by @ref dpnp_queue_initialize_c "dpnp_queue_initialize".
 */
enum class QueueOptions : uint32_t
{
    CPU_SELECTOR, /**< CPU side execution mode */
    GPU_SELECTOR, /**< Intel GPU side execution mode */
    AUTO_SELECTOR /**< Automatic selection based on environment variable with @ref CPU_SELECTOR default */
};

/**
 * @ingroup BACKEND_API
 * @brief SYCL queue initialization.
 *
 * Global SYCL queue initialization.
 *
 * @param [in]  selector       Select type @ref QueueOptions of the SYCL queue. Default @ref AUTO_SELECTOR
 */
INP_DLLEXPORT void dpnp_queue_initialize_c(QueueOptions selector = QueueOptions::AUTO_SELECTOR);

/**
 * @ingroup BACKEND_API
 * @brief SYCL queue device status.
 *
 * Return 1 if current @ref queue is related to cpu or host device. return 0 otherwise.
 */
INP_DLLEXPORT size_t dpnp_queue_is_cpu_c();

/**
 * @ingroup BACKEND_API
 * @brief SYCL queue memory allocation.
 *
 * Memory allocation on the SYCL backend.
 *
 * @param [in]  size_in_bytes  Number of bytes for requested memory allocation.
 *
 * @return  A pointer to newly created memory on @ref dpnp_queue_initialize_c "initialized SYCL device".
 */
INP_DLLEXPORT char* dpnp_memory_alloc_c(size_t size_in_bytes);

INP_DLLEXPORT void dpnp_memory_free_c(void* ptr);
void dpnp_memory_memcpy_c(void* dst, const void* src, size_t size_in_bytes);

/**
 * @ingroup BACKEND_API
 * @brief Array initialization
 *
 * Input array, step based, initialization procedure.
 *
 * @param [in]  start     Start of initialization sequence
 * @param [in]  step      Step for initialization sequence
 * @param [out] result1   Output array.
 * @param [in]  size      Number of elements in input arrays.
 */
template <typename _DataType>
INP_DLLEXPORT void dpnp_arange_c(size_t start, size_t step, void* result1, size_t size);

/**
 * @ingroup BACKEND_API
 * @brief Implementation of full function
 *
 * @param [in]  array_in  Input one-element array.
 * @param [out] result    Output array.
 * @param [in]  size      Number of elements in the output array.
 */
template <typename _DataType>
INP_DLLEXPORT void dpnp_full_c(void* array_in, void* result, const size_t size);

/**
 * @ingroup BACKEND_API
 * @brief Matrix multiplication.
 *
 * Matrix multiplication procedure. Works with 2-D matrices
 *
 * @param [in]  array1    Input array.
 * @param [in]  array2    Input array.
 * @param [out] result1   Output array.
 * @param [in]  size      Number of elements in input arrays.
 */
template <typename _DataType>
INP_DLLEXPORT void
    dpnp_matmul_c(void* array1, void* array2, void* result1, size_t size_m, size_t size_n, size_t size_k);

/**
 * @ingroup BACKEND_API
 * @brief absolute function.
 *
 * @param [in]  array1_in    Input array.
 * @param [out] result1      Output array.
 * @param [in]  size         Number of elements in input arrays.
 */
template <typename _DataType>
INP_DLLEXPORT void dpnp_elemwise_absolute_c(void* array1_in, void* result1, size_t size);

/**
 * @ingroup BACKEND_API
 * @brief Custom implementation of dot function
 *
 * @param [in]  array1  Input array.
 * @param [in]  array2  Input array.
 * @param [out] result1 Output array.
 * @param [in]  size    Number of elements in input arrays.
 */
template <typename _DataType_input1, typename _DataType_input2, typename _DataType_output>
INP_DLLEXPORT void dpnp_dot_c(void* array1, void* array2, void* result1, size_t size);

/**
 * @ingroup BACKEND_API
 * @brief Custom implementation of cross function
 *
 * @param [in]  array1_in  First input array.
 * @param [in]  array2_in  Second input array.
 * @param [out] result1 Output array.
 * @param [in]  size    Number of elements in input arrays.
 *
 */
template <typename _DataType_input1, typename _DataType_input2, typename _DataType_output>
INP_DLLEXPORT void dpnp_cross_c(void* array1_in, void* array2_in, void* result1, size_t size);

/**
 * @ingroup BACKEND_API
 * @brief Custom implementation of cumprod function
 *
 * @param [in]  array1_in  Input array.
 * @param [out] result1    Output array.
 * @param [in]  size       Number of elements in input arrays.
 *
 */
template <typename _DataType_input, typename _DataType_output>
INP_DLLEXPORT void dpnp_cumprod_c(void* array1_in, void* result1, size_t size);

/**
 * @ingroup BACKEND_API
 * @brief Custom implementation of cumsum function
 *
 * @param [in]  array1_in  Input array.
 * @param [out] result1    Output array.
 * @param [in]  size       Number of elements in input arrays.
 *
 */
template <typename _DataType_input, typename _DataType_output>
INP_DLLEXPORT void dpnp_cumsum_c(void* array1_in, void* result1, size_t size);

/**
 * @ingroup BACKEND_API
 * @brief Compute summary of input array elements.
 *
 * Input array is expected as @ref _DataType_input type and assume result as @ref _DataType_output type.
 * The function creates no memory.
 *
 * Empty @ref input_shape means scalar.
 *
 * @param [in]  input_in          Input array pointer. @ref _DataType_input type is expected
 * @param [in]  input_size        Number of elements in @ref input_in.
 * @param [out] result_out        Output array pointer. @ref _DataType_output type is expected
 * @param [in]  input_shape       Shape of @ref input_in
 * @param [in]  input_shape_ndim  Number of elements in @ref input_shape
 * @param [in]  axes              Array of axes to apply to @ref input_shape
 * @param [in]  axes_ndim         Number of elements in @ref axes
 * @param [in]  initial           Pointer to initial value for the algorithm. @ref _DataType_input is expected
 * @param [in]  where             mask array
 */
template <typename _DataType_input, typename _DataType_output>
INP_DLLEXPORT void dpnp_sum_c(const void* input_in,
                              const size_t input_size,
                              void* result_out,
                              const long* input_shape,
                              const size_t input_shape_ndim,
                              const long* axes,
                              const size_t axes_ndim,
                              const void* initial,
                              const long* where);

/**
 * @ingroup BACKEND_API
 * @brief Place of array elements
 *
 * @param [in]  arr         Input array.
 * @param [in]  mask        Mask array.
 * @param [in]  vals        Vals array.
 * @param [in]  arr_size    Number of input elements in `arr`.
 * @param [in]  vals_size   Number of input elements in `vals`.
 */
template <typename _DataType>
INP_DLLEXPORT void dpnp_place_c(void* arr, long* mask, void* vals, const size_t arr_size, const size_t vals_size);

/**
 * @ingroup BACKEND_API
 * @brief Product of array elements
 *
 * @param [in]  array  Input array.
 * @param [in]  size    Number of input elements in `array`.
 * @param [out] result Output array contains one element.
 */
template <typename _DataType>
INP_DLLEXPORT void dpnp_prod_c(void* array, void* result, size_t size);

/**
 * @ingroup BACKEND_API
 * @brief Product of array elements
 *
 * @param [in]  array       Input array.
 * @param [in]  ind         Target indices, interpreted as integers.
 * @param [in]  v           Values to place in array at target indices.
 * @param [in]  size        Number of input elements in `array`.
 * @param [in]  size_ind    Number of input elements in `ind`.
 * @param [in]  size_v      Number of input elements in `v`.
 */
template <typename _DataType, typename _IndecesType, typename _ValueType>
INP_DLLEXPORT void
    dpnp_put_c(void* array, void* ind, void* v, const size_t size, const size_t size_ind, const size_t size_v);

/**
 * @ingroup BACKEND_API
 * @brief Product of array elements
 *
 */
template <typename _DataType>
INP_DLLEXPORT void dpnp_put_along_axis_c(void* arr_in, long* indices_in, void* values_in, size_t axis, const size_t* shape, size_t ndim, size_t size_indices, size_t values_size);

/**
 * @ingroup BACKEND_API
 * @brief Compute the eigenvalues and right eigenvectors of a square array.
 *
 * @param [in]  array_in  Input array[size][size]
 * @param [out] result1   The eigenvalues, each repeated according to its multiplicity
 * @param [out] result2   The normalized (unit "length") eigenvectors
 * @param [in]  size      One dimension of square [size][size] array
 */
template <typename _DataType, typename _ResultType>
INP_DLLEXPORT void dpnp_eig_c(const void* array_in, void* result1, void* result2, size_t size);

/**
 * @ingroup BACKEND_API
 * @brief Compute the eigenvalues of a square array.
 *
 * @param [in]  array_in  Input array[size][size]
 * @param [out] result1   The eigenvalues, each repeated according to its multiplicity
 * @param [in]  size      One dimension of square [size][size] array
 */
template <typename _DataType, typename _ResultType>
INP_DLLEXPORT void dpnp_eigvals_c(const void* array_in, void* result1, size_t size);

/**
 * @ingroup BACKEND_API
 * @brief math library implementation of argsort function
 *
 * @param [in]  array   Input array with data.
 * @param [out] result  Output array with indeces.
 * @param [in]  size    Number of elements in input arrays.
 */
template <typename _DataType, typename _idx_DataType>
INP_DLLEXPORT void dpnp_argsort_c(void* array, void* result, size_t size);

/**
 * @ingroup BACKEND_API
 * @brief math library implementation of sort function
 *
 * @param [in]  array   Input array with data.
 * @param [out] result  Output array with indeces.
 * @param [in]  size    Number of elements in input arrays.
 */
template <typename _DataType>
INP_DLLEXPORT void dpnp_sort_c(void* array, void* result, size_t size);

/**
 * @ingroup BACKEND_API
 * @brief math library implementation of cholesky function
 *
 * @param [in]  array       Input array with data.
 * @param [out] result      Output array.
 * @param [in]  size        Number of elements in input arrays.
 * @param [in]  data_size   Last element of shape arrays.
 */
template <typename _DataType>
INP_DLLEXPORT void dpnp_cholesky_c(void* array1_in, void* result1, const size_t size, const size_t data_size);

/**
 * @ingroup BACKEND_API
 * @brief correlate function
 *
 * @param [in]  array1_in   Input array 1.
 * @param [in]  array2_in   Input array 2.
 * @param [out] result      Output array.
 * @param [in]  size        Number of elements in input arrays.
 */
template <typename _DataType_input1, typename _DataType_input2, typename _DataType_output>
INP_DLLEXPORT void dpnp_correlate_c(void* array1_in, void* array2_in, void* result, size_t size);

/**
 * @ingroup BACKEND_API
 * @brief Custom implementation of cov function with math library and PSTL
 *
 * @param [in]  array       Input array.
 * @param [out] result      Output array.
 * @param [in]  nrows       Number of rows in input array.
 * @param [in]  ncols       Number of columns in input array.
 */
template <typename _DataType>
INP_DLLEXPORT void dpnp_cov_c(void* array1_in, void* result1, size_t nrows, size_t ncols);

/**
 * @ingroup BACKEND_API
 * @brief math library implementation of det function
 *
 * @param [in]  array   Input array with data.
 * @param [out] result  Output array.
 * @param [in]  shape   Shape of input array.
 * @param [in]  ndim    Number of elements in shape.
 */
template <typename _DataType>
INP_DLLEXPORT void dpnp_det_c(void* array1_in, void* result1, size_t* shape, size_t ndim);

/**
 * @ingroup BACKEND_API
 * @brief math library implementation of diagonal function
 *
 * @param [in]  array   Input array with data.
 * @param [out] result  Output array.
 * @param [in]  offset  Offset of the diagonal from the main diagonal.
 * @param [in]  shape   Shape of input array.
 * @param [in]  shape   Shape of output array.
 * @param [in]  ndim    Number of elements in shape.
 */
template <typename _DataType>
INP_DLLEXPORT void dpnp_diagonal_c(
    void* array1_in, void* result1, const size_t offset, size_t* shape, size_t* res_shape, const size_t res_ndim);

/**
 * @ingroup BACKEND_API
 * @brief implementation of creating filled with value array function
 *
 * @param [out] result  Output array.
 * @param [in]  value   Value in array.
 * @param [in]  size    Number of elements in array.
 */
template <typename _DataType>
INP_DLLEXPORT void dpnp_initval_c(void* result1, void* value, size_t size);

/**
 * @ingroup BACKEND_API
 * @brief math library implementation of inv function
 *
 * @param [in]  array   Input array with data.
 * @param [out] result  Output array.
 * @param [in]  shape   Shape of input array.
 * @param [in]  ndim    Number of elements in shape.
 */
template <typename _DataType>
INP_DLLEXPORT void dpnp_inv_c(void* array1_in, void* result1, size_t* shape, size_t ndim);

/**
 * @ingroup BACKEND_API
 * @brief math library implementation of matrix_rank function
 *
 * @param [in]  array   Input array with data.
 * @param [out] result  Output array.
 * @param [in]  shape   Shape of input array.
 * @param [in]  ndim    Number of elements in shape.
 */
template <typename _DataType>
INP_DLLEXPORT void dpnp_matrix_rank_c(void* array1_in, void* result1, size_t* shape, size_t ndim);

/**
 * @ingroup BACKEND_API
 * @brief math library implementation of max function
 *
 * @param [in]  array   Input array with data.
 * @param [out] result  Output array.
 * @param [in]  shape   Shape of input array.
 * @param [in]  ndim    Number of elements in shape.
 * @param [in]  axis    Axis.
 * @param [in]  naxis   Number of elements in axis.
 */
template <typename _DataType>
INP_DLLEXPORT void
    dpnp_max_c(void* array1_in, void* result1, const size_t* shape, size_t ndim, const size_t* axis, size_t naxis);

/**
 * @ingroup BACKEND_API
 * @brief math library implementation of mean function
 *
 * @param [in]  array   Input array with data.
 * @param [out] result  Output array.
 * @param [in]  shape   Shape of input array.
 * @param [in]  ndim    Number of elements in shape.
 * @param [in]  axis    Axis.
 * @param [in]  naxis   Number of elements in axis.
 */
template <typename _DataType, typename _ResultType>
INP_DLLEXPORT void
    dpnp_mean_c(void* array, void* result, const size_t* shape, size_t ndim, const size_t* axis, size_t naxis);

/**
 * @ingroup BACKEND_API
 * @brief math library implementation of median function
 *
 * @param [in]  array   Input array with data.
 * @param [out] result  Output array.
 * @param [in]  shape   Shape of input array.
 * @param [in]  ndim    Number of elements in shape.
 * @param [in]  axis    Axis.
 * @param [in]  naxis   Number of elements in axis.
 */
template <typename _DataType, typename _ResultType>
INP_DLLEXPORT void
    dpnp_median_c(void* array, void* result, const size_t* shape, size_t ndim, const size_t* axis, size_t naxis);

/**
 * @ingroup BACKEND_API
 * @brief math library implementation of min function
 *
 * @param [in]  array   Input array with data.
 * @param [out] result  Output array.
 * @param [in]  shape   Shape of input array.
 * @param [in]  ndim    Number of elements in shape.
 * @param [in]  axis    Axis.
 * @param [in]  naxis   Number of elements in axis.
 */
template <typename _DataType>
INP_DLLEXPORT void
    dpnp_min_c(void* array, void* result, const size_t* shape, size_t ndim, const size_t* axis, size_t naxis);

/**
 * @ingroup BACKEND_API
 * @brief math library implementation of argmax function
 *
 * @param [in]  array   Input array with data.
 * @param [out] result  Output array with indeces.
 * @param [in]  size    Number of elements in input array.
 */
template <typename _DataType, typename _idx_DataType>
INP_DLLEXPORT void dpnp_argmax_c(void* array, void* result, size_t size);

/**
 * @ingroup BACKEND_API
 * @brief math library implementation of argmin function
 *
 * @param [in]  array   Input array with data.
 * @param [out] result  Output array with indeces.
 * @param [in]  size    Number of elements in input array.
 */
template <typename _DataType, typename _idx_DataType>
INP_DLLEXPORT void dpnp_argmin_c(void* array, void* result, size_t size);

/**
 * @ingroup BACKEND_API
 * @brief math library implementation of std function
 *
 * @param [in]  array   Input array with data.
 * @param [out] result  Output array with indeces.
 * @param [in]  shape   Shape of input array.
 * @param [in]  ndim    Number of elements in shape.
 * @param [in]  axis    Axis.
 * @param [in]  naxis   Number of elements in axis.
 * @param [in]  ddof    Delta degrees of freedom.
 */
template <typename _DataType, typename _ResultType>
INP_DLLEXPORT void dpnp_std_c(
    void* array, void* result, const size_t* shape, size_t ndim, const size_t* axis, size_t naxis, size_t ddof);

/**
 * @ingroup BACKEND_API
 * @brief math library implementation of take function
 *
 * @param [in]  array   Input array with data.
 * @param [in]  indices Input array with indices.
 * @param [out] result  Output array.
 * @param [in]  size    Number of elements in the input array.
 */
template <typename _DataType, typename _IndecesType>
INP_DLLEXPORT void dpnp_take_c(void* array, void* indices, void* result, size_t size);

/**
 * @ingroup BACKEND_API
 * @brief math library implementation of take function
 *
 * @param [in]  array      Input array with data.
 * @param [out] result     Output array.
 * @param [in]  k          Diagonal above which to zero elements.
 * @param [in]  shape      Shape of input array.
 * @param [in]  res_shape  Shape of result array.
 * @param [in]  ndim       Number of elements in array.shape.
 * @param [in]  res_ndim   Number of elements in res_shape.
 */
template <typename _DataType>
<<<<<<< HEAD
INP_DLLEXPORT void dpnp_triu_c(void* array, void* result, const int k, size_t* shape, size_t* res_shape, const size_t ndim, const size_t res_ndim);
=======
INP_DLLEXPORT void dpnp_tril_c(void* array, void* result, const int k, size_t* shape, size_t* res_shape, const size_t ndim, const size_t res_ndim);
>>>>>>> 8f6ca0d0

/**
 * @ingroup BACKEND_API
 * @brief math library implementation of var function
 *
 * @param [in]  array   Input array with data.
 * @param [out] result  Output array with indeces.
 * @param [in]  shape   Shape of input array.
 * @param [in]  ndim    Number of elements in shape.
 * @param [in]  axis    Axis.
 * @param [in]  naxis   Number of elements in axis.
 * @param [in]  ddof    Delta degrees of freedom.
 */
template <typename _DataType, typename _ResultType>
INP_DLLEXPORT void dpnp_var_c(
    void* array, void* result, const size_t* shape, size_t ndim, const size_t* axis, size_t naxis, size_t ddof);

/**
 * @ingroup BACKEND_API
 * @brief Implementation of invert function
 *
 * @param [in]  array1_in  Input array.
 * @param [out] result1    Output array.
 * @param [in]  size       Number of elements in the input array.
 */
template <typename _DataType>
INP_DLLEXPORT void dpnp_invert_c(void* array1_in, void* result, size_t size);

#define MACRO_2ARG_1TYPE_OP(__name__, __operation__)                                                                   \
    template <typename _DataType>                                                                                      \
    INP_DLLEXPORT void __name__(void* array1_in1, void* array2_in, void* result1, size_t size);

#include <dpnp_gen_2arg_1type_tbl.hpp>

#define MACRO_1ARG_1TYPE_OP(__name__, __operation1__, __operation2__)                                                  \
    template <typename _DataType>                                                                                      \
    INP_DLLEXPORT void __name__(void* array1, void* result1, size_t size);

#include <dpnp_gen_1arg_1type_tbl.hpp>

#define MACRO_1ARG_2TYPES_OP(__name__, __operation1__, __operation2__)                                                 \
    template <typename _DataType_input, typename _DataType_output>                                                     \
    INP_DLLEXPORT void __name__(void* array1, void* result1, size_t size);

#include <dpnp_gen_1arg_2type_tbl.hpp>

#define MACRO_2ARG_3TYPES_OP(__name__, __operation1__, __operation2__)                                                 \
    template <typename _DataType_input1, typename _DataType_input2, typename _DataType_output>                         \
    INP_DLLEXPORT void __name__(void* array1, void* array2, void* result1, size_t size);

#include <dpnp_gen_2arg_3type_tbl.hpp>

/**
 * @ingroup BACKEND_API
 * @brief fill_diagonal function.
 *
 * @param [in]  array1_in    Input array.
 * @param [in]  val          Value to write on the diagonal.
 * @param [in]  shape        Input shape.
 * @param [in]  ndim         Number of elements in shape.
 */
template <typename _DataType>
INP_DLLEXPORT void dpnp_fill_diagonal_c(void* array1_in, void* val, size_t* shape, const size_t ndim);

/**
 * @ingroup BACKEND_API
 * @brief floor_divide function.
 *
 * @param [in]  array1_in    Input array 1.
 * @param [in]  array2_in    Input array 2.
 * @param [out] result1      Output array.
 * @param [in]  size         Number of elements in input arrays.
 */
template <typename _DataType_input1, typename _DataType_input2, typename _DataType_output>
INP_DLLEXPORT void dpnp_floor_divide_c(void* array1_in, void* array2_in, void* result1, size_t size);

/**
 * @ingroup BACKEND_API
 * @brief modf function.
 *
 * @param [in]  array1_in    Input array.
 * @param [out] result1_out  Output array 1.
 * @param [out] result2_out  Output array 2.
 * @param [in]  size         Number of elements in input arrays.
 */
template <typename _DataType_input, typename _DataType_output>
INP_DLLEXPORT void dpnp_modf_c(void* array1_in, void* result1_out, void* result2_out, size_t size);

/**
 * @ingroup BACKEND_API
 * @brief remainder function.
 *
 * @param [in]  array1_in    Input array 1.
 * @param [in]  array2_in    Input array 2.
 * @param [out] result1      Output array.
 * @param [in]  size         Number of elements in input arrays.
 */
template <typename _DataType_input1, typename _DataType_input2, typename _DataType_output>
INP_DLLEXPORT void dpnp_remainder_c(void* array1_in, void* array2_in, void* result1, size_t size);

/**
 * @ingroup BACKEND_API
 * @brief copyto function.
 *
 * @param [out] destination  Destination array.
 * @param [in]  source       Source array.
 * @param [in]  size         Number of elements in destination array.
 */
template <typename _DataType_dst, typename _DataType_src>
INP_DLLEXPORT void dpnp_copyto_c(void* destination, void* source, const size_t size);

/**
 * @ingroup BACKEND_API
 * @brief transpose function. Permute axes of the input to the output with elements permutation.
 *
 * @param [in]  array1_in    Input array.
 * @param [in]  input_shape  Input shape.
 * @param [in]  result_shape Output shape.
 * @param [in]  permute_axes Order of axis by it's id as it should be presented in output.
 * @param [in]  ndim         Number of elements in shapes and axes.
 * @param [out] result1      Output array.
 * @param [in]  size         Number of elements in input arrays.
 */
template <typename _DataType>
INP_DLLEXPORT void dpnp_elemwise_transpose_c(void* array1_in,
                                             const size_t* input_shape,
                                             const size_t* result_shape,
                                             const size_t* permute_axes,
                                             size_t ndim,
                                             void* result1,
                                             size_t size);

/**
 * @ingroup BACKEND_API
 * @brief Custom implementation of trapz function
 *
 * @param [in]  array1_in    First input array.
 * @param [in]  array2_in    Second input array.
 * @param [out] result1      Output array.
 * @param [in]  dx           The spacing between sample points.
 * @param [in]  array1_size  Number of elements in first input array.
 * @param [in]  array2_size  Number of elements in second input arrays.
 *
 */
template <typename _DataType_input1, typename _DataType_input2, typename _DataType_output>
INP_DLLEXPORT void dpnp_trapz_c(
    const void* array1_in, const void* array2_in, void* result1, double dx, size_t array1_size, size_t array2_size);

#endif // BACKEND_IFACE_H<|MERGE_RESOLUTION|>--- conflicted
+++ resolved
@@ -548,11 +548,22 @@
  * @param [in]  res_ndim   Number of elements in res_shape.
  */
 template <typename _DataType>
-<<<<<<< HEAD
+INP_DLLEXPORT void dpnp_tril_c(void* array, void* result, const int k, size_t* shape, size_t* res_shape, const size_t ndim, const size_t res_ndim);
+
+/**
+ * @ingroup BACKEND_API
+ * @brief math library implementation of take function
+ *
+ * @param [in]  array      Input array with data.
+ * @param [out] result     Output array.
+ * @param [in]  k          Diagonal above which to zero elements.
+ * @param [in]  shape      Shape of input array.
+ * @param [in]  res_shape  Shape of result array.
+ * @param [in]  ndim       Number of elements in array.shape.
+ * @param [in]  res_ndim   Number of elements in res_shape.
+ */
+template <typename _DataType>
 INP_DLLEXPORT void dpnp_triu_c(void* array, void* result, const int k, size_t* shape, size_t* res_shape, const size_t ndim, const size_t res_ndim);
-=======
-INP_DLLEXPORT void dpnp_tril_c(void* array, void* result, const int k, size_t* shape, size_t* res_shape, const size_t ndim, const size_t res_ndim);
->>>>>>> 8f6ca0d0
 
 /**
  * @ingroup BACKEND_API
