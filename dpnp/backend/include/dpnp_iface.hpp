//*****************************************************************************
// Copyright (c) 2016-2024, Intel Corporation
// All rights reserved.
//
// Redistribution and use in source and binary forms, with or without
// modification, are permitted provided that the following conditions are met:
// - Redistributions of source code must retain the above copyright notice,
//   this list of conditions and the following disclaimer.
// - Redistributions in binary form must reproduce the above copyright notice,
//   this list of conditions and the following disclaimer in the documentation
//   and/or other materials provided with the distribution.
//
// THIS SOFTWARE IS PROVIDED BY THE COPYRIGHT HOLDERS AND CONTRIBUTORS "AS IS"
// AND ANY EXPRESS OR IMPLIED WARRANTIES, INCLUDING, BUT NOT LIMITED TO, THE
// IMPLIED WARRANTIES OF MERCHANTABILITY AND FITNESS FOR A PARTICULAR PURPOSE
// ARE DISCLAIMED. IN NO EVENT SHALL THE COPYRIGHT HOLDER OR CONTRIBUTORS BE
// LIABLE FOR ANY DIRECT, INDIRECT, INCIDENTAL, SPECIAL, EXEMPLARY, OR
// CONSEQUENTIAL DAMAGES (INCLUDING, BUT NOT LIMITED TO, PROCUREMENT OF
// SUBSTITUTE GOODS OR SERVICES; LOSS OF USE, DATA, OR PROFITS; OR BUSINESS
// INTERRUPTION) HOWEVER CAUSED AND ON ANY THEORY OF LIABILITY, WHETHER IN
// CONTRACT, STRICT LIABILITY, OR TORT (INCLUDING NEGLIGENCE OR OTHERWISE)
// ARISING IN ANY WAY OUT OF THE USE OF THIS SOFTWARE, EVEN IF ADVISED OF
// THE POSSIBILITY OF SUCH DAMAGE.
//*****************************************************************************

/*
 * This header file is for interface Cython with C++.
 * It should not contains any backend specific headers (like SYCL or math
 * library) because all included headers will be exposed in Cython compilation
 * procedure
 *
 * We would like to avoid backend specific things in higher level Cython
 * modules. Any backend interface functions and types should be defined here.
 *
 * Also, this file should contains documentation on functions and types
 * which are used in the interface
 */

#pragma once
#ifndef BACKEND_IFACE_H // Cython compatibility
#define BACKEND_IFACE_H

#include <cstdint>
#include <vector>

#ifdef _WIN32
#define INP_DLLEXPORT __declspec(dllexport)
#else
#define INP_DLLEXPORT
#endif

#if defined(_MSC_VER)
#include <BaseTsd.h>
typedef SSIZE_T ssize_t;
#endif

typedef ssize_t shape_elem_type;

#include <dpctl_sycl_interface.h>

#include "dpnp_iface_fft.hpp"
#include "dpnp_iface_random.hpp"

/**
 * @defgroup BACKEND_API Backend C++ library interface API
 * @{
 * This section describes Backend API.
 * @}
 */

/**
 * @ingroup BACKEND_API
 * @brief SYCL queue device status.
 *
 * Return 1 if current @ref queue is related to cpu device. return 0 otherwise.
 */
INP_DLLEXPORT size_t dpnp_queue_is_cpu_c();

/**
 * @ingroup BACKEND_API
 * @brief SYCL queue memory allocation.
 *
 * Memory allocation on the SYCL backend.
 *
 * @param [in]  size_in_bytes  Number of bytes for requested memory allocation.
 * @param [in]  q_ref          Reference to SYCL queue.
 *
 * @return  A pointer to newly created memory on SYCL device.
 */
INP_DLLEXPORT char *dpnp_memory_alloc_c(DPCTLSyclQueueRef q_ref,
                                        size_t size_in_bytes);
INP_DLLEXPORT char *dpnp_memory_alloc_c(size_t size_in_bytes);

INP_DLLEXPORT void dpnp_memory_free_c(DPCTLSyclQueueRef q_ref, void *ptr);
INP_DLLEXPORT void dpnp_memory_free_c(void *ptr);

INP_DLLEXPORT void dpnp_memory_memcpy_c(DPCTLSyclQueueRef q_ref,
                                        void *dst,
                                        const void *src,
                                        size_t size_in_bytes);
INP_DLLEXPORT void
    dpnp_memory_memcpy_c(void *dst, const void *src, size_t size_in_bytes);
/**
 * @ingroup BACKEND_API
 * @brief Test whether all array elements along a given axis evaluate to True.
 *
 * @param [in]  q_ref               Reference to SYCL queue.
 * @param [in]  array               Input array.
 * @param [out] result              Output array.
 * @param [in]  size                Number of input elements in `array`.
 * @param [in]  dep_event_vec_ref   Reference to vector of SYCL events.
 */
template <typename _DataType, typename _ResultType>
INP_DLLEXPORT DPCTLSyclEventRef
    dpnp_all_c(DPCTLSyclQueueRef q_ref,
               const void *array,
               void *result,
               const size_t size,
               const DPCTLEventVectorRef dep_event_vec_ref);

template <typename _DataType, typename _ResultType>
INP_DLLEXPORT void
    dpnp_all_c(const void *array, void *result, const size_t size);

/**
 * @ingroup BACKEND_API
 * @brief Returns True if two arrays are element-wise equal within a tolerance.
 *
 * @param [in]  q_ref               Reference to SYCL queue.
 * @param [in]  array1_in           First input array.
 * @param [in]  array2_in           Second input array.
 * @param [out] result1             Output array.
 * @param [in]  size                Number of input elements in `array`.
 * @param [in]  rtol                The relative tolerance parameter.
 * @param [in]  atol                The absolute tolerance parameter.
 * @param [in]  dep_event_vec_ref   Reference to vector of SYCL events.
 */
template <typename _DataType1, typename _DataType2, typename _ResultType>
INP_DLLEXPORT DPCTLSyclEventRef
    dpnp_allclose_c(DPCTLSyclQueueRef q_ref,
                    const void *array1_in,
                    const void *array2_in,
                    void *result1,
                    const size_t size,
                    double rtol,
                    double atol,
                    const DPCTLEventVectorRef dep_event_vec_ref);

template <typename _DataType1, typename _DataType2, typename _ResultType>
INP_DLLEXPORT void dpnp_allclose_c(const void *array1_in,
                                   const void *array2_in,
                                   void *result1,
                                   const size_t size,
                                   double rtol,
                                   double atol);

/**
 * @ingroup BACKEND_API
 * @brief Test whether any array element along a given axis evaluates to True.
 *
 * @param [in]  q_ref               Reference to SYCL queue.
 * @param [in]  array               Input array.
 * @param [out] result              Output array.
 * @param [in]  size                Number of input elements in `array`.
 * @param [in]  dep_event_vec_ref   Reference to vector of SYCL events.
 */
template <typename _DataType, typename _ResultType>
INP_DLLEXPORT DPCTLSyclEventRef
    dpnp_any_c(DPCTLSyclQueueRef q_ref,
               const void *array,
               void *result,
               const size_t size,
               const DPCTLEventVectorRef dep_event_vec_ref);

template <typename _DataType, typename _ResultType>
INP_DLLEXPORT void
    dpnp_any_c(const void *array, void *result, const size_t size);

/**
 * @ingroup BACKEND_API
<<<<<<< HEAD
 * @brief Copy of the array, cast to a specified type.
 *
 * @param [in]  q_ref               Reference to SYCL queue.
 * @param [in]  array               Input array.
 * @param [out] result              Output array.
 * @param [in]  size                Number of input elements in `array`.
 * @param [in]  dep_event_vec_ref   Reference to vector of SYCL events.
 */
template <typename _DataType, typename _ResultType>
INP_DLLEXPORT DPCTLSyclEventRef
    dpnp_astype_c(DPCTLSyclQueueRef q_ref,
                  const void *array,
                  void *result,
                  const size_t size,
                  const DPCTLEventVectorRef dep_event_vec_ref);

template <typename _DataType, typename _ResultType>
INP_DLLEXPORT void
    dpnp_astype_c(const void *array, void *result, const size_t size);

/**
 * @ingroup BACKEND_API
 * @brief Matrix multiplication.
 *
 * Matrix multiplication procedure.
 *
 * @param [in]  q_ref               Reference to SYCL queue.
 * @param [out] result_out          Output array.
 * @param [in]  result_size         Size of output array.
 * @param [in]  result_ndim         Number of output array dimensions.
 * @param [in]  result_shape        Shape of output array.
 * @param [in]  result_strides      Strides of output array.
 * @param [in]  input1_in           First input array.
 * @param [in]  input1_size         Size of first input array.
 * @param [in]  input1_ndim         Number of first input array dimensions.
 * @param [in]  input1_shape        Shape of first input array.
 * @param [in]  input1_strides      Strides of first input array.
 * @param [in]  input2_in           Second input array.
 * @param [in]  input2_size         Size of second input array.
 * @param [in]  input2_ndim         Number of second input array dimensions.
 * @param [in]  input2_shape        Shape of second input array.
 * @param [in]  input2_strides      Strides of second input array.
=======
 * @brief Array initialization
 *
 * Input array, step based, initialization procedure.
 *
 * @param [in]  q_ref               Reference to SYCL queue.
 * @param [in]  start               Start of initialization sequence
 * @param [in]  step                Step for initialization sequence
 * @param [out] result1             Output array.
 * @param [in]  size                Number of elements in input arrays.
 * @param [in]  dep_event_vec_ref   Reference to vector of SYCL events.
 */
template <typename _DataType>
INP_DLLEXPORT DPCTLSyclEventRef
    dpnp_arange_c(DPCTLSyclQueueRef q_ref,
                  size_t start,
                  size_t step,
                  void *result1,
                  size_t size,
                  const DPCTLEventVectorRef dep_event_vec_ref);

template <typename _DataType>
INP_DLLEXPORT void
    dpnp_arange_c(size_t start, size_t step, void *result1, size_t size);

/**
 * @ingroup BACKEND_API
 * @brief Implementation of full function
 *
 * @param [in]  q_ref               Reference to SYCL queue.
 * @param [in]  array_in            Input one-element array.
 * @param [out] result              Output array.
 * @param [in]  size                Number of elements in the output array.
 * @param [in]  dep_event_vec_ref   Reference to vector of SYCL events.
 */
template <typename _DataType>
INP_DLLEXPORT DPCTLSyclEventRef
    dpnp_full_c(DPCTLSyclQueueRef q_ref,
                void *array_in,
                void *result,
                const size_t size,
                const DPCTLEventVectorRef dep_event_vec_ref);

template <typename _DataType>
INP_DLLEXPORT void dpnp_full_c(void *array_in, void *result, const size_t size);

/**
 * @ingroup BACKEND_API
 * @brief Implementation of full_like function
 *
 * @param [in]  q_ref               Reference to SYCL queue.
 * @param [in]  array_in            Input one-element array.
 * @param [out] result              Output array.
 * @param [in]  size                Number of elements in the output array.
>>>>>>> 5c082ed6
 * @param [in]  dep_event_vec_ref   Reference to vector of SYCL events.
 */
template <typename _DataType>
INP_DLLEXPORT DPCTLSyclEventRef
<<<<<<< HEAD
    dpnp_matmul_c(DPCTLSyclQueueRef q_ref,
                  void *result_out,
                  const size_t result_size,
                  const size_t result_ndim,
                  const shape_elem_type *result_shape,
                  const shape_elem_type *result_strides,
                  const void *input1_in,
                  const size_t input1_size,
                  const size_t input1_ndim,
                  const shape_elem_type *input1_shape,
                  const shape_elem_type *input1_strides,
                  const void *input2_in,
                  const size_t input2_size,
                  const size_t input2_ndim,
                  const shape_elem_type *input2_shape,
                  const shape_elem_type *input2_strides,
                  const DPCTLEventVectorRef dep_event_vec_ref);

template <typename _DataType>
INP_DLLEXPORT void dpnp_matmul_c(void *result_out,
                                 const size_t result_size,
                                 const size_t result_ndim,
                                 const shape_elem_type *result_shape,
                                 const shape_elem_type *result_strides,
                                 const void *input1_in,
                                 const size_t input1_size,
                                 const size_t input1_ndim,
                                 const shape_elem_type *input1_shape,
                                 const shape_elem_type *input1_strides,
                                 const void *input2_in,
                                 const size_t input2_size,
                                 const size_t input2_ndim,
                                 const shape_elem_type *input2_shape,
                                 const shape_elem_type *input2_strides);
=======
    dpnp_full_like_c(DPCTLSyclQueueRef q_ref,
                     void *array_in,
                     void *result,
                     size_t size,
                     const DPCTLEventVectorRef dep_event_vec_ref);

template <typename _DataType>
INP_DLLEXPORT void dpnp_full_like_c(void *array_in, void *result, size_t size);
>>>>>>> 5c082ed6

/**
 * @ingroup BACKEND_API
 * @brief Compute the variance along the specified axis, while ignoring NaNs.
 *
 * @param [in]  q_ref               Reference to SYCL queue.
 * @param [in]  array               Input array.
 * @param [in]  mask_arr            Input mask array when elem is nan.
 * @param [out] result              Output array.
 * @param [in]  result_size         Output array size.
 * @param [in]  size                Number of elements in input arrays.
 * @param [in]  dep_event_vec_ref   Reference to vector of SYCL events.
 */
template <typename _DataType>
INP_DLLEXPORT DPCTLSyclEventRef
    dpnp_nanvar_c(DPCTLSyclQueueRef q_ref,
                  void *array,
                  void *mask_arr,
                  void *result,
                  const size_t result_size,
                  size_t size,
                  const DPCTLEventVectorRef dep_event_vec_ref);

template <typename _DataType>
INP_DLLEXPORT void dpnp_nanvar_c(void *array,
                                 void *mask_arr,
                                 void *result,
                                 const size_t result_size,
                                 size_t size);

/**
 * @ingroup BACKEND_API
 * @brief Return the indices of the elements that are non-zero.
 *
 * @param [in]  q_ref               Reference to SYCL queue.
 * @param [in]  array1              Input array.
 * @param [out] result1             Output array.
 * @param [in]  result_size         Output array size.
 * @param [in]  shape               Shape of input array.
 * @param [in]  ndim                Number of elements in shape.
 * @param [in]  j                   Number input array.
 * @param [in]  dep_event_vec_ref   Reference to vector of SYCL events.
 */
template <typename _DataType>
INP_DLLEXPORT DPCTLSyclEventRef
    dpnp_nonzero_c(DPCTLSyclQueueRef q_ref,
                   const void *array1,
                   void *result1,
                   const size_t result_size,
                   const shape_elem_type *shape,
                   const size_t ndim,
                   const size_t j,
                   const DPCTLEventVectorRef dep_event_vec_ref);

template <typename _DataType>
INP_DLLEXPORT void dpnp_nonzero_c(const void *array1,
                                  void *result1,
                                  const size_t result_size,
                                  const shape_elem_type *shape,
                                  const size_t ndim,
                                  const size_t j);

/**
 * @ingroup BACKEND_API
 * @brief Custom implementation of dot function
 *
 * @param [in]  q_ref               Reference to SYCL queue.
 * @param [out] result_out          Output array.
 * @param [in]  result_size         Size of output array.
 * @param [in]  result_ndim         Number of output array dimensions.
 * @param [in]  result_shape        Shape of output array.
 * @param [in]  result_strides      Strides of output array.
 * @param [in]  input1_in           First input array.
 * @param [in]  input1_size         Size of first input array.
 * @param [in]  input1_ndim         Number of first input array dimensions.
 * @param [in]  input1_shape        Shape of first input array.
 * @param [in]  input1_strides      Strides of first input array.
 * @param [in]  input2_in           Second input array.
 * @param [in]  input2_size         Size of second input array.
 * @param [in]  input2_ndim         Number of second input array dimensions.
 * @param [in]  input2_shape        Shape of second input array.
 * @param [in]  input2_strides      Strides of second input array.
 * @param [in]  dep_event_vec_ref   Reference to vector of SYCL events.
 */
template <typename _DataType_output,
          typename _DataType_input1,
          typename _DataType_input2>
INP_DLLEXPORT DPCTLSyclEventRef
    dpnp_dot_c(DPCTLSyclQueueRef q_ref,
               void *result_out,
               const size_t result_size,
               const size_t result_ndim,
               const shape_elem_type *result_shape,
               const shape_elem_type *result_strides,
               const void *input1_in,
               const size_t input1_size,
               const size_t input1_ndim,
               const shape_elem_type *input1_shape,
               const shape_elem_type *input1_strides,
               const void *input2_in,
               const size_t input2_size,
               const size_t input2_ndim,
               const shape_elem_type *input2_shape,
               const shape_elem_type *input2_strides,
               const DPCTLEventVectorRef dep_event_vec_ref);

template <typename _DataType_output,
          typename _DataType_input1,
          typename _DataType_input2>
INP_DLLEXPORT void dpnp_dot_c(void *result_out,
                              const size_t result_size,
                              const size_t result_ndim,
                              const shape_elem_type *result_shape,
                              const shape_elem_type *result_strides,
                              const void *input1_in,
                              const size_t input1_size,
                              const size_t input1_ndim,
                              const shape_elem_type *input1_shape,
                              const shape_elem_type *input1_strides,
                              const void *input2_in,
                              const size_t input2_size,
                              const size_t input2_ndim,
                              const shape_elem_type *input2_shape,
                              const shape_elem_type *input2_strides);

/**
 * @ingroup BACKEND_API
 * @brief The differences between consecutive elements of an array.
 *
 * @param [in]  q_ref               Reference to SYCL queue.
 * @param [out] result_out          Output array.
 * @param [in]  result_size         Size of output array.
 * @param [in]  result_ndim         Number of output array dimensions.
 * @param [in]  result_shape        Shape of output array.
 * @param [in]  result_strides      Strides of output array.
 * @param [in]  input1_in           First input array.
 * @param [in]  input1_size         Size of first input array.
 * @param [in]  input1_ndim         Number of first input array dimensions.
 * @param [in]  input1_shape        Shape of first input array.
 * @param [in]  input1_strides      Strides of first input array.
 * @param [in]  where               Mask array.
 * @param [in]  dep_event_vec_ref   Reference to vector of SYCL events.
 */
template <typename _DataType_input, typename _DataType_output>
INP_DLLEXPORT DPCTLSyclEventRef
    dpnp_ediff1d_c(DPCTLSyclQueueRef q_ref,
                   void *result_out,
                   const size_t result_size,
                   const size_t result_ndim,
                   const shape_elem_type *result_shape,
                   const shape_elem_type *result_strides,
                   const void *input1_in,
                   const size_t input1_size,
                   const size_t input1_ndim,
                   const shape_elem_type *input1_shape,
                   const shape_elem_type *input1_strides,
                   const size_t *where,
                   const DPCTLEventVectorRef dep_event_vec_ref);

template <typename _DataType_input, typename _DataType_output>
INP_DLLEXPORT void dpnp_ediff1d_c(void *result_out,
                                  const size_t result_size,
                                  const size_t result_ndim,
                                  const shape_elem_type *result_shape,
                                  const shape_elem_type *result_strides,
                                  const void *input1_in,
                                  const size_t input1_size,
                                  const size_t input1_ndim,
                                  const shape_elem_type *input1_shape,
                                  const shape_elem_type *input1_strides,
                                  const size_t *where);

/**
 * @ingroup BACKEND_API
 * @brief Compute summary of input array elements.
 *
 * Input array is expected as @ref _DataType_input type and assume result as
 * @ref _DataType_output type. The function creates no memory.
 *
 * Empty @ref input_shape means scalar.
 *
 * @param [in]  q_ref             Reference to SYCL queue.
 * @param [out] result_out        Output array pointer. @ref _DataType_output
 * type is expected
 * @param [in]  input_in          Input array pointer. @ref _DataType_input type
 * is expected
 * @param [in]  input_shape       Shape of @ref input_in
 * @param [in]  input_shape_ndim  Number of elements in @ref input_shape
 * @param [in]  axes              Array of axes to apply to @ref input_shape
 * @param [in]  axes_ndim         Number of elements in @ref axes
 * @param [in]  initial           Pointer to initial value for the algorithm.
 * @ref _DataType_input is expected
 * @param [in]  where             mask array
 * @param [in]  dep_event_vec_ref Reference to vector of SYCL events.
 */
template <typename _DataType_output, typename _DataType_input>
INP_DLLEXPORT DPCTLSyclEventRef
    dpnp_sum_c(DPCTLSyclQueueRef q_ref,
               void *result_out,
               const void *input_in,
               const shape_elem_type *input_shape,
               const size_t input_shape_ndim,
               const shape_elem_type *axes,
               const size_t axes_ndim,
               const void *initial,
               const long *where,
               const DPCTLEventVectorRef dep_event_vec_ref);

template <typename _DataType_output, typename _DataType_input>
INP_DLLEXPORT void dpnp_sum_c(void *result_out,
                              const void *input_in,
                              const shape_elem_type *input_shape,
                              const size_t input_shape_ndim,
                              const shape_elem_type *axes,
                              const size_t axes_ndim,
                              const void *initial,
                              const long *where);

/**
 * @ingroup BACKEND_API
 * @brief Custom implementation of count_nonzero function
 *
 * @param [in]  q_ref             Reference to SYCL queue.
 * @param [in]  array1_in         Input array.
 * @param [out] result1_out       Output array.
 * @param [in]  size              Number of elements in input arrays.
 * @param [in]  dep_event_vec_ref Reference to vector of SYCL events.
 *
 */
template <typename _DataType_input, typename _DataType_output>
INP_DLLEXPORT DPCTLSyclEventRef
    dpnp_count_nonzero_c(DPCTLSyclQueueRef q_ref,
                         void *array1_in,
                         void *result1_out,
                         size_t size,
                         const DPCTLEventVectorRef dep_event_vec_ref);

template <typename _DataType_input, typename _DataType_output>
INP_DLLEXPORT void
    dpnp_count_nonzero_c(void *array1_in, void *result1_out, size_t size);

/**
 * @ingroup BACKEND_API
 * @brief Return a partitioned copy of an array.
 *
 * @param [in]  q_ref             Reference to SYCL queue.
 * @param [in]  array             Input array.
 * @param [in]  array2            Copy input array.
 * @param [out] result            Result array.
 * @param [in]  kth               Element index to partition by.
 * @param [in]  shape             Shape of input array.
 * @param [in]  ndim              Number of elements in shape.
 * @param [in]  dep_event_vec_ref Reference to vector of SYCL events.
 */
template <typename _DataType>
INP_DLLEXPORT DPCTLSyclEventRef
    dpnp_partition_c(DPCTLSyclQueueRef q_ref,
                     void *array,
                     void *array2,
                     void *result,
                     const size_t kth,
                     const shape_elem_type *shape,
                     const size_t ndim,
                     const DPCTLEventVectorRef dep_event_vec_ref);

template <typename _DataType>
INP_DLLEXPORT void dpnp_partition_c(void *array,
                                    void *array2,
                                    void *result,
                                    const size_t kth,
                                    const shape_elem_type *shape,
                                    const size_t ndim);

/**
 * @ingroup BACKEND_API
 * @brief Place of array elements
 *
 * @param [in]  q_ref             Reference to SYCL queue.
 * @param [in]  arr               Input array.
 * @param [in]  mask              Mask array.
 * @param [in]  vals              Vals array.
 * @param [in]  arr_size          Number of input elements in `arr`.
 * @param [in]  vals_size         Number of input elements in `vals`.
 * @param [in]  dep_event_vec_ref Reference to vector of SYCL events.
 */
template <typename _DataType>
INP_DLLEXPORT DPCTLSyclEventRef
    dpnp_place_c(DPCTLSyclQueueRef q_ref,
                 void *arr,
                 long *mask,
                 void *vals,
                 const size_t arr_size,
                 const size_t vals_size,
                 const DPCTLEventVectorRef dep_event_vec_ref);

template <typename _DataType>
INP_DLLEXPORT void dpnp_place_c(void *arr,
                                long *mask,
                                void *vals,
                                const size_t arr_size,
                                const size_t vals_size);

/**
 * @ingroup BACKEND_API
 * @brief Compute Product of input array elements.
 *
 * Input array is expected as @ref _DataType_input type and assume result as
 * @ref _DataType_output type. The function creates no memory.
 *
 * Empty @ref input_shape means scalar.
 *
 * @param [in]  q_ref             Reference to SYCL queue.
 * @param [out] result_out        Output array pointer. @ref _DataType_output
 * type is expected
 * @param [in]  input_in          Input array pointer. @ref _DataType_input type
 * is expected
 * @param [in]  input_shape       Shape of @ref input_in
 * @param [in]  input_shape_ndim  Number of elements in @ref input_shape
 * @param [in]  axes              Array of axes to apply to @ref input_shape
 * @param [in]  axes_ndim         Number of elements in @ref axes
 * @param [in]  initial           Pointer to initial value for the algorithm.
 * @ref _DataType_input is expected
 * @param [in]  where             mask array
 * @param [in]  dep_event_vec_ref Reference to vector of SYCL events.
 */
template <typename _DataType_output, typename _DataType_input>
INP_DLLEXPORT DPCTLSyclEventRef
    dpnp_prod_c(DPCTLSyclQueueRef q_ref,
                void *result_out,
                const void *input_in,
                const shape_elem_type *input_shape,
                const size_t input_shape_ndim,
                const shape_elem_type *axes,
                const size_t axes_ndim,
                const void *initial,
                const long *where,
                const DPCTLEventVectorRef dep_event_vec_ref);

template <typename _DataType_output, typename _DataType_input>
INP_DLLEXPORT void dpnp_prod_c(void *result_out,
                               const void *input_in,
                               const shape_elem_type *input_shape,
                               const size_t input_shape_ndim,
                               const shape_elem_type *axes,
                               const size_t axes_ndim,
                               const void *initial,
                               const long *where);

/**
 * @ingroup BACKEND_API
 * @brief Replaces specified elements of an array with given values.
 *
 * @param [in]  q_ref               Reference to SYCL queue.
 * @param [in]  array               Input array.
 * @param [in]  ind                 Target indices, interpreted as integers.
 * @param [in]  v                   Values to place in array at target indices.
 * @param [in]  size                Number of input elements in `array`.
 * @param [in]  size_ind            Number of input elements in `ind`.
 * @param [in]  size_v              Number of input elements in `v`.
 * @param [in]  dep_event_vec_ref   Reference to vector of SYCL events.
 */
template <typename _DataType, typename _IndecesType, typename _ValueType>
INP_DLLEXPORT DPCTLSyclEventRef
    dpnp_put_c(DPCTLSyclQueueRef q_ref,
               void *array,
               void *ind,
               void *v,
               const size_t size,
               const size_t size_ind,
               const size_t size_v,
               const DPCTLEventVectorRef dep_event_vec_ref);

template <typename _DataType, typename _IndecesType, typename _ValueType>
INP_DLLEXPORT void dpnp_put_c(void *array,
                              void *ind,
                              void *v,
                              const size_t size,
                              const size_t size_ind,
                              const size_t size_v);

/**
 * @ingroup BACKEND_API
 * @brief Put values into the destination array by matching 1d index and data
 * slices.
 *
 * @param [in]  q_ref               Reference to SYCL queue.
 * @param [in]  arr_in              Input array.
 * @param [in]  indices_in          Indices to change along each 1d slice of
 * arr.
 * @param [in]  values_in           Values to insert at those indices.
 * @param [in]  axis                The axis to take 1d slices along.
 * @param [in]  shape               Shape of input array.
 * @param [in]  ndim                Number of input array dimensions.
 * @param [in]  size_indices        Size of indices.
 * @param [in]  values_size         Size of values.
 * @param [in]  dep_event_vec_ref   Reference to vector of SYCL events.
 */
template <typename _DataType>
INP_DLLEXPORT DPCTLSyclEventRef
    dpnp_put_along_axis_c(DPCTLSyclQueueRef q_ref,
                          void *arr_in,
                          long *indices_in,
                          void *values_in,
                          size_t axis,
                          const shape_elem_type *shape,
                          size_t ndim,
                          size_t size_indices,
                          size_t values_size,
                          const DPCTLEventVectorRef dep_event_vec_ref);

template <typename _DataType>
INP_DLLEXPORT void dpnp_put_along_axis_c(void *arr_in,
                                         long *indices_in,
                                         void *values_in,
                                         size_t axis,
                                         const shape_elem_type *shape,
                                         size_t ndim,
                                         size_t size_indices,
                                         size_t values_size);

/**
 * @ingroup BACKEND_API
<<<<<<< HEAD
 * @brief Compute the eigenvalues and right eigenvectors of a square array.
 *
 * @param [in]  q_ref               Reference to SYCL queue.
 * @param [in]  array_in            Input array[size][size]
 * @param [out] result1             The eigenvalues, each repeated according to
 * its multiplicity
 * @param [out] result2             The normalized (unit "length") eigenvectors
 * @param [in]  size                One dimension of square [size][size] array
 * @param [in]  dep_event_vec_ref   Reference to vector of SYCL events.
 */
template <typename _DataType, typename _ResultType>
INP_DLLEXPORT DPCTLSyclEventRef
    dpnp_eig_c(DPCTLSyclQueueRef q_ref,
               const void *array_in,
               void *result1,
               void *result2,
               size_t size,
               const DPCTLEventVectorRef dep_event_vec_ref);

template <typename _DataType, typename _ResultType>
INP_DLLEXPORT void
    dpnp_eig_c(const void *array_in, void *result1, void *result2, size_t size);

/**
 * @ingroup BACKEND_API
 * @brief Compute the eigenvalues of a square array.
 *
 * @param [in]  q_ref               Reference to SYCL queue.
 * @param [in]  array_in            Input array[size][size]
 * @param [out] result1             The eigenvalues, each repeated according to
 * its multiplicity
 * @param [in]  size                One dimension of square [size][size] array
 * @param [in]  dep_event_vec_ref   Reference to vector of SYCL events.
 */
template <typename _DataType, typename _ResultType>
INP_DLLEXPORT DPCTLSyclEventRef
    dpnp_eigvals_c(DPCTLSyclQueueRef q_ref,
                   const void *array_in,
                   void *result1,
                   size_t size,
                   const DPCTLEventVectorRef dep_event_vec_ref);

template <typename _DataType, typename _ResultType>
INP_DLLEXPORT void
    dpnp_eigvals_c(const void *array_in, void *result1, size_t size);
=======
 * @brief Return a 2-D array with ones on the diagonal and zeros elsewhere.
 *
 * @param [in]  q_ref               Reference to SYCL queue.
 * @param [out] result              The eigenvalues, each repeated according to
 * its multiplicity
 * @param [in]  k                   Index of the diagonal
 * @param [in]  shape               Shape of result
 * @param [in]  dep_event_vec_ref   Reference to vector of SYCL events.
 */
template <typename _DataType>
INP_DLLEXPORT DPCTLSyclEventRef
    dpnp_eye_c(DPCTLSyclQueueRef q_ref,
               void *result,
               int k,
               const shape_elem_type *res_shape,
               const DPCTLEventVectorRef dep_event_vec_ref);

template <typename _DataType>
INP_DLLEXPORT void
    dpnp_eye_c(void *result, int k, const shape_elem_type *res_shape);
>>>>>>> 5c082ed6

/**
 * @ingroup BACKEND_API
 * @brief math library implementation of argsort function
 *
 * @param [in]  q_ref               Reference to SYCL queue.
 * @param [in]  array               Input array with data.
 * @param [out] result              Output array with indices.
 * @param [in]  size                Number of elements in input arrays.
 * @param [in]  dep_event_vec_ref   Reference to vector of SYCL events.
 */
template <typename _DataType, typename _idx_DataType>
INP_DLLEXPORT DPCTLSyclEventRef
    dpnp_argsort_c(DPCTLSyclQueueRef q_ref,
                   void *array,
                   void *result,
                   size_t size,
                   const DPCTLEventVectorRef dep_event_vec_ref);

template <typename _DataType, typename _idx_DataType>
INP_DLLEXPORT void dpnp_argsort_c(void *array, void *result, size_t size);

/**
 * @ingroup BACKEND_API
 * @brief math library implementation of searchsorted function
 *
 * @param [in]  q_ref               Reference to SYCL queue.
 * @param [out] result              Output array.
 * @param [in]  array               Input array with data.
 * @param [in]  v                   Input values to insert into array.
 * @param [in]  side                Param for choosing a case of searching for
 * elements.
 * @param [in]  arr_size            Number of elements in input arrays.
 * @param [in]  v_size              Number of elements in input values arrays.
 * @param [in]  dep_event_vec_ref   Reference to vector of SYCL events.
 */
template <typename _DataType, typename _IndexingType>
INP_DLLEXPORT DPCTLSyclEventRef
    dpnp_searchsorted_c(DPCTLSyclQueueRef q_ref,
                        void *result,
                        const void *array,
                        const void *v,
                        bool side,
                        const size_t arr_size,
                        const size_t v_size,
                        const DPCTLEventVectorRef dep_event_vec_ref);

template <typename _DataType, typename _IndexingType>
INP_DLLEXPORT void dpnp_searchsorted_c(void *result,
                                       const void *array,
                                       const void *v,
                                       bool side,
                                       const size_t arr_size,
                                       const size_t v_size);

/**
 * @ingroup BACKEND_API
 * @brief math library implementation of sort function
 *
 * @param [in]  q_ref               Reference to SYCL queue.
 * @param [in]  array               Input array with data.
 * @param [out] result              Output array with indices.
 * @param [in]  size                Number of elements in input arrays.
 * @param [in]  dep_event_vec_ref   Reference to vector of SYCL events.
 */
template <typename _DataType>
INP_DLLEXPORT DPCTLSyclEventRef
    dpnp_sort_c(DPCTLSyclQueueRef q_ref,
                void *array,
                void *result,
                size_t size,
                const DPCTLEventVectorRef dep_event_vec_ref);

template <typename _DataType>
INP_DLLEXPORT void dpnp_sort_c(void *array, void *result, size_t size);

/**
 * @ingroup BACKEND_API
 * @brief correlate function
 *
 * @param [in]  q_ref               Reference to SYCL queue.
 * @param [out] result_out          Output array.
 * @param [in]  input1_in           First input array.
 * @param [in]  input1_size         Size of first input array.
 * @param [in]  input1_shape        Shape of first input array.
 * @param [in]  input1_shape_ndim   Number of first array dimensions.
 * @param [in]  input2_in           Second input array.
 * @param [in]  input2_size         Shape of second input array.
 * @param [in]  input2_shape        Shape of first input array.
 * @param [in]  input2_shape_ndim   Number of second array dimensions.
 * @param [in]  where               Mask array.
 * @param [in]  dep_event_vec_ref   Reference to vector of SYCL events.
 */
template <typename _DataType_output,
          typename _DataType_input1,
          typename _DataType_input2>
INP_DLLEXPORT DPCTLSyclEventRef
    dpnp_correlate_c(DPCTLSyclQueueRef q_ref,
                     void *result_out,
                     const void *input1_in,
                     const size_t input1_size,
                     const shape_elem_type *input1_shape,
                     const size_t input1_shape_ndim,
                     const void *input2_in,
                     const size_t input2_size,
                     const shape_elem_type *input2_shape,
                     const size_t input2_shape_ndim,
                     const size_t *where,
                     const DPCTLEventVectorRef dep_event_vec_ref);

template <typename _DataType_output,
          typename _DataType_input1,
          typename _DataType_input2>
INP_DLLEXPORT void dpnp_correlate_c(void *result_out,
                                    const void *input1_in,
                                    const size_t input1_size,
                                    const shape_elem_type *input1_shape,
                                    const size_t input1_shape_ndim,
                                    const void *input2_in,
                                    const size_t input2_size,
                                    const shape_elem_type *input2_shape,
                                    const size_t input2_shape_ndim,
                                    const size_t *where);

/**
 * @ingroup BACKEND_API
 * @brief Custom implementation of cov function with math library and PSTL
 *
 * @param [in]  q_ref               Reference to SYCL queue.
 * @param [in]  array               Input array.
 * @param [out] result              Output array.
 * @param [in]  nrows               Number of rows in input array.
 * @param [in]  ncols               Number of columns in input array.
 * @param [in]  dep_event_vec_ref   Reference to vector of SYCL events.
 */
template <typename _DataType>
INP_DLLEXPORT DPCTLSyclEventRef
    dpnp_cov_c(DPCTLSyclQueueRef q_ref,
               void *array1_in,
               void *result1,
               size_t nrows,
               size_t ncols,
               const DPCTLEventVectorRef dep_event_vec_ref);

template <typename _DataType>
INP_DLLEXPORT void
    dpnp_cov_c(void *array1_in, void *result1, size_t nrows, size_t ncols);

/**
 * @ingroup BACKEND_API
 * @brief Construct an array from an index array and a list of arrays to choose
 * from.
 *
 * @param [in]  q_ref               Reference to SYCL queue.
 * @param [out] result1             Output array.
 * @param [in]  array1_in           Input array with data.
 * @param [in]  choices             Choice arrays.
 * @param [in]  size                Input array size.
 * @param [in]  choices_size        Choices size.
 * @param [in]  choice_size         Choice size.
 * @param [in]  dep_event_vec_ref   Reference to vector of SYCL events.
 */
template <typename _DataType1, typename _DataType2>
INP_DLLEXPORT DPCTLSyclEventRef
    dpnp_choose_c(DPCTLSyclQueueRef q_ref,
                  void *result1,
                  void *array1_in,
                  void **choices,
                  size_t size,
                  size_t choices_size,
                  size_t choice_size,
                  const DPCTLEventVectorRef dep_event_vec_ref);

template <typename _DataType1, typename _DataType2>
INP_DLLEXPORT void dpnp_choose_c(void *result1,
                                 void *array1_in,
                                 void **choices,
                                 size_t size,
                                 size_t choices_size,
                                 size_t choice_size);

/**
 * @ingroup BACKEND_API
 * @brief math library implementation of diagonal function
 *
 * @param [in]  q_ref               Reference to SYCL queue.
 * @param [in]  array1_in           Input array with data.
 * @param [in]  input1_size         Input1 data size.
 * @param [out] result1             Output array.
 * @param [in]  offset              Offset of the diagonal from the main
 * diagonal.
 * @param [in]  shape               Shape of input array.
 * @param [in]  res_shape           Shape of output array.
 * @param [in]  res_ndim            Number of elements in shape.
 * @param [in]  dep_event_vec_ref   Reference to vector of SYCL events.
 */
template <typename _DataType>
INP_DLLEXPORT DPCTLSyclEventRef
    dpnp_diagonal_c(DPCTLSyclQueueRef q_ref,
                    void *array1_in,
                    const size_t input1_size,
                    void *result1,
                    const size_t offset,
                    shape_elem_type *shape,
                    shape_elem_type *res_shape,
                    const size_t res_ndim,
                    const DPCTLEventVectorRef dep_event_vec_ref);

template <typename _DataType>
INP_DLLEXPORT void dpnp_diagonal_c(void *array1_in,
                                   const size_t input1_size,
                                   void *result1,
                                   const size_t offset,
                                   shape_elem_type *shape,
                                   shape_elem_type *res_shape,
                                   const size_t res_ndim);

/**
 * @ingroup BACKEND_API
 * @brief implementation of creating filled with value array function
 *
 * @param [in]  q_ref               Reference to SYCL queue.
 * @param [out] result1             Output array.
 * @param [in]  value               Value in array.
 * @param [in]  size                Number of elements in array.
 * @param [in]  dep_event_vec_ref   Reference to vector of SYCL events.
 */
template <typename _DataType>
INP_DLLEXPORT DPCTLSyclEventRef
    dpnp_initval_c(DPCTLSyclQueueRef q_ref,
                   void *result1,
                   void *value,
                   size_t size,
                   const DPCTLEventVectorRef dep_event_vec_ref);

template <typename _DataType>
INP_DLLEXPORT void dpnp_initval_c(void *result1, void *value, size_t size);

/**
 * @ingroup BACKEND_API
 * @brief math library implementation of max function
 *
 * @param [in]  q_ref               Reference to SYCL queue.
 * @param [in]  array1_in           Input array with data.
 * @param [out] result1             Output array.
 * @param [in]  result_size         Output array size.
 * @param [in]  shape               Shape of input array.
 * @param [in]  ndim                Number of elements in shape.
 * @param [in]  axis                Axis.
 * @param [in]  naxis               Number of elements in axis.
 * @param [in]  dep_event_vec_ref   Reference to vector of SYCL events.
 */
template <typename _DataType>
INP_DLLEXPORT DPCTLSyclEventRef
    dpnp_max_c(DPCTLSyclQueueRef q_ref,
               void *array1_in,
               void *result1,
               const size_t result_size,
               const shape_elem_type *shape,
               size_t ndim,
               const shape_elem_type *axis,
               size_t naxis,
               const DPCTLEventVectorRef dep_event_vec_ref);

template <typename _DataType>
INP_DLLEXPORT void dpnp_max_c(void *array1_in,
                              void *result1,
                              const size_t result_size,
                              const shape_elem_type *shape,
                              size_t ndim,
                              const shape_elem_type *axis,
                              size_t naxis);

/**
 * @ingroup BACKEND_API
 * @brief math library implementation of mean function
 *
 * @param [in]  q_ref               Reference to SYCL queue.
 * @param [in]  array               Input array with data.
 * @param [out] result              Output array.
 * @param [in]  shape               Shape of input array.
 * @param [in]  ndim                Number of elements in shape.
 * @param [in]  axis                Axis.
 * @param [in]  naxis               Number of elements in axis.
 * @param [in]  dep_event_vec_ref   Reference to vector of SYCL events.
 */
template <typename _DataType, typename _ResultType>
INP_DLLEXPORT DPCTLSyclEventRef
    dpnp_mean_c(DPCTLSyclQueueRef q_ref,
                void *array,
                void *result,
                const shape_elem_type *shape,
                size_t ndim,
                const shape_elem_type *axis,
                size_t naxis,
                const DPCTLEventVectorRef dep_event_vec_ref);

template <typename _DataType, typename _ResultType>
INP_DLLEXPORT void dpnp_mean_c(void *array,
                               void *result,
                               const shape_elem_type *shape,
                               size_t ndim,
                               const shape_elem_type *axis,
                               size_t naxis);

/**
 * @ingroup BACKEND_API
 * @brief math library implementation of median function
 *
 * @param [in]  q_ref               Reference to SYCL queue.
 * @param [in]  array               Input array with data.
 * @param [out] result              Output array.
 * @param [in]  shape               Shape of input array.
 * @param [in]  ndim                Number of elements in shape.
 * @param [in]  axis                Axis.
 * @param [in]  naxis               Number of elements in axis.
 * @param [in]  dep_event_vec_ref   Reference to vector of SYCL events.
 */
template <typename _DataType, typename _ResultType>
INP_DLLEXPORT DPCTLSyclEventRef
    dpnp_median_c(DPCTLSyclQueueRef q_ref,
                  void *array,
                  void *result,
                  const shape_elem_type *shape,
                  size_t ndim,
                  const shape_elem_type *axis,
                  size_t naxis,
                  const DPCTLEventVectorRef dep_event_vec_ref);

template <typename _DataType, typename _ResultType>
INP_DLLEXPORT void dpnp_median_c(void *array,
                                 void *result,
                                 const shape_elem_type *shape,
                                 size_t ndim,
                                 const shape_elem_type *axis,
                                 size_t naxis);

/**
 * @ingroup BACKEND_API
 * @brief math library implementation of min function
 *
 * @param [in]  q_ref               Reference to SYCL queue.
 * @param [in]  array               Input array with data.
 * @param [out] result              Output array.
 * @param [in]  result_size         Output array size.
 * @param [in]  shape               Shape of input array.
 * @param [in]  ndim                Number of elements in shape.
 * @param [in]  axis                Axis.
 * @param [in]  naxis               Number of elements in axis.
 * @param [in]  dep_event_vec_ref   Reference to vector of SYCL events.
 */
template <typename _DataType>
INP_DLLEXPORT DPCTLSyclEventRef
    dpnp_min_c(DPCTLSyclQueueRef q_ref,
               void *array,
               void *result,
               const size_t result_size,
               const shape_elem_type *shape,
               size_t ndim,
               const shape_elem_type *axis,
               size_t naxis,
               const DPCTLEventVectorRef dep_event_vec_ref);

template <typename _DataType>
INP_DLLEXPORT void dpnp_min_c(void *array,
                              void *result,
                              const size_t result_size,
                              const shape_elem_type *shape,
                              size_t ndim,
                              const shape_elem_type *axis,
                              size_t naxis);

/**
 * @ingroup BACKEND_API
 * @brief math library implementation of argmax function
 *
 * @param [in]  q_ref               Reference to SYCL queue.
 * @param [in]  array               Input array with data.
 * @param [out] result              Output array with indices.
 * @param [in]  size                Number of elements in input array.
 * @param [in]  dep_event_vec_ref   Reference to vector of SYCL events.
 */
template <typename _DataType, typename _idx_DataType>
INP_DLLEXPORT DPCTLSyclEventRef
    dpnp_argmax_c(DPCTLSyclQueueRef q_ref,
                  void *array,
                  void *result,
                  size_t size,
                  const DPCTLEventVectorRef dep_event_vec_ref);

template <typename _DataType, typename _idx_DataType>
INP_DLLEXPORT void dpnp_argmax_c(void *array, void *result, size_t size);

/**
 * @ingroup BACKEND_API
 * @brief math library implementation of argmin function
 *
 * @param [in]  q_ref               Reference to SYCL queue.
 * @param [in]  array               Input array with data.
 * @param [out] result              Output array with indices.
 * @param [in]  size                Number of elements in input array.
 * @param [in]  dep_event_vec_ref   Reference to vector of SYCL events.
 */
template <typename _DataType, typename _idx_DataType>
INP_DLLEXPORT DPCTLSyclEventRef
    dpnp_argmin_c(DPCTLSyclQueueRef q_ref,
                  void *array,
                  void *result,
                  size_t size,
                  const DPCTLEventVectorRef dep_event_vec_ref);

template <typename _DataType, typename _idx_DataType>
INP_DLLEXPORT void dpnp_argmin_c(void *array, void *result, size_t size);

/**
 * @ingroup BACKEND_API
 * @brief math library implementation of std function
 *
 * @param [in]  q_ref               Reference to SYCL queue.
 * @param [in]  array               Input array with data.
 * @param [out] result              Output array with indices.
 * @param [in]  shape               Shape of input array.
 * @param [in]  ndim                Number of elements in shape.
 * @param [in]  axis                Axis.
 * @param [in]  naxis               Number of elements in axis.
 * @param [in]  ddof                Delta degrees of freedom.
 * @param [in]  dep_event_vec_ref   Reference to vector of SYCL events.
 */
template <typename _DataType, typename _ResultType>
INP_DLLEXPORT DPCTLSyclEventRef
    dpnp_std_c(DPCTLSyclQueueRef q_ref,
               void *array,
               void *result,
               const shape_elem_type *shape,
               size_t ndim,
               const shape_elem_type *axis,
               size_t naxis,
               size_t ddof,
               const DPCTLEventVectorRef dep_event_vec_ref);

template <typename _DataType, typename _ResultType>
INP_DLLEXPORT void dpnp_std_c(void *array,
                              void *result,
                              const shape_elem_type *shape,
                              size_t ndim,
                              const shape_elem_type *axis,
                              size_t naxis,
                              size_t ddof);

/**
 * @ingroup BACKEND_API
 * @brief math library implementation of take function
 *
 * @param [in]  q_ref               Reference to SYCL queue.
 * @param [in]  array               Input array with data.
 * @param [in]  array1_size         Input array size.
 * @param [in]  indices             Input array with indices.
 * @param [out] result              Output array.
 * @param [in]  size                Number of elements in the input array.
 * @param [in]  dep_event_vec_ref   Reference to vector of SYCL events.
 */
template <typename _DataType, typename _IndecesType>
INP_DLLEXPORT DPCTLSyclEventRef
    dpnp_take_c(DPCTLSyclQueueRef q_ref,
                void *array,
                const size_t array1_size,
                void *indices,
                void *result,
                size_t size,
                const DPCTLEventVectorRef dep_event_vec_ref);

template <typename _DataType, typename _IndecesType>
INP_DLLEXPORT void dpnp_take_c(void *array,
                               const size_t array1_size,
                               void *indices,
                               void *result,
                               size_t size);

/**
 * @ingroup BACKEND_API
 * @brief math library implementation of var function
 *
 * @param [in]  q_ref               Reference to SYCL queue.
 * @param [in]  array               Input array with data.
 * @param [out] result              Output array with indices.
 * @param [in]  shape               Shape of input array.
 * @param [in]  ndim                Number of elements in shape.
 * @param [in]  axis                Axis.
 * @param [in]  naxis               Number of elements in axis.
 * @param [in]  ddof                Delta degrees of freedom.
 * @param [in]  dep_event_vec_ref   Reference to vector of SYCL events.
 */
template <typename _DataType, typename _ResultType>
INP_DLLEXPORT DPCTLSyclEventRef
    dpnp_var_c(DPCTLSyclQueueRef q_ref,
               void *array,
               void *result,
               const shape_elem_type *shape,
               size_t ndim,
               const shape_elem_type *axis,
               size_t naxis,
               size_t ddof,
               const DPCTLEventVectorRef dep_event_vec_ref);

template <typename _DataType, typename _ResultType>
INP_DLLEXPORT void dpnp_var_c(void *array,
                              void *result,
                              const shape_elem_type *shape,
                              size_t ndim,
                              const shape_elem_type *axis,
                              size_t naxis,
                              size_t ddof);

#define MACRO_1ARG_1TYPE_OP(__name__, __operation1__, __operation2__)          \
    template <typename _DataType>                                              \
    INP_DLLEXPORT DPCTLSyclEventRef __name__(                                  \
        DPCTLSyclQueueRef q_ref, void *result_out, const size_t result_size,   \
        const size_t result_ndim, const shape_elem_type *result_shape,         \
        const shape_elem_type *result_strides, const void *input1_in,          \
        const size_t input1_size, const size_t input1_ndim,                    \
        const shape_elem_type *input1_shape,                                   \
        const shape_elem_type *input1_strides, const size_t *where,            \
        const DPCTLEventVectorRef dep_event_vec_ref);                          \
                                                                               \
    template <typename _DataType>                                              \
    INP_DLLEXPORT void __name__(                                               \
        void *result_out, const size_t result_size, const size_t result_ndim,  \
        const shape_elem_type *result_shape,                                   \
        const shape_elem_type *result_strides, const void *input1_in,          \
        const size_t input1_size, const size_t input1_ndim,                    \
        const shape_elem_type *input1_shape,                                   \
        const shape_elem_type *input1_strides, const size_t *where);

#include <dpnp_gen_1arg_1type_tbl.hpp>

#define MACRO_1ARG_2TYPES_OP(__name__, __operation1__, __operation2__)         \
    template <typename _DataType_input, typename _DataType_output>             \
    INP_DLLEXPORT DPCTLSyclEventRef __name__(                                  \
        DPCTLSyclQueueRef q_ref, void *result_out, const size_t result_size,   \
        const size_t result_ndim, const shape_elem_type *result_shape,         \
        const shape_elem_type *result_strides, const void *input1_in,          \
        const size_t input1_size, const size_t input1_ndim,                    \
        const shape_elem_type *input1_shape,                                   \
        const shape_elem_type *input1_strides, const size_t *where,            \
        const DPCTLEventVectorRef dep_event_vec_ref);                          \
                                                                               \
    template <typename _DataType_input, typename _DataType_output>             \
    INP_DLLEXPORT void __name__(                                               \
        void *result_out, const size_t result_size, const size_t result_ndim,  \
        const shape_elem_type *result_shape,                                   \
        const shape_elem_type *result_strides, const void *input1_in,          \
        const size_t input1_size, const size_t input1_ndim,                    \
        const shape_elem_type *input1_shape,                                   \
        const shape_elem_type *input1_strides, const size_t *where);

#include <dpnp_gen_1arg_2type_tbl.hpp>

#define MACRO_2ARG_3TYPES_OP(__name__, __operation__, __vec_operation__,       \
                             __vec_types__, __mkl_operation__, __mkl_types__)  \
    template <typename _DataType_output, typename _DataType_input1,            \
              typename _DataType_input2>                                       \
    INP_DLLEXPORT DPCTLSyclEventRef __name__(                                  \
        DPCTLSyclQueueRef q_ref, void *result_out, const size_t result_size,   \
        const size_t result_ndim, const shape_elem_type *result_shape,         \
        const shape_elem_type *result_strides, const void *input1_in,          \
        const size_t input1_size, const size_t input1_ndim,                    \
        const shape_elem_type *input1_shape,                                   \
        const shape_elem_type *input1_strides, const void *input2_in,          \
        const size_t input2_size, const size_t input2_ndim,                    \
        const shape_elem_type *input2_shape,                                   \
        const shape_elem_type *input2_strides, const size_t *where,            \
        const DPCTLEventVectorRef dep_event_vec_ref);                          \
                                                                               \
    template <typename _DataType_output, typename _DataType_input1,            \
              typename _DataType_input2>                                       \
    INP_DLLEXPORT void __name__(                                               \
        void *result_out, const size_t result_size, const size_t result_ndim,  \
        const shape_elem_type *result_shape,                                   \
        const shape_elem_type *result_strides, const void *input1_in,          \
        const size_t input1_size, const size_t input1_ndim,                    \
        const shape_elem_type *input1_shape,                                   \
        const shape_elem_type *input1_strides, const void *input2_in,          \
        const size_t input2_size, const size_t input2_ndim,                    \
        const shape_elem_type *input2_shape,                                   \
        const shape_elem_type *input2_strides, const size_t *where);

#include <dpnp_gen_2arg_3type_tbl.hpp>

/**
 * @ingroup BACKEND_API
 * @brief fill_diagonal function.
 *
 * @param [in]  q_ref               Reference to SYCL queue.
 * @param [in]  array1_in           Input array.
 * @param [in]  val                 Value to write on the diagonal.
 * @param [in]  shape               Input shape.
 * @param [in]  ndim                Number of elements in shape.
 * @param [in]  dep_event_vec_ref   Reference to vector of SYCL events.
 */
template <typename _DataType>
INP_DLLEXPORT DPCTLSyclEventRef
    dpnp_fill_diagonal_c(DPCTLSyclQueueRef q_ref,
                         void *array1_in,
                         void *val,
                         shape_elem_type *shape,
                         const size_t ndim,
                         const DPCTLEventVectorRef dep_event_vec_ref);

template <typename _DataType>
INP_DLLEXPORT void dpnp_fill_diagonal_c(void *array1_in,
                                        void *val,
                                        shape_elem_type *shape,
                                        const size_t ndim);

/**
 * @ingroup BACKEND_API
 * @brief modf function.
 *
 * @param [in]  q_ref               Reference to SYCL queue.
 * @param [in]  array1_in           Input array.
 * @param [out] result1_out         Output array 1.
 * @param [out] result2_out         Output array 2.
 * @param [in]  size                Number of elements in input arrays.
 * @param [in]  dep_event_vec_ref   Reference to vector of SYCL events.
 */
template <typename _DataType_input, typename _DataType_output>
INP_DLLEXPORT DPCTLSyclEventRef
    dpnp_modf_c(DPCTLSyclQueueRef q_ref,
                void *array1_in,
                void *result1_out,
                void *result2_out,
                size_t size,
                const DPCTLEventVectorRef dep_event_vec_ref);

template <typename _DataType_input, typename _DataType_output>
INP_DLLEXPORT void dpnp_modf_c(void *array1_in,
                               void *result1_out,
                               void *result2_out,
                               size_t size);

/**
 * @ingroup BACKEND_API
 * @brief Implementation of ones function
 *
 * @param [in]  q_ref               Reference to SYCL queue.
 * @param [out] result              Output array.
 * @param [in]  size                Number of elements in the output array.
 * @param [in]  dep_event_vec_ref   Reference to vector of SYCL events.
 */
template <typename _DataType>
INP_DLLEXPORT DPCTLSyclEventRef
    dpnp_ones_c(DPCTLSyclQueueRef q_ref,
                void *result,
                size_t size,
                const DPCTLEventVectorRef dep_event_vec_ref);

template <typename _DataType>
INP_DLLEXPORT void dpnp_ones_c(void *result, size_t size);

/**
 * @ingroup BACKEND_API
 * @brief Implementation of ones_like function
 *
 * @param [in]  q_ref               Reference to SYCL queue.
 * @param [out] result              Output array.
 * @param [in]  size                Number of elements in the output array.
 * @param [in]  dep_event_vec_ref   Reference to vector of SYCL events.
 */
template <typename _DataType>
INP_DLLEXPORT DPCTLSyclEventRef
    dpnp_ones_like_c(DPCTLSyclQueueRef q_ref,
                     void *result,
                     size_t size,
                     const DPCTLEventVectorRef dep_event_vec_ref);

template <typename _DataType>
INP_DLLEXPORT void dpnp_ones_like_c(void *result, size_t size);

/**
 * @ingroup BACKEND_API
 * @brief repeat elements of an array.
 *
 * @param [in]  q_ref               Reference to SYCL queue.
 * @param [in]  array_in            Input array.
 * @param [out] result              Output array.
 * @param [in]  repeats             The number of repetitions for each element.
 * @param [in]  size                Number of elements in input arrays.
 * @param [in]  dep_event_vec_ref   Reference to vector of SYCL events.
 */
template <typename _DataType>
INP_DLLEXPORT DPCTLSyclEventRef
    dpnp_repeat_c(DPCTLSyclQueueRef q_ref,
                  const void *array_in,
                  void *result,
                  const size_t repeats,
                  const size_t size,
                  const DPCTLEventVectorRef dep_event_vec_ref);

template <typename _DataType>
INP_DLLEXPORT void dpnp_repeat_c(const void *array_in,
                                 void *result,
                                 const size_t repeats,
                                 const size_t size);

/**
 * @ingroup BACKEND_API
<<<<<<< HEAD
 * @brief transpose function. Permute axes of the input to the output with
 * elements permutation.
 *
 * @param [in]  q_ref               Reference to SYCL queue.
 * @param [in]  array1_in           Input array.
 * @param [in]  input_shape         Input shape.
 * @param [in]  result_shape        Output shape.
 * @param [in]  permute_axes        Order of axis by it's id as it should be
 * presented in output.
 * @param [in]  ndim                Number of elements in shapes and axes.
 * @param [out] result1             Output array.
 * @param [in]  size                Number of elements in input arrays.
 * @param [in]  dep_event_vec_ref   Reference to vector of SYCL events.
 */
template <typename _DataType>
INP_DLLEXPORT DPCTLSyclEventRef
    dpnp_elemwise_transpose_c(DPCTLSyclQueueRef q_ref,
                              void *array1_in,
                              const shape_elem_type *input_shape,
                              const shape_elem_type *result_shape,
                              const shape_elem_type *permute_axes,
                              size_t ndim,
                              void *result1,
                              size_t size,
                              const DPCTLEventVectorRef dep_event_vec_ref);

template <typename _DataType>
INP_DLLEXPORT void
    dpnp_elemwise_transpose_c(void *array1_in,
                              const shape_elem_type *input_shape,
                              const shape_elem_type *result_shape,
                              const shape_elem_type *permute_axes,
                              size_t ndim,
                              void *result1,
                              size_t size);

/**
 * @ingroup BACKEND_API
 * @brief Custom implementation of trapz function
 *
 * @param [in]  q_ref               Reference to SYCL queue.
 * @param [in]  array1_in           First input array.
 * @param [in]  array2_in           Second input array.
 * @param [out] result1             Output array.
 * @param [in]  dx                  The spacing between sample points.
 * @param [in]  array1_size         Number of elements in first input array.
 * @param [in]  array2_size         Number of elements in second input arrays.
 * @param [in]  dep_event_vec_ref   Reference to vector of SYCL events.
 *
 */
template <typename _DataType_input1,
          typename _DataType_input2,
          typename _DataType_output>
INP_DLLEXPORT DPCTLSyclEventRef
    dpnp_trapz_c(DPCTLSyclQueueRef q_ref,
                 const void *array1_in,
                 const void *array2_in,
                 void *result1,
                 double dx,
                 size_t array1_size,
                 size_t array2_size,
                 const DPCTLEventVectorRef dep_event_vec_ref);

template <typename _DataType_input1,
          typename _DataType_input2,
          typename _DataType_output>
INP_DLLEXPORT void dpnp_trapz_c(const void *array1_in,
                                const void *array2_in,
                                void *result1,
                                double dx,
                                size_t array1_size,
                                size_t array2_size);
=======
 * @brief Implementation of vander function
 *
 * @param [in]  q_ref               Reference to SYCL queue.
 * @param [in]  array_in            Input array.
 * @param [out] result              Output array.
 * @param [in]  size_in             Number of elements in the input array.
 * @param [in]  N                   Number of columns in the output.
 * @param [in]  increasing          Order of the powers of the columns.
 * @param [in]  dep_event_vec_ref   Reference to vector of SYCL events.
 *
 */
template <typename _DataType_input, typename _DataType_output>
INP_DLLEXPORT DPCTLSyclEventRef
    dpnp_vander_c(DPCTLSyclQueueRef q_ref,
                  const void *array1_in,
                  void *result1,
                  const size_t size_in,
                  const size_t N,
                  const int increasing,
                  const DPCTLEventVectorRef dep_event_vec_ref);

template <typename _DataType_input, typename _DataType_output>
INP_DLLEXPORT void dpnp_vander_c(const void *array1_in,
                                 void *result1,
                                 const size_t size_in,
                                 const size_t N,
                                 const int increasing);
>>>>>>> 5c082ed6

/**
 * @ingroup BACKEND_API
 * @brief Implementation of zeros function
 *
 * @param [in]  q_ref               Reference to SYCL queue.
 * @param [out] result              Output array.
 * @param [in]  size                Number of elements in the output array.
 * @param [in]  dep_event_vec_ref   Reference to vector of SYCL events.
 */
template <typename _DataType>
INP_DLLEXPORT DPCTLSyclEventRef
    dpnp_zeros_c(DPCTLSyclQueueRef q_ref,
                 void *result,
                 size_t size,
                 const DPCTLEventVectorRef dep_event_vec_ref);

template <typename _DataType>
INP_DLLEXPORT void dpnp_zeros_c(void *result, size_t size);

/**
 * @ingroup BACKEND_API
 * @brief Implementation of zeros_like function
 *
 * @param [in]  q_ref               Reference to SYCL queue.
 * @param [out] result              Output array.
 * @param [in]  size                Number of elements in the output array.
 * @param [in]  dep_event_vec_ref   Reference to vector of SYCL events.
 */
template <typename _DataType>
INP_DLLEXPORT DPCTLSyclEventRef
    dpnp_zeros_like_c(DPCTLSyclQueueRef q_ref,
                      void *result,
                      size_t size,
                      const DPCTLEventVectorRef dep_event_vec_ref);

template <typename _DataType>
INP_DLLEXPORT void dpnp_zeros_like_c(void *result, size_t size);

#endif // BACKEND_IFACE_H<|MERGE_RESOLUTION|>--- conflicted
+++ resolved
@@ -178,156 +178,6 @@
 
 /**
  * @ingroup BACKEND_API
-<<<<<<< HEAD
- * @brief Copy of the array, cast to a specified type.
- *
- * @param [in]  q_ref               Reference to SYCL queue.
- * @param [in]  array               Input array.
- * @param [out] result              Output array.
- * @param [in]  size                Number of input elements in `array`.
- * @param [in]  dep_event_vec_ref   Reference to vector of SYCL events.
- */
-template <typename _DataType, typename _ResultType>
-INP_DLLEXPORT DPCTLSyclEventRef
-    dpnp_astype_c(DPCTLSyclQueueRef q_ref,
-                  const void *array,
-                  void *result,
-                  const size_t size,
-                  const DPCTLEventVectorRef dep_event_vec_ref);
-
-template <typename _DataType, typename _ResultType>
-INP_DLLEXPORT void
-    dpnp_astype_c(const void *array, void *result, const size_t size);
-
-/**
- * @ingroup BACKEND_API
- * @brief Matrix multiplication.
- *
- * Matrix multiplication procedure.
- *
- * @param [in]  q_ref               Reference to SYCL queue.
- * @param [out] result_out          Output array.
- * @param [in]  result_size         Size of output array.
- * @param [in]  result_ndim         Number of output array dimensions.
- * @param [in]  result_shape        Shape of output array.
- * @param [in]  result_strides      Strides of output array.
- * @param [in]  input1_in           First input array.
- * @param [in]  input1_size         Size of first input array.
- * @param [in]  input1_ndim         Number of first input array dimensions.
- * @param [in]  input1_shape        Shape of first input array.
- * @param [in]  input1_strides      Strides of first input array.
- * @param [in]  input2_in           Second input array.
- * @param [in]  input2_size         Size of second input array.
- * @param [in]  input2_ndim         Number of second input array dimensions.
- * @param [in]  input2_shape        Shape of second input array.
- * @param [in]  input2_strides      Strides of second input array.
-=======
- * @brief Array initialization
- *
- * Input array, step based, initialization procedure.
- *
- * @param [in]  q_ref               Reference to SYCL queue.
- * @param [in]  start               Start of initialization sequence
- * @param [in]  step                Step for initialization sequence
- * @param [out] result1             Output array.
- * @param [in]  size                Number of elements in input arrays.
- * @param [in]  dep_event_vec_ref   Reference to vector of SYCL events.
- */
-template <typename _DataType>
-INP_DLLEXPORT DPCTLSyclEventRef
-    dpnp_arange_c(DPCTLSyclQueueRef q_ref,
-                  size_t start,
-                  size_t step,
-                  void *result1,
-                  size_t size,
-                  const DPCTLEventVectorRef dep_event_vec_ref);
-
-template <typename _DataType>
-INP_DLLEXPORT void
-    dpnp_arange_c(size_t start, size_t step, void *result1, size_t size);
-
-/**
- * @ingroup BACKEND_API
- * @brief Implementation of full function
- *
- * @param [in]  q_ref               Reference to SYCL queue.
- * @param [in]  array_in            Input one-element array.
- * @param [out] result              Output array.
- * @param [in]  size                Number of elements in the output array.
- * @param [in]  dep_event_vec_ref   Reference to vector of SYCL events.
- */
-template <typename _DataType>
-INP_DLLEXPORT DPCTLSyclEventRef
-    dpnp_full_c(DPCTLSyclQueueRef q_ref,
-                void *array_in,
-                void *result,
-                const size_t size,
-                const DPCTLEventVectorRef dep_event_vec_ref);
-
-template <typename _DataType>
-INP_DLLEXPORT void dpnp_full_c(void *array_in, void *result, const size_t size);
-
-/**
- * @ingroup BACKEND_API
- * @brief Implementation of full_like function
- *
- * @param [in]  q_ref               Reference to SYCL queue.
- * @param [in]  array_in            Input one-element array.
- * @param [out] result              Output array.
- * @param [in]  size                Number of elements in the output array.
->>>>>>> 5c082ed6
- * @param [in]  dep_event_vec_ref   Reference to vector of SYCL events.
- */
-template <typename _DataType>
-INP_DLLEXPORT DPCTLSyclEventRef
-<<<<<<< HEAD
-    dpnp_matmul_c(DPCTLSyclQueueRef q_ref,
-                  void *result_out,
-                  const size_t result_size,
-                  const size_t result_ndim,
-                  const shape_elem_type *result_shape,
-                  const shape_elem_type *result_strides,
-                  const void *input1_in,
-                  const size_t input1_size,
-                  const size_t input1_ndim,
-                  const shape_elem_type *input1_shape,
-                  const shape_elem_type *input1_strides,
-                  const void *input2_in,
-                  const size_t input2_size,
-                  const size_t input2_ndim,
-                  const shape_elem_type *input2_shape,
-                  const shape_elem_type *input2_strides,
-                  const DPCTLEventVectorRef dep_event_vec_ref);
-
-template <typename _DataType>
-INP_DLLEXPORT void dpnp_matmul_c(void *result_out,
-                                 const size_t result_size,
-                                 const size_t result_ndim,
-                                 const shape_elem_type *result_shape,
-                                 const shape_elem_type *result_strides,
-                                 const void *input1_in,
-                                 const size_t input1_size,
-                                 const size_t input1_ndim,
-                                 const shape_elem_type *input1_shape,
-                                 const shape_elem_type *input1_strides,
-                                 const void *input2_in,
-                                 const size_t input2_size,
-                                 const size_t input2_ndim,
-                                 const shape_elem_type *input2_shape,
-                                 const shape_elem_type *input2_strides);
-=======
-    dpnp_full_like_c(DPCTLSyclQueueRef q_ref,
-                     void *array_in,
-                     void *result,
-                     size_t size,
-                     const DPCTLEventVectorRef dep_event_vec_ref);
-
-template <typename _DataType>
-INP_DLLEXPORT void dpnp_full_like_c(void *array_in, void *result, size_t size);
->>>>>>> 5c082ed6
-
-/**
- * @ingroup BACKEND_API
  * @brief Compute the variance along the specified axis, while ignoring NaNs.
  *
  * @param [in]  q_ref               Reference to SYCL queue.
@@ -744,77 +594,6 @@
                                          size_t ndim,
                                          size_t size_indices,
                                          size_t values_size);
-
-/**
- * @ingroup BACKEND_API
-<<<<<<< HEAD
- * @brief Compute the eigenvalues and right eigenvectors of a square array.
- *
- * @param [in]  q_ref               Reference to SYCL queue.
- * @param [in]  array_in            Input array[size][size]
- * @param [out] result1             The eigenvalues, each repeated according to
- * its multiplicity
- * @param [out] result2             The normalized (unit "length") eigenvectors
- * @param [in]  size                One dimension of square [size][size] array
- * @param [in]  dep_event_vec_ref   Reference to vector of SYCL events.
- */
-template <typename _DataType, typename _ResultType>
-INP_DLLEXPORT DPCTLSyclEventRef
-    dpnp_eig_c(DPCTLSyclQueueRef q_ref,
-               const void *array_in,
-               void *result1,
-               void *result2,
-               size_t size,
-               const DPCTLEventVectorRef dep_event_vec_ref);
-
-template <typename _DataType, typename _ResultType>
-INP_DLLEXPORT void
-    dpnp_eig_c(const void *array_in, void *result1, void *result2, size_t size);
-
-/**
- * @ingroup BACKEND_API
- * @brief Compute the eigenvalues of a square array.
- *
- * @param [in]  q_ref               Reference to SYCL queue.
- * @param [in]  array_in            Input array[size][size]
- * @param [out] result1             The eigenvalues, each repeated according to
- * its multiplicity
- * @param [in]  size                One dimension of square [size][size] array
- * @param [in]  dep_event_vec_ref   Reference to vector of SYCL events.
- */
-template <typename _DataType, typename _ResultType>
-INP_DLLEXPORT DPCTLSyclEventRef
-    dpnp_eigvals_c(DPCTLSyclQueueRef q_ref,
-                   const void *array_in,
-                   void *result1,
-                   size_t size,
-                   const DPCTLEventVectorRef dep_event_vec_ref);
-
-template <typename _DataType, typename _ResultType>
-INP_DLLEXPORT void
-    dpnp_eigvals_c(const void *array_in, void *result1, size_t size);
-=======
- * @brief Return a 2-D array with ones on the diagonal and zeros elsewhere.
- *
- * @param [in]  q_ref               Reference to SYCL queue.
- * @param [out] result              The eigenvalues, each repeated according to
- * its multiplicity
- * @param [in]  k                   Index of the diagonal
- * @param [in]  shape               Shape of result
- * @param [in]  dep_event_vec_ref   Reference to vector of SYCL events.
- */
-template <typename _DataType>
-INP_DLLEXPORT DPCTLSyclEventRef
-    dpnp_eye_c(DPCTLSyclQueueRef q_ref,
-               void *result,
-               int k,
-               const shape_elem_type *res_shape,
-               const DPCTLEventVectorRef dep_event_vec_ref);
-
-template <typename _DataType>
-INP_DLLEXPORT void
-    dpnp_eye_c(void *result, int k, const shape_elem_type *res_shape);
->>>>>>> 5c082ed6
 
 /**
  * @ingroup BACKEND_API
@@ -1521,111 +1300,6 @@
 
 /**
  * @ingroup BACKEND_API
-<<<<<<< HEAD
- * @brief transpose function. Permute axes of the input to the output with
- * elements permutation.
- *
- * @param [in]  q_ref               Reference to SYCL queue.
- * @param [in]  array1_in           Input array.
- * @param [in]  input_shape         Input shape.
- * @param [in]  result_shape        Output shape.
- * @param [in]  permute_axes        Order of axis by it's id as it should be
- * presented in output.
- * @param [in]  ndim                Number of elements in shapes and axes.
- * @param [out] result1             Output array.
- * @param [in]  size                Number of elements in input arrays.
- * @param [in]  dep_event_vec_ref   Reference to vector of SYCL events.
- */
-template <typename _DataType>
-INP_DLLEXPORT DPCTLSyclEventRef
-    dpnp_elemwise_transpose_c(DPCTLSyclQueueRef q_ref,
-                              void *array1_in,
-                              const shape_elem_type *input_shape,
-                              const shape_elem_type *result_shape,
-                              const shape_elem_type *permute_axes,
-                              size_t ndim,
-                              void *result1,
-                              size_t size,
-                              const DPCTLEventVectorRef dep_event_vec_ref);
-
-template <typename _DataType>
-INP_DLLEXPORT void
-    dpnp_elemwise_transpose_c(void *array1_in,
-                              const shape_elem_type *input_shape,
-                              const shape_elem_type *result_shape,
-                              const shape_elem_type *permute_axes,
-                              size_t ndim,
-                              void *result1,
-                              size_t size);
-
-/**
- * @ingroup BACKEND_API
- * @brief Custom implementation of trapz function
- *
- * @param [in]  q_ref               Reference to SYCL queue.
- * @param [in]  array1_in           First input array.
- * @param [in]  array2_in           Second input array.
- * @param [out] result1             Output array.
- * @param [in]  dx                  The spacing between sample points.
- * @param [in]  array1_size         Number of elements in first input array.
- * @param [in]  array2_size         Number of elements in second input arrays.
- * @param [in]  dep_event_vec_ref   Reference to vector of SYCL events.
- *
- */
-template <typename _DataType_input1,
-          typename _DataType_input2,
-          typename _DataType_output>
-INP_DLLEXPORT DPCTLSyclEventRef
-    dpnp_trapz_c(DPCTLSyclQueueRef q_ref,
-                 const void *array1_in,
-                 const void *array2_in,
-                 void *result1,
-                 double dx,
-                 size_t array1_size,
-                 size_t array2_size,
-                 const DPCTLEventVectorRef dep_event_vec_ref);
-
-template <typename _DataType_input1,
-          typename _DataType_input2,
-          typename _DataType_output>
-INP_DLLEXPORT void dpnp_trapz_c(const void *array1_in,
-                                const void *array2_in,
-                                void *result1,
-                                double dx,
-                                size_t array1_size,
-                                size_t array2_size);
-=======
- * @brief Implementation of vander function
- *
- * @param [in]  q_ref               Reference to SYCL queue.
- * @param [in]  array_in            Input array.
- * @param [out] result              Output array.
- * @param [in]  size_in             Number of elements in the input array.
- * @param [in]  N                   Number of columns in the output.
- * @param [in]  increasing          Order of the powers of the columns.
- * @param [in]  dep_event_vec_ref   Reference to vector of SYCL events.
- *
- */
-template <typename _DataType_input, typename _DataType_output>
-INP_DLLEXPORT DPCTLSyclEventRef
-    dpnp_vander_c(DPCTLSyclQueueRef q_ref,
-                  const void *array1_in,
-                  void *result1,
-                  const size_t size_in,
-                  const size_t N,
-                  const int increasing,
-                  const DPCTLEventVectorRef dep_event_vec_ref);
-
-template <typename _DataType_input, typename _DataType_output>
-INP_DLLEXPORT void dpnp_vander_c(const void *array1_in,
-                                 void *result1,
-                                 const size_t size_in,
-                                 const size_t N,
-                                 const int increasing);
->>>>>>> 5c082ed6
-
-/**
- * @ingroup BACKEND_API
  * @brief Implementation of zeros function
  *
  * @param [in]  q_ref               Reference to SYCL queue.
