//*****************************************************************************
// Copyright (c) 2016-2020, Intel Corporation
// All rights reserved.
//
// Redistribution and use in source and binary forms, with or without
// modification, are permitted provided that the following conditions are met:
// - Redistributions of source code must retain the above copyright notice,
//   this list of conditions and the following disclaimer.
// - Redistributions in binary form must reproduce the above copyright notice,
//   this list of conditions and the following disclaimer in the documentation
//   and/or other materials provided with the distribution.
//
// THIS SOFTWARE IS PROVIDED BY THE COPYRIGHT HOLDERS AND CONTRIBUTORS "AS IS"
// AND ANY EXPRESS OR IMPLIED WARRANTIES, INCLUDING, BUT NOT LIMITED TO, THE
// IMPLIED WARRANTIES OF MERCHANTABILITY AND FITNESS FOR A PARTICULAR PURPOSE
// ARE DISCLAIMED. IN NO EVENT SHALL THE COPYRIGHT HOLDER OR CONTRIBUTORS BE
// LIABLE FOR ANY DIRECT, INDIRECT, INCIDENTAL, SPECIAL, EXEMPLARY, OR
// CONSEQUENTIAL DAMAGES (INCLUDING, BUT NOT LIMITED TO, PROCUREMENT OF
// SUBSTITUTE GOODS OR SERVICES; LOSS OF USE, DATA, OR PROFITS; OR BUSINESS
// INTERRUPTION) HOWEVER CAUSED AND ON ANY THEORY OF LIABILITY, WHETHER IN
// CONTRACT, STRICT LIABILITY, OR TORT (INCLUDING NEGLIGENCE OR OTHERWISE)
// ARISING IN ANY WAY OUT OF THE USE OF THIS SOFTWARE, EVEN IF ADVISED OF
// THE POSSIBILITY OF SUCH DAMAGE.
//*****************************************************************************

/*
 * This header file is for interface Cython with C++.
 * It should not contains any backend specific headers (like SYCL or math library) because
 * all included headers will be exposed in Cython compilation procedure
 *
 * We would like to avoid backend specific things in higher level Cython modules.
 * Any backend interface functions and types should be defined here.
 *
 * Also, this file should contains documentation on functions and types
 * which are used in the interface
 */

#pragma once
#ifndef BACKEND_IFACE_H // Cython compatibility
#define BACKEND_IFACE_H

#include <cstdint>
#include <vector>

#include "dpnp_iface_fft.hpp"
#include "dpnp_iface_random.hpp"

#ifdef _WIN32
#define INP_DLLEXPORT __declspec(dllexport)
#else
#define INP_DLLEXPORT
#endif

/**
 * @defgroup BACKEND_API Backend C++ library interface API
 * @{
 * This section describes Backend API.
 * @}
 */

/**
 * @ingroup BACKEND_API
 * @brief SYCL queue initialization selector.
 *
 * The structure defines the parameters that are used for the library initialization
 * by @ref dpnp_queue_initialize_c "dpnp_queue_initialize".
 */
enum class QueueOptions : uint32_t
{
    CPU_SELECTOR, /**< CPU side execution mode */
    GPU_SELECTOR, /**< Intel GPU side execution mode */
    AUTO_SELECTOR /**< Automatic selection based on environment variable with @ref CPU_SELECTOR default */
};

/**
 * @ingroup BACKEND_API
 * @brief SYCL queue initialization.
 *
 * Global SYCL queue initialization.
 *
 * @param [in]  selector       Select type @ref QueueOptions of the SYCL queue. Default @ref AUTO_SELECTOR
 */
INP_DLLEXPORT void dpnp_queue_initialize_c(QueueOptions selector = QueueOptions::AUTO_SELECTOR);

/**
 * @ingroup BACKEND_API
 * @brief SYCL queue device status.
 *
 * Return 1 if current @ref queue is related to cpu or host device. return 0 otherwise.
 */
INP_DLLEXPORT size_t dpnp_queue_is_cpu_c();

/**
 * @ingroup BACKEND_API
 * @brief SYCL queue memory allocation.
 *
 * Memory allocation on the SYCL backend.
 *
 * @param [in]  size_in_bytes  Number of bytes for requested memory allocation.
 *
 * @return  A pointer to newly created memory on @ref dpnp_queue_initialize_c "initialized SYCL device".
 */
INP_DLLEXPORT char* dpnp_memory_alloc_c(size_t size_in_bytes);

INP_DLLEXPORT void dpnp_memory_free_c(void* ptr);
void dpnp_memory_memcpy_c(void* dst, const void* src, size_t size_in_bytes);

/**
 * @ingroup BACKEND_API
 * @brief Test whether all array elements along a given axis evaluate to True.
 *
 * @param [in]  array       Input array.
 * @param [out] result      Output array.
 * @param [in]  size        Number of input elements in `array`.
 */
template <typename _DataType, typename _ResultType>
INP_DLLEXPORT void dpnp_all_c(const void* array, void* result, const size_t size);

/**
 * @ingroup BACKEND_API
 * @brief Test whether any array element along a given axis evaluates to True.
 *
 * @param [in]  array       Input array.
 * @param [out] result      Output array.
 * @param [in]  size        Number of input elements in `array`.
 */
template <typename _DataType, typename _ResultType>
INP_DLLEXPORT void dpnp_any_c(const void* array, void* result, const size_t size);

/**
 * @ingroup BACKEND_API
 * @brief Array initialization
 *
 * Input array, step based, initialization procedure.
 *
 * @param [in]  start     Start of initialization sequence
 * @param [in]  step      Step for initialization sequence
 * @param [out] result1   Output array.
 * @param [in]  size      Number of elements in input arrays.
 */
template <typename _DataType>
INP_DLLEXPORT void dpnp_arange_c(size_t start, size_t step, void* result1, size_t size);

/**
 * @ingroup BACKEND_API
 * @brief Copy of the array, cast to a specified type.
 *
 * @param [in]  array       Input array.
 * @param [out] result      Output array.
 * @param [in]  size        Number of input elements in `array`.
 */
template <typename _DataType, typename _ResultType>
INP_DLLEXPORT void dpnp_astype_c(const void* array, void* result, const size_t size);

/**
 * @ingroup BACKEND_API
 * @brief Implementation of full function
 *
 * @param [in]  array_in  Input one-element array.
 * @param [out] result    Output array.
 * @param [in]  size      Number of elements in the output array.
 */
template <typename _DataType>
INP_DLLEXPORT void dpnp_full_c(void* array_in, void* result, const size_t size);

/**
 * @ingroup BACKEND_API
 * @brief Implementation of full_like function
 *
 * @param [in]  array_in  Input one-element array.
 * @param [out] result    Output array.
 * @param [in]  size      Number of elements in the output array.
 */
template <typename _DataType>
INP_DLLEXPORT void dpnp_full_like_c(void* array_in, void* result, size_t size);

/**
 * @ingroup BACKEND_API
 * @brief Matrix multiplication.
 *
 * Matrix multiplication procedure. Works with 2-D matrices
 *
 * @param [in]  array1    Input array.
 * @param [in]  array2    Input array.
 * @param [out] result1   Output array.
 * @param [in]  size      Number of elements in input arrays.
 */
template <typename _DataType>
INP_DLLEXPORT void
    dpnp_matmul_c(void* array1, void* array2, void* result1, size_t size_m, size_t size_n, size_t size_k);

/**
 * @ingroup BACKEND_API
 * @brief Return the indices of the elements that are non-zero.
 *
 * @param [in]  array1    Input array.
 * @param [out] result1   Output array.
 * @param [in]  shape     Shape of input array.
 * @param [in]  ndim      Number of elements in shape.
 * @param [in]  j         Number input array.
 */
template <typename _DataType>
INP_DLLEXPORT void
    dpnp_nonzero_c(const void* array1, void* result1, const size_t* shape, const size_t ndim, const size_t j);

/**
 * @ingroup BACKEND_API
 * @brief absolute function.
 *
 * @param [in]  array1_in    Input array.
 * @param [out] result1      Output array.
 * @param [in]  size         Number of elements in input arrays.
 */
template <typename _DataType>
INP_DLLEXPORT void dpnp_elemwise_absolute_c(void* array1_in, void* result1, size_t size);

/**
 * @ingroup BACKEND_API
 * @brief Custom implementation of dot function
 *
 * @param [out] result_out          Output array.
 * @param [in]  input1_in           First input array.
 * @param [in]  input1_size         Size of first input array.
 * @param [in]  input1_shape        Shape of first input array.
 * @param [in]  input1_shape_ndim   Number of first array dimensions.
 * @param [in]  input2_in           Second input array.
 * @param [in]  input2_size         Shape of second input array.
 * @param [in]  input2_shape        Shape of first input array.
 * @param [in]  input2_shape_ndim   Number of second array dimensions.
 * @param [in]  where               Mask array.
 * @param [out] result1             Output array.
 * @param [in]  size                Number of elements in input arrays.
 */
template <typename _DataType_output, typename _DataType_input1, typename _DataType_input2>
INP_DLLEXPORT void dpnp_dot_c(void* result_out,
                              const void* input1_in,
                              const size_t input1_size,
                              const size_t* input1_shape,
                              const size_t input1_shape_ndim,
                              const void* input2_in,
                              const size_t input2_size,
                              const size_t* input2_shape,
                              const size_t input2_shape_ndim,
                              const size_t* where);

/**
 * @ingroup BACKEND_API
 * @brief Custom implementation of cross function
 *
 * @param [out] result_out          Output array.
 * @param [in]  input1_in           First input array.
 * @param [in]  input1_size         Size of first input array.
 * @param [in]  input1_shape        Shape of first input array.
 * @param [in]  input1_shape_ndim   Number of first array dimensions.
 * @param [in]  input2_in           Second input array.
 * @param [in]  input2_size         Shape of second input array.
 * @param [in]  input2_shape        Shape of first input array.
 * @param [in]  input2_shape_ndim   Number of second array dimensions.
 * @param [in]  where               Mask array.
 * @param [out] result1             Output array.
 * @param [in]  size                Number of elements in input arrays.
 */
template <typename _DataType_output, typename _DataType_input1, typename _DataType_input2>
INP_DLLEXPORT void dpnp_cross_c(void* result_out,
                                const void* input1_in,
                                const size_t input1_size,
                                const size_t* input1_shape,
                                const size_t input1_shape_ndim,
                                const void* input2_in,
                                const size_t input2_size,
                                const size_t* input2_shape,
                                const size_t input2_shape_ndim,
                                const size_t* where);

/**
 * @ingroup BACKEND_API
 * @brief Custom implementation of cumprod function
 *
 * @param [in]  array1_in  Input array.
 * @param [out] result1    Output array.
 * @param [in]  size       Number of elements in input arrays.
 *
 */
template <typename _DataType_input, typename _DataType_output>
INP_DLLEXPORT void dpnp_cumprod_c(void* array1_in, void* result1, size_t size);

/**
 * @ingroup BACKEND_API
 * @brief Custom implementation of cumsum function
 *
 * @param [in]  array1_in  Input array.
 * @param [out] result1    Output array.
 * @param [in]  size       Number of elements in input arrays.
 *
 */
template <typename _DataType_input, typename _DataType_output>
INP_DLLEXPORT void dpnp_cumsum_c(void* array1_in, void* result1, size_t size);

/**
 * @ingroup BACKEND_API
 * @brief Compute summary of input array elements.
 *
 * Input array is expected as @ref _DataType_input type and assume result as @ref _DataType_output type.
 * The function creates no memory.
 *
 * Empty @ref input_shape means scalar.
 *
 * @param [out] result_out        Output array pointer. @ref _DataType_output type is expected
 * @param [in]  input_in          Input array pointer. @ref _DataType_input type is expected
 * @param [in]  input_shape       Shape of @ref input_in
 * @param [in]  input_shape_ndim  Number of elements in @ref input_shape
 * @param [in]  axes              Array of axes to apply to @ref input_shape
 * @param [in]  axes_ndim         Number of elements in @ref axes
 * @param [in]  initial           Pointer to initial value for the algorithm. @ref _DataType_input is expected
 * @param [in]  where             mask array
 */
template <typename _DataType_output, typename _DataType_input>
INP_DLLEXPORT void dpnp_sum_c(void* result_out,
                              const void* input_in,
                              const size_t* input_shape,
                              const size_t input_shape_ndim,
                              const long* axes,
                              const size_t axes_ndim,
                              const void* initial,
                              const long* where);

/**
 * @ingroup BACKEND_API
 * @brief Place of array elements
 *
 * @param [in]  array       Input array.
 * @param [in]  array2      Copy input array.
 * @param [out]  result     Result array.
 * @param [in]  kth         Element index to partition by.
 * @param [in]  shape       Shape of input array.
 * @param [in]  ndim        Number of elements in shape.
 */
template <typename _DataType>
<<<<<<< HEAD
INP_DLLEXPORT void
    dpnp_partition_c(const void* sort_array, void* result, const size_t kth, const size_t* shape, const size_t ndim);
=======
INP_DLLEXPORT void dpnp_partition_c(void* array, void* array2, void* result, const size_t kth, const size_t* shape, const size_t ndim);
>>>>>>> a152e416

/**
 * @ingroup BACKEND_API
 * @brief Place of array elements
 *
 * @param [in]  arr         Input array.
 * @param [in]  mask        Mask array.
 * @param [in]  vals        Vals array.
 * @param [in]  arr_size    Number of input elements in `arr`.
 * @param [in]  vals_size   Number of input elements in `vals`.
 */
template <typename _DataType>
INP_DLLEXPORT void dpnp_place_c(void* arr, long* mask, void* vals, const size_t arr_size, const size_t vals_size);

/**
 * @ingroup BACKEND_API
 * @brief Compute Product of input array elements.
 *
 * Input array is expected as @ref _DataType_input type and assume result as @ref _DataType_output type.
 * The function creates no memory.
 *
 * Empty @ref input_shape means scalar.
 *
 * @param [out] result_out        Output array pointer. @ref _DataType_output type is expected
 * @param [in]  input_in          Input array pointer. @ref _DataType_input type is expected
 * @param [in]  input_shape       Shape of @ref input_in
 * @param [in]  input_shape_ndim  Number of elements in @ref input_shape
 * @param [in]  axes              Array of axes to apply to @ref input_shape
 * @param [in]  axes_ndim         Number of elements in @ref axes
 * @param [in]  initial           Pointer to initial value for the algorithm. @ref _DataType_input is expected
 * @param [in]  where             mask array
 */
template <typename _DataType_output, typename _DataType_input>
INP_DLLEXPORT void dpnp_prod_c(void* result_out,
                               const void* input_in,
                               const size_t* input_shape,
                               const size_t input_shape_ndim,
                               const long* axes,
                               const size_t axes_ndim,
                               const void* initial,
                               const long* where);

/**
 * @ingroup BACKEND_API
 * @brief Product of array elements
 *
 * @param [in]  array       Input array.
 * @param [in]  ind         Target indices, interpreted as integers.
 * @param [in]  v           Values to place in array at target indices.
 * @param [in]  size        Number of input elements in `array`.
 * @param [in]  size_ind    Number of input elements in `ind`.
 * @param [in]  size_v      Number of input elements in `v`.
 */
template <typename _DataType, typename _IndecesType, typename _ValueType>
INP_DLLEXPORT void
    dpnp_put_c(void* array, void* ind, void* v, const size_t size, const size_t size_ind, const size_t size_v);

/**
 * @ingroup BACKEND_API
 * @brief Product of array elements
 *
 */
template <typename _DataType>
INP_DLLEXPORT void dpnp_put_along_axis_c(void* arr_in,
                                         long* indices_in,
                                         void* values_in,
                                         size_t axis,
                                         const size_t* shape,
                                         size_t ndim,
                                         size_t size_indices,
                                         size_t values_size);

/**
 * @ingroup BACKEND_API
 * @brief Compute the eigenvalues and right eigenvectors of a square array.
 *
 * @param [in]  array_in  Input array[size][size]
 * @param [out] result1   The eigenvalues, each repeated according to its multiplicity
 * @param [out] result2   The normalized (unit "length") eigenvectors
 * @param [in]  size      One dimension of square [size][size] array
 */
template <typename _DataType, typename _ResultType>
INP_DLLEXPORT void dpnp_eig_c(const void* array_in, void* result1, void* result2, size_t size);

/**
 * @ingroup BACKEND_API
 * @brief Compute the eigenvalues of a square array.
 *
 * @param [in]  array_in  Input array[size][size]
 * @param [out] result1   The eigenvalues, each repeated according to its multiplicity
 * @param [in]  size      One dimension of square [size][size] array
 */
template <typename _DataType, typename _ResultType>
INP_DLLEXPORT void dpnp_eigvals_c(const void* array_in, void* result1, size_t size);

/**
 * @ingroup BACKEND_API
 * @brief math library implementation of argsort function
 *
 * @param [in]  array   Input array with data.
 * @param [out] result  Output array with indeces.
 * @param [in]  size    Number of elements in input arrays.
 */
template <typename _DataType, typename _idx_DataType>
INP_DLLEXPORT void dpnp_argsort_c(void* array, void* result, size_t size);

/**
 * @ingroup BACKEND_API
 * @brief math library implementation of sort function
 *
 * @param [in]  array   Input array with data.
 * @param [out] result  Output array with indeces.
 * @param [in]  size    Number of elements in input arrays.
 */
template <typename _DataType>
INP_DLLEXPORT void dpnp_sort_c(void* array, void* result, size_t size);

/**
 * @ingroup BACKEND_API
 * @brief math library implementation of cholesky function
 *
 * @param [in]  array       Input array with data.
 * @param [out] result      Output array.
 * @param [in]  size        Number of elements in input arrays.
 * @param [in]  data_size   Last element of shape arrays.
 */
template <typename _DataType>
INP_DLLEXPORT void dpnp_cholesky_c(void* array1_in, void* result1, const size_t size, const size_t data_size);

/**
 * @ingroup BACKEND_API
 * @brief correlate function
 *
 * @param [out] result_out          Output array.
 * @param [in]  input1_in           First input array.
 * @param [in]  input1_size         Size of first input array.
 * @param [in]  input1_shape        Shape of first input array.
 * @param [in]  input1_shape_ndim   Number of first array dimensions.
 * @param [in]  input2_in           Second input array.
 * @param [in]  input2_size         Shape of second input array.
 * @param [in]  input2_shape        Shape of first input array.
 * @param [in]  input2_shape_ndim   Number of second array dimensions.
 * @param [in]  where               Mask array.
 * @param [out] result1             Output array.
 * @param [in]  size                Number of elements in input arrays.
 */
template <typename _DataType_output, typename _DataType_input1, typename _DataType_input2>
INP_DLLEXPORT void dpnp_correlate_c(void* result_out,
                                    const void* input1_in,
                                    const size_t input1_size,
                                    const size_t* input1_shape,
                                    const size_t input1_shape_ndim,
                                    const void* input2_in,
                                    const size_t input2_size,
                                    const size_t* input2_shape,
                                    const size_t input2_shape_ndim,
                                    const size_t* where);

/**
 * @ingroup BACKEND_API
 * @brief Custom implementation of cov function with math library and PSTL
 *
 * @param [in]  array       Input array.
 * @param [out] result      Output array.
 * @param [in]  nrows       Number of rows in input array.
 * @param [in]  ncols       Number of columns in input array.
 */
template <typename _DataType>
INP_DLLEXPORT void dpnp_cov_c(void* array1_in, void* result1, size_t nrows, size_t ncols);

/**
 * @ingroup BACKEND_API
 * @brief math library implementation of det function
 *
 * @param [in]  array   Input array with data.
 * @param [out] result  Output array.
 * @param [in]  shape   Shape of input array.
 * @param [in]  ndim    Number of elements in shape.
 */
template <typename _DataType>
INP_DLLEXPORT void dpnp_det_c(void* array1_in, void* result1, size_t* shape, size_t ndim);

/**
 * @ingroup BACKEND_API
 * @brief math library implementation of det function
 *
 * @param [in]  array          Input array with data.
 * @param [out] result         Output array.
 * @param [in]  k              Diagonal in question.
 * @param [in]  shape          Shape of input array.
 * @param [in]  shape_result   Shape of result array.
 * @param [in]  ndim           Number of elements in shape.
 */
template <typename _DataType>
INP_DLLEXPORT void dpnp_diag_c(
    void* array, void* result, const int k, size_t* shape, size_t* res_shape, const size_t ndim, const size_t res_ndim);

/**
 * @ingroup BACKEND_API
 * @brief math library implementation of diagonal function
 *
 * @param [in]  array   Input array with data.
 * @param [out] result  Output array.
 * @param [in]  offset  Offset of the diagonal from the main diagonal.
 * @param [in]  shape   Shape of input array.
 * @param [in]  shape   Shape of output array.
 * @param [in]  ndim    Number of elements in shape.
 */
template <typename _DataType>
INP_DLLEXPORT void dpnp_diagonal_c(
    void* array1_in, void* result1, const size_t offset, size_t* shape, size_t* res_shape, const size_t res_ndim);

/**
 * @ingroup BACKEND_API
 * @brief Implementation of identity function
 *
 * @param [out] result1   Output array.
 * @param [in]  n         Number of rows (and columns) in n x n output.
 */
template <typename _DataType>
INP_DLLEXPORT void dpnp_identity_c(void* result1, const size_t n);

/**
 * @ingroup BACKEND_API
 * @brief implementation of creating filled with value array function
 *
 * @param [out] result  Output array.
 * @param [in]  value   Value in array.
 * @param [in]  size    Number of elements in array.
 */
template <typename _DataType>
INP_DLLEXPORT void dpnp_initval_c(void* result1, void* value, size_t size);

/**
 * @ingroup BACKEND_API
 * @brief math library implementation of inv function
 *
 * @param [in]  array   Input array with data.
 * @param [out] result  Output array.
 * @param [in]  shape   Shape of input array.
 * @param [in]  ndim    Number of elements in shape.
 */
template <typename _DataType>
INP_DLLEXPORT void dpnp_inv_c(void* array1_in, void* result1, size_t* shape, size_t ndim);

/**
 * @ingroup BACKEND_API
 * @brief math library implementation of matrix_rank function
 *
 * @param [in]  array   Input array with data.
 * @param [out] result  Output array.
 * @param [in]  shape   Shape of input array.
 * @param [in]  ndim    Number of elements in shape.
 */
template <typename _DataType>
INP_DLLEXPORT void dpnp_matrix_rank_c(void* array1_in, void* result1, size_t* shape, size_t ndim);

/**
 * @ingroup BACKEND_API
 * @brief math library implementation of max function
 *
 * @param [in]  array   Input array with data.
 * @param [out] result  Output array.
 * @param [in]  shape   Shape of input array.
 * @param [in]  ndim    Number of elements in shape.
 * @param [in]  axis    Axis.
 * @param [in]  naxis   Number of elements in axis.
 */
template <typename _DataType>
INP_DLLEXPORT void
    dpnp_max_c(void* array1_in, void* result1, const size_t* shape, size_t ndim, const size_t* axis, size_t naxis);

/**
 * @ingroup BACKEND_API
 * @brief math library implementation of mean function
 *
 * @param [in]  array   Input array with data.
 * @param [out] result  Output array.
 * @param [in]  shape   Shape of input array.
 * @param [in]  ndim    Number of elements in shape.
 * @param [in]  axis    Axis.
 * @param [in]  naxis   Number of elements in axis.
 */
template <typename _DataType, typename _ResultType>
INP_DLLEXPORT void
    dpnp_mean_c(void* array, void* result, const size_t* shape, size_t ndim, const size_t* axis, size_t naxis);

/**
 * @ingroup BACKEND_API
 * @brief math library implementation of median function
 *
 * @param [in]  array   Input array with data.
 * @param [out] result  Output array.
 * @param [in]  shape   Shape of input array.
 * @param [in]  ndim    Number of elements in shape.
 * @param [in]  axis    Axis.
 * @param [in]  naxis   Number of elements in axis.
 */
template <typename _DataType, typename _ResultType>
INP_DLLEXPORT void
    dpnp_median_c(void* array, void* result, const size_t* shape, size_t ndim, const size_t* axis, size_t naxis);

/**
 * @ingroup BACKEND_API
 * @brief math library implementation of min function
 *
 * @param [in]  array   Input array with data.
 * @param [out] result  Output array.
 * @param [in]  shape   Shape of input array.
 * @param [in]  ndim    Number of elements in shape.
 * @param [in]  axis    Axis.
 * @param [in]  naxis   Number of elements in axis.
 */
template <typename _DataType>
INP_DLLEXPORT void
    dpnp_min_c(void* array, void* result, const size_t* shape, size_t ndim, const size_t* axis, size_t naxis);

/**
 * @ingroup BACKEND_API
 * @brief math library implementation of argmax function
 *
 * @param [in]  array   Input array with data.
 * @param [out] result  Output array with indeces.
 * @param [in]  size    Number of elements in input array.
 */
template <typename _DataType, typename _idx_DataType>
INP_DLLEXPORT void dpnp_argmax_c(void* array, void* result, size_t size);

/**
 * @ingroup BACKEND_API
 * @brief math library implementation of argmin function
 *
 * @param [in]  array   Input array with data.
 * @param [out] result  Output array with indeces.
 * @param [in]  size    Number of elements in input array.
 */
template <typename _DataType, typename _idx_DataType>
INP_DLLEXPORT void dpnp_argmin_c(void* array, void* result, size_t size);

/**
 * @ingroup BACKEND_API
 * @brief math library implementation of std function
 *
 * @param [in]  array   Input array with data.
 * @param [out] result  Output array with indeces.
 * @param [in]  shape   Shape of input array.
 * @param [in]  ndim    Number of elements in shape.
 * @param [in]  axis    Axis.
 * @param [in]  naxis   Number of elements in axis.
 * @param [in]  ddof    Delta degrees of freedom.
 */
template <typename _DataType, typename _ResultType>
INP_DLLEXPORT void dpnp_std_c(
    void* array, void* result, const size_t* shape, size_t ndim, const size_t* axis, size_t naxis, size_t ddof);

/**
 * @ingroup BACKEND_API
 * @brief math library implementation of take function
 *
 * @param [in]  array   Input array with data.
 * @param [in]  indices Input array with indices.
 * @param [out] result  Output array.
 * @param [in]  size    Number of elements in the input array.
 */
template <typename _DataType, typename _IndecesType>
INP_DLLEXPORT void dpnp_take_c(void* array, void* indices, void* result, size_t size);

/**
 * @ingroup BACKEND_API
 * @brief math library implementation of take function
 *
 * @param [out] result  Output array.
 * @param [in]  N       Number of rows in the array.
 * @param [in]  M       Number of columns in the array.
 * @param [in]  k       The sub-diagonal at and below which the array is filled.
 */
template <typename _DataType>
INP_DLLEXPORT void dpnp_tri_c(void* result, const size_t N, const size_t M, const int k);

/**
 * @ingroup BACKEND_API
 * @brief math library implementation of take function
 *
 * @param [in]  array      Input array with data.
 * @param [out] result     Output array.
 * @param [in]  k          Diagonal above which to zero elements.
 * @param [in]  shape      Shape of input array.
 * @param [in]  res_shape  Shape of result array.
 * @param [in]  ndim       Number of elements in array.shape.
 * @param [in]  res_ndim   Number of elements in res_shape.
 */
template <typename _DataType>
INP_DLLEXPORT void dpnp_tril_c(
    void* array, void* result, const int k, size_t* shape, size_t* res_shape, const size_t ndim, const size_t res_ndim);

/**
 * @ingroup BACKEND_API
 * @brief math library implementation of take function
 *
 * @param [in]  array      Input array with data.
 * @param [out] result     Output array.
 * @param [in]  k          Diagonal above which to zero elements.
 * @param [in]  shape      Shape of input array.
 * @param [in]  res_shape  Shape of result array.
 * @param [in]  ndim       Number of elements in array.shape.
 * @param [in]  res_ndim   Number of elements in res_shape.
 */
template <typename _DataType>
INP_DLLEXPORT void dpnp_triu_c(
    void* array, void* result, const int k, size_t* shape, size_t* res_shape, const size_t ndim, const size_t res_ndim);

/**
 * @ingroup BACKEND_API
 * @brief math library implementation of var function
 *
 * @param [in]  array   Input array with data.
 * @param [out] result  Output array with indeces.
 * @param [in]  shape   Shape of input array.
 * @param [in]  ndim    Number of elements in shape.
 * @param [in]  axis    Axis.
 * @param [in]  naxis   Number of elements in axis.
 * @param [in]  ddof    Delta degrees of freedom.
 */
template <typename _DataType, typename _ResultType>
INP_DLLEXPORT void dpnp_var_c(
    void* array, void* result, const size_t* shape, size_t ndim, const size_t* axis, size_t naxis, size_t ddof);

/**
 * @ingroup BACKEND_API
 * @brief Implementation of invert function
 *
 * @param [in]  array1_in  Input array.
 * @param [out] result1    Output array.
 * @param [in]  size       Number of elements in the input array.
 */
template <typename _DataType>
INP_DLLEXPORT void dpnp_invert_c(void* array1_in, void* result, size_t size);

#define MACRO_2ARG_1TYPE_OP(__name__, __operation__)                                                                   \
    template <typename _DataType>                                                                                      \
    INP_DLLEXPORT void __name__(void* result_out,                                                                      \
                                const void* input1_in,                                                                 \
                                const size_t input1_size,                                                              \
                                const size_t* input1_shape,                                                            \
                                const size_t input1_shape_ndim,                                                        \
                                const void* input2_in,                                                                 \
                                const size_t input2_size,                                                              \
                                const size_t* input2_shape,                                                            \
                                const size_t input2_shape_ndim,                                                        \
                                const size_t* where);

#include <dpnp_gen_2arg_1type_tbl.hpp>

#define MACRO_1ARG_1TYPE_OP(__name__, __operation1__, __operation2__)                                                  \
    template <typename _DataType>                                                                                      \
    INP_DLLEXPORT void __name__(void* array1, void* result1, size_t size);

#include <dpnp_gen_1arg_1type_tbl.hpp>

#define MACRO_1ARG_2TYPES_OP(__name__, __operation1__, __operation2__)                                                 \
    template <typename _DataType_input, typename _DataType_output>                                                     \
    INP_DLLEXPORT void __name__(void* array1, void* result1, size_t size);

#include <dpnp_gen_1arg_2type_tbl.hpp>

#define MACRO_2ARG_3TYPES_OP(__name__, __operation1__, __operation2__)                                                 \
    template <typename _DataType_output, typename _DataType_input1, typename _DataType_input2>                         \
    INP_DLLEXPORT void __name__(void* result_out,                                                                      \
                                const void* input1_in,                                                                 \
                                const size_t input1_size,                                                              \
                                const size_t* input1_shape,                                                            \
                                const size_t input1_shape_ndim,                                                        \
                                const void* input2_in,                                                                 \
                                const size_t input2_size,                                                              \
                                const size_t* input2_shape,                                                            \
                                const size_t input2_shape_ndim,                                                        \
                                const size_t* where);

#include <dpnp_gen_2arg_3type_tbl.hpp>

/**
 * @ingroup BACKEND_API
 * @brief fill_diagonal function.
 *
 * @param [in]  array1_in    Input array.
 * @param [in]  val          Value to write on the diagonal.
 * @param [in]  shape        Input shape.
 * @param [in]  ndim         Number of elements in shape.
 */
template <typename _DataType>
INP_DLLEXPORT void dpnp_fill_diagonal_c(void* array1_in, void* val, size_t* shape, const size_t ndim);

/**
 * @ingroup BACKEND_API
 * @brief floor_divide function.
 *
 * @param [out] result_out          Output array.
 * @param [in]  input1_in           First input array.
 * @param [in]  input1_size         Size of first input array.
 * @param [in]  input1_shape        Shape of first input array.
 * @param [in]  input1_shape_ndim   Number of first array dimensions.
 * @param [in]  input2_in           Second input array.
 * @param [in]  input2_size         Shape of second input array.
 * @param [in]  input2_shape        Shape of first input array.
 * @param [in]  input2_shape_ndim   Number of second array dimensions.
 * @param [in]  where               Mask array.
 * @param [out] result1             Output array.
 * @param [in]  size                Number of elements in input arrays.
 */
template <typename _DataType_input1, typename _DataType_input2, typename _DataType_output>
INP_DLLEXPORT void dpnp_floor_divide_c(void* result_out,
                                       const void* input1_in,
                                       const size_t input1_size,
                                       const size_t* input1_shape,
                                       const size_t input1_shape_ndim,
                                       const void* input2_in,
                                       const size_t input2_size,
                                       const size_t* input2_shape,
                                       const size_t input2_shape_ndim,
                                       const size_t* where);

/**
 * @ingroup BACKEND_API
 * @brief modf function.
 *
 * @param [in]  array1_in    Input array.
 * @param [out] result1_out  Output array 1.
 * @param [out] result2_out  Output array 2.
 * @param [in]  size         Number of elements in input arrays.
 */
template <typename _DataType_input, typename _DataType_output>
INP_DLLEXPORT void dpnp_modf_c(void* array1_in, void* result1_out, void* result2_out, size_t size);

/**
 * @ingroup BACKEND_API
 * @brief Implementation of ones function
 *
 * @param [out] result    Output array.
 * @param [in]  size      Number of elements in the output array.
 */
template <typename _DataType>
INP_DLLEXPORT void dpnp_ones_c(void* result, size_t size);

/**
 * @ingroup BACKEND_API
 * @brief Implementation of ones_like function
 *
 * @param [out] result    Output array.
 * @param [in]  size      Number of elements in the output array.
 */
template <typename _DataType>
INP_DLLEXPORT void dpnp_ones_like_c(void* result, size_t size);

/**
 * @ingroup BACKEND_API
 * @brief remainder function.
 *
 * @param [out] result_out          Output array.
 * @param [in]  input1_in           First input array.
 * @param [in]  input1_size         Size of first input array.
 * @param [in]  input1_shape        Shape of first input array.
 * @param [in]  input1_shape_ndim   Number of first array dimensions.
 * @param [in]  input2_in           Second input array.
 * @param [in]  input2_size         Shape of second input array.
 * @param [in]  input2_shape        Shape of first input array.
 * @param [in]  input2_shape_ndim   Number of second array dimensions.
 * @param [in]  where               Mask array.
 * @param [out] result1             Output array.
 * @param [in]  size                Number of elements in input arrays.
 */
template <typename _DataType_output, typename _DataType_input1, typename _DataType_input2>
INP_DLLEXPORT void dpnp_remainder_c(void* result_out,
                                    const void* input1_in,
                                    const size_t input1_size,
                                    const size_t* input1_shape,
                                    const size_t input1_shape_ndim,
                                    const void* input2_in,
                                    const size_t input2_size,
                                    const size_t* input2_shape,
                                    const size_t input2_shape_ndim,
                                    const size_t* where);

/**
 * @ingroup BACKEND_API
 * @brief repeat elements of an array.
 *
 * @param [in]  array_in    Input array.
 * @param [out] result      Output array.
 * @param [in]  repeats      The number of repetitions for each element.
 * @param [in]  size         Number of elements in input arrays.
 */
template <typename _DataType>
INP_DLLEXPORT void dpnp_repeat_c(const void* array_in, void* result, const size_t repeats, const size_t size);

/**
 * @ingroup BACKEND_API
 * @brief copyto function.
 *
 * @param [out] destination  Destination array.
 * @param [in]  source       Source array.
 * @param [in]  size         Number of elements in destination array.
 */
template <typename _DataType_dst, typename _DataType_src>
INP_DLLEXPORT void dpnp_copyto_c(void* destination, void* source, const size_t size);

/**
 * @ingroup BACKEND_API
 * @brief transpose function. Permute axes of the input to the output with elements permutation.
 *
 * @param [in]  array1_in    Input array.
 * @param [in]  input_shape  Input shape.
 * @param [in]  result_shape Output shape.
 * @param [in]  permute_axes Order of axis by it's id as it should be presented in output.
 * @param [in]  ndim         Number of elements in shapes and axes.
 * @param [out] result1      Output array.
 * @param [in]  size         Number of elements in input arrays.
 */
template <typename _DataType>
INP_DLLEXPORT void dpnp_elemwise_transpose_c(void* array1_in,
                                             const size_t* input_shape,
                                             const size_t* result_shape,
                                             const size_t* permute_axes,
                                             size_t ndim,
                                             void* result1,
                                             size_t size);

/**
 * @ingroup BACKEND_API
 * @brief Custom implementation of trapz function
 *
 * @param [in]  array1_in    First input array.
 * @param [in]  array2_in    Second input array.
 * @param [out] result1      Output array.
 * @param [in]  dx           The spacing between sample points.
 * @param [in]  array1_size  Number of elements in first input array.
 * @param [in]  array2_size  Number of elements in second input arrays.
 *
 */
template <typename _DataType_input1, typename _DataType_input2, typename _DataType_output>
INP_DLLEXPORT void dpnp_trapz_c(
    const void* array1_in, const void* array2_in, void* result1, double dx, size_t array1_size, size_t array2_size);

/**
 * @ingroup BACKEND_API
 * @brief Implementation of vander function
 *
 * @param [in]  array_in    Input array.
 * @param [out] result      Output array.
 * @param [in]  size_in     Number of elements in the input array.
 * @param [in]  N           Number of columns in the output.
 * @param [in]  increasing  Order of the powers of the columns.
 *
 */
template <typename _DataType_input, typename _DataType_output>
INP_DLLEXPORT void
    dpnp_vander_c(const void* array1_in, void* result1, const size_t size_in, const size_t N, const int increasing);

/**
 * @ingroup BACKEND_API
 * @brief Implementation of zeros function
 *
 * @param [out] result    Output array.
 * @param [in]  size      Number of elements in the output array.
 */
template <typename _DataType>
INP_DLLEXPORT void dpnp_zeros_c(void* result, size_t size);

/**
 * @ingroup BACKEND_API
 * @brief Implementation of zeros_like function
 *
 * @param [out] result    Output array.
 * @param [in]  size      Number of elements in the output array.
 */
template <typename _DataType>
INP_DLLEXPORT void dpnp_zeros_like_c(void* result, size_t size);

#endif // BACKEND_IFACE_H<|MERGE_RESOLUTION|>--- conflicted
+++ resolved
@@ -335,13 +335,8 @@
  * @param [in]  shape       Shape of input array.
  * @param [in]  ndim        Number of elements in shape.
  */
-template <typename _DataType>
-<<<<<<< HEAD
 INP_DLLEXPORT void
-    dpnp_partition_c(const void* sort_array, void* result, const size_t kth, const size_t* shape, const size_t ndim);
-=======
-INP_DLLEXPORT void dpnp_partition_c(void* array, void* array2, void* result, const size_t kth, const size_t* shape, const size_t ndim);
->>>>>>> a152e416
+    dpnp_partition_c(void* array, void* array2, void* result, const size_t kth, const size_t* shape, const size_t ndim);
 
 /**
  * @ingroup BACKEND_API
