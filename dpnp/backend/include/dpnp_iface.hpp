//*****************************************************************************
// Copyright (c) 2016-2020, Intel Corporation
// All rights reserved.
//
// Redistribution and use in source and binary forms, with or without
// modification, are permitted provided that the following conditions are met:
// - Redistributions of source code must retain the above copyright notice,
//   this list of conditions and the following disclaimer.
// - Redistributions in binary form must reproduce the above copyright notice,
//   this list of conditions and the following disclaimer in the documentation
//   and/or other materials provided with the distribution.
//
// THIS SOFTWARE IS PROVIDED BY THE COPYRIGHT HOLDERS AND CONTRIBUTORS "AS IS"
// AND ANY EXPRESS OR IMPLIED WARRANTIES, INCLUDING, BUT NOT LIMITED TO, THE
// IMPLIED WARRANTIES OF MERCHANTABILITY AND FITNESS FOR A PARTICULAR PURPOSE
// ARE DISCLAIMED. IN NO EVENT SHALL THE COPYRIGHT HOLDER OR CONTRIBUTORS BE
// LIABLE FOR ANY DIRECT, INDIRECT, INCIDENTAL, SPECIAL, EXEMPLARY, OR
// CONSEQUENTIAL DAMAGES (INCLUDING, BUT NOT LIMITED TO, PROCUREMENT OF
// SUBSTITUTE GOODS OR SERVICES; LOSS OF USE, DATA, OR PROFITS; OR BUSINESS
// INTERRUPTION) HOWEVER CAUSED AND ON ANY THEORY OF LIABILITY, WHETHER IN
// CONTRACT, STRICT LIABILITY, OR TORT (INCLUDING NEGLIGENCE OR OTHERWISE)
// ARISING IN ANY WAY OUT OF THE USE OF THIS SOFTWARE, EVEN IF ADVISED OF
// THE POSSIBILITY OF SUCH DAMAGE.
//*****************************************************************************

/*
 * This header file is for interface Cython with C++.
 * It should not contains any backend specific headers (like SYCL or math library) because
 * all included headers will be exposed in Cython compilation procedure
 *
 * We would like to avoid backend specific things in higher level Cython modules.
 * Any backend interface functions and types should be defined here.
 *
 * Also, this file should contains documentation on functions and types
 * which are used in the interface
 */

#pragma once
#ifndef BACKEND_IFACE_H // Cython compatibility
#define BACKEND_IFACE_H

#include <cstdint>
#include <vector>

#include "dpnp_iface_fft.hpp"
#include "dpnp_iface_random.hpp"

#ifdef _WIN32
#define INP_DLLEXPORT __declspec(dllexport)
#else
#define INP_DLLEXPORT
#endif

/**
 * @defgroup BACKEND_API Backend C++ library interface API
 * @{
 * This section describes Backend API.
 * @}
 */

/**
 * @ingroup BACKEND_API
 * @brief SYCL queue initialization selector.
 *
 * The structure defines the parameters that are used for the library initialization
 * by @ref dpnp_queue_initialize_c "dpnp_queue_initialize".
 */
enum class QueueOptions : uint32_t
{
    CPU_SELECTOR, /**< CPU side execution mode */
    GPU_SELECTOR, /**< Intel GPU side execution mode */
    AUTO_SELECTOR /**< Automatic selection based on environment variable with @ref CPU_SELECTOR default */
};

/**
 * @ingroup BACKEND_API
 * @brief SYCL queue initialization.
 *
 * Global SYCL queue initialization.
 *
 * @param [in]  selector       Select type @ref QueueOptions of the SYCL queue. Default @ref AUTO_SELECTOR
 */
INP_DLLEXPORT void dpnp_queue_initialize_c(QueueOptions selector = QueueOptions::AUTO_SELECTOR);

/**
 * @ingroup BACKEND_API
 * @brief SYCL queue device status.
 *
 * Return 1 if current @ref queue is related to cpu or host device. return 0 otherwise.
 */
INP_DLLEXPORT size_t dpnp_queue_is_cpu_c();

/**
 * @ingroup BACKEND_API
 * @brief SYCL queue memory allocation.
 *
 * Memory allocation on the SYCL backend.
 *
 * @param [in]  size_in_bytes  Number of bytes for requested memory allocation.
 *
 * @return  A pointer to newly created memory on @ref dpnp_queue_initialize_c "initialized SYCL device".
 */
INP_DLLEXPORT char* dpnp_memory_alloc_c(size_t size_in_bytes);

INP_DLLEXPORT void dpnp_memory_free_c(void* ptr);
void dpnp_memory_memcpy_c(void* dst, const void* src, size_t size_in_bytes);

/**
 * @ingroup BACKEND_API
 * @brief Array initialization
 *
 * Input array, step based, initialization procedure.
 *
 * @param [in]  start     Start of initialization sequence
 * @param [in]  step      Step for initialization sequence
 * @param [out] result1   Output array.
 * @param [in]  size      Number of elements in input arrays.
 */
template <typename _DataType>
INP_DLLEXPORT void dpnp_arange_c(size_t start, size_t step, void* result1, size_t size);

/**
 * @ingroup BACKEND_API
 * @brief Implementation of full function
 *
 * @param [in]  array_in  Input one-element array.
 * @param [out] result    Output array.
 * @param [in]  size      Number of elements in the output array.
 */
template <typename _DataType>
INP_DLLEXPORT void dpnp_full_c(void* array_in, void* result, const size_t size);

/**
 * @ingroup BACKEND_API
 * @brief Matrix multiplication.
 *
 * Matrix multiplication procedure. Works with 2-D matrices
 *
 * @param [in]  array1    Input array.
 * @param [in]  array2    Input array.
 * @param [out] result1   Output array.
 * @param [in]  size      Number of elements in input arrays.
 */
template <typename _DataType>
INP_DLLEXPORT void
    dpnp_matmul_c(void* array1, void* array2, void* result1, size_t size_m, size_t size_n, size_t size_k);

/**
 * @ingroup BACKEND_API
 * @brief absolute function.
 *
 * @param [in]  array1_in    Input array.
 * @param [out] result1      Output array.
 * @param [in]  size         Number of elements in input arrays.
 */
template <typename _DataType>
INP_DLLEXPORT void dpnp_elemwise_absolute_c(void* array1_in, void* result1, size_t size);

/**
 * @ingroup BACKEND_API
 * @brief Custom implementation of dot function
 *
 * @param [in]  array1  Input array.
 * @param [in]  array2  Input array.
 * @param [out] result1 Output array.
 * @param [in]  size    Number of elements in input arrays.
 */
template <typename _DataType_input1, typename _DataType_input2, typename _DataType_output>
INP_DLLEXPORT void dpnp_dot_c(void* array1, void* array2, void* result1, size_t size);

/**
 * @ingroup BACKEND_API
 * @brief Custom implementation of cross function
 *
 * @param [in]  array1_in  First input array.
 * @param [in]  array2_in  Second input array.
 * @param [out] result1 Output array.
 * @param [in]  size    Number of elements in input arrays.
 *
 */
template <typename _DataType_input1, typename _DataType_input2, typename _DataType_output>
INP_DLLEXPORT void dpnp_cross_c(void* array1_in, void* array2_in, void* result1, size_t size);

/**
 * @ingroup BACKEND_API
 * @brief Custom implementation of cumprod function
 *
 * @param [in]  array1_in  Input array.
 * @param [out] result1    Output array.
 * @param [in]  size       Number of elements in input arrays.
 *
 */
template <typename _DataType_input, typename _DataType_output>
INP_DLLEXPORT void dpnp_cumprod_c(void* array1_in, void* result1, size_t size);

/**
 * @ingroup BACKEND_API
 * @brief Custom implementation of cumsum function
 *
 * @param [in]  array1_in  Input array.
 * @param [out] result1    Output array.
 * @param [in]  size       Number of elements in input arrays.
 *
 */
template <typename _DataType_input, typename _DataType_output>
INP_DLLEXPORT void dpnp_cumsum_c(void* array1_in, void* result1, size_t size);

/**
 * @ingroup BACKEND_API
 * @brief Sum of array elements
 *
 * @param [in]  array  Input array.
 * @param [in]  size    Number of input elements in `array`.
 * @param [out] result Output array contains one element.
 */
template <typename _DataType>
INP_DLLEXPORT void dpnp_sum_c(void* array, void* result, size_t size);

/**
 * @ingroup BACKEND_API
 * @brief Product of array elements
 *
 * @param [in]  array  Input array.
 * @param [in]  size    Number of input elements in `array`.
 * @param [out] result Output array contains one element.
 */
template <typename _DataType>
INP_DLLEXPORT void dpnp_prod_c(void* array, void* result, size_t size);

/**
 * @ingroup BACKEND_API
 * @brief Compute the eigenvalues and right eigenvectors of a square array.
 *
 * @param [in]  array_in  Input array[size][size]
 * @param [out] result1   The eigenvalues, each repeated according to its multiplicity
 * @param [out] result2   The normalized (unit "length") eigenvectors
 * @param [in]  size      One dimension of square [size][size] array
 */
template <typename _DataType, typename _ResultType>
INP_DLLEXPORT void dpnp_eig_c(const void* array_in, void* result1, void* result2, size_t size);

/**
 * @ingroup BACKEND_API
 * @brief Compute the eigenvalues of a square array.
 *
 * @param [in]  array_in  Input array[size][size]
 * @param [out] result1   The eigenvalues, each repeated according to its multiplicity
 * @param [in]  size      One dimension of square [size][size] array
 */
template <typename _DataType, typename _ResultType>
INP_DLLEXPORT void dpnp_eigvals_c(const void* array_in, void* result1, size_t size);

/**
 * @ingroup BACKEND_API
 * @brief math library implementation of argsort function
 *
 * @param [in]  array   Input array with data.
 * @param [out] result  Output array with indeces.
 * @param [in]  size    Number of elements in input arrays.
 */
template <typename _DataType, typename _idx_DataType>
INP_DLLEXPORT void dpnp_argsort_c(void* array, void* result, size_t size);

/**
 * @ingroup BACKEND_API
 * @brief math library implementation of sort function
 *
 * @param [in]  array   Input array with data.
 * @param [out] result  Output array with indeces.
 * @param [in]  size    Number of elements in input arrays.
 */
template <typename _DataType>
INP_DLLEXPORT void dpnp_sort_c(void* array, void* result, size_t size);

/**
 * @ingroup BACKEND_API
 * @brief math library implementation of cholesky function
 *
 * @param [in]  array       Input array with data.
 * @param [out] result      Output array.
 * @param [in]  size        Number of elements in input arrays.
 * @param [in]  data_size   Last element of shape arrays.
 */
template <typename _DataType>
INP_DLLEXPORT void dpnp_cholesky_c(void* array1_in, void* result1, const size_t size, const size_t data_size);

/**
 * @ingroup BACKEND_API
 * @brief correlate function
 *
 * @param [in]  array1_in   Input array 1.
 * @param [in]  array2_in   Input array 2.
 * @param [out] result      Output array.
 * @param [in]  size        Number of elements in input arrays.
 */
template <typename _DataType_input1, typename _DataType_input2, typename _DataType_output>
INP_DLLEXPORT void dpnp_correlate_c(void* array1_in, void* array2_in, void* result, size_t size);

/**
 * @ingroup BACKEND_API
 * @brief Custom implementation of cov function with math library and PSTL
 *
 * @param [in]  array       Input array.
 * @param [out] result      Output array.
 * @param [in]  nrows       Number of rows in input array.
 * @param [in]  ncols       Number of columns in input array.
 */
template <typename _DataType>
INP_DLLEXPORT void dpnp_cov_c(void* array1_in, void* result1, size_t nrows, size_t ncols);

/**
 * @ingroup BACKEND_API
 * @brief math library implementation of det function
 *
 * @param [in]  array   Input array with data.
 * @param [out] result  Output array.
 * @param [in]  shape   Shape of input array.
 * @param [in]  ndim    Number of elements in shape.
 */
template <typename _DataType>
INP_DLLEXPORT void dpnp_det_c(void* array1_in, void* result1, size_t* shape, size_t ndim);

/**
 * @ingroup BACKEND_API
<<<<<<< HEAD
 * @brief math library implementation of diagonal function
 *
 * @param [in]  array   Input array with data.
 * @param [out] result  Output array.
 * @param [in]  offset  Offset of the diagonal from the main diagonal.
 * @param [in]  shape   Shape of input array.
 * @param [in]  shape   Shape of output array.
 * @param [in]  ndim    Number of elements in shape.
 */
template <typename _DataType>
INP_DLLEXPORT void dpnp_diagonal_c(void* array1_in, void* result1, const size_t offset, size_t* shape, size_t* res_shape, const size_t res_ndim);
=======
 * @brief implementation of creating filled with value array function
 *
 * @param [out] result  Output array.
 * @param [in]  value   Value in array.
 * @param [in]  size    Number of elements in array.
 */
template <typename _DataType>
INP_DLLEXPORT void dpnp_initval_c(void* result1, void* value, size_t size);
>>>>>>> 76fbbc7e

/**
 * @ingroup BACKEND_API
 * @brief math library implementation of inv function
 *
 * @param [in]  array   Input array with data.
 * @param [out] result  Output array.
 * @param [in]  shape   Shape of input array.
 * @param [in]  ndim    Number of elements in shape.
 */
template <typename _DataType>
INP_DLLEXPORT void dpnp_inv_c(void* array1_in, void* result1, size_t* shape, size_t ndim);

/**
 * @ingroup BACKEND_API
 * @brief math library implementation of matrix_rank function
 *
 * @param [in]  array   Input array with data.
 * @param [out] result  Output array.
 * @param [in]  shape   Shape of input array.
 * @param [in]  ndim    Number of elements in shape.
 */
template <typename _DataType>
INP_DLLEXPORT void dpnp_matrix_rank_c(void* array1_in, void* result1, size_t* shape, size_t ndim);

/**
 * @ingroup BACKEND_API
 * @brief math library implementation of max function
 *
 * @param [in]  array   Input array with data.
 * @param [out] result  Output array.
 * @param [in]  shape   Shape of input array.
 * @param [in]  ndim    Number of elements in shape.
 * @param [in]  axis    Axis.
 * @param [in]  naxis   Number of elements in axis.
 */
template <typename _DataType>
INP_DLLEXPORT void
    dpnp_max_c(void* array1_in, void* result1, const size_t* shape, size_t ndim, const size_t* axis, size_t naxis);

/**
 * @ingroup BACKEND_API
 * @brief math library implementation of mean function
 *
 * @param [in]  array   Input array with data.
 * @param [out] result  Output array.
 * @param [in]  shape   Shape of input array.
 * @param [in]  ndim    Number of elements in shape.
 * @param [in]  axis    Axis.
 * @param [in]  naxis   Number of elements in axis.
 */
template <typename _DataType, typename _ResultType>
INP_DLLEXPORT void
    dpnp_mean_c(void* array, void* result, const size_t* shape, size_t ndim, const size_t* axis, size_t naxis);

/**
 * @ingroup BACKEND_API
 * @brief math library implementation of median function
 *
 * @param [in]  array   Input array with data.
 * @param [out] result  Output array.
 * @param [in]  shape   Shape of input array.
 * @param [in]  ndim    Number of elements in shape.
 * @param [in]  axis    Axis.
 * @param [in]  naxis   Number of elements in axis.
 */
template <typename _DataType, typename _ResultType>
INP_DLLEXPORT void
    dpnp_median_c(void* array, void* result, const size_t* shape, size_t ndim, const size_t* axis, size_t naxis);

/**
 * @ingroup BACKEND_API
 * @brief math library implementation of min function
 *
 * @param [in]  array   Input array with data.
 * @param [out] result  Output array.
 * @param [in]  shape   Shape of input array.
 * @param [in]  ndim    Number of elements in shape.
 * @param [in]  axis    Axis.
 * @param [in]  naxis   Number of elements in axis.
 */
template <typename _DataType>
INP_DLLEXPORT void
    dpnp_min_c(void* array, void* result, const size_t* shape, size_t ndim, const size_t* axis, size_t naxis);

/**
 * @ingroup BACKEND_API
 * @brief math library implementation of argmax function
 *
 * @param [in]  array   Input array with data.
 * @param [out] result  Output array with indeces.
 * @param [in]  size    Number of elements in input array.
 */
template <typename _DataType, typename _idx_DataType>
INP_DLLEXPORT void dpnp_argmax_c(void* array, void* result, size_t size);

/**
 * @ingroup BACKEND_API
 * @brief math library implementation of argmin function
 *
 * @param [in]  array   Input array with data.
 * @param [out] result  Output array with indeces.
 * @param [in]  size    Number of elements in input array.
 */
template <typename _DataType, typename _idx_DataType>
INP_DLLEXPORT void dpnp_argmin_c(void* array, void* result, size_t size);

/**
 * @ingroup BACKEND_API
 * @brief math library implementation of std function
 *
 * @param [in]  array   Input array with data.
 * @param [out] result  Output array with indeces.
 * @param [in]  shape   Shape of input array.
 * @param [in]  ndim    Number of elements in shape.
 * @param [in]  axis    Axis.
 * @param [in]  naxis   Number of elements in axis.
 * @param [in]  ddof    Delta degrees of freedom.
 */
template <typename _DataType, typename _ResultType>
INP_DLLEXPORT void dpnp_std_c(
    void* array, void* result, const size_t* shape, size_t ndim, const size_t* axis, size_t naxis, size_t ddof);

/**
 * @ingroup BACKEND_API
 * @brief math library implementation of take function
 *
 * @param [in]  array   Input array with data.
 * @param [in]  indices Input array with indices.
 * @param [out] result  Output array.
 * @param [in]  size    Number of elements in the input array.
 */
template <typename _DataType, typename _IndecesType>
INP_DLLEXPORT void dpnp_take_c(void* array, void* indices, void* result, size_t size);

/**
 * @ingroup BACKEND_API
 * @brief math library implementation of var function
 *
 * @param [in]  array   Input array with data.
 * @param [out] result  Output array with indeces.
 * @param [in]  shape   Shape of input array.
 * @param [in]  ndim    Number of elements in shape.
 * @param [in]  axis    Axis.
 * @param [in]  naxis   Number of elements in axis.
 * @param [in]  ddof    Delta degrees of freedom.
 */
template <typename _DataType, typename _ResultType>
INP_DLLEXPORT void dpnp_var_c(
    void* array, void* result, const size_t* shape, size_t ndim, const size_t* axis, size_t naxis, size_t ddof);

/**
 * @ingroup BACKEND_API
 * @brief Implementation of invert function
 *
 * @param [in]  array1_in  Input array.
 * @param [out] result1    Output array.
 * @param [in]  size       Number of elements in the input array.
 */
template <typename _DataType>
INP_DLLEXPORT void dpnp_invert_c(void* array1_in, void* result, size_t size);

#define MACRO_2ARG_1TYPE_OP(__name__, __operation__)                                                                   \
    template <typename _DataType>                                                                                      \
    INP_DLLEXPORT void __name__(void* array1_in1, void* array2_in, void* result1, size_t size);

#include <dpnp_gen_2arg_1type_tbl.hpp>

#define MACRO_1ARG_1TYPE_OP(__name__, __operation1__, __operation2__)                                                  \
    template <typename _DataType>                                                                                      \
    INP_DLLEXPORT void __name__(void* array1, void* result1, size_t size);

#include <dpnp_gen_1arg_1type_tbl.hpp>

#define MACRO_1ARG_2TYPES_OP(__name__, __operation1__, __operation2__)                                                 \
    template <typename _DataType_input, typename _DataType_output>                                                     \
    INP_DLLEXPORT void __name__(void* array1, void* result1, size_t size);

#include <dpnp_gen_1arg_2type_tbl.hpp>

#define MACRO_2ARG_3TYPES_OP(__name__, __operation1__, __operation2__)                                                 \
    template <typename _DataType_input1, typename _DataType_input2, typename _DataType_output>                         \
    INP_DLLEXPORT void __name__(void* array1, void* array2, void* result1, size_t size);

#include <dpnp_gen_2arg_3type_tbl.hpp>

/**
 * @ingroup BACKEND_API
 * @brief floor_divide function.
 *
 * @param [in]  array1_in    Input array 1.
 * @param [in]  array2_in    Input array 2.
 * @param [out] result1      Output array.
 * @param [in]  size         Number of elements in input arrays.
 */
template <typename _DataType_input1, typename _DataType_input2, typename _DataType_output>
INP_DLLEXPORT void dpnp_floor_divide_c(void* array1_in, void* array2_in, void* result1, size_t size);

/**
 * @ingroup BACKEND_API
 * @brief modf function.
 *
 * @param [in]  array1_in    Input array.
 * @param [out] result1_out  Output array 1.
 * @param [out] result2_out  Output array 2.
 * @param [in]  size         Number of elements in input arrays.
 */
template <typename _DataType_input, typename _DataType_output>
INP_DLLEXPORT void dpnp_modf_c(void* array1_in, void* result1_out, void* result2_out, size_t size);

/**
 * @ingroup BACKEND_API
 * @brief remainder function.
 *
 * @param [in]  array1_in    Input array 1.
 * @param [in]  array2_in    Input array 2.
 * @param [out] result1      Output array.
 * @param [in]  size         Number of elements in input arrays.
 */
template <typename _DataType_input1, typename _DataType_input2, typename _DataType_output>
INP_DLLEXPORT void dpnp_remainder_c(void* array1_in, void* array2_in, void* result1, size_t size);

/**
 * @ingroup BACKEND_API
 * @brief transpose function. Permute axes of the input to the output with elements permutation.
 *
 * @param [in]  array1_in    Input array.
 * @param [in]  input_shape  Input shape.
 * @param [in]  result_shape Output shape.
 * @param [in]  permute_axes Order of axis by it's id as it should be presented in output.
 * @param [in]  ndim         Number of elements in shapes and axes.
 * @param [out] result1      Output array.
 * @param [in]  size         Number of elements in input arrays.
 */
template <typename _DataType>
INP_DLLEXPORT void dpnp_elemwise_transpose_c(void* array1_in,
                                             const size_t* input_shape,
                                             const size_t* result_shape,
                                             const size_t* permute_axes,
                                             size_t ndim,
                                             void* result1,
                                             size_t size);

#endif // BACKEND_IFACE_H<|MERGE_RESOLUTION|>--- conflicted
+++ resolved
@@ -322,7 +322,6 @@
 
 /**
  * @ingroup BACKEND_API
-<<<<<<< HEAD
  * @brief math library implementation of diagonal function
  *
  * @param [in]  array   Input array with data.
@@ -334,7 +333,9 @@
  */
 template <typename _DataType>
 INP_DLLEXPORT void dpnp_diagonal_c(void* array1_in, void* result1, const size_t offset, size_t* shape, size_t* res_shape, const size_t res_ndim);
-=======
+
+/**
+ * @ingroup BACKEND_API
  * @brief implementation of creating filled with value array function
  *
  * @param [out] result  Output array.
@@ -343,7 +344,6 @@
  */
 template <typename _DataType>
 INP_DLLEXPORT void dpnp_initval_c(void* result1, void* value, size_t size);
->>>>>>> 76fbbc7e
 
 /**
  * @ingroup BACKEND_API
