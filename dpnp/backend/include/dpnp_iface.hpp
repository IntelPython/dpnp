//*****************************************************************************
// Copyright (c) 2016-2020, Intel Corporation
// All rights reserved.
//
// Redistribution and use in source and binary forms, with or without
// modification, are permitted provided that the following conditions are met:
// - Redistributions of source code must retain the above copyright notice,
//   this list of conditions and the following disclaimer.
// - Redistributions in binary form must reproduce the above copyright notice,
//   this list of conditions and the following disclaimer in the documentation
//   and/or other materials provided with the distribution.
//
// THIS SOFTWARE IS PROVIDED BY THE COPYRIGHT HOLDERS AND CONTRIBUTORS "AS IS"
// AND ANY EXPRESS OR IMPLIED WARRANTIES, INCLUDING, BUT NOT LIMITED TO, THE
// IMPLIED WARRANTIES OF MERCHANTABILITY AND FITNESS FOR A PARTICULAR PURPOSE
// ARE DISCLAIMED. IN NO EVENT SHALL THE COPYRIGHT HOLDER OR CONTRIBUTORS BE
// LIABLE FOR ANY DIRECT, INDIRECT, INCIDENTAL, SPECIAL, EXEMPLARY, OR
// CONSEQUENTIAL DAMAGES (INCLUDING, BUT NOT LIMITED TO, PROCUREMENT OF
// SUBSTITUTE GOODS OR SERVICES; LOSS OF USE, DATA, OR PROFITS; OR BUSINESS
// INTERRUPTION) HOWEVER CAUSED AND ON ANY THEORY OF LIABILITY, WHETHER IN
// CONTRACT, STRICT LIABILITY, OR TORT (INCLUDING NEGLIGENCE OR OTHERWISE)
// ARISING IN ANY WAY OUT OF THE USE OF THIS SOFTWARE, EVEN IF ADVISED OF
// THE POSSIBILITY OF SUCH DAMAGE.
//*****************************************************************************

/*
 * This header file is for interface Cython with C++.
 * It should not contains any backend specific headers (like SYCL or math library) because
 * all included headers will be exposed in Cython compilation procedure
 *
 * We would like to avoid backend specific things in higher level Cython modules.
 * Any backend interface functions and types should be defined here.
 *
 * Also, this file should contains documentation on functions and types
 * which are used in the interface
 */

#pragma once
#ifndef BACKEND_IFACE_H // Cython compatibility
#define BACKEND_IFACE_H

#include <cstdint>
#include <vector>

#include "dpnp_iface_fft.hpp"
#include "dpnp_iface_random.hpp"

#ifdef _WIN32
#define INP_DLLEXPORT __declspec(dllexport)
#else
#define INP_DLLEXPORT
#endif

/**
 * @defgroup BACKEND_API Backend C++ library interface API
 * @{
 * This section describes Backend API.
 * @}
 */

/**
 * @ingroup BACKEND_API
 * @brief SYCL queue initialization selector.
 *
 * The structure defines the parameters that are used for the library initialization
 * by @ref dpnp_queue_initialize_c "dpnp_queue_initialize".
 */
enum class QueueOptions : uint32_t
{
    CPU_SELECTOR, /**< CPU side execution mode */
    GPU_SELECTOR  /**< Intel GPU side execution mode */
};

/**
 * @ingroup BACKEND_API
 * @brief SYCL queue initialization.
 *
 * Global SYCL queue initialization.
 *
 * @param [in]  selector       Select type @ref QueueOptions of the SYCL queue.
 */
INP_DLLEXPORT void dpnp_queue_initialize_c(QueueOptions selector);

/**
 * @ingroup BACKEND_API
 * @brief SYCL queue device status.
 *
 * Return 1 if current @ref queue is related to cpu or host device. return 0 otherwise.
 */
INP_DLLEXPORT size_t dpnp_queue_is_cpu_c();

/**
 * @ingroup BACKEND_API
 * @brief SYCL queue memory allocation.
 *
 * Memory allocation on the SYCL backend.
 *
 * @param [in]  size_in_bytes  Number of bytes for requested memory allocation.
 *
 * @return  A pointer to newly created memory on @ref dpnp_queue_initialize_c "initialized SYCL device".
 */
INP_DLLEXPORT char* dpnp_memory_alloc_c(size_t size_in_bytes);

INP_DLLEXPORT void dpnp_memory_free_c(void* ptr);
void dpnp_memory_memcpy_c(void* dst, const void* src, size_t size_in_bytes);

/**
 * @ingroup BACKEND_API
 * @brief Array initialization
 *
 * Input array, step based, initialization procedure.
 *
 * @param [in]  start     Start of initialization sequence
 * @param [in]  step      Step for initialization sequence
 * @param [out] result1   Output array.
 * @param [in]  size      Number of elements in input arrays.
 */
template <typename _DataType>
INP_DLLEXPORT void dpnp_arange_c(size_t start, size_t step, void* result1, size_t size);

/**
 * @ingroup BACKEND_API
 * @brief Matrix multiplication.
 *
 * Matrix multiplication procedure. Works with 2-D matrices
 *
 * @param [in]  array1    Input array.
 * @param [in]  array2    Input array.
 * @param [out] result1   Output array.
 * @param [in]  size      Number of elements in input arrays.
 */
template <typename _DataType>
INP_DLLEXPORT void
    dpnp_matmul_c(void* array1, void* array2, void* result1, size_t size_m, size_t size_n, size_t size_k);

/**
 * @ingroup BACKEND_API
 * @brief absolute function.
 *
 * @param [in]  array1_in    Input array.
 * @param [out] result1      Output array.
 * @param [in]  size         Number of elements in input arrays.
 */
template <typename _DataType>
INP_DLLEXPORT void dpnp_elemwise_absolute_c(void* array1_in, void* result1, size_t size);

/**
 * @ingroup BACKEND_API
 * @brief Custom implementation of dot function
 *
 * @param [in]  array1  Input array.
 * @param [in]  array2  Input array.
 * @param [out] result1 Output array.
 * @param [in]  size    Number of elements in input arrays.
 */
template <typename _DataType_input1, typename _DataType_input2, typename _DataType_output>
INP_DLLEXPORT void dpnp_dot_c(void* array1, void* array2, void* result1, size_t size);

/**
 * @ingroup BACKEND_API
 * @brief Sum of array elements
 *
 * @param [in]  array  Input array.
 * @param [in]  size    Number of input elements in `array`.
 * @param [out] result Output array contains one element.
 */
template <typename _DataType>
INP_DLLEXPORT void dpnp_sum_c(void* array, void* result, size_t size);

/**
 * @ingroup BACKEND_API
 * @brief Product of array elements
 *
 * @param [in]  array  Input array.
 * @param [in]  size    Number of input elements in `array`.
 * @param [out] result Output array contains one element.
 */
template <typename _DataType>
INP_DLLEXPORT void dpnp_prod_c(void* array, void* result, size_t size);

/**
 * @ingroup BACKEND_API
 * @brief Compute the eigenvalues and right eigenvectors of a square array.
 *
 * @param [in]  array_in  Input array[size][size]
 * @param [out] result1   The eigenvalues, each repeated according to its multiplicity
 * @param [out] result2   The normalized (unit "length") eigenvectors
 * @param [in]  size      One dimension of square [size][size] array
 */
template <typename _DataType, typename _ResultType>
INP_DLLEXPORT void dpnp_eig_c(const void* array_in, void* result1, void* result2, size_t size);

/**
 * @ingroup BACKEND_API
 * @brief Compute the eigenvalues of a square array.
 *
 * @param [in]  array_in  Input array[size][size]
 * @param [out] result1   The eigenvalues, each repeated according to its multiplicity
 * @param [in]  size      One dimension of square [size][size] array
 */
template <typename _DataType, typename _ResultType>
INP_DLLEXPORT void dpnp_eigvals_c(const void* array_in, void* result1, size_t size);

/**
 * @ingroup BACKEND_API
 * @brief math library implementation of argsort function
 *
 * @param [in]  array   Input array with data.
 * @param [out] result  Output array with indeces.
 * @param [in]  size    Number of elements in input arrays.
 */
template <typename _DataType, typename _idx_DataType>
INP_DLLEXPORT void dpnp_argsort_c(void* array, void* result, size_t size);

/**
 * @ingroup BACKEND_API
 * @brief math library implementation of sort function
 *
 * @param [in]  array   Input array with data.
 * @param [out] result  Output array with indeces.
 * @param [in]  size    Number of elements in input arrays.
 */
template <typename _DataType>
INP_DLLEXPORT void dpnp_sort_c(void* array, void* result, size_t size);

/**
 * @ingroup BACKEND_API
 * @brief math library implementation of cholesky function
 *
 * @param [in]  array   Input array with data.
 * @param [out] result  Output array.
<<<<<<< HEAD
 *
 * @param [in]  size    Number of elements in input arrays.
 *
=======
 * @param [in]  shape   Shape of input array.
>>>>>>> 2baf28dc
 */
template <typename _DataType, typename _ResultType>
INP_DLLEXPORT void dpnp_cholesky_c(void* array1_in, void* result1, size_t size);

/**
 * @ingroup BACKEND_API
 * @brief correlate function
 *
 * @param [in]  array1_in   Input array 1.
 * @param [in]  array2_in   Input array 2.
 * @param [out] result      Output array.
 * @param [in]  size        Number of elements in input arrays.
 */
template <typename _DataType_input1, typename _DataType_input2, typename _DataType_output>
INP_DLLEXPORT void dpnp_correlate_c(void* array1_in, void* array2_in, void* result, size_t size);

/**
 * @ingroup BACKEND_API
 * @brief Custom implementation of cov function with math library and PSTL
 *
 * @param [in]  array       Input array.
 * @param [out] result      Output array.
 * @param [in]  nrows       Number of rows in input array.
 * @param [in]  ncols       Number of columns in input array.
 */
template <typename _DataType>
INP_DLLEXPORT void dpnp_cov_c(void* array1_in, void* result1, size_t nrows, size_t ncols);

/**
 * @ingroup BACKEND_API
 * @brief math library implementation of det function
 *
 * @param [in]  array   Input array with data.
 * @param [out] result  Output array.
 * @param [in]  shape   Shape of input array.
 * @param [in]  ndim    Number of elements in shape.
 */
template <typename _DataType>
INP_DLLEXPORT void dpnp_det_c(void* array1_in, void* result1, size_t* shape, size_t ndim);

/**
 * @ingroup BACKEND_API
 * @brief math library implementation of inv function
 *
 * @param [in]  array   Input array with data.
 * @param [out] result  Output array.
 * @param [in]  shape   Shape of input array.
 * @param [in]  ndim    Number of elements in shape.
 */
template <typename _DataType>
INP_DLLEXPORT void dpnp_inv_c(void* array1_in, void* result1, size_t* shape, size_t ndim);

/**
 * @ingroup BACKEND_API
 * @brief math library implementation of matrix_rank function
 *
 * @param [in]  array   Input array with data.
 * @param [out] result  Output array.
 * @param [in]  shape   Shape of input array.
 * @param [in]  ndim    Number of elements in shape.
 */
template <typename _DataType>
INP_DLLEXPORT void dpnp_matrix_rank_c(void* array1_in, void* result1, size_t* shape, size_t ndim);

/**
 * @ingroup BACKEND_API
 * @brief math library implementation of max function
 *
 * @param [in]  array   Input array with data.
 * @param [out] result  Output array.
 * @param [in]  shape   Shape of input array.
 * @param [in]  ndim    Number of elements in shape.
 * @param [in]  axis    Axis.
 * @param [in]  naxis   Number of elements in axis.
 */
template <typename _DataType>
INP_DLLEXPORT void
    dpnp_max_c(void* array1_in, void* result1, const size_t* shape, size_t ndim, const size_t* axis, size_t naxis);

/**
 * @ingroup BACKEND_API
 * @brief math library implementation of mean function
 *
 * @param [in]  array   Input array with data.
 * @param [out] result  Output array.
 * @param [in]  shape   Shape of input array.
 * @param [in]  ndim    Number of elements in shape.
 * @param [in]  axis    Axis.
 * @param [in]  naxis   Number of elements in axis.
 */
template <typename _DataType, typename _ResultType>
INP_DLLEXPORT void
    dpnp_mean_c(void* array, void* result, const size_t* shape, size_t ndim, const size_t* axis, size_t naxis);

/**
 * @ingroup BACKEND_API
 * @brief math library implementation of median function
 *
 * @param [in]  array   Input array with data.
 * @param [out] result  Output array.
 * @param [in]  shape   Shape of input array.
 * @param [in]  ndim    Number of elements in shape.
 * @param [in]  axis    Axis.
 * @param [in]  naxis   Number of elements in axis.
 */
template <typename _DataType, typename _ResultType>
INP_DLLEXPORT void
    dpnp_median_c(void* array, void* result, const size_t* shape, size_t ndim, const size_t* axis, size_t naxis);

/**
 * @ingroup BACKEND_API
 * @brief math library implementation of min function
 *
 * @param [in]  array   Input array with data.
 * @param [out] result  Output array.
 * @param [in]  shape   Shape of input array.
 * @param [in]  ndim    Number of elements in shape.
 * @param [in]  axis    Axis.
 * @param [in]  naxis   Number of elements in axis.
 */
template <typename _DataType>
INP_DLLEXPORT void
    dpnp_min_c(void* array, void* result, const size_t* shape, size_t ndim, const size_t* axis, size_t naxis);

/**
 * @ingroup BACKEND_API
 * @brief math library implementation of argmax function
 *
 * @param [in]  array   Input array with data.
 * @param [out] result  Output array with indeces.
 * @param [in]  size    Number of elements in input array.
 */
template <typename _DataType, typename _idx_DataType>
INP_DLLEXPORT void dpnp_argmax_c(void* array, void* result, size_t size);

/**
 * @ingroup BACKEND_API
 * @brief math library implementation of argmin function
 *
 * @param [in]  array   Input array with data.
 * @param [out] result  Output array with indeces.
 * @param [in]  size    Number of elements in input array.
 */
template <typename _DataType, typename _idx_DataType>
INP_DLLEXPORT void dpnp_argmin_c(void* array, void* result, size_t size);

/**
 * @ingroup BACKEND_API
 * @brief math library implementation of std function
 *
 * @param [in]  array   Input array with data.
 * @param [out] result  Output array with indeces.
 * @param [in]  shape   Shape of input array.
 * @param [in]  ndim    Number of elements in shape.
 * @param [in]  axis    Axis.
 * @param [in]  naxis   Number of elements in axis.
 * @param [in]  ddof    Delta degrees of freedom.
 */
template <typename _DataType, typename _ResultType>
INP_DLLEXPORT void dpnp_std_c(
    void* array, void* result, const size_t* shape, size_t ndim, const size_t* axis, size_t naxis, size_t ddof);

/**
 * @ingroup BACKEND_API
 * @brief math library implementation of var function
 *
 * @param [in]  array   Input array with data.
 * @param [out] result  Output array with indeces.
 * @param [in]  shape   Shape of input array.
 * @param [in]  ndim    Number of elements in shape.
 * @param [in]  axis    Axis.
 * @param [in]  naxis   Number of elements in axis.
 * @param [in]  ddof    Delta degrees of freedom.
 */
template <typename _DataType, typename _ResultType>
INP_DLLEXPORT void dpnp_var_c(
    void* array, void* result, const size_t* shape, size_t ndim, const size_t* axis, size_t naxis, size_t ddof);

/**
 * @ingroup BACKEND_API
 * @brief Implementation of invert function
 *
 * @param [in]  array1_in  Input array.
 * @param [out] result1    Output array.
 * @param [in]  size       Number of elements in the input array.
 */
template <typename _DataType>
INP_DLLEXPORT void dpnp_invert_c(void* array1_in, void* result, size_t size);

#define MACRO_2ARG_1TYPE_OP(__name__, __operation__)                                                                   \
    template <typename _DataType>                                                                                      \
    INP_DLLEXPORT void __name__(void* array1_in1, void* array2_in, void* result1, size_t size);

#include <dpnp_gen_2arg_1type_tbl.hpp>

#define MACRO_1ARG_1TYPE_OP(__name__, __operation1__, __operation2__)                                                  \
    template <typename _DataType>                                                                                      \
    INP_DLLEXPORT void __name__(void* array1, void* result1, size_t size);

#include <dpnp_gen_1arg_1type_tbl.hpp>

#define MACRO_1ARG_2TYPES_OP(__name__, __operation1__, __operation2__)                                                 \
    template <typename _DataType_input, typename _DataType_output>                                                     \
    INP_DLLEXPORT void __name__(void* array1, void* result1, size_t size);

#include <dpnp_gen_1arg_2type_tbl.hpp>

#define MACRO_2ARG_3TYPES_OP(__name__, __operation1__, __operation2__)                                                 \
    template <typename _DataType_input1, typename _DataType_input2, typename _DataType_output>                         \
    INP_DLLEXPORT void __name__(void* array1, void* array2, void* result1, size_t size);

#include <dpnp_gen_2arg_3type_tbl.hpp>

/**
 * @ingroup BACKEND_API
 * @brief floor_divide function.
 *
 * @param [in]  array1_in    Input array 1.
 * @param [in]  array2_in    Input array 2.
 * @param [out] result1      Output array.
 * @param [in]  size         Number of elements in input arrays.
 */
template <typename _DataType_input1, typename _DataType_input2, typename _DataType_output>
INP_DLLEXPORT void dpnp_floor_divide_c(void* array1_in, void* array2_in, void* result1, size_t size);

/**
 * @ingroup BACKEND_API
 * @brief modf function.
 *
 * @param [in]  array1_in    Input array.
 * @param [out] result1_out  Output array 1.
 * @param [out] result2_out  Output array 2.
 * @param [in]  size         Number of elements in input arrays.
 */
template <typename _DataType_input, typename _DataType_output>
INP_DLLEXPORT void dpnp_modf_c(void* array1_in, void* result1_out, void* result2_out, size_t size);

/**
 * @ingroup BACKEND_API
 * @brief remainder function.
 *
 * @param [in]  array1_in    Input array 1.
 * @param [in]  array2_in    Input array 2.
 * @param [out] result1      Output array.
 * @param [in]  size         Number of elements in input arrays.
 */
template <typename _DataType_input1, typename _DataType_input2, typename _DataType_output>
INP_DLLEXPORT void dpnp_remainder_c(void* array1_in, void* array2_in, void* result1, size_t size);

/**
 * @ingroup BACKEND_API
 * @brief transpose function. Permute axes of the input to the output with elements permutation.
 *
 * @param [in]  array1_in    Input array.
 * @param [in]  input_shape  Input shape.
 * @param [in]  result_shape Output shape.
 * @param [in]  permute_axes Order of axis by it's id as it should be presented in output.
 * @param [out] result1      Output array.
 * @param [in]  size         Number of elements in input arrays.
 */
template <typename _DataType>
INP_DLLEXPORT void dpnp_elemwise_transpose_c(void* array1_in,
                                             const std::vector<long>& input_shape,
                                             const std::vector<long>& result_shape,
                                             const std::vector<long>& permute_axes,
                                             void* result1,
                                             size_t size);

#endif // BACKEND_IFACE_H<|MERGE_RESOLUTION|>--- conflicted
+++ resolved
@@ -229,13 +229,7 @@
  *
  * @param [in]  array   Input array with data.
  * @param [out] result  Output array.
-<<<<<<< HEAD
- *
  * @param [in]  size    Number of elements in input arrays.
- *
-=======
- * @param [in]  shape   Shape of input array.
->>>>>>> 2baf28dc
  */
 template <typename _DataType, typename _ResultType>
 INP_DLLEXPORT void dpnp_cholesky_c(void* array1_in, void* result1, size_t size);
