--- conflicted
+++ resolved
@@ -178,77 +178,6 @@
 
 /**
  * @ingroup BACKEND_API
-<<<<<<< HEAD
-=======
- * @brief Array initialization
- *
- * Input array, step based, initialization procedure.
- *
- * @param [in]  q_ref               Reference to SYCL queue.
- * @param [in]  start               Start of initialization sequence
- * @param [in]  step                Step for initialization sequence
- * @param [out] result1             Output array.
- * @param [in]  size                Number of elements in input arrays.
- * @param [in]  dep_event_vec_ref   Reference to vector of SYCL events.
- */
-template <typename _DataType>
-INP_DLLEXPORT DPCTLSyclEventRef
-    dpnp_arange_c(DPCTLSyclQueueRef q_ref,
-                  size_t start,
-                  size_t step,
-                  void *result1,
-                  size_t size,
-                  const DPCTLEventVectorRef dep_event_vec_ref);
-
-template <typename _DataType>
-INP_DLLEXPORT void
-    dpnp_arange_c(size_t start, size_t step, void *result1, size_t size);
-
-/**
- * @ingroup BACKEND_API
- * @brief Implementation of full function
- *
- * @param [in]  q_ref               Reference to SYCL queue.
- * @param [in]  array_in            Input one-element array.
- * @param [out] result              Output array.
- * @param [in]  size                Number of elements in the output array.
- * @param [in]  dep_event_vec_ref   Reference to vector of SYCL events.
- */
-template <typename _DataType>
-INP_DLLEXPORT DPCTLSyclEventRef
-    dpnp_full_c(DPCTLSyclQueueRef q_ref,
-                void *array_in,
-                void *result,
-                const size_t size,
-                const DPCTLEventVectorRef dep_event_vec_ref);
-
-template <typename _DataType>
-INP_DLLEXPORT void dpnp_full_c(void *array_in, void *result, const size_t size);
-
-/**
- * @ingroup BACKEND_API
- * @brief Implementation of full_like function
- *
- * @param [in]  q_ref               Reference to SYCL queue.
- * @param [in]  array_in            Input one-element array.
- * @param [out] result              Output array.
- * @param [in]  size                Number of elements in the output array.
- * @param [in]  dep_event_vec_ref   Reference to vector of SYCL events.
- */
-template <typename _DataType>
-INP_DLLEXPORT DPCTLSyclEventRef
-    dpnp_full_like_c(DPCTLSyclQueueRef q_ref,
-                     void *array_in,
-                     void *result,
-                     size_t size,
-                     const DPCTLEventVectorRef dep_event_vec_ref);
-
-template <typename _DataType>
-INP_DLLEXPORT void dpnp_full_like_c(void *array_in, void *result, size_t size);
-
-/**
- * @ingroup BACKEND_API
->>>>>>> a265663d
  * @brief Compute the variance along the specified axis, while ignoring NaNs.
  *
  * @param [in]  q_ref               Reference to SYCL queue.
@@ -668,32 +597,7 @@
 
 /**
  * @ingroup BACKEND_API
-<<<<<<< HEAD
-=======
- * @brief Return a 2-D array with ones on the diagonal and zeros elsewhere.
- *
- * @param [in]  q_ref               Reference to SYCL queue.
- * @param [out] result              The eigenvalues, each repeated according to
- * its multiplicity
- * @param [in]  k                   Index of the diagonal
- * @param [in]  shape               Shape of result
- * @param [in]  dep_event_vec_ref   Reference to vector of SYCL events.
- */
-template <typename _DataType>
-INP_DLLEXPORT DPCTLSyclEventRef
-    dpnp_eye_c(DPCTLSyclQueueRef q_ref,
-               void *result,
-               int k,
-               const shape_elem_type *res_shape,
-               const DPCTLEventVectorRef dep_event_vec_ref);
-
-template <typename _DataType>
-INP_DLLEXPORT void
-    dpnp_eye_c(void *result, int k, const shape_elem_type *res_shape);
-
-/**
- * @ingroup BACKEND_API
->>>>>>> a265663d
+
  * @brief math library implementation of argsort function
  *
  * @param [in]  q_ref               Reference to SYCL queue.
@@ -1397,39 +1301,6 @@
 
 /**
  * @ingroup BACKEND_API
-<<<<<<< HEAD
-=======
- * @brief Implementation of vander function
- *
- * @param [in]  q_ref               Reference to SYCL queue.
- * @param [in]  array_in            Input array.
- * @param [out] result              Output array.
- * @param [in]  size_in             Number of elements in the input array.
- * @param [in]  N                   Number of columns in the output.
- * @param [in]  increasing          Order of the powers of the columns.
- * @param [in]  dep_event_vec_ref   Reference to vector of SYCL events.
- *
- */
-template <typename _DataType_input, typename _DataType_output>
-INP_DLLEXPORT DPCTLSyclEventRef
-    dpnp_vander_c(DPCTLSyclQueueRef q_ref,
-                  const void *array1_in,
-                  void *result1,
-                  const size_t size_in,
-                  const size_t N,
-                  const int increasing,
-                  const DPCTLEventVectorRef dep_event_vec_ref);
-
-template <typename _DataType_input, typename _DataType_output>
-INP_DLLEXPORT void dpnp_vander_c(const void *array1_in,
-                                 void *result1,
-                                 const size_t size_in,
-                                 const size_t N,
-                                 const int increasing);
-
-/**
- * @ingroup BACKEND_API
->>>>>>> a265663d
  * @brief Implementation of zeros function
  *
  * @param [in]  q_ref               Reference to SYCL queue.
