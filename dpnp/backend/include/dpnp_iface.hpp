--- conflicted
+++ resolved
@@ -719,10 +719,6 @@
  * @param [in]  naxis   Number of elements in axis.
  */
 template <typename _DataType>
-<<<<<<< HEAD
-INP_DLLEXPORT void 
-    dpnp_max_c(void* array1_in, void* result1, const size_t result_size, const size_t* shape, size_t ndim, const size_t* axis, size_t naxis);
-=======
 INP_DLLEXPORT void dpnp_max_c(void* array1_in,
                               void* result1,
                               const size_t result_size,
@@ -730,7 +726,6 @@
                               size_t ndim,
                               const size_t* axis,
                               size_t naxis);
->>>>>>> f1f3d7e0
 
 /**
  * @ingroup BACKEND_API
@@ -775,10 +770,6 @@
  * @param [in]  naxis   Number of elements in axis.
  */
 template <typename _DataType>
-<<<<<<< HEAD
-INP_DLLEXPORT void 
-    dpnp_min_c(void* array, void* result, const size_t result_size, const size_t* shape, size_t ndim, const size_t* axis, size_t naxis);
-=======
 INP_DLLEXPORT void dpnp_min_c(void* array,
                               void* result,
                               const size_t result_size,
@@ -786,7 +777,6 @@
                               size_t ndim,
                               const size_t* axis,
                               size_t naxis);
->>>>>>> f1f3d7e0
 
 /**
  * @ingroup BACKEND_API
