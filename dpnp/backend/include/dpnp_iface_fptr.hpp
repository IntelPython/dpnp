--- conflicted
+++ resolved
@@ -162,11 +162,8 @@
     DPNP_FN_RNG_STANDARD_T,           /**< Used in numpy.random.standard_t() implementation  */
     DPNP_FN_RNG_TRIANGULAR,           /**< Used in numpy.random.triangular() implementation  */
     DPNP_FN_RNG_UNIFORM,              /**< Used in numpy.random.uniform() implementation  */
-<<<<<<< HEAD
+    DPNP_FN_RNG_VONMISES,             /**< Used in numpy.random.vonmises() implementation  */
     DPNP_FN_RNG_WALD,                 /**< Used in numpy.random.wald() implementation  */
-=======
-    DPNP_FN_RNG_VONMISES,             /**< Used in numpy.random.vonmises() implementation  */
->>>>>>> 17f976b9
     DPNP_FN_RNG_WEIBULL,              /**< Used in numpy.random.weibull() implementation  */
     DPNP_FN_RNG_ZIPF,                 /**< Used in numpy.random.zipf() implementation  */
     DPNP_FN_SIGN,                     /**< Used in numpy.sign() implementation  */
