--- conflicted
+++ resolved
@@ -187,11 +187,8 @@
     DPNP_FN_TANH,                     /**< Used in numpy.tanh() implementation  */
     DPNP_FN_TRANSPOSE,                /**< Used in numpy.transpose() implementation  */
     DPNP_FN_TRAPZ,                    /**< Used in numpy.trapz() implementation  */
-<<<<<<< HEAD
+    DPNP_FN_TRIL,                     /**< Used in numpy.tril() implementation  */
     DPNP_FN_TRIU,                     /**< Used in numpy.triu() implementation  */
-=======
-    DPNP_FN_TRIL,                     /**< Used in numpy.tril() implementation  */
->>>>>>> 8f6ca0d0
     DPNP_FN_TRUNC,                    /**< Used in numpy.trunc() implementation  */
     DPNP_FN_VAR,                      /**< Used in numpy.var() implementation  */
     DPNP_FN_LAST                      /**< The latest element of the enumeration */
