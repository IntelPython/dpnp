--- conflicted
+++ resolved
@@ -128,11 +128,8 @@
     DPNP_FN_MINIMUM,                  /**< Used in numpy.minimum() implementation  */
     DPNP_FN_MODF,                     /**< Used in numpy.modf() implementation  */
     DPNP_FN_MULTIPLY,                 /**< Used in numpy.multiply() implementation  */
-<<<<<<< HEAD
     DPNP_FN_MULTIPLY_ARRAY_SCALAR,    /**< Used in numpy.multiply(array, scalar) implementation  */
-=======
     DPNP_FN_ONES,                     /**< Used in numpy.ones() implementation */
->>>>>>> 21ab29b1
     DPNP_FN_PLACE,                    /**< Used in numpy.place() implementation  */
     DPNP_FN_POWER,                    /**< Used in numpy.power() implementation  */
     DPNP_FN_PROD,                     /**< Used in numpy.prod() implementation  */
