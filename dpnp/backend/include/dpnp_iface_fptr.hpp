//*****************************************************************************
// Copyright (c) 2016-2024, Intel Corporation
// All rights reserved.
//
// Redistribution and use in source and binary forms, with or without
// modification, are permitted provided that the following conditions are met:
// - Redistributions of source code must retain the above copyright notice,
//   this list of conditions and the following disclaimer.
// - Redistributions in binary form must reproduce the above copyright notice,
//   this list of conditions and the following disclaimer in the documentation
//   and/or other materials provided with the distribution.
//
// THIS SOFTWARE IS PROVIDED BY THE COPYRIGHT HOLDERS AND CONTRIBUTORS "AS IS"
// AND ANY EXPRESS OR IMPLIED WARRANTIES, INCLUDING, BUT NOT LIMITED TO, THE
// IMPLIED WARRANTIES OF MERCHANTABILITY AND FITNESS FOR A PARTICULAR PURPOSE
// ARE DISCLAIMED. IN NO EVENT SHALL THE COPYRIGHT HOLDER OR CONTRIBUTORS BE
// LIABLE FOR ANY DIRECT, INDIRECT, INCIDENTAL, SPECIAL, EXEMPLARY, OR
// CONSEQUENTIAL DAMAGES (INCLUDING, BUT NOT LIMITED TO, PROCUREMENT OF
// SUBSTITUTE GOODS OR SERVICES; LOSS OF USE, DATA, OR PROFITS; OR BUSINESS
// INTERRUPTION) HOWEVER CAUSED AND ON ANY THEORY OF LIABILITY, WHETHER IN
// CONTRACT, STRICT LIABILITY, OR TORT (INCLUDING NEGLIGENCE OR OTHERWISE)
// ARISING IN ANY WAY OUT OF THE USE OF THIS SOFTWARE, EVEN IF ADVISED OF
// THE POSSIBILITY OF SUCH DAMAGE.
//*****************************************************************************

/*
 * This header file is for interface Cython with C++.
 * It should not contains any backend specific headers (like SYCL or math
 * library) because all included headers will be exposed in Cython compilation
 * procedure
 *
 * We would like to avoid backend specific things in higher level Cython
 * modules. Any backend interface functions and types should be defined here.
 *
 * Also, this file should contains documentation on functions and types
 * which are used in the interface
 */

#pragma once
#ifndef BACKEND_IFACE_FPTR_H // Cython compatibility
#define BACKEND_IFACE_FPTR_H

#include <dpnp_iface.hpp>

/**
 * @defgroup BACKEND_FUNC_PTR_API Backend C++ library runtime interface API
 * @{
 * This section describes Backend API for runtime function pointers
 * @}
 */

/**
 * @ingroup BACKEND_FUNC_PTR_API
 * @brief Function names to request via this interface
 *
 * The structure defines the parameters that are used
 * by @ref get_dpnp_function_ptr "get_dpnp_function_ptr".
 */
enum class DPNPFuncName : size_t
{
    DPNP_FN_NONE,         /**< Very first element of the enumeration */
    DPNP_FN_ABSOLUTE,     /**< Used in numpy.absolute() impl  */
    DPNP_FN_ADD,          /**< Used in numpy.add() impl  */
    DPNP_FN_ALL,          /**< Used in numpy.all() impl  */
    DPNP_FN_ALLCLOSE,     /**< Used in numpy.allclose() impl  */
    DPNP_FN_ALLCLOSE_EXT, /**< Used in numpy.allclose() impl, requires extra
                             parameters */
    DPNP_FN_ANY,          /**< Used in numpy.any() impl  */
    DPNP_FN_ARANGE,       /**< Used in numpy.arange() impl  */
    DPNP_FN_ARCCOS,       /**< Used in numpy.arccos() impl  */
    DPNP_FN_ARCCOSH,      /**< Used in numpy.arccosh() impl  */
    DPNP_FN_ARCSIN,       /**< Used in numpy.arcsin() impl  */
    DPNP_FN_ARCSINH,      /**< Used in numpy.arcsinh() impl  */
    DPNP_FN_ARCTAN,       /**< Used in numpy.arctan() impl  */
    DPNP_FN_ARCTAN2,      /**< Used in numpy.arctan2() impl  */
    DPNP_FN_ARCTANH,      /**< Used in numpy.arctanh() impl  */
    DPNP_FN_ARGMAX,       /**< Used in numpy.argmax() impl  */
    DPNP_FN_ARGMIN,       /**< Used in numpy.argmin() impl  */
    DPNP_FN_ARGSORT,      /**< Used in numpy.argsort() impl  */
    DPNP_FN_AROUND,       /**< Used in numpy.around() impl  */
    DPNP_FN_ASTYPE,       /**< Used in numpy.astype() impl  */
    DPNP_FN_BITWISE_AND,  /**< Used in numpy.bitwise_and() impl  */
    DPNP_FN_BITWISE_OR,   /**< Used in numpy.bitwise_or() impl  */
    DPNP_FN_BITWISE_XOR,  /**< Used in numpy.bitwise_xor() impl  */
    DPNP_FN_CBRT,         /**< Used in numpy.cbrt() impl  */
    DPNP_FN_CEIL,         /**< Used in numpy.ceil() impl  */
    DPNP_FN_CHOLESKY,     /**< Used in numpy.linalg.cholesky() impl  */
    DPNP_FN_CONJUGATE,    /**< Used in numpy.conjugate() impl  */
    DPNP_FN_CHOOSE,       /**< Used in numpy.choose() impl  */
    DPNP_FN_CHOOSE_EXT,   /**< Used in numpy.choose() impl, requires extra
                             parameters */
    DPNP_FN_COPY,         /**< Used in numpy.copy() impl  */
    DPNP_FN_COPY_EXT, /**< Used in numpy.copy() impl, requires extra parameters
                       */
    DPNP_FN_COPYSIGN, /**< Used in numpy.copysign() impl  */
    DPNP_FN_COPYTO,   /**< Used in numpy.copyto() impl  */
    DPNP_FN_COPYTO_EXT,    /**< Used in numpy.copyto() impl, requires extra
                              parameters */
    DPNP_FN_CORRELATE,     /**< Used in numpy.correlate() impl  */
    DPNP_FN_CORRELATE_EXT, /**< Used in numpy.correlate() impl, requires extra
                              parameters */
    DPNP_FN_COS,           /**< Used in numpy.cos() impl  */
    DPNP_FN_COSH,          /**< Used in numpy.cosh() impl  */
    DPNP_FN_COUNT_NONZERO, /**< Used in numpy.count_nonzero() impl  */
    DPNP_FN_COV,           /**< Used in numpy.cov() impl  */
    DPNP_FN_CROSS,         /**< Used in numpy.cross() impl  */
    DPNP_FN_CUMPROD,       /**< Used in numpy.cumprod() impl  */
    DPNP_FN_CUMSUM,        /**< Used in numpy.cumsum() impl  */
    DPNP_FN_DEGREES,       /**< Used in numpy.degrees() impl  */
    DPNP_FN_DEGREES_EXT,   /**< Used in numpy.degrees() impl, requires extra
                              parameters */
    DPNP_FN_DET,           /**< Used in numpy.linalg.det() impl  */
    DPNP_FN_DIAG,          /**< Used in numpy.diag() impl  */
    DPNP_FN_DIAG_INDICES,  /**< Used in numpy.diag_indices() impl  */
<<<<<<< HEAD
    DPNP_FN_DIAGONAL,      /**< Used in numpy.diagonal() impl  */
    DPNP_FN_DIAGONAL_EXT,  /**< Used in numpy.diagonal() impl, requires extra
                              parameters */
    DPNP_FN_DIVIDE,        /**< Used in numpy.divide() impl  */
    DPNP_FN_DOT,           /**< Used in numpy.dot() impl  */
=======
    DPNP_FN_DIAG_INDICES_EXT, /**< Used in numpy.diag_indices() impl, requires
                                 extra parameters */
    DPNP_FN_DIAGONAL,         /**< Used in numpy.diagonal() impl  */
    DPNP_FN_DIVIDE,           /**< Used in numpy.divide() impl  */
    DPNP_FN_DOT,              /**< Used in numpy.dot() impl  */
>>>>>>> 614af339
    DPNP_FN_DOT_EXT, /**< Used in numpy.dot() impl, requires extra parameters */
    DPNP_FN_EDIFF1D, /**< Used in numpy.ediff1d() impl  */
    DPNP_FN_EDIFF1D_EXT, /**< Used in numpy.ediff1d() impl, requires extra
                            parameters */
    DPNP_FN_EIG,         /**< Used in numpy.linalg.eig() impl  */
    DPNP_FN_EIGVALS,     /**< Used in numpy.linalg.eigvals() impl  */
    DPNP_FN_ERF,         /**< Used in scipy.special.erf impl  */
    DPNP_FN_ERF_EXT,     /**< Used in scipy.special.erf impl, requires extra
                            parameters */
    DPNP_FN_EYE,         /**< Used in numpy.eye() impl  */
    DPNP_FN_EXP,         /**< Used in numpy.exp() impl  */
    DPNP_FN_EXP2,        /**< Used in numpy.exp2() impl  */
    DPNP_FN_EXPM1,       /**< Used in numpy.expm1() impl  */
    DPNP_FN_FABS,        /**< Used in numpy.fabs() impl  */
    DPNP_FN_FABS_EXT, /**< Used in numpy.fabs() impl, requires extra parameters
                       */
    DPNP_FN_FFT_FFT,  /**< Used in numpy.fft.fft() impl  */
    DPNP_FN_FFT_FFT_EXT,   /**< Used in numpy.fft.fft() impl, requires extra
                              parameters */
    DPNP_FN_FFT_RFFT,      /**< Used in numpy.fft.rfft() impl  */
    DPNP_FN_FFT_RFFT_EXT,  /**< Used in numpy.fft.rfft() impl, requires extra
                              parameters */
    DPNP_FN_FILL_DIAGONAL, /**< Used in numpy.fill_diagonal() impl  */
    DPNP_FN_FLATTEN,       /**< Used in numpy.flatten() impl  */
    DPNP_FN_FLOOR,         /**< Used in numpy.floor() impl  */
    DPNP_FN_FLOOR_DIVIDE,  /**< Used in numpy.floor_divide() impl  */
    DPNP_FN_FMOD,          /**< Used in numpy.fmod() impl  */
    DPNP_FN_FMOD_EXT,  /**< Used in numpy.fmod() impl, requires extra parameters
                        */
    DPNP_FN_FULL,      /**< Used in numpy.full() impl  */
    DPNP_FN_FULL_LIKE, /**< Used in numpy.full_like() impl  */
    DPNP_FN_HYPOT,     /**< Used in numpy.hypot() impl  */
    DPNP_FN_IDENTITY,  /**< Used in numpy.identity() impl  */
    DPNP_FN_INITVAL, /**< Used in numpy ones, ones_like, zeros, zeros_like impls
                      */
    DPNP_FN_INITVAL_EXT, /**< Used in numpy ones, ones_like, zeros, zeros_like
                            impls  */
    DPNP_FN_INV,         /**< Used in numpy.linalg.inv() impl  */
    DPNP_FN_INVERT,      /**< Used in numpy.invert() impl  */
    DPNP_FN_KRON,        /**< Used in numpy.kron() impl  */
    DPNP_FN_LEFT_SHIFT,  /**< Used in numpy.left_shift() impl  */
    DPNP_FN_LOG,         /**< Used in numpy.log() impl  */
    DPNP_FN_LOG10,       /**< Used in numpy.log10() impl  */
    DPNP_FN_LOG2,        /**< Used in numpy.log2() impl  */
    DPNP_FN_LOG1P,       /**< Used in numpy.log1p() impl  */
    DPNP_FN_MATMUL,      /**< Used in numpy.matmul() impl  */
    DPNP_FN_MATRIX_RANK, /**< Used in numpy.linalg.matrix_rank() impl  */
    DPNP_FN_MAX,         /**< Used in numpy.max() impl  */
    DPNP_FN_MAXIMUM,     /**< Used in numpy.fmax() impl  */
    DPNP_FN_MAXIMUM_EXT, /**< Used in numpy.fmax() impl , requires extra
                            parameters */
    DPNP_FN_MEAN,        /**< Used in numpy.mean() impl  */
    DPNP_FN_MEDIAN,      /**< Used in numpy.median() impl  */
    DPNP_FN_MEDIAN_EXT,  /**< Used in numpy.median() impl, requires extra
                            parameters */
    DPNP_FN_MIN,         /**< Used in numpy.min() impl  */
    DPNP_FN_MINIMUM,     /**< Used in numpy.fmin() impl  */
    DPNP_FN_MINIMUM_EXT, /**< Used in numpy.fmax() impl, requires extra
                            parameters */
    DPNP_FN_MODF,        /**< Used in numpy.modf() impl  */
    DPNP_FN_MODF_EXT,  /**< Used in numpy.modf() impl, requires extra parameters
                        */
    DPNP_FN_MULTIPLY,  /**< Used in numpy.multiply() impl  */
    DPNP_FN_NANVAR,    /**< Used in numpy.nanvar() impl  */
    DPNP_FN_NEGATIVE,  /**< Used in numpy.negative() impl  */
    DPNP_FN_NONZERO,   /**< Used in numpy.nonzero() impl  */
    DPNP_FN_ONES,      /**< Used in numpy.ones() impl */
    DPNP_FN_ONES_LIKE, /**< Used in numpy.ones_like() impl */
    DPNP_FN_PARTITION, /**< Used in numpy.partition() impl */
    DPNP_FN_PARTITION_EXT,  /**< Used in numpy.partition() impl, requires extra
                               parameters */
    DPNP_FN_PLACE,          /**< Used in numpy.place() impl  */
    DPNP_FN_POWER,          /**< Used in numpy.power() impl  */
    DPNP_FN_PROD,           /**< Used in numpy.prod() impl  */
    DPNP_FN_PTP,            /**< Used in numpy.ptp() impl  */
    DPNP_FN_PUT,            /**< Used in numpy.put() impl  */
    DPNP_FN_PUT_ALONG_AXIS, /**< Used in numpy.put_along_axis() impl  */
    DPNP_FN_QR,             /**< Used in numpy.linalg.qr() impl  */
    DPNP_FN_RADIANS,        /**< Used in numpy.radians() impl  */
    DPNP_FN_RADIANS_EXT,    /**< Used in numpy.radians() impl, requires extra
                               parameters */
    DPNP_FN_REMAINDER,      /**< Used in numpy.remainder() impl  */
    DPNP_FN_RECIP,          /**< Used in numpy.recip() impl  */
    DPNP_FN_REPEAT,         /**< Used in numpy.repeat() impl  */
    DPNP_FN_RIGHT_SHIFT,    /**< Used in numpy.right_shift() impl  */
    DPNP_FN_RNG_BETA,       /**< Used in numpy.random.beta() impl  */
    DPNP_FN_RNG_BETA_EXT, /**< Used in numpy.random.beta() impl, requires extra
                             parameters */
    DPNP_FN_RNG_BINOMIAL, /**< Used in numpy.random.binomial() impl  */
    DPNP_FN_RNG_BINOMIAL_EXT,  /**< Used in numpy.random.binomial() impl,
                                  requires extra parameters */
    DPNP_FN_RNG_CHISQUARE,     /**< Used in numpy.random.chisquare() impl  */
    DPNP_FN_RNG_CHISQUARE_EXT, /**< Used in numpy.random.chisquare() impl,
                                  requires extra parameters */
    DPNP_FN_RNG_EXPONENTIAL,   /**< Used in numpy.random.exponential() impl  */
    DPNP_FN_RNG_EXPONENTIAL_EXT, /**< Used in numpy.random.exponential() impl,
                                    requires extra parameters */
    DPNP_FN_RNG_F,               /**< Used in numpy.random.f() impl  */
    DPNP_FN_RNG_F_EXT,        /**< Used in numpy.random.f() impl, requires extra
                                 parameters */
    DPNP_FN_RNG_GAMMA,        /**< Used in numpy.random.gamma() impl  */
    DPNP_FN_RNG_GAMMA_EXT,    /**< Used in numpy.random.gamma() impl, requires
                                 extra parameters */
    DPNP_FN_RNG_GAUSSIAN,     /**< Used in numpy.random.randn() impl  */
    DPNP_FN_RNG_GAUSSIAN_EXT, /**< Used in numpy.random.randn() impl, requires
                                 extra parameters */
    DPNP_FN_RNG_GEOMETRIC,    /**< Used in numpy.random.geometric() impl  */
    DPNP_FN_RNG_GEOMETRIC_EXT, /**< Used in numpy.random.geometric() impl,
                                  requires extra parameters */
    DPNP_FN_RNG_GUMBEL,        /**< Used in numpy.random.gumbel() impl  */
    DPNP_FN_RNG_GUMBEL_EXT,    /**< Used in numpy.random.gumbel() impl, requires
                                  extra parameters */
    DPNP_FN_RNG_HYPERGEOMETRIC, /**< Used in numpy.random.hypergeometric() impl
                                 */
    DPNP_FN_RNG_HYPERGEOMETRIC_EXT, /**< Used in numpy.random.hypergeometric()
                                       impl, requires extra parameters */
    DPNP_FN_RNG_LAPLACE,            /**< Used in numpy.random.laplace() impl  */
    DPNP_FN_RNG_LAPLACE_EXT,        /**< Used in numpy.random.laplace() impl  */
    DPNP_FN_RNG_LOGISTIC,      /**< Used in numpy.random.logistic() impl  */
    DPNP_FN_RNG_LOGISTIC_EXT,  /**< Used in numpy.random.logistic() impl,
                                  requires extra parameters */
    DPNP_FN_RNG_LOGNORMAL,     /**< Used in numpy.random.lognormal() impl  */
    DPNP_FN_RNG_LOGNORMAL_EXT, /**< Used in numpy.random.lognormal() impl,
                                  requires extra parameters */
    DPNP_FN_RNG_MULTINOMIAL,   /**< Used in numpy.random.multinomial() impl  */
    DPNP_FN_RNG_MULTINOMIAL_EXT, /**< Used in numpy.random.multinomial() impl,
                                    requires extra parameters */
    DPNP_FN_RNG_MULTIVARIATE_NORMAL,     /**< Used in
                                            numpy.random.multivariate_normal() impl
                                          */
    DPNP_FN_RNG_MULTIVARIATE_NORMAL_EXT, /**< Used in
                                            numpy.random.multivariate_normal()
                                            impl  */
    DPNP_FN_RNG_NEGATIVE_BINOMIAL, /**< Used in numpy.random.negative_binomial()
                                      impl  */
    DPNP_FN_RNG_NEGATIVE_BINOMIAL_EXT,    /**< Used in
                                             numpy.random.negative_binomial() impl
                                           */
    DPNP_FN_RNG_NONCENTRAL_CHISQUARE,     /**< Used in
                                             numpy.random.noncentral_chisquare()
                                             impl  */
    DPNP_FN_RNG_NONCENTRAL_CHISQUARE_EXT, /**< Used in
                                             numpy.random.noncentral_chisquare()
                                             impl  */
    DPNP_FN_RNG_NORMAL,       /**< Used in numpy.random.normal() impl  */
    DPNP_FN_RNG_NORMAL_EXT,   /**< Used in numpy.random.normal() impl, requires
                                 extra parameters */
    DPNP_FN_RNG_PARETO,       /**< Used in numpy.random.pareto() impl  */
    DPNP_FN_RNG_PARETO_EXT,   /**< Used in numpy.random.pareto() impl, requires
                                 extra parameters */
    DPNP_FN_RNG_POISSON,      /**< Used in numpy.random.poisson() impl  */
    DPNP_FN_RNG_POISSON_EXT,  /**< Used in numpy.random.poisson() impl, requires
                                 extra parameters */
    DPNP_FN_RNG_POWER,        /**< Used in numpy.random.power() impl  */
    DPNP_FN_RNG_POWER_EXT,    /**< Used in numpy.random.power() impl, requires
                                 extra parameters */
    DPNP_FN_RNG_RAYLEIGH,     /**< Used in numpy.random.rayleigh() impl  */
    DPNP_FN_RNG_RAYLEIGH_EXT, /**< Used in numpy.random.rayleigh() impl,
                                 requires extra parameters */
    DPNP_FN_RNG_SRAND,        /**< Used in numpy.random.seed() impl  */
    DPNP_FN_RNG_SRAND_EXT, /**< Used in numpy.random.seed() impl, requires extra
                              parameters */
    DPNP_FN_RNG_SHUFFLE,   /**< Used in numpy.random.shuffle() impl  */
    DPNP_FN_RNG_SHUFFLE_EXT, /**< Used in numpy.random.shuffle() impl, requires
                                extra parameters */
    DPNP_FN_RNG_STANDARD_CAUCHY,     /**< Used in numpy.random.standard_cauchy()
                                        impl  */
    DPNP_FN_RNG_STANDARD_CAUCHY_EXT, /**< Used in numpy.random.standard_cauchy()
                                        impl  */
    DPNP_FN_RNG_STANDARD_EXPONENTIAL,     /**< Used in
                                             numpy.random.standard_exponential()
                                             impl  */
    DPNP_FN_RNG_STANDARD_EXPONENTIAL_EXT, /**< Used in
                                             numpy.random.standard_exponential()
                                             impl  */
    DPNP_FN_RNG_STANDARD_GAMMA, /**< Used in numpy.random.standard_gamma() impl
                                 */
    DPNP_FN_RNG_STANDARD_GAMMA_EXT, /**< Used in numpy.random.standard_gamma()
                                       impl, requires extra parameters */
    DPNP_FN_RNG_STANDARD_NORMAL,    /**< Used in numpy.random.standard_normal()
                                       impl  */
    DPNP_FN_RNG_STANDARD_T,     /**< Used in numpy.random.standard_t() impl  */
    DPNP_FN_RNG_STANDARD_T_EXT, /**< Used in numpy.random.standard_t() impl,
                                   requires extra parameters */
    DPNP_FN_RNG_TRIANGULAR,     /**< Used in numpy.random.triangular() impl  */
    DPNP_FN_RNG_TRIANGULAR_EXT, /**< Used in numpy.random.triangular() impl,
                                   requires extra parameters */
    DPNP_FN_RNG_UNIFORM,        /**< Used in numpy.random.uniform() impl  */
    DPNP_FN_RNG_UNIFORM_EXT,  /**< Used in numpy.random.uniform() impl, requires
                                 extra parameters */
    DPNP_FN_RNG_VONMISES,     /**< Used in numpy.random.vonmises() impl  */
    DPNP_FN_RNG_VONMISES_EXT, /**< Used in numpy.random.vonmises() impl,
                                 requires extra parameters */
    DPNP_FN_RNG_WALD,         /**< Used in numpy.random.wald() impl  */
    DPNP_FN_RNG_WALD_EXT, /**< Used in numpy.random.wald() impl, requires extra
                             parameters */
    DPNP_FN_RNG_WEIBULL,  /**< Used in numpy.random.weibull() impl  */
    DPNP_FN_RNG_WEIBULL_EXT, /**< Used in numpy.random.weibull() impl, requires
                                extra parameters */
    DPNP_FN_RNG_ZIPF,        /**< Used in numpy.random.zipf() impl  */
    DPNP_FN_RNG_ZIPF_EXT, /**< Used in numpy.random.zipf() impl, requires extra
                             parameters */
    DPNP_FN_SEARCHSORTED, /**< Used in numpy.searchsorted() impl  */
    DPNP_FN_SIGN,         /**< Used in numpy.sign() impl  */
    DPNP_FN_SIN,          /**< Used in numpy.sin() impl  */
    DPNP_FN_SINH,         /**< Used in numpy.sinh() impl  */
    DPNP_FN_SORT,         /**< Used in numpy.sort() impl  */
    DPNP_FN_SQRT,         /**< Used in numpy.sqrt() impl  */
    DPNP_FN_SQRT_EXT, /**< Used in numpy.sqrt() impl, requires extra parameters
                       */
    DPNP_FN_SQUARE,   /**< Used in numpy.square() impl  */
    DPNP_FN_STD,      /**< Used in numpy.std() impl  */
    DPNP_FN_SUBTRACT, /**< Used in numpy.subtract() impl  */
    DPNP_FN_SUBTRACT_EXT, /**< Used in numpy.subtract() impl, requires extra
                             parameters */
    DPNP_FN_SUM,          /**< Used in numpy.sum() impl  */
    DPNP_FN_SVD,          /**< Used in numpy.linalg.svd() impl  */
    DPNP_FN_TAKE,         /**< Used in numpy.take() impl  */
    DPNP_FN_TAN,          /**< Used in numpy.tan() impl  */
    DPNP_FN_TANH,         /**< Used in numpy.tanh() impl  */
    DPNP_FN_TRANSPOSE,    /**< Used in numpy.transpose() impl  */
    DPNP_FN_TRACE,        /**< Used in numpy.trace() impl  */
    DPNP_FN_TRAPZ,        /**< Used in numpy.trapz() impl  */
    DPNP_FN_TRAPZ_EXT,    /**< Used in numpy.trapz() impl, requires extra
                             parameters */
    DPNP_FN_TRI,          /**< Used in numpy.tri() impl  */
    DPNP_FN_TRIL,         /**< Used in numpy.tril() impl  */
    DPNP_FN_TRIU,         /**< Used in numpy.triu() impl  */
    DPNP_FN_TRUNC,        /**< Used in numpy.trunc() impl  */
    DPNP_FN_VANDER,       /**< Used in numpy.vander() impl  */
    DPNP_FN_VAR,          /**< Used in numpy.var() impl  */
    DPNP_FN_ZEROS,        /**< Used in numpy.zeros() impl */
    DPNP_FN_ZEROS_LIKE,   /**< Used in numpy.zeros_like() impl */
    DPNP_FN_LAST,         /**< The latest element of the enumeration */
};

/**
 * @ingroup BACKEND_FUNC_PTR_API
 * @brief Template types which are used in this interface
 *
 * The structure defines the types that are used
 * by @ref get_dpnp_function_ptr "get_dpnp_function_ptr".
 */
enum class DPNPFuncType : size_t
{
    DPNP_FT_NONE,    /**< Very first element of the enumeration */
    DPNP_FT_BOOL,    /**< analog of numpy.bool_ or bool */
    DPNP_FT_INT,     /**< analog of numpy.int32 or int */
    DPNP_FT_LONG,    /**< analog of numpy.int64 or long */
    DPNP_FT_FLOAT,   /**< analog of numpy.float32 or float */
    DPNP_FT_DOUBLE,  /**< analog of numpy.float32 or double */
    DPNP_FT_CMPLX64, /**< analog of numpy.complex64 or std::complex<float> */
    DPNP_FT_CMPLX128 /**< analog of numpy.complex128 or std::complex<double> */
};

/**
 * This operator is needed for compatibility with Cython 0.29 which has a bug in
 * Enum handling
 * TODO needs to be deleted in future
 */
INP_DLLEXPORT
size_t operator-(DPNPFuncType lhs, DPNPFuncType rhs);

/**
 * @ingroup BACKEND_FUNC_PTR_API
 * @brief Contains information about the C++ backend function
 *
 * The structure defines the types that are used
 * by @ref get_dpnp_function_ptr "get_dpnp_function_ptr".
 */
typedef struct DPNPFuncData
{
    DPNPFuncData(const DPNPFuncType gen_type,
                 void *gen_ptr,
                 const DPNPFuncType type_no_fp64,
                 void *ptr_no_fp64)
        : return_type(gen_type), ptr(gen_ptr),
          return_type_no_fp64(type_no_fp64), ptr_no_fp64(ptr_no_fp64)
    {
    }
    DPNPFuncData(const DPNPFuncType gen_type, void *gen_ptr)
        : DPNPFuncData(gen_type, gen_ptr, DPNPFuncType::DPNP_FT_NONE, nullptr)
    {
    }
    DPNPFuncData() : DPNPFuncData(DPNPFuncType::DPNP_FT_NONE, nullptr) {}

    DPNPFuncType return_type; /**< return type identifier which expected by the
                                 @ref ptr function */
    void *ptr;                /**< C++ backend function pointer */
    DPNPFuncType return_type_no_fp64; /**< alternative return type identifier
                                         when no fp64 support by device */
    void *ptr_no_fp64; /**< alternative C++ backend function pointer when no
                          fp64 support by device */
} DPNPFuncData_t;

/**
 * @ingroup BACKEND_API
 * @brief get runtime pointer to selected function
 *
 * Runtime pointer to the backend API function from storage map<name,
 * map<first_type, map<second_type, DPNPFuncData_t>>>
 *
 * @param [in]  name         Name of the function in storage
 * @param [in]  first_type   First type of the storage
 * @param [in]  second_type  Second type of the storage
 *
 * @return Struct @ref DPNPFuncData_t with information about the backend API
 * function.
 */
INP_DLLEXPORT
DPNPFuncData_t get_dpnp_function_ptr(
    DPNPFuncName name,
    DPNPFuncType first_type,
    DPNPFuncType second_type = DPNPFuncType::DPNP_FT_NONE);

/**
 * @ingroup BACKEND_API
 * @brief get runtime pointer to selected function
 *
 * Same interface function as @ref get_dpnp_function_ptr with a bit different
 * interface
 *
 * @param [out] result_type  Type of the result provided by the backend API
 * function
 * @param [in]  name         Name of the function in storage
 * @param [in]  first_type   First type of the storage
 * @param [in]  second_type  Second type of the storage
 *
 * @return pointer to the backend API function.
 */
INP_DLLEXPORT
void *get_dpnp_function_ptr1(
    DPNPFuncType &result_type,
    DPNPFuncName name,
    DPNPFuncType first_type,
    DPNPFuncType second_type = DPNPFuncType::DPNP_FT_NONE);

/**
 * DEPRECATED.
 * Experimental interface. DO NOT USE IT!
 *
 * parameter @ref type_name will be converted into var_args or char *[] with
 * extra length parameter
 */
INP_DLLEXPORT
void *get_backend_function_name(const char *func_name, const char *type_name);

#endif // BACKEND_IFACE_FPTR_H<|MERGE_RESOLUTION|>--- conflicted
+++ resolved
@@ -112,19 +112,9 @@
     DPNP_FN_DET,           /**< Used in numpy.linalg.det() impl  */
     DPNP_FN_DIAG,          /**< Used in numpy.diag() impl  */
     DPNP_FN_DIAG_INDICES,  /**< Used in numpy.diag_indices() impl  */
-<<<<<<< HEAD
     DPNP_FN_DIAGONAL,      /**< Used in numpy.diagonal() impl  */
-    DPNP_FN_DIAGONAL_EXT,  /**< Used in numpy.diagonal() impl, requires extra
-                              parameters */
     DPNP_FN_DIVIDE,        /**< Used in numpy.divide() impl  */
     DPNP_FN_DOT,           /**< Used in numpy.dot() impl  */
-=======
-    DPNP_FN_DIAG_INDICES_EXT, /**< Used in numpy.diag_indices() impl, requires
-                                 extra parameters */
-    DPNP_FN_DIAGONAL,         /**< Used in numpy.diagonal() impl  */
-    DPNP_FN_DIVIDE,           /**< Used in numpy.divide() impl  */
-    DPNP_FN_DOT,              /**< Used in numpy.dot() impl  */
->>>>>>> 614af339
     DPNP_FN_DOT_EXT, /**< Used in numpy.dot() impl, requires extra parameters */
     DPNP_FN_EDIFF1D, /**< Used in numpy.ediff1d() impl  */
     DPNP_FN_EDIFF1D_EXT, /**< Used in numpy.ediff1d() impl, requires extra
