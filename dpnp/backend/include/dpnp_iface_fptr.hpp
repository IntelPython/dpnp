//*****************************************************************************
// Copyright (c) 2016-2024, Intel Corporation
// All rights reserved.
//
// Redistribution and use in source and binary forms, with or without
// modification, are permitted provided that the following conditions are met:
// - Redistributions of source code must retain the above copyright notice,
//   this list of conditions and the following disclaimer.
// - Redistributions in binary form must reproduce the above copyright notice,
//   this list of conditions and the following disclaimer in the documentation
//   and/or other materials provided with the distribution.
//
// THIS SOFTWARE IS PROVIDED BY THE COPYRIGHT HOLDERS AND CONTRIBUTORS "AS IS"
// AND ANY EXPRESS OR IMPLIED WARRANTIES, INCLUDING, BUT NOT LIMITED TO, THE
// IMPLIED WARRANTIES OF MERCHANTABILITY AND FITNESS FOR A PARTICULAR PURPOSE
// ARE DISCLAIMED. IN NO EVENT SHALL THE COPYRIGHT HOLDER OR CONTRIBUTORS BE
// LIABLE FOR ANY DIRECT, INDIRECT, INCIDENTAL, SPECIAL, EXEMPLARY, OR
// CONSEQUENTIAL DAMAGES (INCLUDING, BUT NOT LIMITED TO, PROCUREMENT OF
// SUBSTITUTE GOODS OR SERVICES; LOSS OF USE, DATA, OR PROFITS; OR BUSINESS
// INTERRUPTION) HOWEVER CAUSED AND ON ANY THEORY OF LIABILITY, WHETHER IN
// CONTRACT, STRICT LIABILITY, OR TORT (INCLUDING NEGLIGENCE OR OTHERWISE)
// ARISING IN ANY WAY OUT OF THE USE OF THIS SOFTWARE, EVEN IF ADVISED OF
// THE POSSIBILITY OF SUCH DAMAGE.
//*****************************************************************************

/*
 * This header file is for interface Cython with C++.
 * It should not contains any backend specific headers (like SYCL or math
 * library) because all included headers will be exposed in Cython compilation
 * procedure
 *
 * We would like to avoid backend specific things in higher level Cython
 * modules. Any backend interface functions and types should be defined here.
 *
 * Also, this file should contains documentation on functions and types
 * which are used in the interface
 */

#pragma once
#ifndef BACKEND_IFACE_FPTR_H // Cython compatibility
#define BACKEND_IFACE_FPTR_H

#include <dpnp_iface.hpp>

/**
 * @defgroup BACKEND_FUNC_PTR_API Backend C++ library runtime interface API
 * @{
 * This section describes Backend API for runtime function pointers
 * @}
 */

/**
 * @ingroup BACKEND_FUNC_PTR_API
 * @brief Function names to request via this interface
 *
 * The structure defines the parameters that are used
 * by @ref get_dpnp_function_ptr "get_dpnp_function_ptr".
 */
enum class DPNPFuncName : size_t
{
    DPNP_FN_NONE,     /**< Very first element of the enumeration */
    DPNP_FN_ABSOLUTE, /**< Used in numpy.absolute() impl  */
    DPNP_FN_ADD,      /**< Used in numpy.add() impl  */
    DPNP_FN_ADD_EXT, /**< Used in numpy.add() impl, requires extra parameters */
    DPNP_FN_ALL,     /**< Used in numpy.all() impl  */
    DPNP_FN_ALLCLOSE,     /**< Used in numpy.allclose() impl  */
    DPNP_FN_ALLCLOSE_EXT, /**< Used in numpy.allclose() impl, requires extra
                             parameters */
    DPNP_FN_ANY,          /**< Used in numpy.any() impl  */
    DPNP_FN_ARANGE,       /**< Used in numpy.arange() impl  */
    DPNP_FN_ARCCOS,       /**< Used in numpy.arccos() impl  */
    DPNP_FN_ARCCOSH,      /**< Used in numpy.arccosh() impl  */
    DPNP_FN_ARCSIN,       /**< Used in numpy.arcsin() impl  */
    DPNP_FN_ARCSINH,      /**< Used in numpy.arcsinh() impl  */
    DPNP_FN_ARCTAN,       /**< Used in numpy.arctan() impl  */
    DPNP_FN_ARCTAN2,      /**< Used in numpy.arctan2() impl  */
    DPNP_FN_ARCTANH,      /**< Used in numpy.arctanh() impl  */
    DPNP_FN_ARGMAX,       /**< Used in numpy.argmax() impl  */
    DPNP_FN_ARGMIN,       /**< Used in numpy.argmin() impl  */
    DPNP_FN_ARGSORT,      /**< Used in numpy.argsort() impl  */
    DPNP_FN_ARGSORT_EXT,  /**< Used in numpy.argsort() impl, requires extra
                             parameters */
    DPNP_FN_AROUND,       /**< Used in numpy.around() impl  */
    DPNP_FN_ASTYPE,       /**< Used in numpy.astype() impl  */
    DPNP_FN_BITWISE_AND,  /**< Used in numpy.bitwise_and() impl  */
    DPNP_FN_BITWISE_OR,   /**< Used in numpy.bitwise_or() impl  */
    DPNP_FN_BITWISE_XOR,  /**< Used in numpy.bitwise_xor() impl  */
    DPNP_FN_CBRT,         /**< Used in numpy.cbrt() impl  */
    DPNP_FN_CEIL,         /**< Used in numpy.ceil() impl  */
    DPNP_FN_CHOLESKY,     /**< Used in numpy.linalg.cholesky() impl  */
    DPNP_FN_CHOLESKY_EXT, /**< Used in numpy.linalg.cholesky() impl, requires
                             extra parameters */
    DPNP_FN_CONJUGATE,    /**< Used in numpy.conjugate() impl  */
    DPNP_FN_CHOOSE,       /**< Used in numpy.choose() impl  */
    DPNP_FN_CHOOSE_EXT,   /**< Used in numpy.choose() impl, requires extra
                             parameters */
    DPNP_FN_COPY,         /**< Used in numpy.copy() impl  */
    DPNP_FN_COPY_EXT, /**< Used in numpy.copy() impl, requires extra parameters
                       */
    DPNP_FN_COPYSIGN, /**< Used in numpy.copysign() impl  */
    DPNP_FN_COPYTO,   /**< Used in numpy.copyto() impl  */
    DPNP_FN_COPYTO_EXT,    /**< Used in numpy.copyto() impl, requires extra
                              parameters */
    DPNP_FN_CORRELATE,     /**< Used in numpy.correlate() impl  */
    DPNP_FN_CORRELATE_EXT, /**< Used in numpy.correlate() impl, requires extra
                              parameters */
    DPNP_FN_COS,           /**< Used in numpy.cos() impl  */
    DPNP_FN_COSH,          /**< Used in numpy.cosh() impl  */
    DPNP_FN_COUNT_NONZERO, /**< Used in numpy.count_nonzero() impl  */
    DPNP_FN_COV,           /**< Used in numpy.cov() impl  */
    DPNP_FN_CROSS,         /**< Used in numpy.cross() impl  */
    DPNP_FN_CROSS_EXT,     /**< Used in numpy.cross() impl, requires extra
                              parameters */
    DPNP_FN_CUMPROD,       /**< Used in numpy.cumprod() impl  */
    DPNP_FN_CUMPROD_EXT,   /**< Used in numpy.cumprod() impl, requires extra
                              parameters */
    DPNP_FN_CUMSUM,        /**< Used in numpy.cumsum() impl  */
    DPNP_FN_CUMSUM_EXT,    /**< Used in numpy.cumsum() impl, requires extra
                              parameters */
    DPNP_FN_DEGREES,       /**< Used in numpy.degrees() impl  */
    DPNP_FN_DEGREES_EXT,   /**< Used in numpy.degrees() impl, requires extra
                              parameters */
    DPNP_FN_DET,           /**< Used in numpy.linalg.det() impl  */
    DPNP_FN_DIAG,          /**< Used in numpy.diag() impl  */
    DPNP_FN_DIAG_INDICES,  /**< Used in numpy.diag_indices() impl  */
    DPNP_FN_DIAG_INDICES_EXT, /**< Used in numpy.diag_indices() impl, requires
                                 extra parameters */
    DPNP_FN_DIAGONAL,         /**< Used in numpy.diagonal() impl  */
    DPNP_FN_DIAGONAL_EXT,     /**< Used in numpy.diagonal() impl, requires extra
                                 parameters */
    DPNP_FN_DIVIDE,           /**< Used in numpy.divide() impl  */
    DPNP_FN_DIVIDE_EXT,       /**< Used in numpy.divide() impl, requires extra
                                 parameters */
    DPNP_FN_DOT,              /**< Used in numpy.dot() impl  */
    DPNP_FN_DOT_EXT, /**< Used in numpy.dot() impl, requires extra parameters */
    DPNP_FN_EDIFF1D, /**< Used in numpy.ediff1d() impl  */
    DPNP_FN_EDIFF1D_EXT, /**< Used in numpy.ediff1d() impl, requires extra
                            parameters */
    DPNP_FN_EIG,         /**< Used in numpy.linalg.eig() impl  */
    DPNP_FN_EIG_EXT,     /**< Used in numpy.linalg.eig() impl, requires extra
                            parameters */
    DPNP_FN_EIGVALS,     /**< Used in numpy.linalg.eigvals() impl  */
    DPNP_FN_EIGVALS_EXT, /**< Used in numpy.linalg.eigvals() impl, requires
                            extra parameters */
    DPNP_FN_ERF,         /**< Used in scipy.special.erf impl  */
    DPNP_FN_ERF_EXT,     /**< Used in scipy.special.erf impl, requires extra
                            parameters */
    DPNP_FN_EYE,         /**< Used in numpy.eye() impl  */
    DPNP_FN_EXP,         /**< Used in numpy.exp() impl  */
    DPNP_FN_EXP2,        /**< Used in numpy.exp2() impl  */
    DPNP_FN_EXPM1,       /**< Used in numpy.expm1() impl  */
    DPNP_FN_FABS,        /**< Used in numpy.fabs() impl  */
    DPNP_FN_FABS_EXT, /**< Used in numpy.fabs() impl, requires extra parameters
                       */
    DPNP_FN_FFT_FFT,  /**< Used in numpy.fft.fft() impl  */
    DPNP_FN_FFT_FFT_EXT,   /**< Used in numpy.fft.fft() impl, requires extra
                              parameters */
    DPNP_FN_FFT_RFFT,      /**< Used in numpy.fft.rfft() impl  */
    DPNP_FN_FFT_RFFT_EXT,  /**< Used in numpy.fft.rfft() impl, requires extra
                              parameters */
    DPNP_FN_FILL_DIAGONAL, /**< Used in numpy.fill_diagonal() impl  */
    DPNP_FN_FILL_DIAGONAL_EXT, /**< Used in numpy.fill_diagonal() impl, requires
                                  extra parameters */
    DPNP_FN_FLATTEN,           /**< Used in numpy.flatten() impl  */
    DPNP_FN_FLOOR,             /**< Used in numpy.floor() impl  */
    DPNP_FN_FLOOR_DIVIDE,      /**< Used in numpy.floor_divide() impl  */
    DPNP_FN_FLOOR_DIVIDE_EXT,  /**< Used in numpy.floor_divide() impl, requires
                                  extra parameters  */
    DPNP_FN_FMOD,              /**< Used in numpy.fmod() impl  */
    DPNP_FN_FMOD_EXT,  /**< Used in numpy.fmod() impl, requires extra parameters
                        */
    DPNP_FN_FULL,      /**< Used in numpy.full() impl  */
    DPNP_FN_FULL_LIKE, /**< Used in numpy.full_like() impl  */
    DPNP_FN_HYPOT,     /**< Used in numpy.hypot() impl  */
    DPNP_FN_IDENTITY,  /**< Used in numpy.identity() impl  */
    DPNP_FN_INITVAL, /**< Used in numpy ones, ones_like, zeros, zeros_like impls
                      */
    DPNP_FN_INITVAL_EXT, /**< Used in numpy ones, ones_like, zeros, zeros_like
                            impls  */
    DPNP_FN_INV,         /**< Used in numpy.linalg.inv() impl  */
    DPNP_FN_INV_EXT,     /**< Used in numpy.linalg.inv() impl, requires extra
                            parameters  */
    DPNP_FN_INVERT,      /**< Used in numpy.invert() impl  */
    DPNP_FN_KRON,        /**< Used in numpy.kron() impl  */
    DPNP_FN_KRON_EXT, /**< Used in numpy.kron() impl, requires extra parameters
                       */
    DPNP_FN_LEFT_SHIFT,      /**< Used in numpy.left_shift() impl  */
    DPNP_FN_LOG,             /**< Used in numpy.log() impl  */
    DPNP_FN_LOG10,           /**< Used in numpy.log10() impl  */
    DPNP_FN_LOG2,            /**< Used in numpy.log2() impl  */
    DPNP_FN_LOG1P,           /**< Used in numpy.log1p() impl  */
    DPNP_FN_MATMUL,          /**< Used in numpy.matmul() impl  */
    DPNP_FN_MATRIX_RANK,     /**< Used in numpy.linalg.matrix_rank() impl  */
    DPNP_FN_MATRIX_RANK_EXT, /**< Used in numpy.linalg.matrix_rank() impl,
                                requires extra parameters */
    DPNP_FN_MAX,             /**< Used in numpy.max() impl  */
    DPNP_FN_MAXIMUM,         /**< Used in numpy.fmax() impl  */
    DPNP_FN_MAXIMUM_EXT,     /**< Used in numpy.fmax() impl , requires extra
                                parameters */
    DPNP_FN_MEAN,            /**< Used in numpy.mean() impl  */
    DPNP_FN_MEDIAN,          /**< Used in numpy.median() impl  */
    DPNP_FN_MEDIAN_EXT,      /**< Used in numpy.median() impl, requires extra
                                parameters */
    DPNP_FN_MIN,             /**< Used in numpy.min() impl  */
    DPNP_FN_MINIMUM,         /**< Used in numpy.fmin() impl  */
    DPNP_FN_MINIMUM_EXT,     /**< Used in numpy.fmax() impl, requires extra
                                parameters */
    DPNP_FN_MODF,            /**< Used in numpy.modf() impl  */
    DPNP_FN_MODF_EXT, /**< Used in numpy.modf() impl, requires extra parameters
                       */
    DPNP_FN_MULTIPLY, /**< Used in numpy.multiply() impl  */
    DPNP_FN_MULTIPLY_EXT,   /**< Used in numpy.multiply() impl, requires extra
                               parameters */
    DPNP_FN_NANVAR,         /**< Used in numpy.nanvar() impl  */
    DPNP_FN_NEGATIVE,       /**< Used in numpy.negative() impl  */
    DPNP_FN_NONZERO,        /**< Used in numpy.nonzero() impl  */
    DPNP_FN_ONES,           /**< Used in numpy.ones() impl */
    DPNP_FN_ONES_LIKE,      /**< Used in numpy.ones_like() impl */
    DPNP_FN_PARTITION,      /**< Used in numpy.partition() impl */
    DPNP_FN_PARTITION_EXT,  /**< Used in numpy.partition() impl, requires extra
                               parameters */
    DPNP_FN_PLACE,          /**< Used in numpy.place() impl  */
    DPNP_FN_POWER,          /**< Used in numpy.power() impl  */
    DPNP_FN_PROD,           /**< Used in numpy.prod() impl  */
    DPNP_FN_PTP,            /**< Used in numpy.ptp() impl  */
    DPNP_FN_PUT,            /**< Used in numpy.put() impl  */
    DPNP_FN_PUT_ALONG_AXIS, /**< Used in numpy.put_along_axis() impl  */
    DPNP_FN_QR,             /**< Used in numpy.linalg.qr() impl  */
    DPNP_FN_QR_EXT,         /**< Used in numpy.linalg.qr() impl, requires extra
                               parameters */
    DPNP_FN_RADIANS,        /**< Used in numpy.radians() impl  */
    DPNP_FN_RADIANS_EXT,    /**< Used in numpy.radians() impl, requires extra
                               parameters */
    DPNP_FN_REMAINDER,      /**< Used in numpy.remainder() impl  */
    DPNP_FN_RECIP,          /**< Used in numpy.recip() impl  */
    DPNP_FN_RECIP_EXT,      /**< Used in numpy.recip() impl, requires extra
                               parameters */
    DPNP_FN_REPEAT,         /**< Used in numpy.repeat() impl  */
    DPNP_FN_RIGHT_SHIFT,    /**< Used in numpy.right_shift() impl  */
    DPNP_FN_RNG_BETA,       /**< Used in numpy.random.beta() impl  */
    DPNP_FN_RNG_BETA_EXT, /**< Used in numpy.random.beta() impl, requires extra
                             parameters */
    DPNP_FN_RNG_BINOMIAL, /**< Used in numpy.random.binomial() impl  */
    DPNP_FN_RNG_BINOMIAL_EXT,  /**< Used in numpy.random.binomial() impl,
                                  requires extra parameters */
    DPNP_FN_RNG_CHISQUARE,     /**< Used in numpy.random.chisquare() impl  */
    DPNP_FN_RNG_CHISQUARE_EXT, /**< Used in numpy.random.chisquare() impl,
                                  requires extra parameters */
    DPNP_FN_RNG_EXPONENTIAL,   /**< Used in numpy.random.exponential() impl  */
    DPNP_FN_RNG_EXPONENTIAL_EXT, /**< Used in numpy.random.exponential() impl,
                                    requires extra parameters */
    DPNP_FN_RNG_F,               /**< Used in numpy.random.f() impl  */
    DPNP_FN_RNG_F_EXT,        /**< Used in numpy.random.f() impl, requires extra
                                 parameters */
    DPNP_FN_RNG_GAMMA,        /**< Used in numpy.random.gamma() impl  */
    DPNP_FN_RNG_GAMMA_EXT,    /**< Used in numpy.random.gamma() impl, requires
                                 extra parameters */
    DPNP_FN_RNG_GAUSSIAN,     /**< Used in numpy.random.randn() impl  */
    DPNP_FN_RNG_GAUSSIAN_EXT, /**< Used in numpy.random.randn() impl, requires
                                 extra parameters */
    DPNP_FN_RNG_GEOMETRIC,    /**< Used in numpy.random.geometric() impl  */
    DPNP_FN_RNG_GEOMETRIC_EXT, /**< Used in numpy.random.geometric() impl,
                                  requires extra parameters */
    DPNP_FN_RNG_GUMBEL,        /**< Used in numpy.random.gumbel() impl  */
    DPNP_FN_RNG_GUMBEL_EXT,    /**< Used in numpy.random.gumbel() impl, requires
                                  extra parameters */
    DPNP_FN_RNG_HYPERGEOMETRIC, /**< Used in numpy.random.hypergeometric() impl
                                 */
    DPNP_FN_RNG_HYPERGEOMETRIC_EXT, /**< Used in numpy.random.hypergeometric()
                                       impl, requires extra parameters */
    DPNP_FN_RNG_LAPLACE,            /**< Used in numpy.random.laplace() impl  */
    DPNP_FN_RNG_LAPLACE_EXT,        /**< Used in numpy.random.laplace() impl  */
    DPNP_FN_RNG_LOGISTIC,      /**< Used in numpy.random.logistic() impl  */
    DPNP_FN_RNG_LOGISTIC_EXT,  /**< Used in numpy.random.logistic() impl,
                                  requires extra parameters */
    DPNP_FN_RNG_LOGNORMAL,     /**< Used in numpy.random.lognormal() impl  */
    DPNP_FN_RNG_LOGNORMAL_EXT, /**< Used in numpy.random.lognormal() impl,
                                  requires extra parameters */
    DPNP_FN_RNG_MULTINOMIAL,   /**< Used in numpy.random.multinomial() impl  */
    DPNP_FN_RNG_MULTINOMIAL_EXT, /**< Used in numpy.random.multinomial() impl,
                                    requires extra parameters */
    DPNP_FN_RNG_MULTIVARIATE_NORMAL,     /**< Used in
                                            numpy.random.multivariate_normal() impl
                                          */
    DPNP_FN_RNG_MULTIVARIATE_NORMAL_EXT, /**< Used in
                                            numpy.random.multivariate_normal()
                                            impl  */
    DPNP_FN_RNG_NEGATIVE_BINOMIAL, /**< Used in numpy.random.negative_binomial()
                                      impl  */
    DPNP_FN_RNG_NEGATIVE_BINOMIAL_EXT,    /**< Used in
                                             numpy.random.negative_binomial() impl
                                           */
    DPNP_FN_RNG_NONCENTRAL_CHISQUARE,     /**< Used in
                                             numpy.random.noncentral_chisquare()
                                             impl  */
    DPNP_FN_RNG_NONCENTRAL_CHISQUARE_EXT, /**< Used in
                                             numpy.random.noncentral_chisquare()
                                             impl  */
    DPNP_FN_RNG_NORMAL,       /**< Used in numpy.random.normal() impl  */
    DPNP_FN_RNG_NORMAL_EXT,   /**< Used in numpy.random.normal() impl, requires
                                 extra parameters */
    DPNP_FN_RNG_PARETO,       /**< Used in numpy.random.pareto() impl  */
    DPNP_FN_RNG_PARETO_EXT,   /**< Used in numpy.random.pareto() impl, requires
                                 extra parameters */
    DPNP_FN_RNG_POISSON,      /**< Used in numpy.random.poisson() impl  */
    DPNP_FN_RNG_POISSON_EXT,  /**< Used in numpy.random.poisson() impl, requires
                                 extra parameters */
    DPNP_FN_RNG_POWER,        /**< Used in numpy.random.power() impl  */
    DPNP_FN_RNG_POWER_EXT,    /**< Used in numpy.random.power() impl, requires
                                 extra parameters */
    DPNP_FN_RNG_RAYLEIGH,     /**< Used in numpy.random.rayleigh() impl  */
    DPNP_FN_RNG_RAYLEIGH_EXT, /**< Used in numpy.random.rayleigh() impl,
                                 requires extra parameters */
    DPNP_FN_RNG_SRAND,        /**< Used in numpy.random.seed() impl  */
    DPNP_FN_RNG_SRAND_EXT, /**< Used in numpy.random.seed() impl, requires extra
                              parameters */
    DPNP_FN_RNG_SHUFFLE,   /**< Used in numpy.random.shuffle() impl  */
    DPNP_FN_RNG_SHUFFLE_EXT, /**< Used in numpy.random.shuffle() impl, requires
                                extra parameters */
    DPNP_FN_RNG_STANDARD_CAUCHY,     /**< Used in numpy.random.standard_cauchy()
                                        impl  */
    DPNP_FN_RNG_STANDARD_CAUCHY_EXT, /**< Used in numpy.random.standard_cauchy()
                                        impl  */
    DPNP_FN_RNG_STANDARD_EXPONENTIAL,     /**< Used in
                                             numpy.random.standard_exponential()
                                             impl  */
    DPNP_FN_RNG_STANDARD_EXPONENTIAL_EXT, /**< Used in
                                             numpy.random.standard_exponential()
                                             impl  */
    DPNP_FN_RNG_STANDARD_GAMMA, /**< Used in numpy.random.standard_gamma() impl
                                 */
    DPNP_FN_RNG_STANDARD_GAMMA_EXT, /**< Used in numpy.random.standard_gamma()
                                       impl, requires extra parameters */
    DPNP_FN_RNG_STANDARD_NORMAL,    /**< Used in numpy.random.standard_normal()
                                       impl  */
    DPNP_FN_RNG_STANDARD_T,     /**< Used in numpy.random.standard_t() impl  */
    DPNP_FN_RNG_STANDARD_T_EXT, /**< Used in numpy.random.standard_t() impl,
                                   requires extra parameters */
    DPNP_FN_RNG_TRIANGULAR,     /**< Used in numpy.random.triangular() impl  */
    DPNP_FN_RNG_TRIANGULAR_EXT, /**< Used in numpy.random.triangular() impl,
                                   requires extra parameters */
    DPNP_FN_RNG_UNIFORM,        /**< Used in numpy.random.uniform() impl  */
    DPNP_FN_RNG_UNIFORM_EXT,  /**< Used in numpy.random.uniform() impl, requires
                                 extra parameters */
    DPNP_FN_RNG_VONMISES,     /**< Used in numpy.random.vonmises() impl  */
    DPNP_FN_RNG_VONMISES_EXT, /**< Used in numpy.random.vonmises() impl,
                                 requires extra parameters */
    DPNP_FN_RNG_WALD,         /**< Used in numpy.random.wald() impl  */
    DPNP_FN_RNG_WALD_EXT, /**< Used in numpy.random.wald() impl, requires extra
                             parameters */
    DPNP_FN_RNG_WEIBULL,  /**< Used in numpy.random.weibull() impl  */
    DPNP_FN_RNG_WEIBULL_EXT, /**< Used in numpy.random.weibull() impl, requires
                                extra parameters */
    DPNP_FN_RNG_ZIPF,        /**< Used in numpy.random.zipf() impl  */
    DPNP_FN_RNG_ZIPF_EXT, /**< Used in numpy.random.zipf() impl, requires extra
                             parameters */
    DPNP_FN_SEARCHSORTED, /**< Used in numpy.searchsorted() impl  */
    DPNP_FN_SEARCHSORTED_EXT, /**< Used in numpy.searchsorted() impl, requires
                                 extra parameters */
    DPNP_FN_SIGN,             /**< Used in numpy.sign() impl  */
    DPNP_FN_SIN,              /**< Used in numpy.sin() impl  */
    DPNP_FN_SINH,             /**< Used in numpy.sinh() impl  */
    DPNP_FN_SORT,             /**< Used in numpy.sort() impl  */
    DPNP_FN_SORT_EXT, /**< Used in numpy.sort() impl, requires extra parameters
                       */
    DPNP_FN_SQRT,     /**< Used in numpy.sqrt() impl  */
    DPNP_FN_SQRT_EXT, /**< Used in numpy.sqrt() impl, requires extra parameters
                       */
    DPNP_FN_SQUARE,   /**< Used in numpy.square() impl  */
    DPNP_FN_STD,      /**< Used in numpy.std() impl  */
    DPNP_FN_SUBTRACT, /**< Used in numpy.subtract() impl  */
    DPNP_FN_SUBTRACT_EXT, /**< Used in numpy.subtract() impl, requires extra
                             parameters */
    DPNP_FN_SUM,          /**< Used in numpy.sum() impl  */
<<<<<<< HEAD
    DPNP_FN_SUM_EXT, /**< Used in numpy.sum() impl, requires extra parameters */
    DPNP_FN_SVD,     /**< Used in numpy.linalg.svd() impl  */
    DPNP_FN_TAKE,    /**< Used in numpy.take() impl  */
    DPNP_FN_TAN,     /**< Used in numpy.tan() impl  */
    DPNP_FN_TANH,    /**< Used in numpy.tanh() impl  */
    DPNP_FN_TRANSPOSE,  /**< Used in numpy.transpose() impl  */
    DPNP_FN_TRACE,      /**< Used in numpy.trace() impl  */
    DPNP_FN_TRACE_EXT,  /**< Used in numpy.trace() impl, requires extra
                           parameters */
    DPNP_FN_TRAPZ,      /**< Used in numpy.trapz() impl  */
    DPNP_FN_TRAPZ_EXT,  /**< Used in numpy.trapz() impl, requires extra
                           parameters */
    DPNP_FN_TRI,        /**< Used in numpy.tri() impl  */
    DPNP_FN_TRIL,       /**< Used in numpy.tril() impl  */
    DPNP_FN_TRIU,       /**< Used in numpy.triu() impl  */
    DPNP_FN_TRUNC,      /**< Used in numpy.trunc() impl  */
    DPNP_FN_VANDER,     /**< Used in numpy.vander() impl  */
    DPNP_FN_VAR,        /**< Used in numpy.var() impl  */
    DPNP_FN_ZEROS,      /**< Used in numpy.zeros() impl */
    DPNP_FN_ZEROS_LIKE, /**< Used in numpy.zeros_like() impl */
    DPNP_FN_LAST,       /**< The latest element of the enumeration */
=======
    DPNP_FN_SVD,          /**< Used in numpy.linalg.svd() impl  */
    DPNP_FN_SVD_EXT,      /**< Used in numpy.linalg.svd() impl, requires extra
                             parameters */
    DPNP_FN_TAKE,         /**< Used in numpy.take() impl  */
    DPNP_FN_TAN,          /**< Used in numpy.tan() impl  */
    DPNP_FN_TANH,         /**< Used in numpy.tanh() impl  */
    DPNP_FN_TRANSPOSE,    /**< Used in numpy.transpose() impl  */
    DPNP_FN_TRACE,        /**< Used in numpy.trace() impl  */
    DPNP_FN_TRACE_EXT,    /**< Used in numpy.trace() impl, requires extra
                             parameters */
    DPNP_FN_TRAPZ,        /**< Used in numpy.trapz() impl  */
    DPNP_FN_TRAPZ_EXT,    /**< Used in numpy.trapz() impl, requires extra
                             parameters */
    DPNP_FN_TRI,          /**< Used in numpy.tri() impl  */
    DPNP_FN_TRIL,         /**< Used in numpy.tril() impl  */
    DPNP_FN_TRIU,         /**< Used in numpy.triu() impl  */
    DPNP_FN_TRUNC,        /**< Used in numpy.trunc() impl  */
    DPNP_FN_VANDER,       /**< Used in numpy.vander() impl  */
    DPNP_FN_VAR,          /**< Used in numpy.var() impl  */
    DPNP_FN_ZEROS,        /**< Used in numpy.zeros() impl */
    DPNP_FN_ZEROS_LIKE,   /**< Used in numpy.zeros_like() impl */
    DPNP_FN_LAST,         /**< The latest element of the enumeration */
>>>>>>> 249eeb17
};

/**
 * @ingroup BACKEND_FUNC_PTR_API
 * @brief Template types which are used in this interface
 *
 * The structure defines the types that are used
 * by @ref get_dpnp_function_ptr "get_dpnp_function_ptr".
 */
enum class DPNPFuncType : size_t
{
    DPNP_FT_NONE,    /**< Very first element of the enumeration */
    DPNP_FT_BOOL,    /**< analog of numpy.bool_ or bool */
    DPNP_FT_INT,     /**< analog of numpy.int32 or int */
    DPNP_FT_LONG,    /**< analog of numpy.int64 or long */
    DPNP_FT_FLOAT,   /**< analog of numpy.float32 or float */
    DPNP_FT_DOUBLE,  /**< analog of numpy.float32 or double */
    DPNP_FT_CMPLX64, /**< analog of numpy.complex64 or std::complex<float> */
    DPNP_FT_CMPLX128 /**< analog of numpy.complex128 or std::complex<double> */
};

/**
 * This operator is needed for compatibility with Cython 0.29 which has a bug in
 * Enum handling
 * TODO needs to be deleted in future
 */
INP_DLLEXPORT
size_t operator-(DPNPFuncType lhs, DPNPFuncType rhs);

/**
 * @ingroup BACKEND_FUNC_PTR_API
 * @brief Contains information about the C++ backend function
 *
 * The structure defines the types that are used
 * by @ref get_dpnp_function_ptr "get_dpnp_function_ptr".
 */
typedef struct DPNPFuncData
{
    DPNPFuncData(const DPNPFuncType gen_type,
                 void *gen_ptr,
                 const DPNPFuncType type_no_fp64,
                 void *ptr_no_fp64)
        : return_type(gen_type), ptr(gen_ptr),
          return_type_no_fp64(type_no_fp64), ptr_no_fp64(ptr_no_fp64)
    {
    }
    DPNPFuncData(const DPNPFuncType gen_type, void *gen_ptr)
        : DPNPFuncData(gen_type, gen_ptr, DPNPFuncType::DPNP_FT_NONE, nullptr)
    {
    }
    DPNPFuncData() : DPNPFuncData(DPNPFuncType::DPNP_FT_NONE, nullptr) {}

    DPNPFuncType return_type; /**< return type identifier which expected by the
                                 @ref ptr function */
    void *ptr;                /**< C++ backend function pointer */
    DPNPFuncType return_type_no_fp64; /**< alternative return type identifier
                                         when no fp64 support by device */
    void *ptr_no_fp64; /**< alternative C++ backend function pointer when no
                          fp64 support by device */
} DPNPFuncData_t;

/**
 * @ingroup BACKEND_API
 * @brief get runtime pointer to selected function
 *
 * Runtime pointer to the backend API function from storage map<name,
 * map<first_type, map<second_type, DPNPFuncData_t>>>
 *
 * @param [in]  name         Name of the function in storage
 * @param [in]  first_type   First type of the storage
 * @param [in]  second_type  Second type of the storage
 *
 * @return Struct @ref DPNPFuncData_t with information about the backend API
 * function.
 */
INP_DLLEXPORT
DPNPFuncData_t get_dpnp_function_ptr(
    DPNPFuncName name,
    DPNPFuncType first_type,
    DPNPFuncType second_type = DPNPFuncType::DPNP_FT_NONE);

/**
 * @ingroup BACKEND_API
 * @brief get runtime pointer to selected function
 *
 * Same interface function as @ref get_dpnp_function_ptr with a bit different
 * interface
 *
 * @param [out] result_type  Type of the result provided by the backend API
 * function
 * @param [in]  name         Name of the function in storage
 * @param [in]  first_type   First type of the storage
 * @param [in]  second_type  Second type of the storage
 *
 * @return pointer to the backend API function.
 */
INP_DLLEXPORT
void *get_dpnp_function_ptr1(
    DPNPFuncType &result_type,
    DPNPFuncName name,
    DPNPFuncType first_type,
    DPNPFuncType second_type = DPNPFuncType::DPNP_FT_NONE);

/**
 * DEPRECATED.
 * Experimental interface. DO NOT USE IT!
 *
 * parameter @ref type_name will be converted into var_args or char *[] with
 * extra length parameter
 */
INP_DLLEXPORT
void *get_backend_function_name(const char *func_name, const char *type_name);

#endif // BACKEND_IFACE_FPTR_H<|MERGE_RESOLUTION|>--- conflicted
+++ resolved
@@ -372,32 +372,7 @@
     DPNP_FN_SUBTRACT_EXT, /**< Used in numpy.subtract() impl, requires extra
                              parameters */
     DPNP_FN_SUM,          /**< Used in numpy.sum() impl  */
-<<<<<<< HEAD
-    DPNP_FN_SUM_EXT, /**< Used in numpy.sum() impl, requires extra parameters */
-    DPNP_FN_SVD,     /**< Used in numpy.linalg.svd() impl  */
-    DPNP_FN_TAKE,    /**< Used in numpy.take() impl  */
-    DPNP_FN_TAN,     /**< Used in numpy.tan() impl  */
-    DPNP_FN_TANH,    /**< Used in numpy.tanh() impl  */
-    DPNP_FN_TRANSPOSE,  /**< Used in numpy.transpose() impl  */
-    DPNP_FN_TRACE,      /**< Used in numpy.trace() impl  */
-    DPNP_FN_TRACE_EXT,  /**< Used in numpy.trace() impl, requires extra
-                           parameters */
-    DPNP_FN_TRAPZ,      /**< Used in numpy.trapz() impl  */
-    DPNP_FN_TRAPZ_EXT,  /**< Used in numpy.trapz() impl, requires extra
-                           parameters */
-    DPNP_FN_TRI,        /**< Used in numpy.tri() impl  */
-    DPNP_FN_TRIL,       /**< Used in numpy.tril() impl  */
-    DPNP_FN_TRIU,       /**< Used in numpy.triu() impl  */
-    DPNP_FN_TRUNC,      /**< Used in numpy.trunc() impl  */
-    DPNP_FN_VANDER,     /**< Used in numpy.vander() impl  */
-    DPNP_FN_VAR,        /**< Used in numpy.var() impl  */
-    DPNP_FN_ZEROS,      /**< Used in numpy.zeros() impl */
-    DPNP_FN_ZEROS_LIKE, /**< Used in numpy.zeros_like() impl */
-    DPNP_FN_LAST,       /**< The latest element of the enumeration */
-=======
     DPNP_FN_SVD,          /**< Used in numpy.linalg.svd() impl  */
-    DPNP_FN_SVD_EXT,      /**< Used in numpy.linalg.svd() impl, requires extra
-                             parameters */
     DPNP_FN_TAKE,         /**< Used in numpy.take() impl  */
     DPNP_FN_TAN,          /**< Used in numpy.tan() impl  */
     DPNP_FN_TANH,         /**< Used in numpy.tanh() impl  */
@@ -417,7 +392,6 @@
     DPNP_FN_ZEROS,        /**< Used in numpy.zeros() impl */
     DPNP_FN_ZEROS_LIKE,   /**< Used in numpy.zeros_like() impl */
     DPNP_FN_LAST,         /**< The latest element of the enumeration */
->>>>>>> 249eeb17
 };
 
 /**
