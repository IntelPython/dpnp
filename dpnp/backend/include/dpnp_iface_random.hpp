--- conflicted
+++ resolved
@@ -1,4 +1,3 @@
-<<<<<<< HEAD
 //*****************************************************************************
 // Copyright (c) 2016-2020, Intel Corporation
 // All rights reserved.
@@ -438,453 +437,6 @@
 
 /**
  * @ingroup BACKEND_RANDOM_API
- * @brief math library implementation of random number generator (weibull distribution)
- *
- * @param [in]  size   Number of elements in `result` arrays.
- * @param [in]  alpha  Shape parameter of the distribution, alpha.
- * @param [out] result Output array.
- */
-template <typename _DataType>
-INP_DLLEXPORT void dpnp_rng_weibull_c(void* result, const double alpha, const size_t size);
-
-/**
- * @ingroup BACKEND_RANDOM_API
- * @brief math library implementation of random number generator (Zipf distribution)
- *
- * @param [in]  size   Number of elements in `result` arrays.
- * @param [in]  a      Distribution parameter.
- * @param [out] result Output array.
- */
-template <typename _DataType>
-INP_DLLEXPORT void dpnp_rng_zipf_c(void* result, const _DataType a, const size_t size);
-
-#endif // BACKEND_IFACE_RANDOM_H
-=======
-//*****************************************************************************
-// Copyright (c) 2016-2020, Intel Corporation
-// All rights reserved.
-//
-// Redistribution and use in source and binary forms, with or without
-// modification, are permitted provided that the following conditions are met:
-// - Redistributions of source code must retain the above copyright notice,
-//   this list of conditions and the following disclaimer.
-// - Redistributions in binary form must reproduce the above copyright notice,
-//   this list of conditions and the following disclaimer in the documentation
-//   and/or other materials provided with the distribution.
-//
-// THIS SOFTWARE IS PROVIDED BY THE COPYRIGHT HOLDERS AND CONTRIBUTORS "AS IS"
-// AND ANY EXPRESS OR IMPLIED WARRANTIES, INCLUDING, BUT NOT LIMITED TO, THE
-// IMPLIED WARRANTIES OF MERCHANTABILITY AND FITNESS FOR A PARTICULAR PURPOSE
-// ARE DISCLAIMED. IN NO EVENT SHALL THE COPYRIGHT HOLDER OR CONTRIBUTORS BE
-// LIABLE FOR ANY DIRECT, INDIRECT, INCIDENTAL, SPECIAL, EXEMPLARY, OR
-// CONSEQUENTIAL DAMAGES (INCLUDING, BUT NOT LIMITED TO, PROCUREMENT OF
-// SUBSTITUTE GOODS OR SERVICES; LOSS OF USE, DATA, OR PROFITS; OR BUSINESS
-// INTERRUPTION) HOWEVER CAUSED AND ON ANY THEORY OF LIABILITY, WHETHER IN
-// CONTRACT, STRICT LIABILITY, OR TORT (INCLUDING NEGLIGENCE OR OTHERWISE)
-// ARISING IN ANY WAY OUT OF THE USE OF THIS SOFTWARE, EVEN IF ADVISED OF
-// THE POSSIBILITY OF SUCH DAMAGE.
-//*****************************************************************************
-
-/*
- * This header file is for interface Cython with C++.
- * It should not contains any backend specific headers (like SYCL or math library) because
- * all included headers will be exposed in Cython compilation procedure
- *
- * We would like to avoid backend specific things in higher level Cython modules.
- * Any backend interface functions and types should be defined here.
- *
- * Also, this file should contains documentation on functions and types
- * which are used in the interface
- */
-
-#pragma once
-#ifndef BACKEND_IFACE_RANDOM_H // Cython compatibility
-#define BACKEND_IFACE_RANDOM_H
-
-#ifdef _WIN32
-#define INP_DLLEXPORT __declspec(dllexport)
-#else
-#define INP_DLLEXPORT
-#endif
-
-/**
- * @defgroup BACKEND_RANDOM_API Backend C++ library interface RANDOM API
- * @{
- * This section describes Backend API for RANDOM NUMBER GENERATION (RNG) part.
- * @}
- */
-
-/**
- * @ingroup BACKEND_RANDOM_API
- * @brief math library implementation of random number generator (beta distribution)
- *
- * @param [in]  size   Number of elements in `result` arrays.
- * @param [in]  a      Alpha, shape param.
- * @param [in]  b      Beta, scalefactor.
- * @param [out] result Output array.
- */
-template <typename _DataType>
-INP_DLLEXPORT void dpnp_rng_beta_c(void* result, const _DataType a, const _DataType b, const size_t size);
-
-/**
- * @ingroup BACKEND_RANDOM_API
- * @brief math library implementation of random number generator (binomial distribution)
- *
- * @param [in]  size   Number of elements in `result` arrays.
- * @param [in]  ntrial Number of independent trials.
- * @param [in]  p      Success probability p of a single trial.
- * @param [out] result Output array.
- */
-template <typename _DataType>
-INP_DLLEXPORT void dpnp_rng_binomial_c(void* result, const int ntrial, const double p, const size_t size);
-
-/**
- * @ingroup BACKEND_RANDOM_API
- * @brief math library implementation of random number generator (chi-square distribution)
- *
- * @param [in]  size   Number of elements in `result` arrays.
- * @param [in]  df     Degrees of freedom.
- * @param [out] result Output array.
- */
-template <typename _DataType>
-INP_DLLEXPORT void dpnp_rng_chisquare_c(void* result, const int df, const size_t size);
-
-/**
- * @ingroup BACKEND_RANDOM_API
- * @brief math library implementation of random number generator (exponential distribution)
- *
- * @param [in]  size   Number of elements in `result` arrays.
- * @param [in]  beta   Beta, scalefactor.
- * @param [out] result Output array.
- */
-template <typename _DataType>
-INP_DLLEXPORT void dpnp_rng_exponential_c(void* result, const _DataType beta, const size_t size);
-
-/**
- * @ingroup BACKEND_RANDOM_API
- * @brief math library implementation of random number generator (F distribution)
- *
- * @param [in]  size   Number of elements in `result` arrays.
- * @param [in]  df_num  Degrees of freedom in numerator.
- * @param [in]  df_den  Degrees of freedom in denominator.
- * @param [out] result Output array.
- */
-template <typename _DataType>
-INP_DLLEXPORT void dpnp_rng_f_c(void* result, const _DataType df_num, const _DataType df_den, const size_t size);
-
-/**
- * @ingroup BACKEND_RANDOM_API
- * @brief math library implementation of random number generator (gamma distribution)
- *
- * @param [in]  size   Number of elements in `result` arrays.
- * @param [in]  shape  The shape of the gamma distribution.
- * @param [in]  scale  The scale of the gamma distribution.
- * @param [out] result Output array.
- */
-template <typename _DataType>
-INP_DLLEXPORT void dpnp_rng_gamma_c(void* result, const _DataType shape, const _DataType scale, const size_t size);
-
-/**
- * @ingroup BACKEND_RANDOM_API
- * @brief math library implementation of random number generator (gaussian continious distribution)
- *
- * @param [in]  size   Number of elements in `result` arrays.
- * @param [in]  mean   Mean value.
- * @param [in]  stddev Standard deviation.
- * @param [out] result Output array.
- */
-template <typename _DataType>
-INP_DLLEXPORT void dpnp_rng_gaussian_c(void* result, const _DataType mean, const _DataType stddev, const size_t size);
-
-/**
- * @ingroup BACKEND_RANDOM_API
- * @brief math library implementation of random number generator (Geometric distribution)
- *
- * @param [in]  size   Number of elements in `result` arrays.
- * @param [in]  p      The probability of success of an individual trial.
- * @param [out] result Output array.
- */
-template <typename _DataType>
-INP_DLLEXPORT void dpnp_rng_geometric_c(void* result, const float p, const size_t size);
-
-/**
- * @ingroup BACKEND_RANDOM_API
- * @brief math library implementation of random number generator (Gumbel distribution)
- *
- * @param [in]  size   Number of elements in `result` arrays.
- * @param [in]  loc    The location of the mode of the distribution.
- * @param [in]  scale  The scale parameter of the distribution. Default is 1.
- * @param [out] result Output array.
- */
-template <typename _DataType>
-INP_DLLEXPORT void dpnp_rng_gumbel_c(void* result, const double loc, const double scale, const size_t size);
-
-/**
- * @ingroup BACKEND_RANDOM_API
- * @brief math library implementation of random number generator (hypergeometric distribution)
- *
- * @param [in]  size   Number of elements in `result` arrays.
- * @param [in]  l      Lot size of l.
- * @param [in]  s      Size of sampling without replacement.
- * @param [in]  m      Number of marked elements m.
- * @param [out] result Output array.
- */
-template <typename _DataType>
-INP_DLLEXPORT void dpnp_rng_hypergeometric_c(void* result, const int l, const int s, const int m, const size_t size);
-
-/**
- * @ingroup BACKEND_RANDOM_API
- * @brief math library implementation of random number generator (laplace distribution)
- *
- * @param [in]  size   Number of elements in `result` arrays.
- * @param [in]  loc    The position of the distribution peak.
- * @param [in]  scale  The exponential decay.
- * @param [out] result Output array.
- */
-template <typename _DataType>
-INP_DLLEXPORT void dpnp_rng_laplace_c(void* result, const double loc, const double scale, const size_t size);
-
-/**
- * @ingroup BACKEND_RANDOM_API
- * @brief math library implementation of random number generator (logistic distribution)
- *
- * @param [in]  size   Number of elements in `result` arrays.
- * @param [in]  loc    The position of the distribution peak.
- * @param [in]  scale  The exponential decay.
- * @param [out] result Output array.
- */
-template <typename _DataType>
-INP_DLLEXPORT void dpnp_rng_logistic_c(void* result, const double loc, double const scale, const size_t size);
-
-/**
- * @ingroup BACKEND_RANDOM_API
- * @brief math library implementation of random number generator (lognormal distribution)
- *
- * @param [in]  size   Number of elements in `result` arrays.
- * @param [in]  mean   Mean value.
- * @param [in]  stddev Standard deviation.
- * @param [out] result Output array.
- */
-template <typename _DataType>
-INP_DLLEXPORT void dpnp_rng_lognormal_c(void* result, const _DataType mean, const _DataType stddev, const size_t size);
-
-/**
- * @ingroup BACKEND_RANDOM_API
- * @brief math library implementation of random number generator (multinomial distribution)
- *
- * @param [in]  size          Number of elements in `result` arrays.
- * @param [in]  ntrial        Number of independent trials.
- * @param [in]  p_vector      Probability vector of possible outcomes (k length).
- * @param [in]  p_vector_size Length of `p_vector`.
- * @param [out] result        Output array.
- */
-template <typename _DataType>
-INP_DLLEXPORT void dpnp_rng_multinomial_c(
-    void* result, const int ntrial, const double* p_vector, const size_t p_vector_size, const size_t size);
-
-/**
- * @ingroup BACKEND_RANDOM_API
- * @brief math library implementation of random number generator (multinomial distribution)
- *
- * @param [in]  size             Number of elements in `result` arrays.
- * @param [in]  dimen            Dimension of output random vectors.
- * @param [in]  mean_vector      Mean vector a of dimension.
- * @param [in]  mean_vector_size Length of `mean_vector`.
- * @param [in]  cov_vector       Variance-covariance matrix.
- * @param [in]  cov_vector_size  Length of `cov_vector`.
- * @param [out] result           Output array.
- */
-template <typename _DataType>
-INP_DLLEXPORT void dpnp_rng_multivariate_normal_c(void* result,
-                                                  const int dimen,
-                                                  const double* mean_vector,
-                                                  const size_t mean_vector_size,
-                                                  const double* cov_vector,
-                                                  const size_t cov_vector_size,
-                                                  const size_t size);
-
-/**
- * @ingroup BACKEND_RANDOM_API
- * @brief math library implementation of random number generator (negative binomial distribution)
- *
- * @param [in]  size   Number of elements in `result` arrays.
- * @param [in]  a      The first distribution parameter a, > 0.
- * @param [in]  p      The second distribution parameter p, >= 0 and <=1.
- * @param [out] result Output array.
- *
- */
-template <typename _DataType>
-INP_DLLEXPORT void dpnp_rng_negative_binomial_c(void* result, const double a, const double p, const size_t size);
-
-/**
- * @ingroup BACKEND_RANDOM_API
- * @brief math library implementation of random number generator (noncentral chisquare distribution)
- *
- * @param [in]  size   Number of elements in `result` arrays.
- * @param [in]  df     Degrees of freedom.
- * @param [in]  nonc   Non-centrality param.
- * @param [out] result Output array.
- */
-template <typename _DataType>
-INP_DLLEXPORT void
-    dpnp_rng_noncentral_chisquare_c(void* result, const _DataType df, const _DataType nonc, const size_t size);
-
-/**
- * @ingroup BACKEND_RANDOM_API
- * @brief math library implementation of random number generator (normal continious distribution)
- *
- * @param [in]  size   Number of elements in `result` arrays.
- * @param [in]  mean   Mean value.
- * @param [in]  stddev Standard deviation.
- * @param [out] result Output array.
- */
-template <typename _DataType>
-INP_DLLEXPORT void dpnp_rng_normal_c(void* result, const _DataType mean, const _DataType stddev, const size_t size);
-
-/**
- * @ingroup BACKEND_RANDOM_API
- * @brief math library implementation of random number generator (Pareto distribution)
- *
- * @param [in]  size   Number of elements in `result` arrays.
- * @param [in]  alpha  Shape of the distribution, alpha.
- * @param [out] result Output array.
- */
-template <typename _DataType>
-INP_DLLEXPORT void dpnp_rng_pareto_c(void* result, const double alpha, const size_t size);
-
-/**
- * @ingroup BACKEND_RANDOM_API
- * @brief math library implementation of random number generator (poisson distribution)
- *
- * @param [in]  size   Number of elements in `result` arrays.
- * @param [in]  lambda Distribution parameter lambda.
- * @param [out] result Output array.
- */
-template <typename _DataType>
-INP_DLLEXPORT void dpnp_rng_poisson_c(void* result, const double lambda, const size_t size);
-
-/**
- * @ingroup BACKEND_RANDOM_API
- * @brief math library implementation of random number generator (power distribution)
- *
- * @param [in]  size   Number of elements in `result` arrays.
- * @param [in]  alpha  Shape of the distribution, alpha.
- * @param [out] result Output array.
- */
-template <typename _DataType>
-INP_DLLEXPORT void dpnp_rng_power_c(void* result, const double alpha, const size_t size);
-
-/**
- * @ingroup BACKEND_RANDOM_API
- * @brief math library implementation of random number generator (rayleigh distribution)
- *
- * @param [in]  size   Number of elements in `result` arrays.
- * @param [in]  scale  Distribution parameter, scalefactor.
- * @param [out] result Output array.
- */
-template <typename _DataType>
-INP_DLLEXPORT void dpnp_rng_rayleigh_c(void* result, const _DataType scale, const size_t size);
-
-/**
- * @ingroup BACKEND_RANDOM_API
- * @brief initializer for basic random number generator.
- *
- * @param [in]  seed    The seed value.
- */
-INP_DLLEXPORT void dpnp_rng_srand_c(size_t seed = 1);
-
-/**
- * @ingroup BACKEND_RANDOM_API
- * @brief math library implementation of random number generator (standard cauchy distribution)
- *
- * @param [in]  size   Number of elements in `result` arrays.
- * @param [out] result Output array.
- */
-template <typename _DataType>
-INP_DLLEXPORT void dpnp_rng_standard_cauchy_c(void* result, const size_t size);
-
-/**
- * @ingroup BACKEND_RANDOM_API
- * @brief math library implementation of random number generator (standard exponential distribution)
- *
- * @param [in]  size   Number of elements in `result` arrays.
- * @param [out] result Output array.
- */
-template <typename _DataType>
-INP_DLLEXPORT void dpnp_rng_standard_exponential_c(void* result, const size_t size);
-
-/**
- * @ingroup BACKEND_RANDOM_API
- * @brief math library implementation of random number generator (standard gamma distribution)
- *
- * @param [in]  size   Number of elements in `result` arrays.
- * @param [in]  shape  Shape value.
- * @param [out] result Output array.
- */
-template <typename _DataType>
-INP_DLLEXPORT void dpnp_rng_standard_gamma_c(void* result, const _DataType shape, const size_t size);
-
-/**
- * @ingroup BACKEND_RANDOM_API
- * @brief math library implementation of random number generator (standard normal distribution)
- *
- * @param [in]  size   Number of elements in `result` arrays.
- * @param [out] result Output array.
- */
-template <typename _DataType>
-INP_DLLEXPORT void dpnp_rng_standard_normal_c(void* result, const size_t size);
-
-/**
- * @ingroup BACKEND_RANDOM_API
- * @brief math library implementation of random number generator (standard Student's t distribution)
- *
- * @param [in]  size   Number of elements in `result` arrays.
- * @param [in]  df     Degrees of freedom.
- * @param [out] result Output array.
- */
-template <typename _DataType>
-INP_DLLEXPORT void dpnp_rng_standard_t_c(void* result, const _DataType df, const size_t size);
-
-/**
- * @ingroup BACKEND_RANDOM_API
- * @brief math library implementation of random number generator (Triangular distribution)
- *
- * @param [in]  size   Number of elements in `result` arrays.
- * @param [in]  x_min  Lower limit.
- * @param [in]  x_mode The value where the peak of the distribution occurs.
- * @param [in]  x_max  Upper limit.
- * @param [out] result Output array.
- */
-template <typename _DataType>
-INP_DLLEXPORT void dpnp_rng_triangular_c(
-    void* result, const _DataType x_min, const _DataType x_mode, const _DataType x_max, const size_t size);
-
-/**
- * @ingroup BACKEND_RANDOM_API
- * @brief math library implementation of random number generator (uniform distribution)
- *
- * @param [in]  low    Left bound of array values.
- * @param [in]  high   Right bound of array values.
- * @param [in]  size   Number of elements in `result` array.
- * @param [out] result Output array.
- */
-template <typename _DataType>
-INP_DLLEXPORT void dpnp_rng_uniform_c(void* result, const long low, const long high, const size_t size);
-
-/**
- * @ingroup BACKEND_RANDOM_API
- * @brief math library implementation of random number generator (Vonmises distribution)
- *
- * @param [in]  mu     Mode of the distribution.
- * @param [in]  kappa  Dispersion of the distribution.
- * @param [in]  size   Number of elements in `result` array.
- * @param [out] result Output array.
- */
-template <typename _DataType>
-INP_DLLEXPORT void dpnp_rng_vonmises_c(void* result, const _DataType mu, const _DataType kappa, const size_t size);
-
-/**
- * @ingroup BACKEND_RANDOM_API
  * @brief math library implementation of random number generator (Wald's distribution)
  *
  * @param [in]  size   Number of elements in `result` arrays.
@@ -917,5 +469,4 @@
 template <typename _DataType>
 INP_DLLEXPORT void dpnp_rng_zipf_c(void* result, const _DataType a, const size_t size);
 
-#endif // BACKEND_IFACE_RANDOM_H
->>>>>>> 155bd556
+#endif // BACKEND_IFACE_RANDOM_H