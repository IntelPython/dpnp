//*****************************************************************************
// Copyright (c) 2016-2020, Intel Corporation
// All rights reserved.
//
// Redistribution and use in source and binary forms, with or without
// modification, are permitted provided that the following conditions are met:
// - Redistributions of source code must retain the above copyright notice,
//   this list of conditions and the following disclaimer.
// - Redistributions in binary form must reproduce the above copyright notice,
//   this list of conditions and the following disclaimer in the documentation
//   and/or other materials provided with the distribution.
//
// THIS SOFTWARE IS PROVIDED BY THE COPYRIGHT HOLDERS AND CONTRIBUTORS "AS IS"
// AND ANY EXPRESS OR IMPLIED WARRANTIES, INCLUDING, BUT NOT LIMITED TO, THE
// IMPLIED WARRANTIES OF MERCHANTABILITY AND FITNESS FOR A PARTICULAR PURPOSE
// ARE DISCLAIMED. IN NO EVENT SHALL THE COPYRIGHT HOLDER OR CONTRIBUTORS BE
// LIABLE FOR ANY DIRECT, INDIRECT, INCIDENTAL, SPECIAL, EXEMPLARY, OR
// CONSEQUENTIAL DAMAGES (INCLUDING, BUT NOT LIMITED TO, PROCUREMENT OF
// SUBSTITUTE GOODS OR SERVICES; LOSS OF USE, DATA, OR PROFITS; OR BUSINESS
// INTERRUPTION) HOWEVER CAUSED AND ON ANY THEORY OF LIABILITY, WHETHER IN
// CONTRACT, STRICT LIABILITY, OR TORT (INCLUDING NEGLIGENCE OR OTHERWISE)
// ARISING IN ANY WAY OUT OF THE USE OF THIS SOFTWARE, EVEN IF ADVISED OF
// THE POSSIBILITY OF SUCH DAMAGE.
//*****************************************************************************

/*
 * This header file is for interface Cython with C++.
 * It should not contains any backend specific headers (like SYCL or math library) because
 * all included headers will be exposed in Cython compilation procedure
 *
 * Also, this file should contains documentation on functions and types
 * which are used in the interface
 */

#include <cstring>
#include <stdexcept>

#include "backend_fptr.hpp"

static func_map_t func_map_init();

func_map_t func_map = func_map_init();

DPNPFuncData_t get_dpnp_function_ptr(DPNPFuncName func_name, DPNPFuncType first_type, DPNPFuncType second_type)
{
    DPNPFuncType local_second_type = (second_type == DPNPFuncType::DPNP_FT_NONE) ? first_type : second_type;

    func_map_t::const_iterator func_it = func_map.find(func_name);
    if (func_it == func_map.cend())
    {
        throw std::runtime_error("Intel NumPy Error: Unsupported function call."); // TODO print Function ID
    }

    const map_1p_t& type1_map = func_it->second;
    map_1p_t::const_iterator type1_map_it = type1_map.find(first_type);
    if (type1_map_it == type1_map.cend())
    {
        throw std::runtime_error(
            "Intel NumPy Error: Function ID with unsupported first parameter type."); // TODO print Function ID
    }

    const map_2p_t& type2_map = type1_map_it->second;
    map_2p_t::const_iterator type2_map_it = type2_map.find(local_second_type);
    if (type2_map_it == type2_map.cend())
    {
        throw std::runtime_error(
            "Intel NumPy Error: Function ID with unsupported second parameter type."); // TODO print Function ID
    }

    DPNPFuncData_t func_info = type2_map_it->second;

    return func_info;
}

void* get_backend_function_name(const char* func_name, const char* type_name)
{
    /** Implement it in this way to allow easier play with it */
    const char* supported_func_name = "dpnp_dot";
    const char* supported_type1_name = "double";
    const char* supported_type2_name = "float";
    const char* supported_type3_name = "long";
    const char* supported_type4_name = "int";

    /** of coerce it will be converted into std::map later */
    if (!strncmp(func_name, supported_func_name, strlen(supported_func_name)))
    {
        if (!strncmp(type_name, supported_type1_name, strlen(supported_type1_name)))
        {
            return reinterpret_cast<void*>(dpnp_dot_c<double>);
        }
        else if (!strncmp(type_name, supported_type2_name, strlen(supported_type2_name)))
        {
            return reinterpret_cast<void*>(dpnp_dot_c<float>);
        }
        else if (!strncmp(type_name, supported_type3_name, strlen(supported_type3_name)))
        {
            return reinterpret_cast<void*>(dpnp_dot_c<long>);
        }
        else if (!strncmp(type_name, supported_type4_name, strlen(supported_type4_name)))
        {
            return reinterpret_cast<void*>(dpnp_dot_c<int>);
        }
    }

    throw std::runtime_error("Intel NumPy Error: Unsupported function call");
}

/**
 * This operator is needed for compatibility with Cython 0.29 which has a bug in Enum handling
 * TODO needs to be deleted in future
 */
size_t operator-(DPNPFuncType lhs, DPNPFuncType rhs)
{
    size_t lhs_base = static_cast<size_t>(lhs);
    size_t rhs_base = static_cast<size_t>(rhs);

    size_t result = lhs_base - rhs_base;

    return result;
}

void* get_dpnp_function_ptr1(DPNPFuncType& result_type,
                             DPNPFuncName name,
                             DPNPFuncType first_type,
                             DPNPFuncType second_type)
{
    DPNPFuncData_t result = get_dpnp_function_ptr(name, first_type, second_type);

    result_type = result.return_type;
    return result.ptr;
}

static func_map_t func_map_init()
{
    func_map_t fmap;

    func_map_init_elemwise(fmap);
    func_map_init_linalg(fmap);
    func_map_init_manipulation(fmap);
    func_map_init_reduction(fmap);
    func_map_init_searching(fmap);
    func_map_init_sorting(fmap);
    func_map_init_statistics(fmap);

    fmap[DPNPFuncName::DPNP_FN_ABSOLUTE][eft_INT][eft_INT] = {eft_INT, (void*)custom_elemwise_absolute_c<int>};
    fmap[DPNPFuncName::DPNP_FN_ABSOLUTE][eft_LNG][eft_LNG] = {eft_LNG, (void*)custom_elemwise_absolute_c<long>};
    fmap[DPNPFuncName::DPNP_FN_ABSOLUTE][eft_FLT][eft_FLT] = {eft_FLT, (void*)custom_elemwise_absolute_c<float>};
    fmap[DPNPFuncName::DPNP_FN_ABSOLUTE][eft_DBL][eft_DBL] = {eft_DBL, (void*)custom_elemwise_absolute_c<double>};

<<<<<<< HEAD
    fmap[DPNPFuncName::DPNP_FN_ADD][eft_INT][eft_INT] = {eft_INT, (void*)custom_elemwise_add_c<int, int, int>};
    fmap[DPNPFuncName::DPNP_FN_ADD][eft_INT][eft_LNG] = {eft_LNG, (void*)custom_elemwise_add_c<int, long, long>};
    fmap[DPNPFuncName::DPNP_FN_ADD][eft_INT][eft_FLT] = {eft_DBL, (void*)custom_elemwise_add_c<int, float, double>};
    fmap[DPNPFuncName::DPNP_FN_ADD][eft_INT][eft_DBL] = {eft_DBL, (void*)custom_elemwise_add_c<int, double, double>};
    fmap[DPNPFuncName::DPNP_FN_ADD][eft_LNG][eft_INT] = {eft_LNG, (void*)custom_elemwise_add_c<long, int, long>};
    fmap[DPNPFuncName::DPNP_FN_ADD][eft_LNG][eft_LNG] = {eft_LNG, (void*)custom_elemwise_add_c<long, long, long>};
    fmap[DPNPFuncName::DPNP_FN_ADD][eft_LNG][eft_FLT] = {eft_DBL, (void*)custom_elemwise_add_c<long, float, double>};
    fmap[DPNPFuncName::DPNP_FN_ADD][eft_LNG][eft_DBL] = {eft_DBL, (void*)custom_elemwise_add_c<long, double, double>};
    fmap[DPNPFuncName::DPNP_FN_ADD][eft_FLT][eft_INT] = {eft_DBL, (void*)custom_elemwise_add_c<float, int, double>};
    fmap[DPNPFuncName::DPNP_FN_ADD][eft_FLT][eft_LNG] = {eft_DBL, (void*)custom_elemwise_add_c<float, long, double>};
    fmap[DPNPFuncName::DPNP_FN_ADD][eft_FLT][eft_FLT] = {eft_FLT, (void*)custom_elemwise_add_c<float, float, float>};
    fmap[DPNPFuncName::DPNP_FN_ADD][eft_FLT][eft_DBL] = {eft_DBL, (void*)custom_elemwise_add_c<float, double, double>};
    fmap[DPNPFuncName::DPNP_FN_ADD][eft_DBL][eft_INT] = {eft_DBL, (void*)custom_elemwise_add_c<double, int, double>};
    fmap[DPNPFuncName::DPNP_FN_ADD][eft_DBL][eft_LNG] = {eft_DBL, (void*)custom_elemwise_add_c<double, long, double>};
    fmap[DPNPFuncName::DPNP_FN_ADD][eft_DBL][eft_FLT] = {eft_DBL, (void*)custom_elemwise_add_c<double, float, double>};
    fmap[DPNPFuncName::DPNP_FN_ADD][eft_DBL][eft_DBL] = {eft_DBL, (void*)custom_elemwise_add_c<double, double, double>};

    fmap[DPNPFuncName::DPNP_FN_ARCCOS][eft_INT][eft_INT] = {eft_DBL, (void*)custom_elemwise_acos_c<int, double>};
    fmap[DPNPFuncName::DPNP_FN_ARCCOS][eft_LNG][eft_LNG] = {eft_DBL, (void*)custom_elemwise_acos_c<long, double>};
    fmap[DPNPFuncName::DPNP_FN_ARCCOS][eft_FLT][eft_FLT] = {eft_FLT, (void*)custom_elemwise_acos_c<float, float>};
    fmap[DPNPFuncName::DPNP_FN_ARCCOS][eft_DBL][eft_DBL] = {eft_DBL, (void*)custom_elemwise_acos_c<double, double>};

    fmap[DPNPFuncName::DPNP_FN_ARCCOSH][eft_INT][eft_INT] = {eft_DBL, (void*)custom_elemwise_acosh_c<int, double>};
    fmap[DPNPFuncName::DPNP_FN_ARCCOSH][eft_LNG][eft_LNG] = {eft_DBL, (void*)custom_elemwise_acosh_c<long, double>};
    fmap[DPNPFuncName::DPNP_FN_ARCCOSH][eft_FLT][eft_FLT] = {eft_FLT, (void*)custom_elemwise_acosh_c<float, float>};
    fmap[DPNPFuncName::DPNP_FN_ARCCOSH][eft_DBL][eft_DBL] = {eft_DBL, (void*)custom_elemwise_acosh_c<double, double>};

    fmap[DPNPFuncName::DPNP_FN_ARCSIN][eft_INT][eft_INT] = {eft_DBL, (void*)custom_elemwise_asin_c<int, double>};
    fmap[DPNPFuncName::DPNP_FN_ARCSIN][eft_LNG][eft_LNG] = {eft_DBL, (void*)custom_elemwise_asin_c<long, double>};
    fmap[DPNPFuncName::DPNP_FN_ARCSIN][eft_FLT][eft_FLT] = {eft_FLT, (void*)custom_elemwise_asin_c<float, float>};
    fmap[DPNPFuncName::DPNP_FN_ARCSIN][eft_DBL][eft_DBL] = {eft_DBL, (void*)custom_elemwise_asin_c<double, double>};

    fmap[DPNPFuncName::DPNP_FN_ARCSINH][eft_INT][eft_INT] = {eft_DBL, (void*)custom_elemwise_asinh_c<int, double>};
    fmap[DPNPFuncName::DPNP_FN_ARCSINH][eft_LNG][eft_LNG] = {eft_DBL, (void*)custom_elemwise_asinh_c<long, double>};
    fmap[DPNPFuncName::DPNP_FN_ARCSINH][eft_FLT][eft_FLT] = {eft_FLT, (void*)custom_elemwise_asinh_c<float, float>};
    fmap[DPNPFuncName::DPNP_FN_ARCSINH][eft_DBL][eft_DBL] = {eft_DBL, (void*)custom_elemwise_asinh_c<double, double>};

    fmap[DPNPFuncName::DPNP_FN_ARCTAN][eft_INT][eft_INT] = {eft_DBL, (void*)custom_elemwise_atan_c<int, double>};
    fmap[DPNPFuncName::DPNP_FN_ARCTAN][eft_LNG][eft_LNG] = {eft_DBL, (void*)custom_elemwise_atan_c<long, double>};
    fmap[DPNPFuncName::DPNP_FN_ARCTAN][eft_FLT][eft_FLT] = {eft_FLT, (void*)custom_elemwise_atan_c<float, float>};
    fmap[DPNPFuncName::DPNP_FN_ARCTAN][eft_DBL][eft_DBL] = {eft_DBL, (void*)custom_elemwise_atan_c<double, double>};

    fmap[DPNPFuncName::DPNP_FN_ARCTAN2][eft_INT][eft_INT] = {eft_DBL,
                                                             (void*)custom_elemwise_arctan2_c<int, int, double>};
    fmap[DPNPFuncName::DPNP_FN_ARCTAN2][eft_INT][eft_LNG] = {eft_DBL,
                                                             (void*)custom_elemwise_arctan2_c<int, long, double>};
    fmap[DPNPFuncName::DPNP_FN_ARCTAN2][eft_INT][eft_FLT] = {eft_DBL,
                                                             (void*)custom_elemwise_arctan2_c<int, float, double>};
    fmap[DPNPFuncName::DPNP_FN_ARCTAN2][eft_INT][eft_DBL] = {eft_DBL,
                                                             (void*)custom_elemwise_arctan2_c<int, double, double>};
    fmap[DPNPFuncName::DPNP_FN_ARCTAN2][eft_LNG][eft_INT] = {eft_DBL,
                                                             (void*)custom_elemwise_arctan2_c<long, int, double>};
    fmap[DPNPFuncName::DPNP_FN_ARCTAN2][eft_LNG][eft_LNG] = {eft_DBL,
                                                             (void*)custom_elemwise_arctan2_c<long, long, double>};
    fmap[DPNPFuncName::DPNP_FN_ARCTAN2][eft_LNG][eft_FLT] = {eft_DBL,
                                                             (void*)custom_elemwise_arctan2_c<long, float, double>};
    fmap[DPNPFuncName::DPNP_FN_ARCTAN2][eft_LNG][eft_DBL] = {eft_DBL,
                                                             (void*)custom_elemwise_arctan2_c<long, double, double>};
    fmap[DPNPFuncName::DPNP_FN_ARCTAN2][eft_FLT][eft_INT] = {eft_DBL,
                                                             (void*)custom_elemwise_arctan2_c<float, int, double>};
    fmap[DPNPFuncName::DPNP_FN_ARCTAN2][eft_FLT][eft_LNG] = {eft_DBL,
                                                             (void*)custom_elemwise_arctan2_c<float, long, double>};
    fmap[DPNPFuncName::DPNP_FN_ARCTAN2][eft_FLT][eft_FLT] = {eft_FLT,
                                                             (void*)custom_elemwise_arctan2_c<float, float, float>};
    fmap[DPNPFuncName::DPNP_FN_ARCTAN2][eft_FLT][eft_DBL] = {eft_DBL,
                                                             (void*)custom_elemwise_arctan2_c<float, double, double>};
    fmap[DPNPFuncName::DPNP_FN_ARCTAN2][eft_DBL][eft_INT] = {eft_DBL,
                                                             (void*)custom_elemwise_arctan2_c<double, int, double>};
    fmap[DPNPFuncName::DPNP_FN_ARCTAN2][eft_DBL][eft_LNG] = {eft_DBL,
                                                             (void*)custom_elemwise_arctan2_c<double, long, double>};
    fmap[DPNPFuncName::DPNP_FN_ARCTAN2][eft_DBL][eft_FLT] = {eft_DBL,
                                                             (void*)custom_elemwise_arctan2_c<double, float, double>};
    fmap[DPNPFuncName::DPNP_FN_ARCTAN2][eft_DBL][eft_DBL] = {eft_DBL,
                                                             (void*)custom_elemwise_arctan2_c<double, double, double>};

    fmap[DPNPFuncName::DPNP_FN_ARCTANH][eft_INT][eft_INT] = {eft_DBL, (void*)custom_elemwise_atanh_c<int, double>};
    fmap[DPNPFuncName::DPNP_FN_ARCTANH][eft_LNG][eft_LNG] = {eft_DBL, (void*)custom_elemwise_atanh_c<long, double>};
    fmap[DPNPFuncName::DPNP_FN_ARCTANH][eft_FLT][eft_FLT] = {eft_FLT, (void*)custom_elemwise_atanh_c<float, float>};
    fmap[DPNPFuncName::DPNP_FN_ARCTANH][eft_DBL][eft_DBL] = {eft_DBL, (void*)custom_elemwise_atanh_c<double, double>};

    fmap[DPNPFuncName::DPNP_FN_ARGMAX][eft_INT][eft_INT] = {eft_INT, (void*)custom_argmax_c<int, int>};
    fmap[DPNPFuncName::DPNP_FN_ARGMAX][eft_INT][eft_LNG] = {eft_LNG, (void*)custom_argmax_c<int, long>};
    fmap[DPNPFuncName::DPNP_FN_ARGMAX][eft_LNG][eft_INT] = {eft_INT, (void*)custom_argmax_c<long, int>};
    fmap[DPNPFuncName::DPNP_FN_ARGMAX][eft_LNG][eft_LNG] = {eft_LNG, (void*)custom_argmax_c<long, long>};
    fmap[DPNPFuncName::DPNP_FN_ARGMAX][eft_FLT][eft_INT] = {eft_INT, (void*)custom_argmax_c<float, int>};
    fmap[DPNPFuncName::DPNP_FN_ARGMAX][eft_FLT][eft_LNG] = {eft_LNG, (void*)custom_argmax_c<float, long>};
    fmap[DPNPFuncName::DPNP_FN_ARGMAX][eft_DBL][eft_INT] = {eft_INT, (void*)custom_argmax_c<double, int>};
    fmap[DPNPFuncName::DPNP_FN_ARGMAX][eft_DBL][eft_LNG] = {eft_LNG, (void*)custom_argmax_c<double, long>};

    fmap[DPNPFuncName::DPNP_FN_ARGMIN][eft_INT][eft_INT] = {eft_INT, (void*)custom_argmin_c<int, int>};
    fmap[DPNPFuncName::DPNP_FN_ARGMIN][eft_INT][eft_LNG] = {eft_LNG, (void*)custom_argmin_c<int, long>};
    fmap[DPNPFuncName::DPNP_FN_ARGMIN][eft_LNG][eft_INT] = {eft_INT, (void*)custom_argmin_c<long, int>};
    fmap[DPNPFuncName::DPNP_FN_ARGMIN][eft_LNG][eft_LNG] = {eft_LNG, (void*)custom_argmin_c<long, long>};
    fmap[DPNPFuncName::DPNP_FN_ARGMIN][eft_FLT][eft_INT] = {eft_INT, (void*)custom_argmin_c<float, int>};
    fmap[DPNPFuncName::DPNP_FN_ARGMIN][eft_FLT][eft_LNG] = {eft_LNG, (void*)custom_argmin_c<float, long>};
    fmap[DPNPFuncName::DPNP_FN_ARGMIN][eft_DBL][eft_INT] = {eft_INT, (void*)custom_argmin_c<double, int>};
    fmap[DPNPFuncName::DPNP_FN_ARGMIN][eft_DBL][eft_LNG] = {eft_LNG, (void*)custom_argmin_c<double, long>};

    fmap[DPNPFuncName::DPNP_FN_ARGSORT][eft_INT][eft_INT] = {eft_LNG, (void*)custom_argsort_c<int, long>};
    fmap[DPNPFuncName::DPNP_FN_ARGSORT][eft_LNG][eft_LNG] = {eft_LNG, (void*)custom_argsort_c<long, long>};
    fmap[DPNPFuncName::DPNP_FN_ARGSORT][eft_FLT][eft_FLT] = {eft_LNG, (void*)custom_argsort_c<float, long>};
    fmap[DPNPFuncName::DPNP_FN_ARGSORT][eft_DBL][eft_DBL] = {eft_LNG, (void*)custom_argsort_c<double, long>};

    fmap[DPNPFuncName::DPNP_FN_CBRT][eft_INT][eft_INT] = {eft_DBL, (void*)custom_elemwise_cbrt_c<int, double>};
    fmap[DPNPFuncName::DPNP_FN_CBRT][eft_LNG][eft_LNG] = {eft_DBL, (void*)custom_elemwise_cbrt_c<long, double>};
    fmap[DPNPFuncName::DPNP_FN_CBRT][eft_FLT][eft_FLT] = {eft_FLT, (void*)custom_elemwise_cbrt_c<float, float>};
    fmap[DPNPFuncName::DPNP_FN_CBRT][eft_DBL][eft_DBL] = {eft_DBL, (void*)custom_elemwise_cbrt_c<double, double>};

    fmap[DPNPFuncName::DPNP_FN_CEIL][eft_INT][eft_INT] = {eft_DBL, (void*)custom_elemwise_ceil_c<int, double>};
    fmap[DPNPFuncName::DPNP_FN_CEIL][eft_LNG][eft_LNG] = {eft_DBL, (void*)custom_elemwise_ceil_c<long, double>};
    fmap[DPNPFuncName::DPNP_FN_CEIL][eft_FLT][eft_FLT] = {eft_FLT, (void*)custom_elemwise_ceil_c<float, float>};
    fmap[DPNPFuncName::DPNP_FN_CEIL][eft_DBL][eft_DBL] = {eft_DBL, (void*)custom_elemwise_ceil_c<double, double>};

    fmap[DPNPFuncName::DPNP_FN_COS][eft_INT][eft_INT] = {eft_DBL, (void*)custom_elemwise_cos_c<int, double>};
    fmap[DPNPFuncName::DPNP_FN_COS][eft_LNG][eft_LNG] = {eft_DBL, (void*)custom_elemwise_cos_c<long, double>};
    fmap[DPNPFuncName::DPNP_FN_COS][eft_FLT][eft_FLT] = {eft_FLT, (void*)custom_elemwise_cos_c<float, float>};
    fmap[DPNPFuncName::DPNP_FN_COS][eft_DBL][eft_DBL] = {eft_DBL, (void*)custom_elemwise_cos_c<double, double>};

    fmap[DPNPFuncName::DPNP_FN_COSH][eft_INT][eft_INT] = {eft_DBL, (void*)custom_elemwise_cosh_c<int, double>};
    fmap[DPNPFuncName::DPNP_FN_COSH][eft_LNG][eft_LNG] = {eft_DBL, (void*)custom_elemwise_cosh_c<long, double>};
    fmap[DPNPFuncName::DPNP_FN_COSH][eft_FLT][eft_FLT] = {eft_FLT, (void*)custom_elemwise_cosh_c<float, float>};
    fmap[DPNPFuncName::DPNP_FN_COSH][eft_DBL][eft_DBL] = {eft_DBL, (void*)custom_elemwise_cosh_c<double, double>};

    fmap[DPNPFuncName::DPNP_FN_COV][eft_INT][eft_INT] = {eft_DBL, (void*)custom_cov_c<double>};
    fmap[DPNPFuncName::DPNP_FN_COV][eft_LNG][eft_LNG] = {eft_DBL, (void*)custom_cov_c<double>};
    fmap[DPNPFuncName::DPNP_FN_COV][eft_FLT][eft_FLT] = {eft_DBL, (void*)custom_cov_c<double>};
    fmap[DPNPFuncName::DPNP_FN_COV][eft_DBL][eft_DBL] = {eft_DBL, (void*)custom_cov_c<double>};

    fmap[DPNPFuncName::DPNP_FN_DEGREES][eft_INT][eft_INT] = {eft_DBL, (void*)custom_elemwise_degrees_c<int, double>};
    fmap[DPNPFuncName::DPNP_FN_DEGREES][eft_LNG][eft_LNG] = {eft_DBL, (void*)custom_elemwise_degrees_c<long, double>};
    fmap[DPNPFuncName::DPNP_FN_DEGREES][eft_FLT][eft_FLT] = {eft_FLT, (void*)custom_elemwise_degrees_c<float, float>};
    fmap[DPNPFuncName::DPNP_FN_DEGREES][eft_DBL][eft_DBL] = {eft_DBL, (void*)custom_elemwise_degrees_c<double, double>};

    fmap[DPNPFuncName::DPNP_FN_DIVIDE][eft_INT][eft_INT] = {eft_INT, (void*)custom_elemwise_divide_c<int, int, int>};
    fmap[DPNPFuncName::DPNP_FN_DIVIDE][eft_INT][eft_LNG] = {eft_LNG, (void*)custom_elemwise_divide_c<int, long, long>};
    fmap[DPNPFuncName::DPNP_FN_DIVIDE][eft_INT][eft_FLT] = {eft_DBL,
                                                            (void*)custom_elemwise_divide_c<int, float, double>};
    fmap[DPNPFuncName::DPNP_FN_DIVIDE][eft_INT][eft_DBL] = {eft_DBL,
                                                            (void*)custom_elemwise_divide_c<int, double, double>};
    fmap[DPNPFuncName::DPNP_FN_DIVIDE][eft_LNG][eft_INT] = {eft_LNG, (void*)custom_elemwise_divide_c<long, int, long>};
    fmap[DPNPFuncName::DPNP_FN_DIVIDE][eft_LNG][eft_LNG] = {eft_LNG, (void*)custom_elemwise_divide_c<long, long, long>};
    fmap[DPNPFuncName::DPNP_FN_DIVIDE][eft_LNG][eft_FLT] = {eft_DBL,
                                                            (void*)custom_elemwise_divide_c<long, float, double>};
    fmap[DPNPFuncName::DPNP_FN_DIVIDE][eft_LNG][eft_DBL] = {eft_DBL,
                                                            (void*)custom_elemwise_divide_c<long, double, double>};
    fmap[DPNPFuncName::DPNP_FN_DIVIDE][eft_FLT][eft_INT] = {eft_DBL,
                                                            (void*)custom_elemwise_divide_c<float, int, double>};
    fmap[DPNPFuncName::DPNP_FN_DIVIDE][eft_FLT][eft_LNG] = {eft_DBL,
                                                            (void*)custom_elemwise_divide_c<float, long, double>};
    fmap[DPNPFuncName::DPNP_FN_DIVIDE][eft_FLT][eft_FLT] = {eft_FLT,
                                                            (void*)custom_elemwise_divide_c<float, float, float>};
    fmap[DPNPFuncName::DPNP_FN_DIVIDE][eft_FLT][eft_DBL] = {eft_DBL,
                                                            (void*)custom_elemwise_divide_c<float, double, double>};
    fmap[DPNPFuncName::DPNP_FN_DIVIDE][eft_DBL][eft_INT] = {eft_DBL,
                                                            (void*)custom_elemwise_divide_c<double, int, double>};
    fmap[DPNPFuncName::DPNP_FN_DIVIDE][eft_DBL][eft_LNG] = {eft_DBL,
                                                            (void*)custom_elemwise_divide_c<double, long, double>};
    fmap[DPNPFuncName::DPNP_FN_DIVIDE][eft_DBL][eft_FLT] = {eft_DBL,
                                                            (void*)custom_elemwise_divide_c<double, float, double>};
    fmap[DPNPFuncName::DPNP_FN_DIVIDE][eft_DBL][eft_DBL] = {eft_DBL,
                                                            (void*)custom_elemwise_divide_c<double, double, double>};

    fmap[DPNPFuncName::DPNP_FN_DOT][eft_INT][eft_INT] = {eft_INT, (void*)custom_blas_dot_c<int>};
    fmap[DPNPFuncName::DPNP_FN_DOT][eft_LNG][eft_LNG] = {eft_LNG, (void*)custom_blas_dot_c<long>};
    fmap[DPNPFuncName::DPNP_FN_DOT][eft_FLT][eft_FLT] = {eft_FLT, (void*)custom_blas_dot_c<float>};
    fmap[DPNPFuncName::DPNP_FN_DOT][eft_DBL][eft_DBL] = {eft_DBL, (void*)custom_blas_dot_c<double>};

    fmap[DPNPFuncName::DPNP_FN_EIG][eft_INT][eft_INT] = {eft_DBL, (void*)mkl_lapack_syevd_c<double>};
    fmap[DPNPFuncName::DPNP_FN_EIG][eft_LNG][eft_LNG] = {eft_DBL, (void*)mkl_lapack_syevd_c<double>};
    fmap[DPNPFuncName::DPNP_FN_EIG][eft_FLT][eft_FLT] = {eft_FLT, (void*)mkl_lapack_syevd_c<float>};
    fmap[DPNPFuncName::DPNP_FN_EIG][eft_DBL][eft_DBL] = {eft_DBL, (void*)mkl_lapack_syevd_c<double>};

    fmap[DPNPFuncName::DPNP_FN_EXP][eft_INT][eft_INT] = {eft_DBL, (void*)custom_elemwise_exp_c<int, double>};
    fmap[DPNPFuncName::DPNP_FN_EXP][eft_LNG][eft_LNG] = {eft_DBL, (void*)custom_elemwise_exp_c<long, double>};
    fmap[DPNPFuncName::DPNP_FN_EXP][eft_FLT][eft_FLT] = {eft_FLT, (void*)custom_elemwise_exp_c<float, float>};
    fmap[DPNPFuncName::DPNP_FN_EXP][eft_DBL][eft_DBL] = {eft_DBL, (void*)custom_elemwise_exp_c<double, double>};

    fmap[DPNPFuncName::DPNP_FN_EXP2][eft_INT][eft_INT] = {eft_DBL, (void*)custom_elemwise_exp2_c<int, double>};
    fmap[DPNPFuncName::DPNP_FN_EXP2][eft_LNG][eft_LNG] = {eft_DBL, (void*)custom_elemwise_exp2_c<long, double>};
    fmap[DPNPFuncName::DPNP_FN_EXP2][eft_FLT][eft_FLT] = {eft_FLT, (void*)custom_elemwise_exp2_c<float, float>};
    fmap[DPNPFuncName::DPNP_FN_EXP2][eft_DBL][eft_DBL] = {eft_DBL, (void*)custom_elemwise_exp2_c<double, double>};

    fmap[DPNPFuncName::DPNP_FN_EXPM1][eft_INT][eft_INT] = {eft_DBL, (void*)custom_elemwise_expm1_c<int, double>};
    fmap[DPNPFuncName::DPNP_FN_EXPM1][eft_LNG][eft_LNG] = {eft_DBL, (void*)custom_elemwise_expm1_c<long, double>};
    fmap[DPNPFuncName::DPNP_FN_EXPM1][eft_FLT][eft_FLT] = {eft_FLT, (void*)custom_elemwise_expm1_c<float, float>};
    fmap[DPNPFuncName::DPNP_FN_EXPM1][eft_DBL][eft_DBL] = {eft_DBL, (void*)custom_elemwise_expm1_c<double, double>};

    fmap[DPNPFuncName::DPNP_FN_FABS][eft_INT][eft_INT] = {eft_DBL, (void*)custom_elemwise_fabs_c<int, double>};
    fmap[DPNPFuncName::DPNP_FN_FABS][eft_LNG][eft_LNG] = {eft_DBL, (void*)custom_elemwise_fabs_c<long, double>};
    fmap[DPNPFuncName::DPNP_FN_FABS][eft_FLT][eft_FLT] = {eft_FLT, (void*)custom_elemwise_fabs_c<float, float>};
    fmap[DPNPFuncName::DPNP_FN_FABS][eft_DBL][eft_DBL] = {eft_DBL, (void*)custom_elemwise_fabs_c<double, double>};

    fmap[DPNPFuncName::DPNP_FN_FLOOR][eft_INT][eft_INT] = {eft_DBL, (void*)custom_elemwise_floor_c<int, double>};
    fmap[DPNPFuncName::DPNP_FN_FLOOR][eft_LNG][eft_LNG] = {eft_DBL, (void*)custom_elemwise_floor_c<long, double>};
    fmap[DPNPFuncName::DPNP_FN_FLOOR][eft_FLT][eft_FLT] = {eft_FLT, (void*)custom_elemwise_floor_c<float, float>};
    fmap[DPNPFuncName::DPNP_FN_FLOOR][eft_DBL][eft_DBL] = {eft_DBL, (void*)custom_elemwise_floor_c<double, double>};

    fmap[DPNPFuncName::DPNP_FN_FMOD][eft_INT][eft_INT] = {eft_INT, (void*)custom_elemwise_fmod_c<int, int, int>};
    fmap[DPNPFuncName::DPNP_FN_FMOD][eft_INT][eft_LNG] = {eft_LNG, (void*)custom_elemwise_fmod_c<int, long, long>};
    fmap[DPNPFuncName::DPNP_FN_FMOD][eft_INT][eft_FLT] = {eft_DBL, (void*)custom_elemwise_fmod_c<int, float, double>};
    fmap[DPNPFuncName::DPNP_FN_FMOD][eft_INT][eft_DBL] = {eft_DBL, (void*)custom_elemwise_fmod_c<int, double, double>};
    fmap[DPNPFuncName::DPNP_FN_FMOD][eft_LNG][eft_INT] = {eft_LNG, (void*)custom_elemwise_fmod_c<long, int, long>};
    fmap[DPNPFuncName::DPNP_FN_FMOD][eft_LNG][eft_LNG] = {eft_LNG, (void*)custom_elemwise_fmod_c<long, long, long>};
    fmap[DPNPFuncName::DPNP_FN_FMOD][eft_LNG][eft_FLT] = {eft_DBL, (void*)custom_elemwise_fmod_c<long, float, double>};
    fmap[DPNPFuncName::DPNP_FN_FMOD][eft_LNG][eft_DBL] = {eft_DBL, (void*)custom_elemwise_fmod_c<long, double, double>};
    fmap[DPNPFuncName::DPNP_FN_FMOD][eft_FLT][eft_INT] = {eft_DBL, (void*)custom_elemwise_fmod_c<float, int, double>};
    fmap[DPNPFuncName::DPNP_FN_FMOD][eft_FLT][eft_LNG] = {eft_DBL, (void*)custom_elemwise_fmod_c<float, long, double>};
    fmap[DPNPFuncName::DPNP_FN_FMOD][eft_FLT][eft_FLT] = {eft_FLT, (void*)custom_elemwise_fmod_c<float, float, float>};
    fmap[DPNPFuncName::DPNP_FN_FMOD][eft_FLT][eft_DBL] = {eft_DBL,
                                                          (void*)custom_elemwise_fmod_c<float, double, double>};
    fmap[DPNPFuncName::DPNP_FN_FMOD][eft_DBL][eft_INT] = {eft_DBL, (void*)custom_elemwise_fmod_c<double, int, double>};
    fmap[DPNPFuncName::DPNP_FN_FMOD][eft_DBL][eft_LNG] = {eft_DBL, (void*)custom_elemwise_fmod_c<double, long, double>};
    fmap[DPNPFuncName::DPNP_FN_FMOD][eft_DBL][eft_FLT] = {eft_DBL,
                                                          (void*)custom_elemwise_fmod_c<double, float, double>};
    fmap[DPNPFuncName::DPNP_FN_FMOD][eft_DBL][eft_DBL] = {eft_DBL,
                                                          (void*)custom_elemwise_fmod_c<double, double, double>};

    fmap[DPNPFuncName::DPNP_FN_GAUSSIAN][eft_FLT][eft_FLT] = {eft_FLT, (void*)mkl_rng_gaussian<float>};
=======
>>>>>>> 1f8a5edc
    fmap[DPNPFuncName::DPNP_FN_GAUSSIAN][eft_DBL][eft_DBL] = {eft_DBL, (void*)mkl_rng_gaussian<double>};

    fmap[DPNPFuncName::DPNP_FN_UNIFORM][eft_INT][eft_INT] = {eft_INT, (void*)mkl_rng_uniform<int>};
    fmap[DPNPFuncName::DPNP_FN_UNIFORM][eft_FLT][eft_FLT] = {eft_FLT, (void*)mkl_rng_uniform<float>};
    fmap[DPNPFuncName::DPNP_FN_UNIFORM][eft_DBL][eft_DBL] = {eft_DBL, (void*)mkl_rng_uniform<double>};

    return fmap;
};<|MERGE_RESOLUTION|>--- conflicted
+++ resolved
@@ -147,227 +147,6 @@
     fmap[DPNPFuncName::DPNP_FN_ABSOLUTE][eft_FLT][eft_FLT] = {eft_FLT, (void*)custom_elemwise_absolute_c<float>};
     fmap[DPNPFuncName::DPNP_FN_ABSOLUTE][eft_DBL][eft_DBL] = {eft_DBL, (void*)custom_elemwise_absolute_c<double>};
 
-<<<<<<< HEAD
-    fmap[DPNPFuncName::DPNP_FN_ADD][eft_INT][eft_INT] = {eft_INT, (void*)custom_elemwise_add_c<int, int, int>};
-    fmap[DPNPFuncName::DPNP_FN_ADD][eft_INT][eft_LNG] = {eft_LNG, (void*)custom_elemwise_add_c<int, long, long>};
-    fmap[DPNPFuncName::DPNP_FN_ADD][eft_INT][eft_FLT] = {eft_DBL, (void*)custom_elemwise_add_c<int, float, double>};
-    fmap[DPNPFuncName::DPNP_FN_ADD][eft_INT][eft_DBL] = {eft_DBL, (void*)custom_elemwise_add_c<int, double, double>};
-    fmap[DPNPFuncName::DPNP_FN_ADD][eft_LNG][eft_INT] = {eft_LNG, (void*)custom_elemwise_add_c<long, int, long>};
-    fmap[DPNPFuncName::DPNP_FN_ADD][eft_LNG][eft_LNG] = {eft_LNG, (void*)custom_elemwise_add_c<long, long, long>};
-    fmap[DPNPFuncName::DPNP_FN_ADD][eft_LNG][eft_FLT] = {eft_DBL, (void*)custom_elemwise_add_c<long, float, double>};
-    fmap[DPNPFuncName::DPNP_FN_ADD][eft_LNG][eft_DBL] = {eft_DBL, (void*)custom_elemwise_add_c<long, double, double>};
-    fmap[DPNPFuncName::DPNP_FN_ADD][eft_FLT][eft_INT] = {eft_DBL, (void*)custom_elemwise_add_c<float, int, double>};
-    fmap[DPNPFuncName::DPNP_FN_ADD][eft_FLT][eft_LNG] = {eft_DBL, (void*)custom_elemwise_add_c<float, long, double>};
-    fmap[DPNPFuncName::DPNP_FN_ADD][eft_FLT][eft_FLT] = {eft_FLT, (void*)custom_elemwise_add_c<float, float, float>};
-    fmap[DPNPFuncName::DPNP_FN_ADD][eft_FLT][eft_DBL] = {eft_DBL, (void*)custom_elemwise_add_c<float, double, double>};
-    fmap[DPNPFuncName::DPNP_FN_ADD][eft_DBL][eft_INT] = {eft_DBL, (void*)custom_elemwise_add_c<double, int, double>};
-    fmap[DPNPFuncName::DPNP_FN_ADD][eft_DBL][eft_LNG] = {eft_DBL, (void*)custom_elemwise_add_c<double, long, double>};
-    fmap[DPNPFuncName::DPNP_FN_ADD][eft_DBL][eft_FLT] = {eft_DBL, (void*)custom_elemwise_add_c<double, float, double>};
-    fmap[DPNPFuncName::DPNP_FN_ADD][eft_DBL][eft_DBL] = {eft_DBL, (void*)custom_elemwise_add_c<double, double, double>};
-
-    fmap[DPNPFuncName::DPNP_FN_ARCCOS][eft_INT][eft_INT] = {eft_DBL, (void*)custom_elemwise_acos_c<int, double>};
-    fmap[DPNPFuncName::DPNP_FN_ARCCOS][eft_LNG][eft_LNG] = {eft_DBL, (void*)custom_elemwise_acos_c<long, double>};
-    fmap[DPNPFuncName::DPNP_FN_ARCCOS][eft_FLT][eft_FLT] = {eft_FLT, (void*)custom_elemwise_acos_c<float, float>};
-    fmap[DPNPFuncName::DPNP_FN_ARCCOS][eft_DBL][eft_DBL] = {eft_DBL, (void*)custom_elemwise_acos_c<double, double>};
-
-    fmap[DPNPFuncName::DPNP_FN_ARCCOSH][eft_INT][eft_INT] = {eft_DBL, (void*)custom_elemwise_acosh_c<int, double>};
-    fmap[DPNPFuncName::DPNP_FN_ARCCOSH][eft_LNG][eft_LNG] = {eft_DBL, (void*)custom_elemwise_acosh_c<long, double>};
-    fmap[DPNPFuncName::DPNP_FN_ARCCOSH][eft_FLT][eft_FLT] = {eft_FLT, (void*)custom_elemwise_acosh_c<float, float>};
-    fmap[DPNPFuncName::DPNP_FN_ARCCOSH][eft_DBL][eft_DBL] = {eft_DBL, (void*)custom_elemwise_acosh_c<double, double>};
-
-    fmap[DPNPFuncName::DPNP_FN_ARCSIN][eft_INT][eft_INT] = {eft_DBL, (void*)custom_elemwise_asin_c<int, double>};
-    fmap[DPNPFuncName::DPNP_FN_ARCSIN][eft_LNG][eft_LNG] = {eft_DBL, (void*)custom_elemwise_asin_c<long, double>};
-    fmap[DPNPFuncName::DPNP_FN_ARCSIN][eft_FLT][eft_FLT] = {eft_FLT, (void*)custom_elemwise_asin_c<float, float>};
-    fmap[DPNPFuncName::DPNP_FN_ARCSIN][eft_DBL][eft_DBL] = {eft_DBL, (void*)custom_elemwise_asin_c<double, double>};
-
-    fmap[DPNPFuncName::DPNP_FN_ARCSINH][eft_INT][eft_INT] = {eft_DBL, (void*)custom_elemwise_asinh_c<int, double>};
-    fmap[DPNPFuncName::DPNP_FN_ARCSINH][eft_LNG][eft_LNG] = {eft_DBL, (void*)custom_elemwise_asinh_c<long, double>};
-    fmap[DPNPFuncName::DPNP_FN_ARCSINH][eft_FLT][eft_FLT] = {eft_FLT, (void*)custom_elemwise_asinh_c<float, float>};
-    fmap[DPNPFuncName::DPNP_FN_ARCSINH][eft_DBL][eft_DBL] = {eft_DBL, (void*)custom_elemwise_asinh_c<double, double>};
-
-    fmap[DPNPFuncName::DPNP_FN_ARCTAN][eft_INT][eft_INT] = {eft_DBL, (void*)custom_elemwise_atan_c<int, double>};
-    fmap[DPNPFuncName::DPNP_FN_ARCTAN][eft_LNG][eft_LNG] = {eft_DBL, (void*)custom_elemwise_atan_c<long, double>};
-    fmap[DPNPFuncName::DPNP_FN_ARCTAN][eft_FLT][eft_FLT] = {eft_FLT, (void*)custom_elemwise_atan_c<float, float>};
-    fmap[DPNPFuncName::DPNP_FN_ARCTAN][eft_DBL][eft_DBL] = {eft_DBL, (void*)custom_elemwise_atan_c<double, double>};
-
-    fmap[DPNPFuncName::DPNP_FN_ARCTAN2][eft_INT][eft_INT] = {eft_DBL,
-                                                             (void*)custom_elemwise_arctan2_c<int, int, double>};
-    fmap[DPNPFuncName::DPNP_FN_ARCTAN2][eft_INT][eft_LNG] = {eft_DBL,
-                                                             (void*)custom_elemwise_arctan2_c<int, long, double>};
-    fmap[DPNPFuncName::DPNP_FN_ARCTAN2][eft_INT][eft_FLT] = {eft_DBL,
-                                                             (void*)custom_elemwise_arctan2_c<int, float, double>};
-    fmap[DPNPFuncName::DPNP_FN_ARCTAN2][eft_INT][eft_DBL] = {eft_DBL,
-                                                             (void*)custom_elemwise_arctan2_c<int, double, double>};
-    fmap[DPNPFuncName::DPNP_FN_ARCTAN2][eft_LNG][eft_INT] = {eft_DBL,
-                                                             (void*)custom_elemwise_arctan2_c<long, int, double>};
-    fmap[DPNPFuncName::DPNP_FN_ARCTAN2][eft_LNG][eft_LNG] = {eft_DBL,
-                                                             (void*)custom_elemwise_arctan2_c<long, long, double>};
-    fmap[DPNPFuncName::DPNP_FN_ARCTAN2][eft_LNG][eft_FLT] = {eft_DBL,
-                                                             (void*)custom_elemwise_arctan2_c<long, float, double>};
-    fmap[DPNPFuncName::DPNP_FN_ARCTAN2][eft_LNG][eft_DBL] = {eft_DBL,
-                                                             (void*)custom_elemwise_arctan2_c<long, double, double>};
-    fmap[DPNPFuncName::DPNP_FN_ARCTAN2][eft_FLT][eft_INT] = {eft_DBL,
-                                                             (void*)custom_elemwise_arctan2_c<float, int, double>};
-    fmap[DPNPFuncName::DPNP_FN_ARCTAN2][eft_FLT][eft_LNG] = {eft_DBL,
-                                                             (void*)custom_elemwise_arctan2_c<float, long, double>};
-    fmap[DPNPFuncName::DPNP_FN_ARCTAN2][eft_FLT][eft_FLT] = {eft_FLT,
-                                                             (void*)custom_elemwise_arctan2_c<float, float, float>};
-    fmap[DPNPFuncName::DPNP_FN_ARCTAN2][eft_FLT][eft_DBL] = {eft_DBL,
-                                                             (void*)custom_elemwise_arctan2_c<float, double, double>};
-    fmap[DPNPFuncName::DPNP_FN_ARCTAN2][eft_DBL][eft_INT] = {eft_DBL,
-                                                             (void*)custom_elemwise_arctan2_c<double, int, double>};
-    fmap[DPNPFuncName::DPNP_FN_ARCTAN2][eft_DBL][eft_LNG] = {eft_DBL,
-                                                             (void*)custom_elemwise_arctan2_c<double, long, double>};
-    fmap[DPNPFuncName::DPNP_FN_ARCTAN2][eft_DBL][eft_FLT] = {eft_DBL,
-                                                             (void*)custom_elemwise_arctan2_c<double, float, double>};
-    fmap[DPNPFuncName::DPNP_FN_ARCTAN2][eft_DBL][eft_DBL] = {eft_DBL,
-                                                             (void*)custom_elemwise_arctan2_c<double, double, double>};
-
-    fmap[DPNPFuncName::DPNP_FN_ARCTANH][eft_INT][eft_INT] = {eft_DBL, (void*)custom_elemwise_atanh_c<int, double>};
-    fmap[DPNPFuncName::DPNP_FN_ARCTANH][eft_LNG][eft_LNG] = {eft_DBL, (void*)custom_elemwise_atanh_c<long, double>};
-    fmap[DPNPFuncName::DPNP_FN_ARCTANH][eft_FLT][eft_FLT] = {eft_FLT, (void*)custom_elemwise_atanh_c<float, float>};
-    fmap[DPNPFuncName::DPNP_FN_ARCTANH][eft_DBL][eft_DBL] = {eft_DBL, (void*)custom_elemwise_atanh_c<double, double>};
-
-    fmap[DPNPFuncName::DPNP_FN_ARGMAX][eft_INT][eft_INT] = {eft_INT, (void*)custom_argmax_c<int, int>};
-    fmap[DPNPFuncName::DPNP_FN_ARGMAX][eft_INT][eft_LNG] = {eft_LNG, (void*)custom_argmax_c<int, long>};
-    fmap[DPNPFuncName::DPNP_FN_ARGMAX][eft_LNG][eft_INT] = {eft_INT, (void*)custom_argmax_c<long, int>};
-    fmap[DPNPFuncName::DPNP_FN_ARGMAX][eft_LNG][eft_LNG] = {eft_LNG, (void*)custom_argmax_c<long, long>};
-    fmap[DPNPFuncName::DPNP_FN_ARGMAX][eft_FLT][eft_INT] = {eft_INT, (void*)custom_argmax_c<float, int>};
-    fmap[DPNPFuncName::DPNP_FN_ARGMAX][eft_FLT][eft_LNG] = {eft_LNG, (void*)custom_argmax_c<float, long>};
-    fmap[DPNPFuncName::DPNP_FN_ARGMAX][eft_DBL][eft_INT] = {eft_INT, (void*)custom_argmax_c<double, int>};
-    fmap[DPNPFuncName::DPNP_FN_ARGMAX][eft_DBL][eft_LNG] = {eft_LNG, (void*)custom_argmax_c<double, long>};
-
-    fmap[DPNPFuncName::DPNP_FN_ARGMIN][eft_INT][eft_INT] = {eft_INT, (void*)custom_argmin_c<int, int>};
-    fmap[DPNPFuncName::DPNP_FN_ARGMIN][eft_INT][eft_LNG] = {eft_LNG, (void*)custom_argmin_c<int, long>};
-    fmap[DPNPFuncName::DPNP_FN_ARGMIN][eft_LNG][eft_INT] = {eft_INT, (void*)custom_argmin_c<long, int>};
-    fmap[DPNPFuncName::DPNP_FN_ARGMIN][eft_LNG][eft_LNG] = {eft_LNG, (void*)custom_argmin_c<long, long>};
-    fmap[DPNPFuncName::DPNP_FN_ARGMIN][eft_FLT][eft_INT] = {eft_INT, (void*)custom_argmin_c<float, int>};
-    fmap[DPNPFuncName::DPNP_FN_ARGMIN][eft_FLT][eft_LNG] = {eft_LNG, (void*)custom_argmin_c<float, long>};
-    fmap[DPNPFuncName::DPNP_FN_ARGMIN][eft_DBL][eft_INT] = {eft_INT, (void*)custom_argmin_c<double, int>};
-    fmap[DPNPFuncName::DPNP_FN_ARGMIN][eft_DBL][eft_LNG] = {eft_LNG, (void*)custom_argmin_c<double, long>};
-
-    fmap[DPNPFuncName::DPNP_FN_ARGSORT][eft_INT][eft_INT] = {eft_LNG, (void*)custom_argsort_c<int, long>};
-    fmap[DPNPFuncName::DPNP_FN_ARGSORT][eft_LNG][eft_LNG] = {eft_LNG, (void*)custom_argsort_c<long, long>};
-    fmap[DPNPFuncName::DPNP_FN_ARGSORT][eft_FLT][eft_FLT] = {eft_LNG, (void*)custom_argsort_c<float, long>};
-    fmap[DPNPFuncName::DPNP_FN_ARGSORT][eft_DBL][eft_DBL] = {eft_LNG, (void*)custom_argsort_c<double, long>};
-
-    fmap[DPNPFuncName::DPNP_FN_CBRT][eft_INT][eft_INT] = {eft_DBL, (void*)custom_elemwise_cbrt_c<int, double>};
-    fmap[DPNPFuncName::DPNP_FN_CBRT][eft_LNG][eft_LNG] = {eft_DBL, (void*)custom_elemwise_cbrt_c<long, double>};
-    fmap[DPNPFuncName::DPNP_FN_CBRT][eft_FLT][eft_FLT] = {eft_FLT, (void*)custom_elemwise_cbrt_c<float, float>};
-    fmap[DPNPFuncName::DPNP_FN_CBRT][eft_DBL][eft_DBL] = {eft_DBL, (void*)custom_elemwise_cbrt_c<double, double>};
-
-    fmap[DPNPFuncName::DPNP_FN_CEIL][eft_INT][eft_INT] = {eft_DBL, (void*)custom_elemwise_ceil_c<int, double>};
-    fmap[DPNPFuncName::DPNP_FN_CEIL][eft_LNG][eft_LNG] = {eft_DBL, (void*)custom_elemwise_ceil_c<long, double>};
-    fmap[DPNPFuncName::DPNP_FN_CEIL][eft_FLT][eft_FLT] = {eft_FLT, (void*)custom_elemwise_ceil_c<float, float>};
-    fmap[DPNPFuncName::DPNP_FN_CEIL][eft_DBL][eft_DBL] = {eft_DBL, (void*)custom_elemwise_ceil_c<double, double>};
-
-    fmap[DPNPFuncName::DPNP_FN_COS][eft_INT][eft_INT] = {eft_DBL, (void*)custom_elemwise_cos_c<int, double>};
-    fmap[DPNPFuncName::DPNP_FN_COS][eft_LNG][eft_LNG] = {eft_DBL, (void*)custom_elemwise_cos_c<long, double>};
-    fmap[DPNPFuncName::DPNP_FN_COS][eft_FLT][eft_FLT] = {eft_FLT, (void*)custom_elemwise_cos_c<float, float>};
-    fmap[DPNPFuncName::DPNP_FN_COS][eft_DBL][eft_DBL] = {eft_DBL, (void*)custom_elemwise_cos_c<double, double>};
-
-    fmap[DPNPFuncName::DPNP_FN_COSH][eft_INT][eft_INT] = {eft_DBL, (void*)custom_elemwise_cosh_c<int, double>};
-    fmap[DPNPFuncName::DPNP_FN_COSH][eft_LNG][eft_LNG] = {eft_DBL, (void*)custom_elemwise_cosh_c<long, double>};
-    fmap[DPNPFuncName::DPNP_FN_COSH][eft_FLT][eft_FLT] = {eft_FLT, (void*)custom_elemwise_cosh_c<float, float>};
-    fmap[DPNPFuncName::DPNP_FN_COSH][eft_DBL][eft_DBL] = {eft_DBL, (void*)custom_elemwise_cosh_c<double, double>};
-
-    fmap[DPNPFuncName::DPNP_FN_COV][eft_INT][eft_INT] = {eft_DBL, (void*)custom_cov_c<double>};
-    fmap[DPNPFuncName::DPNP_FN_COV][eft_LNG][eft_LNG] = {eft_DBL, (void*)custom_cov_c<double>};
-    fmap[DPNPFuncName::DPNP_FN_COV][eft_FLT][eft_FLT] = {eft_DBL, (void*)custom_cov_c<double>};
-    fmap[DPNPFuncName::DPNP_FN_COV][eft_DBL][eft_DBL] = {eft_DBL, (void*)custom_cov_c<double>};
-
-    fmap[DPNPFuncName::DPNP_FN_DEGREES][eft_INT][eft_INT] = {eft_DBL, (void*)custom_elemwise_degrees_c<int, double>};
-    fmap[DPNPFuncName::DPNP_FN_DEGREES][eft_LNG][eft_LNG] = {eft_DBL, (void*)custom_elemwise_degrees_c<long, double>};
-    fmap[DPNPFuncName::DPNP_FN_DEGREES][eft_FLT][eft_FLT] = {eft_FLT, (void*)custom_elemwise_degrees_c<float, float>};
-    fmap[DPNPFuncName::DPNP_FN_DEGREES][eft_DBL][eft_DBL] = {eft_DBL, (void*)custom_elemwise_degrees_c<double, double>};
-
-    fmap[DPNPFuncName::DPNP_FN_DIVIDE][eft_INT][eft_INT] = {eft_INT, (void*)custom_elemwise_divide_c<int, int, int>};
-    fmap[DPNPFuncName::DPNP_FN_DIVIDE][eft_INT][eft_LNG] = {eft_LNG, (void*)custom_elemwise_divide_c<int, long, long>};
-    fmap[DPNPFuncName::DPNP_FN_DIVIDE][eft_INT][eft_FLT] = {eft_DBL,
-                                                            (void*)custom_elemwise_divide_c<int, float, double>};
-    fmap[DPNPFuncName::DPNP_FN_DIVIDE][eft_INT][eft_DBL] = {eft_DBL,
-                                                            (void*)custom_elemwise_divide_c<int, double, double>};
-    fmap[DPNPFuncName::DPNP_FN_DIVIDE][eft_LNG][eft_INT] = {eft_LNG, (void*)custom_elemwise_divide_c<long, int, long>};
-    fmap[DPNPFuncName::DPNP_FN_DIVIDE][eft_LNG][eft_LNG] = {eft_LNG, (void*)custom_elemwise_divide_c<long, long, long>};
-    fmap[DPNPFuncName::DPNP_FN_DIVIDE][eft_LNG][eft_FLT] = {eft_DBL,
-                                                            (void*)custom_elemwise_divide_c<long, float, double>};
-    fmap[DPNPFuncName::DPNP_FN_DIVIDE][eft_LNG][eft_DBL] = {eft_DBL,
-                                                            (void*)custom_elemwise_divide_c<long, double, double>};
-    fmap[DPNPFuncName::DPNP_FN_DIVIDE][eft_FLT][eft_INT] = {eft_DBL,
-                                                            (void*)custom_elemwise_divide_c<float, int, double>};
-    fmap[DPNPFuncName::DPNP_FN_DIVIDE][eft_FLT][eft_LNG] = {eft_DBL,
-                                                            (void*)custom_elemwise_divide_c<float, long, double>};
-    fmap[DPNPFuncName::DPNP_FN_DIVIDE][eft_FLT][eft_FLT] = {eft_FLT,
-                                                            (void*)custom_elemwise_divide_c<float, float, float>};
-    fmap[DPNPFuncName::DPNP_FN_DIVIDE][eft_FLT][eft_DBL] = {eft_DBL,
-                                                            (void*)custom_elemwise_divide_c<float, double, double>};
-    fmap[DPNPFuncName::DPNP_FN_DIVIDE][eft_DBL][eft_INT] = {eft_DBL,
-                                                            (void*)custom_elemwise_divide_c<double, int, double>};
-    fmap[DPNPFuncName::DPNP_FN_DIVIDE][eft_DBL][eft_LNG] = {eft_DBL,
-                                                            (void*)custom_elemwise_divide_c<double, long, double>};
-    fmap[DPNPFuncName::DPNP_FN_DIVIDE][eft_DBL][eft_FLT] = {eft_DBL,
-                                                            (void*)custom_elemwise_divide_c<double, float, double>};
-    fmap[DPNPFuncName::DPNP_FN_DIVIDE][eft_DBL][eft_DBL] = {eft_DBL,
-                                                            (void*)custom_elemwise_divide_c<double, double, double>};
-
-    fmap[DPNPFuncName::DPNP_FN_DOT][eft_INT][eft_INT] = {eft_INT, (void*)custom_blas_dot_c<int>};
-    fmap[DPNPFuncName::DPNP_FN_DOT][eft_LNG][eft_LNG] = {eft_LNG, (void*)custom_blas_dot_c<long>};
-    fmap[DPNPFuncName::DPNP_FN_DOT][eft_FLT][eft_FLT] = {eft_FLT, (void*)custom_blas_dot_c<float>};
-    fmap[DPNPFuncName::DPNP_FN_DOT][eft_DBL][eft_DBL] = {eft_DBL, (void*)custom_blas_dot_c<double>};
-
-    fmap[DPNPFuncName::DPNP_FN_EIG][eft_INT][eft_INT] = {eft_DBL, (void*)mkl_lapack_syevd_c<double>};
-    fmap[DPNPFuncName::DPNP_FN_EIG][eft_LNG][eft_LNG] = {eft_DBL, (void*)mkl_lapack_syevd_c<double>};
-    fmap[DPNPFuncName::DPNP_FN_EIG][eft_FLT][eft_FLT] = {eft_FLT, (void*)mkl_lapack_syevd_c<float>};
-    fmap[DPNPFuncName::DPNP_FN_EIG][eft_DBL][eft_DBL] = {eft_DBL, (void*)mkl_lapack_syevd_c<double>};
-
-    fmap[DPNPFuncName::DPNP_FN_EXP][eft_INT][eft_INT] = {eft_DBL, (void*)custom_elemwise_exp_c<int, double>};
-    fmap[DPNPFuncName::DPNP_FN_EXP][eft_LNG][eft_LNG] = {eft_DBL, (void*)custom_elemwise_exp_c<long, double>};
-    fmap[DPNPFuncName::DPNP_FN_EXP][eft_FLT][eft_FLT] = {eft_FLT, (void*)custom_elemwise_exp_c<float, float>};
-    fmap[DPNPFuncName::DPNP_FN_EXP][eft_DBL][eft_DBL] = {eft_DBL, (void*)custom_elemwise_exp_c<double, double>};
-
-    fmap[DPNPFuncName::DPNP_FN_EXP2][eft_INT][eft_INT] = {eft_DBL, (void*)custom_elemwise_exp2_c<int, double>};
-    fmap[DPNPFuncName::DPNP_FN_EXP2][eft_LNG][eft_LNG] = {eft_DBL, (void*)custom_elemwise_exp2_c<long, double>};
-    fmap[DPNPFuncName::DPNP_FN_EXP2][eft_FLT][eft_FLT] = {eft_FLT, (void*)custom_elemwise_exp2_c<float, float>};
-    fmap[DPNPFuncName::DPNP_FN_EXP2][eft_DBL][eft_DBL] = {eft_DBL, (void*)custom_elemwise_exp2_c<double, double>};
-
-    fmap[DPNPFuncName::DPNP_FN_EXPM1][eft_INT][eft_INT] = {eft_DBL, (void*)custom_elemwise_expm1_c<int, double>};
-    fmap[DPNPFuncName::DPNP_FN_EXPM1][eft_LNG][eft_LNG] = {eft_DBL, (void*)custom_elemwise_expm1_c<long, double>};
-    fmap[DPNPFuncName::DPNP_FN_EXPM1][eft_FLT][eft_FLT] = {eft_FLT, (void*)custom_elemwise_expm1_c<float, float>};
-    fmap[DPNPFuncName::DPNP_FN_EXPM1][eft_DBL][eft_DBL] = {eft_DBL, (void*)custom_elemwise_expm1_c<double, double>};
-
-    fmap[DPNPFuncName::DPNP_FN_FABS][eft_INT][eft_INT] = {eft_DBL, (void*)custom_elemwise_fabs_c<int, double>};
-    fmap[DPNPFuncName::DPNP_FN_FABS][eft_LNG][eft_LNG] = {eft_DBL, (void*)custom_elemwise_fabs_c<long, double>};
-    fmap[DPNPFuncName::DPNP_FN_FABS][eft_FLT][eft_FLT] = {eft_FLT, (void*)custom_elemwise_fabs_c<float, float>};
-    fmap[DPNPFuncName::DPNP_FN_FABS][eft_DBL][eft_DBL] = {eft_DBL, (void*)custom_elemwise_fabs_c<double, double>};
-
-    fmap[DPNPFuncName::DPNP_FN_FLOOR][eft_INT][eft_INT] = {eft_DBL, (void*)custom_elemwise_floor_c<int, double>};
-    fmap[DPNPFuncName::DPNP_FN_FLOOR][eft_LNG][eft_LNG] = {eft_DBL, (void*)custom_elemwise_floor_c<long, double>};
-    fmap[DPNPFuncName::DPNP_FN_FLOOR][eft_FLT][eft_FLT] = {eft_FLT, (void*)custom_elemwise_floor_c<float, float>};
-    fmap[DPNPFuncName::DPNP_FN_FLOOR][eft_DBL][eft_DBL] = {eft_DBL, (void*)custom_elemwise_floor_c<double, double>};
-
-    fmap[DPNPFuncName::DPNP_FN_FMOD][eft_INT][eft_INT] = {eft_INT, (void*)custom_elemwise_fmod_c<int, int, int>};
-    fmap[DPNPFuncName::DPNP_FN_FMOD][eft_INT][eft_LNG] = {eft_LNG, (void*)custom_elemwise_fmod_c<int, long, long>};
-    fmap[DPNPFuncName::DPNP_FN_FMOD][eft_INT][eft_FLT] = {eft_DBL, (void*)custom_elemwise_fmod_c<int, float, double>};
-    fmap[DPNPFuncName::DPNP_FN_FMOD][eft_INT][eft_DBL] = {eft_DBL, (void*)custom_elemwise_fmod_c<int, double, double>};
-    fmap[DPNPFuncName::DPNP_FN_FMOD][eft_LNG][eft_INT] = {eft_LNG, (void*)custom_elemwise_fmod_c<long, int, long>};
-    fmap[DPNPFuncName::DPNP_FN_FMOD][eft_LNG][eft_LNG] = {eft_LNG, (void*)custom_elemwise_fmod_c<long, long, long>};
-    fmap[DPNPFuncName::DPNP_FN_FMOD][eft_LNG][eft_FLT] = {eft_DBL, (void*)custom_elemwise_fmod_c<long, float, double>};
-    fmap[DPNPFuncName::DPNP_FN_FMOD][eft_LNG][eft_DBL] = {eft_DBL, (void*)custom_elemwise_fmod_c<long, double, double>};
-    fmap[DPNPFuncName::DPNP_FN_FMOD][eft_FLT][eft_INT] = {eft_DBL, (void*)custom_elemwise_fmod_c<float, int, double>};
-    fmap[DPNPFuncName::DPNP_FN_FMOD][eft_FLT][eft_LNG] = {eft_DBL, (void*)custom_elemwise_fmod_c<float, long, double>};
-    fmap[DPNPFuncName::DPNP_FN_FMOD][eft_FLT][eft_FLT] = {eft_FLT, (void*)custom_elemwise_fmod_c<float, float, float>};
-    fmap[DPNPFuncName::DPNP_FN_FMOD][eft_FLT][eft_DBL] = {eft_DBL,
-                                                          (void*)custom_elemwise_fmod_c<float, double, double>};
-    fmap[DPNPFuncName::DPNP_FN_FMOD][eft_DBL][eft_INT] = {eft_DBL, (void*)custom_elemwise_fmod_c<double, int, double>};
-    fmap[DPNPFuncName::DPNP_FN_FMOD][eft_DBL][eft_LNG] = {eft_DBL, (void*)custom_elemwise_fmod_c<double, long, double>};
-    fmap[DPNPFuncName::DPNP_FN_FMOD][eft_DBL][eft_FLT] = {eft_DBL,
-                                                          (void*)custom_elemwise_fmod_c<double, float, double>};
-    fmap[DPNPFuncName::DPNP_FN_FMOD][eft_DBL][eft_DBL] = {eft_DBL,
-                                                          (void*)custom_elemwise_fmod_c<double, double, double>};
-
-    fmap[DPNPFuncName::DPNP_FN_GAUSSIAN][eft_FLT][eft_FLT] = {eft_FLT, (void*)mkl_rng_gaussian<float>};
-=======
->>>>>>> 1f8a5edc
     fmap[DPNPFuncName::DPNP_FN_GAUSSIAN][eft_DBL][eft_DBL] = {eft_DBL, (void*)mkl_rng_gaussian<double>};
 
     fmap[DPNPFuncName::DPNP_FN_UNIFORM][eft_INT][eft_INT] = {eft_INT, (void*)mkl_rng_uniform<int>};
