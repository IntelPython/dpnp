//*****************************************************************************
// Copyright (c) 2016-2023, Intel Corporation
// All rights reserved.
//
// Redistribution and use in source and binary forms, with or without
// modification, are permitted provided that the following conditions are met:
// - Redistributions of source code must retain the above copyright notice,
//   this list of conditions and the following disclaimer.
// - Redistributions in binary form must reproduce the above copyright notice,
//   this list of conditions and the following disclaimer in the documentation
//   and/or other materials provided with the distribution.
//
// THIS SOFTWARE IS PROVIDED BY THE COPYRIGHT HOLDERS AND CONTRIBUTORS "AS IS"
// AND ANY EXPRESS OR IMPLIED WARRANTIES, INCLUDING, BUT NOT LIMITED TO, THE
// IMPLIED WARRANTIES OF MERCHANTABILITY AND FITNESS FOR A PARTICULAR PURPOSE
// ARE DISCLAIMED. IN NO EVENT SHALL THE COPYRIGHT HOLDER OR CONTRIBUTORS BE
// LIABLE FOR ANY DIRECT, INDIRECT, INCIDENTAL, SPECIAL, EXEMPLARY, OR
// CONSEQUENTIAL DAMAGES (INCLUDING, BUT NOT LIMITED TO, PROCUREMENT OF
// SUBSTITUTE GOODS OR SERVICES; LOSS OF USE, DATA, OR PROFITS; OR BUSINESS
// INTERRUPTION) HOWEVER CAUSED AND ON ANY THEORY OF LIABILITY, WHETHER IN
// CONTRACT, STRICT LIABILITY, OR TORT (INCLUDING NEGLIGENCE OR OTHERWISE)
// ARISING IN ANY WAY OUT OF THE USE OF THIS SOFTWARE, EVEN IF ADVISED OF
// THE POSSIBILITY OF SUCH DAMAGE.
//*****************************************************************************

#include <iostream>
#include <list>
#include <vector>

#include "dpnp_fptr.hpp"
#include "dpnpc_memory_adapter.hpp"
#include "queue_sycl.hpp"
#include <dpnp_iface.hpp>

template <typename _DataType1, typename _DataType2>
class dpnp_choose_c_kernel;

template <typename _DataType1, typename _DataType2>
DPCTLSyclEventRef dpnp_choose_c(DPCTLSyclQueueRef q_ref,
                                void *result1,
                                void *array1_in,
                                void **choices1,
                                size_t size,
                                size_t choices_size,
                                size_t choice_size,
                                const DPCTLEventVectorRef dep_event_vec_ref)
{
    // avoid warning unused variable
    (void)dep_event_vec_ref;

    DPCTLSyclEventRef event_ref = nullptr;

    if ((array1_in == nullptr) || (result1 == nullptr) || (choices1 == nullptr))
    {
        return event_ref;
    }
    if (!size || !choices_size || !choice_size) {
        return event_ref;
    }

    sycl::queue q = *(reinterpret_cast<sycl::queue *>(q_ref));

    DPNPC_ptr_adapter<_DataType1> input1_ptr(q_ref, array1_in, size);
    _DataType1 *array_in = input1_ptr.get_ptr();

    DPNPC_ptr_adapter<_DataType2 *> choices_ptr(q_ref, choices1, choices_size);
    _DataType2 **choices = choices_ptr.get_ptr();

    for (size_t i = 0; i < choices_size; ++i) {
        DPNPC_ptr_adapter<_DataType2> choice_ptr(q_ref, choices[i],
                                                 choice_size);
        choices[i] = choice_ptr.get_ptr();
    }

    DPNPC_ptr_adapter<_DataType2> result1_ptr(q_ref, result1, size, false,
                                              true);
    _DataType2 *result = result1_ptr.get_ptr();

    sycl::range<1> gws(size);
    auto kernel_parallel_for_func = [=](sycl::id<1> global_id) {
        const size_t idx = global_id[0];
        result[idx] = choices[array_in[idx]][idx];
    };

    auto kernel_func = [&](sycl::handler &cgh) {
        cgh.parallel_for<class dpnp_choose_c_kernel<_DataType1, _DataType2>>(
            gws, kernel_parallel_for_func);
    };

    sycl::event event = q.submit(kernel_func);

    event_ref = reinterpret_cast<DPCTLSyclEventRef>(&event);

    return DPCTLEvent_Copy(event_ref);
}

template <typename _DataType1, typename _DataType2>
void dpnp_choose_c(void *result1,
                   void *array1_in,
                   void **choices1,
                   size_t size,
                   size_t choices_size,
                   size_t choice_size)
{
    DPCTLSyclQueueRef q_ref = reinterpret_cast<DPCTLSyclQueueRef>(&DPNP_QUEUE);
    DPCTLEventVectorRef dep_event_vec_ref = nullptr;
    DPCTLSyclEventRef event_ref = dpnp_choose_c<_DataType1, _DataType2>(
        q_ref, result1, array1_in, choices1, size, choices_size, choice_size,
        dep_event_vec_ref);
    DPCTLEvent_WaitAndThrow(event_ref);
}

template <typename _DataType1, typename _DataType2>
void (*dpnp_choose_default_c)(void *, void *, void **, size_t, size_t, size_t) =
    dpnp_choose_c<_DataType1, _DataType2>;

template <typename _DataType1, typename _DataType2>
DPCTLSyclEventRef (*dpnp_choose_ext_c)(DPCTLSyclQueueRef,
                                       void *,
                                       void *,
                                       void **,
                                       size_t,
                                       size_t,
                                       size_t,
                                       const DPCTLEventVectorRef) =
    dpnp_choose_c<_DataType1, _DataType2>;

template <typename _DataType>
DPCTLSyclEventRef
    dpnp_diag_indices_c(DPCTLSyclQueueRef q_ref,
                        void *result1,
                        size_t size,
                        const DPCTLEventVectorRef dep_event_vec_ref)
{
    return dpnp_arange_c<_DataType>(q_ref, 0, 1, result1, size,
                                    dep_event_vec_ref);
}

template <typename _DataType>
void dpnp_diag_indices_c(void *result1, size_t size)
{
    DPCTLSyclQueueRef q_ref = reinterpret_cast<DPCTLSyclQueueRef>(&DPNP_QUEUE);
    DPCTLEventVectorRef dep_event_vec_ref = nullptr;
    DPCTLSyclEventRef event_ref =
        dpnp_diag_indices_c<_DataType>(q_ref, result1, size, dep_event_vec_ref);
    DPCTLEvent_WaitAndThrow(event_ref);
}

template <typename _DataType>
void (*dpnp_diag_indices_default_c)(void *,
                                    size_t) = dpnp_diag_indices_c<_DataType>;

template <typename _DataType>
DPCTLSyclEventRef (*dpnp_diag_indices_ext_c)(DPCTLSyclQueueRef,
                                             void *,
                                             size_t,
                                             const DPCTLEventVectorRef) =
    dpnp_diag_indices_c<_DataType>;

template <typename _DataType>
DPCTLSyclEventRef dpnp_diagonal_c(DPCTLSyclQueueRef q_ref,
                                  void *array1_in,
                                  const size_t input1_size,
                                  void *result1,
                                  const size_t offset,
                                  shape_elem_type *shape,
                                  shape_elem_type *res_shape,
                                  const size_t res_ndim,
                                  const DPCTLEventVectorRef dep_event_vec_ref)
{
    // avoid warning unused variable
    (void)dep_event_vec_ref;

    DPCTLSyclEventRef event_ref = nullptr;

    const size_t res_size = std::accumulate(res_shape, res_shape + res_ndim, 1,
                                            std::multiplies<shape_elem_type>());
    if (!(res_size && input1_size)) {
        return event_ref;
    }

    sycl::queue q = *(reinterpret_cast<sycl::queue *>(q_ref));

    DPNPC_ptr_adapter<_DataType> input1_ptr(q_ref, array1_in, input1_size,
                                            true);
    DPNPC_ptr_adapter<_DataType> result_ptr(q_ref, result1, res_size, true,
                                            true);
    _DataType *array_1 = input1_ptr.get_ptr();
    _DataType *result = result_ptr.get_ptr();

    if (res_ndim <= 1) {
        for (size_t i = 0; i < static_cast<size_t>(res_shape[res_ndim - 1]);
             ++i) {
            result[i] = array_1[i * shape[res_ndim] + i + offset];
        }
    }
    else {
        std::map<size_t, std::vector<size_t>> xyz;
        for (size_t i = 0; i < static_cast<size_t>(res_shape[0]); i++) {
            xyz[i] = {i};
        }

        size_t index = 1;
        while (index < res_ndim - 1) {
            size_t shape_element = res_shape[index];
            std::map<size_t, std::vector<size_t>> new_shape_array;
            size_t ind = 0;
            for (size_t i = 0; i < shape_element; i++) {
                for (size_t j = 0; j < xyz.size(); j++) {
                    std::vector<size_t> new_shape;
                    std::vector<size_t> list_ind = xyz[j];
                    for (size_t k = 0; k < list_ind.size(); k++) {
                        new_shape.push_back(list_ind.at(k));
                    }
                    new_shape.push_back(i);
                    new_shape_array[ind] = new_shape;
                    ind += 1;
                }
            }
            size_t len_new_shape_array = new_shape_array.size() * (index + 1);

            for (size_t k = 0; k < len_new_shape_array; k++) {
                xyz[k] = new_shape_array[k];
            }
            index += 1;
        }

        for (size_t i = 0; i < static_cast<size_t>(res_shape[res_ndim - 1]);
             i++) {
            for (size_t j = 0; j < xyz.size(); j++) {
                std::vector<size_t> ind_list = xyz[j];
                if (ind_list.size() == 0) {
                    continue;
                }
                else {
                    size_t ind_input_size = ind_list.size() + 2;
                    size_t ind_input_[ind_input_size];
                    ind_input_[0] = i;
                    ind_input_[1] = i + offset;
                    size_t ind_output_size = ind_list.size() + 1;
                    size_t ind_output_[ind_output_size];
                    for (size_t k = 0; k < ind_list.size(); k++) {
                        ind_input_[k + 2] = ind_list.at(k);
                        ind_output_[k] = ind_list.at(k);
                    }
                    ind_output_[ind_list.size()] = i;

                    size_t ind_output = 0;
                    size_t n = 1;
                    for (size_t k = 0; k < ind_output_size; k++) {
                        size_t ind = ind_output_size - 1 - k;
                        ind_output += n * ind_output_[ind];
                        n *= res_shape[ind];
                    }

                    size_t ind_input = 0;
                    size_t m = 1;
                    for (size_t k = 0; k < ind_input_size; k++) {
                        size_t ind = ind_input_size - 1 - k;
                        ind_input += m * ind_input_[ind];
                        m *= shape[ind];
                    }

                    result[ind_output] = array_1[ind_input];
                }
            }
        }
    }

    return event_ref;
}

template <typename _DataType>
void dpnp_diagonal_c(void *array1_in,
                     const size_t input1_size,
                     void *result1,
                     const size_t offset,
                     shape_elem_type *shape,
                     shape_elem_type *res_shape,
                     const size_t res_ndim)
{
    DPCTLSyclQueueRef q_ref = reinterpret_cast<DPCTLSyclQueueRef>(&DPNP_QUEUE);
    DPCTLEventVectorRef dep_event_vec_ref = nullptr;
    DPCTLSyclEventRef event_ref = dpnp_diagonal_c<_DataType>(
        q_ref, array1_in, input1_size, result1, offset, shape, res_shape,
        res_ndim, dep_event_vec_ref);
    DPCTLEvent_WaitAndThrow(event_ref);
}

template <typename _DataType>
void (*dpnp_diagonal_default_c)(void *,
                                const size_t,
                                void *,
                                const size_t,
                                shape_elem_type *,
                                shape_elem_type *,
                                const size_t) = dpnp_diagonal_c<_DataType>;

template <typename _DataType>
DPCTLSyclEventRef (*dpnp_diagonal_ext_c)(DPCTLSyclQueueRef,
                                         void *,
                                         const size_t,
                                         void *,
                                         const size_t,
                                         shape_elem_type *,
                                         shape_elem_type *,
                                         const size_t,
                                         const DPCTLEventVectorRef) =
    dpnp_diagonal_c<_DataType>;

template <typename _DataType>
DPCTLSyclEventRef
    dpnp_fill_diagonal_c(DPCTLSyclQueueRef q_ref,
                         void *array1_in,
                         void *val_in,
                         shape_elem_type *shape,
                         const size_t ndim,
                         const DPCTLEventVectorRef dep_event_vec_ref)
{
    // avoid warning unused variable
    (void)dep_event_vec_ref;

    DPCTLSyclEventRef event_ref = nullptr;

    const size_t result_size = std::accumulate(
        shape, shape + ndim, 1, std::multiplies<shape_elem_type>());
    if (!(result_size && array1_in)) {
        return event_ref;
    }

    sycl::queue q = *(reinterpret_cast<sycl::queue *>(q_ref));

    DPNPC_ptr_adapter<_DataType> result_ptr(q_ref, array1_in, result_size, true,
                                            true);
    DPNPC_ptr_adapter<_DataType> val_ptr(q_ref, val_in, 1, true);
    _DataType *array_1 = result_ptr.get_ptr();
    _DataType *val_arr = val_ptr.get_ptr();

    shape_elem_type min_shape = shape[0];
    for (size_t i = 0; i < ndim; ++i) {
        if (shape[i] < min_shape) {
            min_shape = shape[i];
        }
    }

    _DataType val = val_arr[0];

    for (size_t i = 0; i < static_cast<size_t>(min_shape); ++i) {
        size_t ind = 0;
        size_t n = 1;
        for (size_t k = 0; k < ndim; k++) {
            size_t ind_ = ndim - 1 - k;
            ind += n * i;
            n *= shape[ind_];
        }
        array_1[ind] = val;
    }

    return event_ref;
}

template <typename _DataType>
void dpnp_fill_diagonal_c(void *array1_in,
                          void *val_in,
                          shape_elem_type *shape,
                          const size_t ndim)
{
    DPCTLSyclQueueRef q_ref = reinterpret_cast<DPCTLSyclQueueRef>(&DPNP_QUEUE);
    DPCTLEventVectorRef dep_event_vec_ref = nullptr;
    DPCTLSyclEventRef event_ref = dpnp_fill_diagonal_c<_DataType>(
        q_ref, array1_in, val_in, shape, ndim, dep_event_vec_ref);
    DPCTLEvent_WaitAndThrow(event_ref);
}

template <typename _DataType>
void (*dpnp_fill_diagonal_default_c)(void *,
                                     void *,
                                     shape_elem_type *,
                                     const size_t) =
    dpnp_fill_diagonal_c<_DataType>;

template <typename _DataType>
DPCTLSyclEventRef (*dpnp_fill_diagonal_ext_c)(DPCTLSyclQueueRef,
                                              void *,
                                              void *,
                                              shape_elem_type *,
                                              const size_t,
                                              const DPCTLEventVectorRef) =
    dpnp_fill_diagonal_c<_DataType>;

template <typename _DataType>
DPCTLSyclEventRef dpnp_nonzero_c(DPCTLSyclQueueRef q_ref,
                                 const void *in_array1,
                                 void *result1,
                                 const size_t result_size,
                                 const shape_elem_type *shape,
                                 const size_t ndim,
                                 const size_t j,
                                 const DPCTLEventVectorRef dep_event_vec_ref)
{
    // avoid warning unused variable
    (void)dep_event_vec_ref;

    DPCTLSyclEventRef event_ref = nullptr;

    if ((in_array1 == nullptr) || (result1 == nullptr)) {
        return event_ref;
    }

    if (ndim == 0) {
        return event_ref;
    }

    sycl::queue q = *(reinterpret_cast<sycl::queue *>(q_ref));

    const size_t input1_size = std::accumulate(
        shape, shape + ndim, 1, std::multiplies<shape_elem_type>());

    DPNPC_ptr_adapter<_DataType> input1_ptr(q_ref, in_array1, input1_size,
                                            true);
    DPNPC_ptr_adapter<long> result_ptr(q_ref, result1, result_size, true, true);
    const _DataType *arr = input1_ptr.get_ptr();
    long *result = result_ptr.get_ptr();

    size_t idx = 0;
    for (size_t i = 0; i < input1_size; ++i) {
        if (arr[i] != 0) {
            size_t ids[ndim];
            size_t ind1 = input1_size;
            size_t ind2 = i;
            for (size_t k = 0; k < ndim; ++k) {
                ind1 = ind1 / shape[k];
                ids[k] = ind2 / ind1;
                ind2 = ind2 % ind1;
            }

            result[idx] = ids[j];
            idx += 1;
        }
    }

    return event_ref;
}

template <typename _DataType>
void dpnp_nonzero_c(const void *in_array1,
                    void *result1,
                    const size_t result_size,
                    const shape_elem_type *shape,
                    const size_t ndim,
                    const size_t j)
{
    DPCTLSyclQueueRef q_ref = reinterpret_cast<DPCTLSyclQueueRef>(&DPNP_QUEUE);
    DPCTLEventVectorRef dep_event_vec_ref = nullptr;
    DPCTLSyclEventRef event_ref =
        dpnp_nonzero_c<_DataType>(q_ref, in_array1, result1, result_size, shape,
                                  ndim, j, dep_event_vec_ref);
    DPCTLEvent_WaitAndThrow(event_ref);
    DPCTLEvent_Delete(event_ref);
}

template <typename _DataType>
void (*dpnp_nonzero_default_c)(const void *,
                               void *,
                               const size_t,
                               const shape_elem_type *,
                               const size_t,
                               const size_t) = dpnp_nonzero_c<_DataType>;

template <typename _DataType>
DPCTLSyclEventRef dpnp_place_c(DPCTLSyclQueueRef q_ref,
                               void *arr_in,
                               long *mask_in,
                               void *vals_in,
                               const size_t arr_size,
                               const size_t vals_size,
                               const DPCTLEventVectorRef dep_event_vec_ref)
{
    // avoid warning unused variable
    (void)dep_event_vec_ref;

    DPCTLSyclEventRef event_ref = nullptr;

    if (!arr_size) {
        return event_ref;
    }

    if (!vals_size) {
        return event_ref;
    }

    sycl::queue q = *(reinterpret_cast<sycl::queue *>(q_ref));

    DPNPC_ptr_adapter<_DataType> input1_ptr(q_ref, vals_in, vals_size, true);
    DPNPC_ptr_adapter<_DataType> result_ptr(q_ref, arr_in, arr_size, true,
                                            true);
    _DataType *vals = input1_ptr.get_ptr();
    _DataType *arr = result_ptr.get_ptr();

    DPNPC_ptr_adapter<long> mask_ptr(q_ref, mask_in, arr_size, true);
    long *mask = mask_ptr.get_ptr();

    size_t counter = 0;
    for (size_t i = 0; i < arr_size; ++i) {
        if (mask[i]) {
            arr[i] = vals[counter % vals_size];
            counter += 1;
        }
    }

    return event_ref;
}

template <typename _DataType>
void dpnp_place_c(void *arr_in,
                  long *mask_in,
                  void *vals_in,
                  const size_t arr_size,
                  const size_t vals_size)
{
    DPCTLSyclQueueRef q_ref = reinterpret_cast<DPCTLSyclQueueRef>(&DPNP_QUEUE);
    DPCTLEventVectorRef dep_event_vec_ref = nullptr;
    DPCTLSyclEventRef event_ref =
        dpnp_place_c<_DataType>(q_ref, arr_in, mask_in, vals_in, arr_size,
                                vals_size, dep_event_vec_ref);
    DPCTLEvent_WaitAndThrow(event_ref);
    DPCTLEvent_Delete(event_ref);
}

template <typename _DataType>
void (*dpnp_place_default_c)(void *,
                             long *,
                             void *,
                             const size_t,
                             const size_t) = dpnp_place_c<_DataType>;

template <typename _DataType, typename _IndecesType, typename _ValueType>
DPCTLSyclEventRef dpnp_put_c(DPCTLSyclQueueRef q_ref,
                             void *array1_in,
                             void *ind_in,
                             void *v_in,
                             const size_t size,
                             const size_t size_ind,
                             const size_t size_v,
                             const DPCTLEventVectorRef dep_event_vec_ref)
{
    // avoid warning unused variable
    (void)dep_event_vec_ref;

    DPCTLSyclEventRef event_ref = nullptr;

    if ((array1_in == nullptr) || (ind_in == nullptr) || (v_in == nullptr)) {
        return event_ref;
    }

    if (size_v == 0) {
        return event_ref;
    }

    sycl::queue q = *(reinterpret_cast<sycl::queue *>(q_ref));
    DPNPC_ptr_adapter<size_t> input1_ptr(q_ref, ind_in, size_ind, true);
    DPNPC_ptr_adapter<_DataType> input2_ptr(q_ref, v_in, size_v, true);
    DPNPC_ptr_adapter<_DataType> result_ptr(q_ref, array1_in, size, true, true);
    size_t *ind = input1_ptr.get_ptr();
    _DataType *v = input2_ptr.get_ptr();
    _DataType *array_1 = result_ptr.get_ptr();

    for (size_t i = 0; i < size; ++i) {
        for (size_t j = 0; j < size_ind; ++j) {
            if (i == ind[j] || (i == (size + ind[j]))) {
                array_1[i] = v[j % size_v];
            }
        }
    }

    return event_ref;
}

template <typename _DataType, typename _IndecesType, typename _ValueType>
void dpnp_put_c(void *array1_in,
                void *ind_in,
                void *v_in,
                const size_t size,
                const size_t size_ind,
                const size_t size_v)
{
    DPCTLSyclQueueRef q_ref = reinterpret_cast<DPCTLSyclQueueRef>(&DPNP_QUEUE);
    DPCTLEventVectorRef dep_event_vec_ref = nullptr;
    DPCTLSyclEventRef event_ref =
        dpnp_put_c<_DataType, _IndecesType, _ValueType>(
            q_ref, array1_in, ind_in, v_in, size, size_ind, size_v,
            dep_event_vec_ref);
    DPCTLEvent_WaitAndThrow(event_ref);
}

template <typename _DataType, typename _IndecesType, typename _ValueType>
void (*dpnp_put_default_c)(void *,
                           void *,
                           void *,
                           const size_t,
                           const size_t,
                           const size_t) =
    dpnp_put_c<_DataType, _IndecesType, _ValueType>;

template <typename _DataType, typename _IndecesType, typename _ValueType>
DPCTLSyclEventRef (*dpnp_put_ext_c)(DPCTLSyclQueueRef,
                                    void *,
                                    void *,
                                    void *,
                                    const size_t,
                                    const size_t,
                                    const size_t,
                                    const DPCTLEventVectorRef) =
    dpnp_put_c<_DataType, _IndecesType, _ValueType>;

template <typename _DataType>
DPCTLSyclEventRef
    dpnp_put_along_axis_c(DPCTLSyclQueueRef q_ref,
                          void *arr_in,
                          long *indices_in,
                          void *values_in,
                          size_t axis,
                          const shape_elem_type *shape,
                          size_t ndim,
                          size_t size_indices,
                          size_t values_size,
                          const DPCTLEventVectorRef dep_event_vec_ref)
{
    // avoid warning unused variable
    (void)dep_event_vec_ref;

    DPCTLSyclEventRef event_ref = nullptr;
    sycl::queue q = *(reinterpret_cast<sycl::queue *>(q_ref));

    size_t res_ndim = ndim - 1;
    size_t res_shape[res_ndim];
    const size_t size_arr = std::accumulate(shape, shape + ndim, 1,
                                            std::multiplies<shape_elem_type>());

    DPNPC_ptr_adapter<size_t> input1_ptr(q_ref, indices_in, size_indices, true);
    DPNPC_ptr_adapter<_DataType> input2_ptr(q_ref, values_in, values_size,
                                            true);
    DPNPC_ptr_adapter<_DataType> result_ptr(q_ref, arr_in, size_arr, true,
                                            true);
    size_t *indices = input1_ptr.get_ptr();
    _DataType *values = input2_ptr.get_ptr();
    _DataType *arr = result_ptr.get_ptr();

    if (axis != res_ndim) {
        int ind = 0;
        for (size_t i = 0; i < ndim; i++) {
            if (axis != i) {
                res_shape[ind] = shape[i];
                ind++;
            }
        }

        size_t prod = 1;
        for (size_t i = 0; i < res_ndim; ++i) {
            if (res_shape[i] != 0) {
                prod *= res_shape[i];
            }
        }

        size_t ind_array[prod];
        bool bool_ind_array[prod];
        for (size_t i = 0; i < prod; ++i) {
            bool_ind_array[i] = true;
        }
        size_t arr_shape_offsets[ndim];
        size_t acc = 1;
        for (size_t i = ndim - 1; i > 0; --i) {
            arr_shape_offsets[i] = acc;
            acc *= shape[i];
        }
        arr_shape_offsets[0] = acc;

        size_t output_shape_offsets[res_ndim];
        acc = 1;
        if (res_ndim > 0) {
            for (size_t i = res_ndim - 1; i > 0; --i) {
                output_shape_offsets[i] = acc;
                acc *= res_shape[i];
            }
        }
        output_shape_offsets[0] = acc;

        size_t size_result = 1;
        for (size_t i = 0; i < res_ndim; ++i) {
            size_result *= res_shape[i];
        }

        // init result array
        for (size_t result_idx = 0; result_idx < size_result; ++result_idx) {
            size_t xyz[res_ndim];
            size_t remainder = result_idx;
            for (size_t i = 0; i < res_ndim; ++i) {
                xyz[i] = remainder / output_shape_offsets[i];
                remainder = remainder - xyz[i] * output_shape_offsets[i];
            }

            size_t source_axis[ndim];
            size_t result_axis_idx = 0;
            for (size_t idx = 0; idx < ndim; ++idx) {
                bool found = false;
                if (axis == idx) {
                    found = true;
                }
                if (found) {
                    source_axis[idx] = 0;
                }
                else {
                    source_axis[idx] = xyz[result_axis_idx];
                    result_axis_idx++;
                }
            }

            // FIXME: computed, but unused. Commented out per compiler warning
            // size_t source_idx = 0;
            // for (size_t i = 0; i < static_cast<size_t>(ndim); ++i)
            // {
            //   source_idx += arr_shape_offsets[i] * source_axis[i];
            // }
        }

        for (size_t source_idx = 0; source_idx < size_arr; ++source_idx) {
            // reconstruct x,y,z from linear source_idx
            size_t xyz[ndim];
            size_t remainder = source_idx;
            for (size_t i = 0; i < ndim; ++i) {
                xyz[i] = remainder / arr_shape_offsets[i];
                remainder = remainder - xyz[i] * arr_shape_offsets[i];
            }

            // extract result axis
            size_t result_axis[res_ndim];
            size_t result_idx = 0;
            for (size_t idx = 0; idx < ndim; ++idx) {
                // try to find current idx in axis array
                bool found = false;
                if (axis == idx) {
                    found = true;
                }
                if (!found) {
                    result_axis[result_idx] = xyz[idx];
                    result_idx++;
                }
            }

            // Construct result offset
            size_t result_offset = 0;
            for (size_t i = 0; i < res_ndim; ++i) {
                result_offset += output_shape_offsets[i] * result_axis[i];
            }

            if (bool_ind_array[result_offset]) {
                ind_array[result_offset] = 0;
                bool_ind_array[result_offset] = false;
            }
            else {
                ind_array[result_offset] += 1;
            }

            if ((ind_array[result_offset] % size_indices) ==
                indices[result_offset % size_indices])
            {
                arr[source_idx] = values[source_idx % values_size];
            }
        }
    }
    else {
        for (size_t i = 0; i < size_arr; ++i) {
            size_t ind =
                size_indices * (i / size_indices) + indices[i % size_indices];
            arr[ind] = values[i % values_size];
        }
    }
    return event_ref;
}

template <typename _DataType>
void dpnp_put_along_axis_c(void *arr_in,
                           long *indices_in,
                           void *values_in,
                           size_t axis,
                           const shape_elem_type *shape,
                           size_t ndim,
                           size_t size_indices,
                           size_t values_size)
{
    DPCTLSyclQueueRef q_ref = reinterpret_cast<DPCTLSyclQueueRef>(&DPNP_QUEUE);
    DPCTLEventVectorRef dep_event_vec_ref = nullptr;
    DPCTLSyclEventRef event_ref = dpnp_put_along_axis_c<_DataType>(
        q_ref, arr_in, indices_in, values_in, axis, shape, ndim, size_indices,
        values_size, dep_event_vec_ref);
    DPCTLEvent_WaitAndThrow(event_ref);
}

template <typename _DataType>
void (*dpnp_put_along_axis_default_c)(void *,
                                      long *,
                                      void *,
                                      size_t,
                                      const shape_elem_type *,
                                      size_t,
                                      size_t,
                                      size_t) =
    dpnp_put_along_axis_c<_DataType>;

template <typename _DataType>
DPCTLSyclEventRef (*dpnp_put_along_axis_ext_c)(DPCTLSyclQueueRef,
                                               void *,
                                               long *,
                                               void *,
                                               size_t,
                                               const shape_elem_type *,
                                               size_t,
                                               size_t,
                                               size_t,
                                               const DPCTLEventVectorRef) =
    dpnp_put_along_axis_c<_DataType>;

template <typename _DataType, typename _IndecesType>
class dpnp_take_c_kernel;

template <typename _DataType, typename _IndecesType>
DPCTLSyclEventRef dpnp_take_c(DPCTLSyclQueueRef q_ref,
                              void *array1_in,
                              const size_t array1_size,
                              void *indices1,
                              void *result1,
                              size_t size,
                              const DPCTLEventVectorRef dep_event_vec_ref)
{
    // avoid warning unused variable
    (void)array1_size;
    (void)dep_event_vec_ref;

    DPCTLSyclEventRef event_ref = nullptr;
    sycl::queue q = *(reinterpret_cast<sycl::queue *>(q_ref));

    _DataType *array_1 = reinterpret_cast<_DataType *>(array1_in);
    _IndecesType *indices = reinterpret_cast<_IndecesType *>(indices1);
    _DataType *result = reinterpret_cast<_DataType *>(result1);

    sycl::range<1> gws(size);
    auto kernel_parallel_for_func = [=](sycl::id<1> global_id) {
        const size_t idx = global_id[0];
        result[idx] = array_1[indices[idx]];
    };

    auto kernel_func = [&](sycl::handler &cgh) {
        cgh.parallel_for<class dpnp_take_c_kernel<_DataType, _IndecesType>>(
            gws, kernel_parallel_for_func);
    };

    sycl::event event = q.submit(kernel_func);

    event_ref = reinterpret_cast<DPCTLSyclEventRef>(&event);
    return DPCTLEvent_Copy(event_ref);
}

template <typename _DataType, typename _IndecesType>
void dpnp_take_c(void *array1_in,
                 const size_t array1_size,
                 void *indices1,
                 void *result1,
                 size_t size)
{
    DPCTLSyclQueueRef q_ref = reinterpret_cast<DPCTLSyclQueueRef>(&DPNP_QUEUE);
    DPCTLEventVectorRef dep_event_vec_ref = nullptr;
    DPCTLSyclEventRef event_ref = dpnp_take_c<_DataType, _IndecesType>(
        q_ref, array1_in, array1_size, indices1, result1, size,
        dep_event_vec_ref);
    DPCTLEvent_WaitAndThrow(event_ref);
    DPCTLEvent_Delete(event_ref);
}

template <typename _DataType, typename _IndecesType>
void (*dpnp_take_default_c)(void *, const size_t, void *, void *, size_t) =
    dpnp_take_c<_DataType, _IndecesType>;

template <typename _DataType, typename _IndecesType>
DPCTLSyclEventRef (*dpnp_take_ext_c)(DPCTLSyclQueueRef,
                                     void *,
                                     const size_t,
                                     void *,
                                     void *,
                                     size_t,
                                     const DPCTLEventVectorRef) =
    dpnp_take_c<_DataType, _IndecesType>;

void func_map_init_indexing_func(func_map_t &fmap)
{
    fmap[DPNPFuncName::DPNP_FN_CHOOSE][eft_INT][eft_INT] = {
        eft_INT, (void *)dpnp_choose_default_c<int32_t, int32_t>};
    fmap[DPNPFuncName::DPNP_FN_CHOOSE][eft_INT][eft_LNG] = {
        eft_LNG, (void *)dpnp_choose_default_c<int32_t, int64_t>};
    fmap[DPNPFuncName::DPNP_FN_CHOOSE][eft_INT][eft_FLT] = {
        eft_FLT, (void *)dpnp_choose_default_c<int32_t, float>};
    fmap[DPNPFuncName::DPNP_FN_CHOOSE][eft_INT][eft_DBL] = {
        eft_DBL, (void *)dpnp_choose_default_c<int32_t, double>};
    fmap[DPNPFuncName::DPNP_FN_CHOOSE][eft_LNG][eft_INT] = {
        eft_INT, (void *)dpnp_choose_default_c<int64_t, int32_t>};
    fmap[DPNPFuncName::DPNP_FN_CHOOSE][eft_LNG][eft_LNG] = {
        eft_LNG, (void *)dpnp_choose_default_c<int64_t, int64_t>};
    fmap[DPNPFuncName::DPNP_FN_CHOOSE][eft_LNG][eft_FLT] = {
        eft_FLT, (void *)dpnp_choose_default_c<int64_t, float>};
    fmap[DPNPFuncName::DPNP_FN_CHOOSE][eft_LNG][eft_DBL] = {
        eft_DBL, (void *)dpnp_choose_default_c<int64_t, double>};

    fmap[DPNPFuncName::DPNP_FN_CHOOSE_EXT][eft_INT][eft_INT] = {
        eft_INT, (void *)dpnp_choose_ext_c<int32_t, int32_t>};
    fmap[DPNPFuncName::DPNP_FN_CHOOSE_EXT][eft_INT][eft_LNG] = {
        eft_LNG, (void *)dpnp_choose_ext_c<int32_t, int64_t>};
    fmap[DPNPFuncName::DPNP_FN_CHOOSE_EXT][eft_INT][eft_FLT] = {
        eft_FLT, (void *)dpnp_choose_ext_c<int32_t, float>};
    fmap[DPNPFuncName::DPNP_FN_CHOOSE_EXT][eft_INT][eft_DBL] = {
        eft_DBL, (void *)dpnp_choose_ext_c<int32_t, double>};
    fmap[DPNPFuncName::DPNP_FN_CHOOSE_EXT][eft_LNG][eft_INT] = {
        eft_INT, (void *)dpnp_choose_ext_c<int64_t, int32_t>};
    fmap[DPNPFuncName::DPNP_FN_CHOOSE_EXT][eft_LNG][eft_LNG] = {
        eft_LNG, (void *)dpnp_choose_ext_c<int64_t, int64_t>};
    fmap[DPNPFuncName::DPNP_FN_CHOOSE_EXT][eft_LNG][eft_FLT] = {
        eft_FLT, (void *)dpnp_choose_ext_c<int64_t, float>};
    fmap[DPNPFuncName::DPNP_FN_CHOOSE_EXT][eft_LNG][eft_DBL] = {
        eft_DBL, (void *)dpnp_choose_ext_c<int64_t, double>};

    fmap[DPNPFuncName::DPNP_FN_DIAG_INDICES][eft_INT][eft_INT] = {
        eft_INT, (void *)dpnp_diag_indices_default_c<int32_t>};
    fmap[DPNPFuncName::DPNP_FN_DIAG_INDICES][eft_LNG][eft_LNG] = {
        eft_LNG, (void *)dpnp_diag_indices_default_c<int64_t>};
    fmap[DPNPFuncName::DPNP_FN_DIAG_INDICES][eft_FLT][eft_FLT] = {
        eft_FLT, (void *)dpnp_diag_indices_default_c<float>};
    fmap[DPNPFuncName::DPNP_FN_DIAG_INDICES][eft_DBL][eft_DBL] = {
        eft_DBL, (void *)dpnp_diag_indices_default_c<double>};

    fmap[DPNPFuncName::DPNP_FN_DIAG_INDICES_EXT][eft_INT][eft_INT] = {
        eft_INT, (void *)dpnp_diag_indices_ext_c<int32_t>};
    fmap[DPNPFuncName::DPNP_FN_DIAG_INDICES_EXT][eft_LNG][eft_LNG] = {
        eft_LNG, (void *)dpnp_diag_indices_ext_c<int64_t>};
    fmap[DPNPFuncName::DPNP_FN_DIAG_INDICES_EXT][eft_FLT][eft_FLT] = {
        eft_FLT, (void *)dpnp_diag_indices_ext_c<float>};
    fmap[DPNPFuncName::DPNP_FN_DIAG_INDICES_EXT][eft_DBL][eft_DBL] = {
        eft_DBL, (void *)dpnp_diag_indices_ext_c<double>};

    fmap[DPNPFuncName::DPNP_FN_DIAGONAL][eft_INT][eft_INT] = {
        eft_INT, (void *)dpnp_diagonal_default_c<int32_t>};
    fmap[DPNPFuncName::DPNP_FN_DIAGONAL][eft_LNG][eft_LNG] = {
        eft_LNG, (void *)dpnp_diagonal_default_c<int64_t>};
    fmap[DPNPFuncName::DPNP_FN_DIAGONAL][eft_FLT][eft_FLT] = {
        eft_FLT, (void *)dpnp_diagonal_default_c<float>};
    fmap[DPNPFuncName::DPNP_FN_DIAGONAL][eft_DBL][eft_DBL] = {
        eft_DBL, (void *)dpnp_diagonal_default_c<double>};

    fmap[DPNPFuncName::DPNP_FN_DIAGONAL_EXT][eft_INT][eft_INT] = {
        eft_INT, (void *)dpnp_diagonal_ext_c<int32_t>};
    fmap[DPNPFuncName::DPNP_FN_DIAGONAL_EXT][eft_LNG][eft_LNG] = {
        eft_LNG, (void *)dpnp_diagonal_ext_c<int64_t>};
    fmap[DPNPFuncName::DPNP_FN_DIAGONAL_EXT][eft_FLT][eft_FLT] = {
        eft_FLT, (void *)dpnp_diagonal_ext_c<float>};
    fmap[DPNPFuncName::DPNP_FN_DIAGONAL_EXT][eft_DBL][eft_DBL] = {
        eft_DBL, (void *)dpnp_diagonal_ext_c<double>};

    fmap[DPNPFuncName::DPNP_FN_FILL_DIAGONAL][eft_INT][eft_INT] = {
        eft_INT, (void *)dpnp_fill_diagonal_default_c<int32_t>};
    fmap[DPNPFuncName::DPNP_FN_FILL_DIAGONAL][eft_LNG][eft_LNG] = {
        eft_LNG, (void *)dpnp_fill_diagonal_default_c<int64_t>};
    fmap[DPNPFuncName::DPNP_FN_FILL_DIAGONAL][eft_FLT][eft_FLT] = {
        eft_FLT, (void *)dpnp_fill_diagonal_default_c<float>};
    fmap[DPNPFuncName::DPNP_FN_FILL_DIAGONAL][eft_DBL][eft_DBL] = {
        eft_DBL, (void *)dpnp_fill_diagonal_default_c<double>};

    fmap[DPNPFuncName::DPNP_FN_FILL_DIAGONAL_EXT][eft_INT][eft_INT] = {
        eft_INT, (void *)dpnp_fill_diagonal_ext_c<int32_t>};
    fmap[DPNPFuncName::DPNP_FN_FILL_DIAGONAL_EXT][eft_LNG][eft_LNG] = {
        eft_LNG, (void *)dpnp_fill_diagonal_ext_c<int64_t>};
    fmap[DPNPFuncName::DPNP_FN_FILL_DIAGONAL_EXT][eft_FLT][eft_FLT] = {
        eft_FLT, (void *)dpnp_fill_diagonal_ext_c<float>};
    fmap[DPNPFuncName::DPNP_FN_FILL_DIAGONAL_EXT][eft_DBL][eft_DBL] = {
        eft_DBL, (void *)dpnp_fill_diagonal_ext_c<double>};

    fmap[DPNPFuncName::DPNP_FN_NONZERO][eft_INT][eft_INT] = {
        eft_INT, (void *)dpnp_nonzero_default_c<int32_t>};
    fmap[DPNPFuncName::DPNP_FN_NONZERO][eft_LNG][eft_LNG] = {
        eft_LNG, (void *)dpnp_nonzero_default_c<int64_t>};
    fmap[DPNPFuncName::DPNP_FN_NONZERO][eft_FLT][eft_FLT] = {
        eft_FLT, (void *)dpnp_nonzero_default_c<float>};
    fmap[DPNPFuncName::DPNP_FN_NONZERO][eft_DBL][eft_DBL] = {
        eft_DBL, (void *)dpnp_nonzero_default_c<double>};

    fmap[DPNPFuncName::DPNP_FN_PLACE][eft_INT][eft_INT] = {
        eft_INT, (void *)dpnp_place_default_c<int32_t>};
    fmap[DPNPFuncName::DPNP_FN_PLACE][eft_LNG][eft_LNG] = {
        eft_LNG, (void *)dpnp_place_default_c<int64_t>};
    fmap[DPNPFuncName::DPNP_FN_PLACE][eft_FLT][eft_FLT] = {
        eft_FLT, (void *)dpnp_place_default_c<float>};
    fmap[DPNPFuncName::DPNP_FN_PLACE][eft_DBL][eft_DBL] = {
        eft_DBL, (void *)dpnp_place_default_c<double>};

    fmap[DPNPFuncName::DPNP_FN_PUT][eft_INT][eft_INT] = {
        eft_INT, (void *)dpnp_put_default_c<int32_t, int64_t, int32_t>};
    fmap[DPNPFuncName::DPNP_FN_PUT][eft_LNG][eft_LNG] = {
        eft_LNG, (void *)dpnp_put_default_c<int64_t, int64_t, int64_t>};
    fmap[DPNPFuncName::DPNP_FN_PUT][eft_FLT][eft_FLT] = {
        eft_FLT, (void *)dpnp_put_default_c<float, int64_t, float>};
    fmap[DPNPFuncName::DPNP_FN_PUT][eft_DBL][eft_DBL] = {
        eft_DBL, (void *)dpnp_put_default_c<double, int64_t, double>};

    fmap[DPNPFuncName::DPNP_FN_PUT_EXT][eft_INT][eft_INT] = {
        eft_INT, (void *)dpnp_put_ext_c<int32_t, int64_t, int32_t>};
    fmap[DPNPFuncName::DPNP_FN_PUT_EXT][eft_LNG][eft_LNG] = {
        eft_LNG, (void *)dpnp_put_ext_c<int64_t, int64_t, int64_t>};
    fmap[DPNPFuncName::DPNP_FN_PUT_EXT][eft_FLT][eft_FLT] = {
        eft_FLT, (void *)dpnp_put_ext_c<float, int64_t, float>};
    fmap[DPNPFuncName::DPNP_FN_PUT_EXT][eft_DBL][eft_DBL] = {
        eft_DBL, (void *)dpnp_put_ext_c<double, int64_t, double>};

    fmap[DPNPFuncName::DPNP_FN_PUT_ALONG_AXIS][eft_INT][eft_INT] = {
        eft_INT, (void *)dpnp_put_along_axis_default_c<int32_t>};
    fmap[DPNPFuncName::DPNP_FN_PUT_ALONG_AXIS][eft_LNG][eft_LNG] = {
        eft_LNG, (void *)dpnp_put_along_axis_default_c<int64_t>};
    fmap[DPNPFuncName::DPNP_FN_PUT_ALONG_AXIS][eft_FLT][eft_FLT] = {
        eft_FLT, (void *)dpnp_put_along_axis_default_c<float>};
    fmap[DPNPFuncName::DPNP_FN_PUT_ALONG_AXIS][eft_DBL][eft_DBL] = {
        eft_DBL, (void *)dpnp_put_along_axis_default_c<double>};

    fmap[DPNPFuncName::DPNP_FN_PUT_ALONG_AXIS_EXT][eft_INT][eft_INT] = {
        eft_INT, (void *)dpnp_put_along_axis_ext_c<int32_t>};
    fmap[DPNPFuncName::DPNP_FN_PUT_ALONG_AXIS_EXT][eft_LNG][eft_LNG] = {
        eft_LNG, (void *)dpnp_put_along_axis_ext_c<int64_t>};
    fmap[DPNPFuncName::DPNP_FN_PUT_ALONG_AXIS_EXT][eft_FLT][eft_FLT] = {
        eft_FLT, (void *)dpnp_put_along_axis_ext_c<float>};
    fmap[DPNPFuncName::DPNP_FN_PUT_ALONG_AXIS_EXT][eft_DBL][eft_DBL] = {
        eft_DBL, (void *)dpnp_put_along_axis_ext_c<double>};

    fmap[DPNPFuncName::DPNP_FN_TAKE][eft_BLN][eft_INT] = {
        eft_BLN, (void *)dpnp_take_default_c<bool, int32_t>};
    fmap[DPNPFuncName::DPNP_FN_TAKE][eft_INT][eft_INT] = {
        eft_INT, (void *)dpnp_take_default_c<int32_t, int32_t>};
    fmap[DPNPFuncName::DPNP_FN_TAKE][eft_LNG][eft_INT] = {
        eft_LNG, (void *)dpnp_take_default_c<int64_t, int32_t>};
    fmap[DPNPFuncName::DPNP_FN_TAKE][eft_FLT][eft_INT] = {
        eft_FLT, (void *)dpnp_take_default_c<float, int32_t>};
    fmap[DPNPFuncName::DPNP_FN_TAKE][eft_DBL][eft_INT] = {
        eft_DBL, (void *)dpnp_take_default_c<double, int32_t>};
    fmap[DPNPFuncName::DPNP_FN_TAKE][eft_C128][eft_INT] = {
        eft_C128, (void *)dpnp_take_default_c<std::complex<double>, int32_t>};
    fmap[DPNPFuncName::DPNP_FN_TAKE][eft_BLN][eft_LNG] = {
        eft_BLN, (void *)dpnp_take_default_c<bool, int64_t>};
    fmap[DPNPFuncName::DPNP_FN_TAKE][eft_INT][eft_LNG] = {
        eft_INT, (void *)dpnp_take_default_c<int32_t, int32_t>};
    fmap[DPNPFuncName::DPNP_FN_TAKE][eft_LNG][eft_LNG] = {
        eft_LNG, (void *)dpnp_take_default_c<int64_t, int64_t>};
    fmap[DPNPFuncName::DPNP_FN_TAKE][eft_FLT][eft_LNG] = {
        eft_FLT, (void *)dpnp_take_default_c<float, int64_t>};
    fmap[DPNPFuncName::DPNP_FN_TAKE][eft_DBL][eft_LNG] = {
        eft_DBL, (void *)dpnp_take_default_c<double, int64_t>};
    fmap[DPNPFuncName::DPNP_FN_TAKE][eft_C128][eft_LNG] = {
        eft_C128, (void *)dpnp_take_default_c<std::complex<double>, int64_t>};

<<<<<<< HEAD
    // TODO: add a handling of other indexes types once DPCtl implementation of
    // data copy is ready
    fmap[DPNPFuncName::DPNP_FN_TAKE_EXT][eft_BLN][eft_INT] = {
        eft_BLN, (void *)dpnp_take_ext_c<bool, int32_t>};
    fmap[DPNPFuncName::DPNP_FN_TAKE_EXT][eft_INT][eft_INT] = {
        eft_INT, (void *)dpnp_take_ext_c<int32_t, int32_t>};
    fmap[DPNPFuncName::DPNP_FN_TAKE_EXT][eft_LNG][eft_INT] = {
        eft_LNG, (void *)dpnp_take_ext_c<int64_t, int32_t>};
    fmap[DPNPFuncName::DPNP_FN_TAKE_EXT][eft_FLT][eft_INT] = {
        eft_FLT, (void *)dpnp_take_ext_c<float, int32_t>};
    fmap[DPNPFuncName::DPNP_FN_TAKE_EXT][eft_DBL][eft_INT] = {
        eft_DBL, (void *)dpnp_take_ext_c<double, int32_t>};
    fmap[DPNPFuncName::DPNP_FN_TAKE_EXT][eft_C64][eft_INT] = {
        eft_C64, (void *)dpnp_take_ext_c<std::complex<float>, int32_t>};
    fmap[DPNPFuncName::DPNP_FN_TAKE_EXT][eft_C128][eft_INT] = {
        eft_C128, (void *)dpnp_take_ext_c<std::complex<double>, int32_t>};
    fmap[DPNPFuncName::DPNP_FN_TAKE_EXT][eft_BLN][eft_LNG] = {
        eft_BLN, (void *)dpnp_take_ext_c<bool, int64_t>};
    fmap[DPNPFuncName::DPNP_FN_TAKE_EXT][eft_INT][eft_LNG] = {
        eft_INT, (void *)dpnp_take_ext_c<int32_t, int64_t>};
    fmap[DPNPFuncName::DPNP_FN_TAKE_EXT][eft_LNG][eft_LNG] = {
        eft_LNG, (void *)dpnp_take_ext_c<int64_t, int64_t>};
    fmap[DPNPFuncName::DPNP_FN_TAKE_EXT][eft_FLT][eft_LNG] = {
        eft_FLT, (void *)dpnp_take_ext_c<float, int64_t>};
    fmap[DPNPFuncName::DPNP_FN_TAKE_EXT][eft_DBL][eft_LNG] = {
        eft_DBL, (void *)dpnp_take_ext_c<double, int64_t>};
    fmap[DPNPFuncName::DPNP_FN_TAKE_EXT][eft_C64][eft_LNG] = {
        eft_C64, (void *)dpnp_take_ext_c<std::complex<float>, int64_t>};
    fmap[DPNPFuncName::DPNP_FN_TAKE_EXT][eft_C128][eft_LNG] = {
        eft_C128, (void *)dpnp_take_ext_c<std::complex<double>, int64_t>};

=======
>>>>>>> 689831a7
    return;
}<|MERGE_RESOLUTION|>--- conflicted
+++ resolved
@@ -1059,39 +1059,5 @@
     fmap[DPNPFuncName::DPNP_FN_TAKE][eft_C128][eft_LNG] = {
         eft_C128, (void *)dpnp_take_default_c<std::complex<double>, int64_t>};
 
-<<<<<<< HEAD
-    // TODO: add a handling of other indexes types once DPCtl implementation of
-    // data copy is ready
-    fmap[DPNPFuncName::DPNP_FN_TAKE_EXT][eft_BLN][eft_INT] = {
-        eft_BLN, (void *)dpnp_take_ext_c<bool, int32_t>};
-    fmap[DPNPFuncName::DPNP_FN_TAKE_EXT][eft_INT][eft_INT] = {
-        eft_INT, (void *)dpnp_take_ext_c<int32_t, int32_t>};
-    fmap[DPNPFuncName::DPNP_FN_TAKE_EXT][eft_LNG][eft_INT] = {
-        eft_LNG, (void *)dpnp_take_ext_c<int64_t, int32_t>};
-    fmap[DPNPFuncName::DPNP_FN_TAKE_EXT][eft_FLT][eft_INT] = {
-        eft_FLT, (void *)dpnp_take_ext_c<float, int32_t>};
-    fmap[DPNPFuncName::DPNP_FN_TAKE_EXT][eft_DBL][eft_INT] = {
-        eft_DBL, (void *)dpnp_take_ext_c<double, int32_t>};
-    fmap[DPNPFuncName::DPNP_FN_TAKE_EXT][eft_C64][eft_INT] = {
-        eft_C64, (void *)dpnp_take_ext_c<std::complex<float>, int32_t>};
-    fmap[DPNPFuncName::DPNP_FN_TAKE_EXT][eft_C128][eft_INT] = {
-        eft_C128, (void *)dpnp_take_ext_c<std::complex<double>, int32_t>};
-    fmap[DPNPFuncName::DPNP_FN_TAKE_EXT][eft_BLN][eft_LNG] = {
-        eft_BLN, (void *)dpnp_take_ext_c<bool, int64_t>};
-    fmap[DPNPFuncName::DPNP_FN_TAKE_EXT][eft_INT][eft_LNG] = {
-        eft_INT, (void *)dpnp_take_ext_c<int32_t, int64_t>};
-    fmap[DPNPFuncName::DPNP_FN_TAKE_EXT][eft_LNG][eft_LNG] = {
-        eft_LNG, (void *)dpnp_take_ext_c<int64_t, int64_t>};
-    fmap[DPNPFuncName::DPNP_FN_TAKE_EXT][eft_FLT][eft_LNG] = {
-        eft_FLT, (void *)dpnp_take_ext_c<float, int64_t>};
-    fmap[DPNPFuncName::DPNP_FN_TAKE_EXT][eft_DBL][eft_LNG] = {
-        eft_DBL, (void *)dpnp_take_ext_c<double, int64_t>};
-    fmap[DPNPFuncName::DPNP_FN_TAKE_EXT][eft_C64][eft_LNG] = {
-        eft_C64, (void *)dpnp_take_ext_c<std::complex<float>, int64_t>};
-    fmap[DPNPFuncName::DPNP_FN_TAKE_EXT][eft_C128][eft_LNG] = {
-        eft_C128, (void *)dpnp_take_ext_c<std::complex<double>, int64_t>};
-
-=======
->>>>>>> 689831a7
     return;
 }