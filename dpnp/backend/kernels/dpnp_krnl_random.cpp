--- conflicted
+++ resolved
@@ -763,8 +763,7 @@
 }
 
 template <typename _DataType>
-<<<<<<< HEAD
-void dpnp_rng_wald_c(void* result, const _DataType mean, const _DataType scale, size_t size)
+void dpnp_rng_wald_c(void* result, const _DataType mean, const _DataType scale, const size_t size)
 {
     if (!size)
     {
@@ -815,10 +814,7 @@
 }
 
 template <typename _DataType>
-void dpnp_rng_weibull_c(void* result, double alpha, size_t size)
-=======
 void dpnp_rng_weibull_c(void* result, const double alpha, const size_t size)
->>>>>>> 96bfc2f7
 {
     if (!size)
     {
@@ -908,11 +904,6 @@
     fmap[DPNPFuncName::DPNP_FN_RNG_WALD][eft_DBL][eft_DBL] = {eft_DBL, (void*)dpnp_rng_wald_c<double>};
 
     fmap[DPNPFuncName::DPNP_FN_RNG_WEIBULL][eft_DBL][eft_DBL] = {eft_DBL, (void*)dpnp_rng_weibull_c<double>};
-<<<<<<< HEAD
-
-    fmap[DPNPFuncName::DPNP_FN_RNG_SRAND][eft_DBL][eft_DBL] = {eft_DBL, (void*)dpnp_rng_srand_c};
-=======
->>>>>>> 96bfc2f7
 
     return;
 }