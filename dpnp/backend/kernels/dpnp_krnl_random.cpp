--- conflicted
+++ resolved
@@ -2140,7 +2140,7 @@
                                                const DPCTLEventVectorRef) = dpnp_rng_triangular_c<_DataType>;
 
 template <typename _DataType>
-DPCTLSyclEventRef dpnp_rng_uniform_c(DPCTLSyclQueueRef q_ref,
+DPCTLSyclEventRef random_cfd(DPCTLSyclQueueRef q_ref,
                                      void* result,
                                      const long low,
                                      const long high,
@@ -2171,13 +2171,8 @@
 
     mkl_rng::uniform<_DataType> distribution(a, b);
     // perform generation
-<<<<<<< HEAD
     auto event_out = mkl_rng::generate(distribution, *(random_state->engine), size, result1);
-    event_out.wait();
-=======
-    auto event_out = mkl_rng::generate(distribution, DPNP_RNG_ENGINE, size, result1);
     event_ref = reinterpret_cast<DPCTLSyclEventRef>(&event_out);
->>>>>>> 2c4ee088
 
     return DPCTLEvent_Copy(event_ref);
 }
