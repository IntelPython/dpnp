//*****************************************************************************
// Copyright (c) 2016-2020, Intel Corporation
// All rights reserved.
//
// Redistribution and use in source and binary forms, with or without
// modification, are permitted provided that the following conditions are met:
// - Redistributions of source code must retain the above copyright notice,
//   this list of conditions and the following disclaimer.
// - Redistributions in binary form must reproduce the above copyright notice,
//   this list of conditions and the following disclaimer in the documentation
//   and/or other materials provided with the distribution.
//
// THIS SOFTWARE IS PROVIDED BY THE COPYRIGHT HOLDERS AND CONTRIBUTORS "AS IS"
// AND ANY EXPRESS OR IMPLIED WARRANTIES, INCLUDING, BUT NOT LIMITED TO, THE
// IMPLIED WARRANTIES OF MERCHANTABILITY AND FITNESS FOR A PARTICULAR PURPOSE
// ARE DISCLAIMED. IN NO EVENT SHALL THE COPYRIGHT HOLDER OR CONTRIBUTORS BE
// LIABLE FOR ANY DIRECT, INDIRECT, INCIDENTAL, SPECIAL, EXEMPLARY, OR
// CONSEQUENTIAL DAMAGES (INCLUDING, BUT NOT LIMITED TO, PROCUREMENT OF
// SUBSTITUTE GOODS OR SERVICES; LOSS OF USE, DATA, OR PROFITS; OR BUSINESS
// INTERRUPTION) HOWEVER CAUSED AND ON ANY THEORY OF LIABILITY, WHETHER IN
// CONTRACT, STRICT LIABILITY, OR TORT (INCLUDING NEGLIGENCE OR OTHERWISE)
// ARISING IN ANY WAY OUT OF THE USE OF THIS SOFTWARE, EVEN IF ADVISED OF
// THE POSSIBILITY OF SUCH DAMAGE.
//*****************************************************************************

#include <iostream>

#include <dpnp_iface.hpp>
#include "dpnp_fptr.hpp"
#include "dpnp_utils.hpp"
#include "dpnpc_memory_adapter.hpp"
#include "queue_sycl.hpp"

namespace mkl_dft = oneapi::mkl::dft;

typedef mkl_dft::descriptor<mkl_dft::precision::DOUBLE, mkl_dft::domain::COMPLEX> desc_dp_cmplx_t;
typedef mkl_dft::descriptor<mkl_dft::precision::SINGLE, mkl_dft::domain::COMPLEX> desc_sp_cmplx_t;
typedef mkl_dft::descriptor<mkl_dft::precision::DOUBLE, mkl_dft::domain::REAL> desc_dp_real_t;
typedef mkl_dft::descriptor<mkl_dft::precision::SINGLE, mkl_dft::domain::REAL> desc_sp_real_t;

#ifdef _WIN32
#ifndef M_PI // Windows compatibility
#define M_PI 3.14159265358979323846
#endif
#endif

template <typename _KernelNameSpecialization1, typename _KernelNameSpecialization2>
class dpnp_fft_fft_c_kernel;

template <typename _DataType_input, typename _DataType_output>
void dpnp_fft_fft_sycl_c(DPCTLSyclQueueRef q_ref,
                         const void* array1_in,
                         void* result_out,
                         const shape_elem_type* input_shape,
                         const shape_elem_type* output_shape,
                         size_t shape_size,
                         const size_t result_size,
                         const size_t input_size,
                         long axis,
                         long input_boundarie,
                         size_t inverse)
{
    if (!(input_size && result_size && shape_size))
    {
        return;
    }

    sycl::event event;

    const double kernel_pi = inverse ? -M_PI : M_PI;

    sycl::queue queue = *(reinterpret_cast<sycl::queue*>(q_ref));

    DPNPC_ptr_adapter<_DataType_input> input1_ptr(q_ref, array1_in, input_size);
    const _DataType_input* array_1 = input1_ptr.get_ptr();
    _DataType_output* result = reinterpret_cast<_DataType_output*>(result_out);

    // kernel specific temporal data
    shape_elem_type* output_shape_offsets =
        reinterpret_cast<shape_elem_type*>(sycl::malloc_shared(shape_size * sizeof(shape_elem_type), queue));
    shape_elem_type* input_shape_offsets =
        reinterpret_cast<shape_elem_type*>(sycl::malloc_shared(shape_size * sizeof(shape_elem_type), queue));
    // must be a thread local storage.
    shape_elem_type* axis_iterator =
        reinterpret_cast<shape_elem_type*>(sycl::malloc_shared(result_size * shape_size * sizeof(shape_elem_type),
                                                               queue));

    get_shape_offsets_inkernel(output_shape, shape_size, output_shape_offsets);
    get_shape_offsets_inkernel(input_shape, shape_size, input_shape_offsets);

    sycl::range<1> gws(result_size);
    auto kernel_parallel_for_func = [=](sycl::id<1> global_id) {
        size_t output_id = global_id[0];

        double sum_real = 0.0;
        double sum_imag = 0.0;
        // need to replace this array by thread local storage
        shape_elem_type* axis_iterator_thread = axis_iterator + (output_id * shape_size);

        size_t xyz_id;
        for (size_t i = 0; i < shape_size; ++i)
        {
            xyz_id = get_xyz_id_by_id_inkernel(output_id, output_shape_offsets, shape_size, i);
            axis_iterator_thread[i] = xyz_id;
        }

        const long axis_length = input_boundarie;
        for (long it = 0; it < axis_length; ++it)
        {
            double in_real = 0.0;
            double in_imag = 0.0;

            axis_iterator_thread[axis] = it;

            const size_t input_it = get_id_by_xyz_inkernel(axis_iterator_thread, shape_size, input_shape_offsets);

            if (it < input_shape[axis])
            {
                if constexpr (std::is_same<_DataType_input, std::complex<double>>::value)
                {
                    const _DataType_input* cmplx_ptr = array_1 + input_it;
                    const double* dbl_ptr = reinterpret_cast<const double*>(cmplx_ptr);
                    in_real = *dbl_ptr;
                    in_imag = *(dbl_ptr + 1);
                }
                else if constexpr (std::is_same<_DataType_input, std::complex<float>>::value)
                {
                    const _DataType_input* cmplx_ptr = array_1 + input_it;
                    const float* dbl_ptr = reinterpret_cast<const float*>(cmplx_ptr);
                    in_real = *dbl_ptr;
                    in_imag = *(dbl_ptr + 1);
                }
                else
                {
                    in_real = array_1[input_it];
                }
            }

            xyz_id = get_xyz_id_by_id_inkernel(output_id, output_shape_offsets, shape_size, axis);
            const size_t output_local_id = xyz_id;
            const double angle = 2.0 * kernel_pi * it * output_local_id / axis_length;

            const double angle_cos = sycl::cos(angle);
            const double angle_sin = sycl::sin(angle);

            sum_real += in_real * angle_cos + in_imag * angle_sin;
            sum_imag += -in_real * angle_sin + in_imag * angle_cos;
        }

        if (inverse)
        {
            sum_real = sum_real / input_boundarie;
            sum_imag = sum_imag / input_boundarie;
        }

        result[output_id] = _DataType_output(sum_real, sum_imag);
    };

    auto kernel_func = [&](sycl::handler& cgh) {
        cgh.parallel_for<class dpnp_fft_fft_c_kernel<_DataType_input, _DataType_output>>(gws, kernel_parallel_for_func);
    };

    event = queue.submit(kernel_func);
    event.wait();

    sycl::free(input_shape_offsets, queue);
    sycl::free(output_shape_offsets, queue);
    sycl::free(axis_iterator, queue);

    return;
}

template <typename _DataType_input, typename _DataType_output, typename _Descriptor_type>
<<<<<<< HEAD
void dpnp_fft_fft_mathlib_compute_c(DPCTLSyclQueueRef q_ref,
                                    const void* array1_in,
                                    void* result1,
                                    const shape_elem_type* input_shape,
                                    const size_t shape_size,
                                    const size_t result_size,
                                    _Descriptor_type& desc,
                                    size_t inverse,
                                    double backward_scale,
                                    double forward_scale)
=======
void dpnp_fft_fft_mathlib_cmplx_to_cmplx_c(DPCTLSyclQueueRef q_ref,
                                           const void* array1_in,
                                           void* result_out,
                                           const shape_elem_type* input_shape,
                                           const shape_elem_type* result_shape,
                                           const size_t shape_size,
                                           const size_t input_size,
                                           const size_t result_size,
                                           _Descriptor_type& desc,
                                           const size_t norm)
>>>>>>> 67ac3c69
{
    if (!shape_size)
    {
        return;
    }

    sycl::queue queue = *(reinterpret_cast<sycl::queue*>(q_ref));

    DPNPC_ptr_adapter<_DataType_input> input1_ptr(q_ref, array1_in, input_size);
    DPNPC_ptr_adapter<_DataType_output> result_ptr(q_ref, result_out, result_size);
    _DataType_input* array_1 = input1_ptr.get_ptr();
    _DataType_output* result = result_ptr.get_ptr();

<<<<<<< HEAD
    desc.set_value(mkl_dft::config_param::BACKWARD_SCALE, backward_scale);
    desc.set_value(mkl_dft::config_param::FORWARD_SCALE, forward_scale);
    // enum value from math library C interface
    // instead of mkl_dft::config_value::NOT_INPLACE
    desc.set_value(mkl_dft::config_param::PLACEMENT, DFTI_NOT_INPLACE);
    desc.commit(queue);

=======
>>>>>>> 67ac3c69
    const size_t n_iter =
        std::accumulate(input_shape, input_shape + shape_size - 1, 1, std::multiplies<shape_elem_type>());

    const size_t shift = input_shape[shape_size - 1];

    double forward_scale = 1.0;
    double backward_scale = 1.0 / shift;

    desc.set_value(mkl_dft::config_param::BACKWARD_SCALE, backward_scale);
    desc.set_value(mkl_dft::config_param::FORWARD_SCALE, forward_scale);
    // enum value from math library C interface
    // instead of mkl_dft::config_value::NOT_INPLACE
    desc.set_value(mkl_dft::config_param::PLACEMENT, DFTI_NOT_INPLACE);
    desc.commit(queue);

    std::vector<sycl::event> fft_events;
    fft_events.reserve(n_iter);
    if (inverse) {
        for (size_t i = 0; i < n_iter; ++i) {
            fft_events.push_back(mkl_dft::compute_backward(desc, array_1 + i * shift, result + i * shift));
        }
    } else {
        for (size_t i = 0; i < n_iter; ++i) {
            fft_events.push_back(mkl_dft::compute_forward(desc, array_1 + i * shift, result + i * shift));
        }
    }

    sycl::event::wait(fft_events);

    return;
}

<<<<<<< HEAD
// norm: backward - 0, forward is 1
template <typename _DataType_input, typename _DataType_output>
void dpnp_fft_fft_mathlib_c(DPCTLSyclQueueRef q_ref,
                            const void* array1_in,
                            void* result1,
                            const shape_elem_type* input_shape,
                            const size_t shape_size,
                            const size_t result_size,
                            size_t inverse,
                            const size_t norm)
=======
template <typename _KernelNameSpecialization1, typename _KernelNameSpecialization2, typename _KernelNameSpecialization3>
class dpnp_fft_fft_mathlib_real_to_cmplx_c_kernel;

template <typename _DataType_input, typename _DataType_output, typename _Descriptor_type>
void dpnp_fft_fft_mathlib_real_to_cmplx_c(DPCTLSyclQueueRef q_ref,
                                          const void* array1_in,
                                          void* result_out,
                                          const shape_elem_type* input_shape,
                                          const shape_elem_type* result_shape,
                                          const size_t shape_size,
                                          const size_t input_size,
                                          const size_t result_size,
                                          _Descriptor_type& desc,
                                          const size_t norm,
                                          const size_t real)
>>>>>>> 67ac3c69
{
    if (!shape_size)
    {
        return;
    }

<<<<<<< HEAD
    size_t dim = input_shape[shape_size - 1];

    double backward_scale = 1;
    double forward_scale = 1;
    if (norm == 0) { // norm = "backward"
        backward_scale = 1. / dim;
    } else if (norm == 1) { // norm = "forward"
        forward_scale = 1. / dim;
    } else { // norm = "ortho"
        if (inverse) {
            backward_scale = 1. / sqrt(dim);
        } else {
            forward_scale = 1. / sqrt(dim);
        }
    }

    if constexpr (std::is_same<_DataType_input, std::complex<double>>::value &&
                  std::is_same<_DataType_output, std::complex<double>>::value)
    {
        desc_dp_cmplx_t desc(input_shape[shape_size - 1]);

        dpnp_fft_fft_mathlib_compute_c<_DataType_input, _DataType_output, desc_dp_cmplx_t>(
            q_ref, array1_in, result1, input_shape, shape_size, result_size, desc, inverse, backward_scale, forward_scale);
=======
    DPNPC_ptr_adapter<_DataType_input> input1_ptr(q_ref, array1_in, input_size);
    DPNPC_ptr_adapter<_DataType_output> result_ptr(q_ref, result_out, result_size * 2, true, true);
    _DataType_input* array_1 = input1_ptr.get_ptr();
    _DataType_output* result = result_ptr.get_ptr();

    sycl::queue queue = *(reinterpret_cast<sycl::queue*>(q_ref));

    const size_t n_iter =
        std::accumulate(input_shape, input_shape + shape_size - 1, 1, std::multiplies<shape_elem_type>());

    const size_t input_shift = input_shape[shape_size - 1];
    const size_t result_shift = result_shape[shape_size - 1];;

    double forward_scale = 1.0;
    double backward_scale = 1.0 / input_shift;

    desc.set_value(mkl_dft::config_param::BACKWARD_SCALE, backward_scale);
    desc.set_value(mkl_dft::config_param::FORWARD_SCALE, forward_scale);

    desc.commit(queue);

    std::vector<sycl::event> fft_events;
    fft_events.reserve(n_iter);

    for (size_t i = 0; i < n_iter; ++i) {
        fft_events.push_back(mkl_dft::compute_forward(desc, array_1 + i * input_shift, result + i * result_shift * 2));
>>>>>>> 67ac3c69
    }

<<<<<<< HEAD
        dpnp_fft_fft_mathlib_compute_c<_DataType_input, _DataType_output, desc_sp_cmplx_t>(
            q_ref, array1_in, result1, input_shape, shape_size, result_size, desc, inverse, backward_scale, forward_scale);
=======
    sycl::event::wait(fft_events);

    if (real) { // the output size of the rfft function is input_size/2 + 1 so we don't need to fill the second half of the output
        return;
>>>>>>> 67ac3c69
    }

    size_t n_conj = result_shift % 2 == 0 ? result_shift / 2 - 1 : result_shift / 2;

    sycl::event event;

    sycl::range<2> gws(n_iter, n_conj);

    auto kernel_parallel_for_func = [=](sycl::id<2> global_id) {
        size_t i = global_id[0];
        {
            size_t j = global_id[1];
            {
                *(reinterpret_cast<std::complex<_DataType_output>*>(result) + result_shift * (i + 1) - (j + 1)) = std::conj(*(reinterpret_cast<std::complex<_DataType_output>*>(result) + result_shift * i + (j + 1)));
            }
        }
    };

    auto kernel_func = [&](sycl::handler& cgh) {
        cgh.parallel_for<class dpnp_fft_fft_mathlib_real_to_cmplx_c_kernel<_DataType_input, _DataType_output, _Descriptor_type>>(
            gws, kernel_parallel_for_func);
    };

    event = queue.submit(kernel_func);
    event.wait();

    return;
}

template <typename _DataType_input, typename _DataType_output>
DPCTLSyclEventRef dpnp_fft_fft_c(DPCTLSyclQueueRef q_ref,
                                 const void* array1_in,
                                 void* result_out,
                                 const shape_elem_type* input_shape,
                                 const shape_elem_type* result_shape,
                                 size_t shape_size,
                                 long axis,
                                 long input_boundarie,
                                 size_t inverse,
                                 const size_t norm,
                                 const DPCTLEventVectorRef dep_event_vec_ref)
{
    DPCTLSyclEventRef event_ref = nullptr;

    if (!shape_size || !array1_in || !result_out)
    {
        return event_ref;
    }

    const size_t result_size =
        std::accumulate(result_shape, result_shape + shape_size, 1, std::multiplies<shape_elem_type>());
    const size_t input_size =
        std::accumulate(input_shape, input_shape + shape_size, 1, std::multiplies<shape_elem_type>());

    size_t dim = input_shape[shape_size - 1];

<<<<<<< HEAD
    if ((std::is_same<_DataType_input, std::complex<double>>::value &&
          std::is_same<_DataType_output, std::complex<double>>::value) ||
         (std::is_same<_DataType_input, std::complex<float>>::value &&
          std::is_same<_DataType_output, std::complex<float>>::value))
    {
        dpnp_fft_fft_mathlib_c<_DataType_input, _DataType_output>(
            q_ref, array1_in, result1, input_shape, shape_size, result_size, inverse, norm);
    }
    else
=======
    if constexpr (std::is_same<_DataType_output, std::complex<float>>::value ||
                  std::is_same<_DataType_output, std::complex<double>>::value)
>>>>>>> 67ac3c69
    {
        if constexpr (std::is_same<_DataType_input, std::complex<double>>::value &&
                      std::is_same<_DataType_output, std::complex<double>>::value)
        {
            desc_dp_cmplx_t desc(dim);
            dpnp_fft_fft_mathlib_cmplx_to_cmplx_c<_DataType_input, _DataType_output, desc_dp_cmplx_t>(
                q_ref, array1_in, result_out, input_shape, result_shape, shape_size, input_size, result_size, desc, norm);
        }
        /* complex-to-complex, single precision */
        else if constexpr (std::is_same<_DataType_input, std::complex<float>>::value &&
                           std::is_same<_DataType_output, std::complex<float>>::value)
        {
            desc_sp_cmplx_t desc(dim);
            dpnp_fft_fft_mathlib_cmplx_to_cmplx_c<_DataType_input, _DataType_output, desc_sp_cmplx_t>(
                q_ref, array1_in, result_out, input_shape, result_shape, shape_size, input_size, result_size, desc, norm);
        }
        /* real-to-complex, double precision */
        else if constexpr (std::is_same<_DataType_input, double>::value &&
                           std::is_same<_DataType_output, std::complex<double>>::value)
        {
            desc_dp_real_t desc(dim);

            dpnp_fft_fft_mathlib_real_to_cmplx_c<_DataType_input, double, desc_dp_real_t>(
                q_ref, array1_in, result_out, input_shape, result_shape, shape_size, input_size, result_size, desc, norm, 0);
        }
        /* real-to-complex, single precision */
        else if constexpr (std::is_same<_DataType_input, float>::value &&
                           std::is_same<_DataType_output, std::complex<float>>::value)
        {
            desc_sp_real_t desc(dim); // try: 2 * result_size
            dpnp_fft_fft_mathlib_real_to_cmplx_c<_DataType_input, float, desc_sp_real_t>(
                q_ref, array1_in, result_out, input_shape, result_shape, shape_size, input_size, result_size, desc, norm, 0);
        }
        else if constexpr (std::is_same<_DataType_input, int32_t>::value ||
                           std::is_same<_DataType_input, int64_t>::value)
        {
            double* array1_copy = reinterpret_cast<double*>(dpnp_memory_alloc_c(input_size * sizeof(double)));

            shape_elem_type* copy_strides = reinterpret_cast<shape_elem_type*>(dpnp_memory_alloc_c(q_ref, sizeof(shape_elem_type)));
            *copy_strides = 1;
            shape_elem_type* copy_shape = reinterpret_cast<shape_elem_type*>(dpnp_memory_alloc_c(q_ref, sizeof(shape_elem_type)));
            *copy_shape = input_size;
            shape_elem_type copy_shape_size = 1;
            dpnp_copyto_c<_DataType_input, double>(q_ref, array1_copy, input_size, copy_shape_size, copy_shape, copy_strides,
                                                   array1_in, input_size, copy_shape_size, copy_shape, copy_strides, NULL, dep_event_vec_ref);

            desc_dp_real_t desc(dim);
            dpnp_fft_fft_mathlib_real_to_cmplx_c<double, double, desc_dp_real_t>(
                q_ref, array1_copy, result_out, input_shape, result_shape, shape_size, input_size, result_size, desc, norm, 0);

            dpnp_memory_free_c(q_ref, array1_copy);
            dpnp_memory_free_c(q_ref, copy_strides);
            dpnp_memory_free_c(q_ref, copy_shape);
        }
        else
        {
            dpnp_fft_fft_sycl_c<_DataType_input, _DataType_output>(q_ref,
                                                                   array1_in,
                                                                   result_out,
                                                                   input_shape,
                                                                   result_shape,
                                                                   shape_size,
                                                                   result_size,
                                                                   input_size,
                                                                   axis,
                                                                   input_boundarie,
                                                                   inverse);
        }
    }

    return event_ref;
}

template <typename _DataType_input, typename _DataType_output>
void dpnp_fft_fft_c(const void* array1_in,
                    void* result1,
                    const shape_elem_type* input_shape,
                    const shape_elem_type* output_shape,
                    size_t shape_size,
                    long axis,
                    long input_boundarie,
                    size_t inverse,
                    const size_t norm)
{
    DPCTLSyclQueueRef q_ref = reinterpret_cast<DPCTLSyclQueueRef>(&DPNP_QUEUE);
    DPCTLEventVectorRef dep_event_vec_ref = nullptr;
    DPCTLSyclEventRef event_ref = dpnp_fft_fft_c<_DataType_input, _DataType_output>(q_ref,
                                                                                    array1_in,
                                                                                    result1,
                                                                                    input_shape,
                                                                                    output_shape,
                                                                                    shape_size,
                                                                                    axis,
                                                                                    input_boundarie,
                                                                                    inverse,
                                                                                    norm,
                                                                                    dep_event_vec_ref);
    DPCTLEvent_WaitAndThrow(event_ref);
}

template <typename _DataType_input, typename _DataType_output>
void (*dpnp_fft_fft_default_c)(const void*,
                               void*,
                               const shape_elem_type*,
                               const shape_elem_type*,
                               size_t,
                               long,
                               long,
                               size_t,
                               const size_t) = dpnp_fft_fft_c<_DataType_input, _DataType_output>;

template <typename _DataType_input, typename _DataType_output>
DPCTLSyclEventRef (*dpnp_fft_fft_ext_c)(DPCTLSyclQueueRef,
                                        const void*,
                                        void*,
                                        const shape_elem_type*,
                                        const shape_elem_type*,
                                        size_t,
                                        long,
                                        long,
                                        size_t,
                                        const size_t,
                                        const DPCTLEventVectorRef) = dpnp_fft_fft_c<_DataType_input, _DataType_output>;


template <typename _DataType_input, typename _DataType_output>
DPCTLSyclEventRef dpnp_fft_rfft_c(DPCTLSyclQueueRef q_ref,
                                  const void* array1_in,
                                  void* result_out,
                                  const shape_elem_type* input_shape,
                                  const shape_elem_type* result_shape,
                                  size_t shape_size,
                                  long axis,
                                  long input_boundarie,
                                  size_t inverse,
                                  const size_t norm,
                                  const DPCTLEventVectorRef dep_event_vec_ref)
{
    DPCTLSyclEventRef event_ref = nullptr;

    if (!shape_size || !array1_in || !result_out)
    {
        return event_ref;
    }

    const size_t result_size =
        std::accumulate(result_shape, result_shape + shape_size, 1, std::multiplies<shape_elem_type>());
    const size_t input_size =
        std::accumulate(input_shape, input_shape + shape_size, 1, std::multiplies<shape_elem_type>());

    size_t dim = input_shape[shape_size - 1];

    if constexpr (std::is_same<_DataType_output, std::complex<float>>::value ||
                  std::is_same<_DataType_output, std::complex<double>>::value)
    {
        if constexpr (std::is_same<_DataType_input, double>::value &&
                           std::is_same<_DataType_output, std::complex<double>>::value)
        {
            desc_dp_real_t desc(dim);

            dpnp_fft_fft_mathlib_real_to_cmplx_c<_DataType_input, double, desc_dp_real_t>(
                q_ref, array1_in, result_out, input_shape, result_shape, shape_size, input_size, result_size, desc, norm, 1l);
        }
        /* real-to-complex, single precision */
        else if constexpr (std::is_same<_DataType_input, float>::value &&
                           std::is_same<_DataType_output, std::complex<float>>::value)
        {
            desc_sp_real_t desc(dim); // try: 2 * result_size
            dpnp_fft_fft_mathlib_real_to_cmplx_c<_DataType_input, float, desc_sp_real_t>(
                q_ref, array1_in, result_out, input_shape, result_shape, shape_size, input_size, result_size, desc, norm, 1);
        }
        else if constexpr (std::is_same<_DataType_input, int32_t>::value ||
                           std::is_same<_DataType_input, int64_t>::value)
        {
            double* array1_copy = reinterpret_cast<double*>(dpnp_memory_alloc_c(input_size * sizeof(double)));

            shape_elem_type* copy_strides = reinterpret_cast<shape_elem_type*>(dpnp_memory_alloc_c(q_ref, sizeof(shape_elem_type)));
            *copy_strides = 1;
            shape_elem_type* copy_shape = reinterpret_cast<shape_elem_type*>(dpnp_memory_alloc_c(q_ref, sizeof(shape_elem_type)));
            *copy_shape = input_size;
            shape_elem_type copy_shape_size = 1;
            dpnp_copyto_c<_DataType_input, double>(q_ref, array1_copy, input_size, copy_shape_size, copy_shape, copy_strides,
                                                   array1_in, input_size, copy_shape_size, copy_shape, copy_strides, NULL, dep_event_vec_ref);

            desc_dp_real_t desc(dim);
            dpnp_fft_fft_mathlib_real_to_cmplx_c<double, double, desc_dp_real_t>(
                q_ref, array1_copy, result_out, input_shape, result_shape, shape_size, input_size, result_size, desc, norm, 1);

            dpnp_memory_free_c(q_ref, array1_copy);
            dpnp_memory_free_c(q_ref, copy_strides);
            dpnp_memory_free_c(q_ref, copy_shape);
        }
    }

    return event_ref;
}


template <typename _DataType_input, typename _DataType_output>
void dpnp_fft_rfft_c(const void* array1_in,
                     void* result1,
                     const shape_elem_type* input_shape,
                     const shape_elem_type* output_shape,
                     size_t shape_size,
                     long axis,
                     long input_boundarie,
                     size_t inverse,
                     const size_t norm)
{
    DPCTLSyclQueueRef q_ref = reinterpret_cast<DPCTLSyclQueueRef>(&DPNP_QUEUE);
    DPCTLEventVectorRef dep_event_vec_ref = nullptr;
    DPCTLSyclEventRef event_ref = dpnp_fft_rfft_c<_DataType_input, _DataType_output>(q_ref,
                                                                                     array1_in,
                                                                                     result1,
                                                                                     input_shape,
                                                                                     output_shape,
                                                                                     shape_size,
                                                                                     axis,
                                                                                     input_boundarie,
                                                                                     inverse,
                                                                                     norm,
                                                                                     dep_event_vec_ref);
    DPCTLEvent_WaitAndThrow(event_ref);
}

template <typename _DataType_input, typename _DataType_output>
void (*dpnp_fft_rfft_default_c)(const void*,
                                void*,
                                const shape_elem_type*,
                                const shape_elem_type*,
                                size_t,
                                long,
                                long,
                                size_t,
                                const size_t) = dpnp_fft_rfft_c<_DataType_input, _DataType_output>;

template <typename _DataType_input, typename _DataType_output>
DPCTLSyclEventRef (*dpnp_fft_rfft_ext_c)(DPCTLSyclQueueRef,
                                         const void*,
                                         void*,
                                         const shape_elem_type*,
                                         const shape_elem_type*,
                                         size_t,
                                         long,
                                         long,
                                         size_t,
                                         const size_t,
                                         const DPCTLEventVectorRef) = dpnp_fft_rfft_c<_DataType_input, _DataType_output>;

void func_map_init_fft_func(func_map_t& fmap)
{
    fmap[DPNPFuncName::DPNP_FN_FFT_FFT][eft_INT][eft_INT] = {
        eft_C128, (void*)dpnp_fft_fft_default_c<int32_t, std::complex<double>>};
    fmap[DPNPFuncName::DPNP_FN_FFT_FFT][eft_LNG][eft_LNG] = {
        eft_C128, (void*)dpnp_fft_fft_default_c<int64_t, std::complex<double>>};
    fmap[DPNPFuncName::DPNP_FN_FFT_FFT][eft_FLT][eft_FLT] = {
        eft_C64, (void*)dpnp_fft_fft_default_c<float, std::complex<float>>};
    fmap[DPNPFuncName::DPNP_FN_FFT_FFT][eft_DBL][eft_DBL] = {
        eft_C128, (void*)dpnp_fft_fft_default_c<double, std::complex<double>>};
    fmap[DPNPFuncName::DPNP_FN_FFT_FFT][eft_C64][eft_C64] = {
        eft_C64, (void*)dpnp_fft_fft_default_c<std::complex<float>, std::complex<float>>};
    fmap[DPNPFuncName::DPNP_FN_FFT_FFT][eft_C128][eft_C128] = {
        eft_C128, (void*)dpnp_fft_fft_default_c<std::complex<double>, std::complex<double>>};
    fmap[DPNPFuncName::DPNP_FN_FFT_RFFT][eft_INT][eft_INT] = {
        eft_C128, (void*)dpnp_fft_rfft_default_c<int32_t, std::complex<double>>};
    fmap[DPNPFuncName::DPNP_FN_FFT_RFFT][eft_LNG][eft_LNG] = {
        eft_C128, (void*)dpnp_fft_rfft_default_c<int64_t, std::complex<double>>};
    fmap[DPNPFuncName::DPNP_FN_FFT_RFFT][eft_FLT][eft_FLT] = {
        eft_C64, (void*)dpnp_fft_rfft_default_c<float, std::complex<float>>};
    fmap[DPNPFuncName::DPNP_FN_FFT_RFFT][eft_DBL][eft_DBL] = {
        eft_C128, (void*)dpnp_fft_rfft_default_c<double, std::complex<double>>};
    return;
}<|MERGE_RESOLUTION|>--- conflicted
+++ resolved
@@ -171,18 +171,6 @@
 }
 
 template <typename _DataType_input, typename _DataType_output, typename _Descriptor_type>
-<<<<<<< HEAD
-void dpnp_fft_fft_mathlib_compute_c(DPCTLSyclQueueRef q_ref,
-                                    const void* array1_in,
-                                    void* result1,
-                                    const shape_elem_type* input_shape,
-                                    const size_t shape_size,
-                                    const size_t result_size,
-                                    _Descriptor_type& desc,
-                                    size_t inverse,
-                                    double backward_scale,
-                                    double forward_scale)
-=======
 void dpnp_fft_fft_mathlib_cmplx_to_cmplx_c(DPCTLSyclQueueRef q_ref,
                                            const void* array1_in,
                                            void* result_out,
@@ -192,8 +180,9 @@
                                            const size_t input_size,
                                            const size_t result_size,
                                            _Descriptor_type& desc,
-                                           const size_t norm)
->>>>>>> 67ac3c69
+                                           size_t inverse,
+                                           double backward_scale,
+                                           double forward_scale)
 {
     if (!shape_size)
     {
@@ -207,7 +196,11 @@
     _DataType_input* array_1 = input1_ptr.get_ptr();
     _DataType_output* result = result_ptr.get_ptr();
 
-<<<<<<< HEAD
+    const size_t n_iter =
+        std::accumulate(input_shape, input_shape + shape_size - 1, 1, std::multiplies<shape_elem_type>());
+
+    const size_t shift = input_shape[shape_size - 1];
+
     desc.set_value(mkl_dft::config_param::BACKWARD_SCALE, backward_scale);
     desc.set_value(mkl_dft::config_param::FORWARD_SCALE, forward_scale);
     // enum value from math library C interface
@@ -215,23 +208,6 @@
     desc.set_value(mkl_dft::config_param::PLACEMENT, DFTI_NOT_INPLACE);
     desc.commit(queue);
 
-=======
->>>>>>> 67ac3c69
-    const size_t n_iter =
-        std::accumulate(input_shape, input_shape + shape_size - 1, 1, std::multiplies<shape_elem_type>());
-
-    const size_t shift = input_shape[shape_size - 1];
-
-    double forward_scale = 1.0;
-    double backward_scale = 1.0 / shift;
-
-    desc.set_value(mkl_dft::config_param::BACKWARD_SCALE, backward_scale);
-    desc.set_value(mkl_dft::config_param::FORWARD_SCALE, forward_scale);
-    // enum value from math library C interface
-    // instead of mkl_dft::config_value::NOT_INPLACE
-    desc.set_value(mkl_dft::config_param::PLACEMENT, DFTI_NOT_INPLACE);
-    desc.commit(queue);
-
     std::vector<sycl::event> fft_events;
     fft_events.reserve(n_iter);
     if (inverse) {
@@ -249,18 +225,6 @@
     return;
 }
 
-<<<<<<< HEAD
-// norm: backward - 0, forward is 1
-template <typename _DataType_input, typename _DataType_output>
-void dpnp_fft_fft_mathlib_c(DPCTLSyclQueueRef q_ref,
-                            const void* array1_in,
-                            void* result1,
-                            const shape_elem_type* input_shape,
-                            const size_t shape_size,
-                            const size_t result_size,
-                            size_t inverse,
-                            const size_t norm)
-=======
 template <typename _KernelNameSpecialization1, typename _KernelNameSpecialization2, typename _KernelNameSpecialization3>
 class dpnp_fft_fft_mathlib_real_to_cmplx_c_kernel;
 
@@ -274,16 +238,108 @@
                                           const size_t input_size,
                                           const size_t result_size,
                                           _Descriptor_type& desc,
-                                          const size_t norm,
+                                          size_t inverse,
+                                          double backward_scale,
+                                          double forward_scale
                                           const size_t real)
->>>>>>> 67ac3c69
 {
     if (!shape_size)
     {
         return;
     }
 
-<<<<<<< HEAD
+    DPNPC_ptr_adapter<_DataType_input> input1_ptr(q_ref, array1_in, input_size);
+    DPNPC_ptr_adapter<_DataType_output> result_ptr(q_ref, result_out, result_size * 2, true, true);
+    _DataType_input* array_1 = input1_ptr.get_ptr();
+    _DataType_output* result = result_ptr.get_ptr();
+
+    sycl::queue queue = *(reinterpret_cast<sycl::queue*>(q_ref));
+
+    const size_t n_iter =
+        std::accumulate(input_shape, input_shape + shape_size - 1, 1, std::multiplies<shape_elem_type>());
+
+    const size_t input_shift = input_shape[shape_size - 1];
+    const size_t result_shift = result_shape[shape_size - 1];;
+
+    //double forward_scale = 1.0;
+    //double backward_scale = 1.0 / input_shift;
+
+    desc.set_value(mkl_dft::config_param::BACKWARD_SCALE, backward_scale);
+    desc.set_value(mkl_dft::config_param::FORWARD_SCALE, forward_scale);
+
+    desc.commit(queue);
+
+    std::vector<sycl::event> fft_events;
+    fft_events.reserve(n_iter);
+
+    if (inverse) {
+        for (size_t i = 0; i < n_iter; ++i) {
+            fft_events.push_back(mkl_dft::compute_backward(desc, array_1 + i * input_shift, result + i * result_shift * 2));
+        }
+    } else {
+        for (size_t i = 0; i < n_iter; ++i) {
+            fft_events.push_back(mkl_dft::compute_forward(desc, array_1 + i * input_shift, result + i * result_shift * 2));
+        }
+    }
+
+    sycl::event::wait(fft_events);
+
+    if (real) { // the output size of the rfft function is input_size/2 + 1 so we don't need to fill the second half of the output
+        return;
+    }
+
+    size_t n_conj = result_shift % 2 == 0 ? result_shift / 2 - 1 : result_shift / 2;
+
+    sycl::event event;
+
+    sycl::range<2> gws(n_iter, n_conj);
+
+    auto kernel_parallel_for_func = [=](sycl::id<2> global_id) {
+        size_t i = global_id[0];
+        {
+            size_t j = global_id[1];
+            {
+                *(reinterpret_cast<std::complex<_DataType_output>*>(result) + result_shift * (i + 1) - (j + 1)) = std::conj(*(reinterpret_cast<std::complex<_DataType_output>*>(result) + result_shift * i + (j + 1)));
+            }
+        }
+    };
+
+    auto kernel_func = [&](sycl::handler& cgh) {
+        cgh.parallel_for<class dpnp_fft_fft_mathlib_real_to_cmplx_c_kernel<_DataType_input, _DataType_output, _Descriptor_type>>(
+            gws, kernel_parallel_for_func);
+    };
+
+    event = queue.submit(kernel_func);
+    event.wait();
+
+    return;
+}
+
+template <typename _DataType_input, typename _DataType_output>
+DPCTLSyclEventRef dpnp_fft_fft_c(DPCTLSyclQueueRef q_ref,
+                                 const void* array1_in,
+                                 void* result_out,
+                                 const shape_elem_type* input_shape,
+                                 const shape_elem_type* result_shape,
+                                 size_t shape_size,
+                                 long axis,
+                                 long input_boundarie,
+                                 size_t inverse,
+                                 const size_t norm,
+                                 const DPCTLEventVectorRef dep_event_vec_ref)
+{
+    DPCTLSyclEventRef event_ref = nullptr;
+
+    if (!shape_size || !array1_in || !result_out)
+    {
+        return event_ref;
+    }
+
+    const size_t result_size =
+        std::accumulate(result_shape, result_shape + shape_size, 1, std::multiplies<shape_elem_type>());
+    const size_t input_size =
+        std::accumulate(input_shape, input_shape + shape_size, 1, std::multiplies<shape_elem_type>());
+
     size_t dim = input_shape[shape_size - 1];
 
     double backward_scale = 1;
@@ -300,129 +356,15 @@
         }
     }
 
-    if constexpr (std::is_same<_DataType_input, std::complex<double>>::value &&
-                  std::is_same<_DataType_output, std::complex<double>>::value)
-    {
-        desc_dp_cmplx_t desc(input_shape[shape_size - 1]);
-
-        dpnp_fft_fft_mathlib_compute_c<_DataType_input, _DataType_output, desc_dp_cmplx_t>(
-            q_ref, array1_in, result1, input_shape, shape_size, result_size, desc, inverse, backward_scale, forward_scale);
-=======
-    DPNPC_ptr_adapter<_DataType_input> input1_ptr(q_ref, array1_in, input_size);
-    DPNPC_ptr_adapter<_DataType_output> result_ptr(q_ref, result_out, result_size * 2, true, true);
-    _DataType_input* array_1 = input1_ptr.get_ptr();
-    _DataType_output* result = result_ptr.get_ptr();
-
-    sycl::queue queue = *(reinterpret_cast<sycl::queue*>(q_ref));
-
-    const size_t n_iter =
-        std::accumulate(input_shape, input_shape + shape_size - 1, 1, std::multiplies<shape_elem_type>());
-
-    const size_t input_shift = input_shape[shape_size - 1];
-    const size_t result_shift = result_shape[shape_size - 1];;
-
-    double forward_scale = 1.0;
-    double backward_scale = 1.0 / input_shift;
-
-    desc.set_value(mkl_dft::config_param::BACKWARD_SCALE, backward_scale);
-    desc.set_value(mkl_dft::config_param::FORWARD_SCALE, forward_scale);
-
-    desc.commit(queue);
-
-    std::vector<sycl::event> fft_events;
-    fft_events.reserve(n_iter);
-
-    for (size_t i = 0; i < n_iter; ++i) {
-        fft_events.push_back(mkl_dft::compute_forward(desc, array_1 + i * input_shift, result + i * result_shift * 2));
->>>>>>> 67ac3c69
-    }
-
-<<<<<<< HEAD
-        dpnp_fft_fft_mathlib_compute_c<_DataType_input, _DataType_output, desc_sp_cmplx_t>(
-            q_ref, array1_in, result1, input_shape, shape_size, result_size, desc, inverse, backward_scale, forward_scale);
-=======
-    sycl::event::wait(fft_events);
-
-    if (real) { // the output size of the rfft function is input_size/2 + 1 so we don't need to fill the second half of the output
-        return;
->>>>>>> 67ac3c69
-    }
-
-    size_t n_conj = result_shift % 2 == 0 ? result_shift / 2 - 1 : result_shift / 2;
-
-    sycl::event event;
-
-    sycl::range<2> gws(n_iter, n_conj);
-
-    auto kernel_parallel_for_func = [=](sycl::id<2> global_id) {
-        size_t i = global_id[0];
-        {
-            size_t j = global_id[1];
-            {
-                *(reinterpret_cast<std::complex<_DataType_output>*>(result) + result_shift * (i + 1) - (j + 1)) = std::conj(*(reinterpret_cast<std::complex<_DataType_output>*>(result) + result_shift * i + (j + 1)));
-            }
-        }
-    };
-
-    auto kernel_func = [&](sycl::handler& cgh) {
-        cgh.parallel_for<class dpnp_fft_fft_mathlib_real_to_cmplx_c_kernel<_DataType_input, _DataType_output, _Descriptor_type>>(
-            gws, kernel_parallel_for_func);
-    };
-
-    event = queue.submit(kernel_func);
-    event.wait();
-
-    return;
-}
-
-template <typename _DataType_input, typename _DataType_output>
-DPCTLSyclEventRef dpnp_fft_fft_c(DPCTLSyclQueueRef q_ref,
-                                 const void* array1_in,
-                                 void* result_out,
-                                 const shape_elem_type* input_shape,
-                                 const shape_elem_type* result_shape,
-                                 size_t shape_size,
-                                 long axis,
-                                 long input_boundarie,
-                                 size_t inverse,
-                                 const size_t norm,
-                                 const DPCTLEventVectorRef dep_event_vec_ref)
-{
-    DPCTLSyclEventRef event_ref = nullptr;
-
-    if (!shape_size || !array1_in || !result_out)
-    {
-        return event_ref;
-    }
-
-    const size_t result_size =
-        std::accumulate(result_shape, result_shape + shape_size, 1, std::multiplies<shape_elem_type>());
-    const size_t input_size =
-        std::accumulate(input_shape, input_shape + shape_size, 1, std::multiplies<shape_elem_type>());
-
-    size_t dim = input_shape[shape_size - 1];
-
-<<<<<<< HEAD
-    if ((std::is_same<_DataType_input, std::complex<double>>::value &&
-          std::is_same<_DataType_output, std::complex<double>>::value) ||
-         (std::is_same<_DataType_input, std::complex<float>>::value &&
-          std::is_same<_DataType_output, std::complex<float>>::value))
-    {
-        dpnp_fft_fft_mathlib_c<_DataType_input, _DataType_output>(
-            q_ref, array1_in, result1, input_shape, shape_size, result_size, inverse, norm);
-    }
-    else
-=======
     if constexpr (std::is_same<_DataType_output, std::complex<float>>::value ||
                   std::is_same<_DataType_output, std::complex<double>>::value)
->>>>>>> 67ac3c69
     {
         if constexpr (std::is_same<_DataType_input, std::complex<double>>::value &&
                       std::is_same<_DataType_output, std::complex<double>>::value)
         {
             desc_dp_cmplx_t desc(dim);
             dpnp_fft_fft_mathlib_cmplx_to_cmplx_c<_DataType_input, _DataType_output, desc_dp_cmplx_t>(
-                q_ref, array1_in, result_out, input_shape, result_shape, shape_size, input_size, result_size, desc, norm);
+                q_ref, array1_in, result_out, input_shape, result_shape, shape_size, input_size, result_size, desc, inverse, backward_scale, forward_scale);
         }
         /* complex-to-complex, single precision */
         else if constexpr (std::is_same<_DataType_input, std::complex<float>>::value &&
@@ -430,7 +372,7 @@
         {
             desc_sp_cmplx_t desc(dim);
             dpnp_fft_fft_mathlib_cmplx_to_cmplx_c<_DataType_input, _DataType_output, desc_sp_cmplx_t>(
-                q_ref, array1_in, result_out, input_shape, result_shape, shape_size, input_size, result_size, desc, norm);
+                q_ref, array1_in, result_out, input_shape, result_shape, shape_size, input_size, result_size, desc, inverse, backward_scale, forward_scale);
         }
         /* real-to-complex, double precision */
         else if constexpr (std::is_same<_DataType_input, double>::value &&
@@ -439,7 +381,7 @@
             desc_dp_real_t desc(dim);
 
             dpnp_fft_fft_mathlib_real_to_cmplx_c<_DataType_input, double, desc_dp_real_t>(
-                q_ref, array1_in, result_out, input_shape, result_shape, shape_size, input_size, result_size, desc, norm, 0);
+                q_ref, array1_in, result_out, input_shape, result_shape, shape_size, input_size, result_size, desc, inverse, backward_scale, forward_scale, 0);
         }
         /* real-to-complex, single precision */
         else if constexpr (std::is_same<_DataType_input, float>::value &&
@@ -447,7 +389,7 @@
         {
             desc_sp_real_t desc(dim); // try: 2 * result_size
             dpnp_fft_fft_mathlib_real_to_cmplx_c<_DataType_input, float, desc_sp_real_t>(
-                q_ref, array1_in, result_out, input_shape, result_shape, shape_size, input_size, result_size, desc, norm, 0);
+                q_ref, array1_in, result_out, input_shape, result_shape, shape_size, input_size, result_size, desc, inverse, backward_scale, forward_scale, 0);
         }
         else if constexpr (std::is_same<_DataType_input, int32_t>::value ||
                            std::is_same<_DataType_input, int64_t>::value)
@@ -464,7 +406,7 @@
 
             desc_dp_real_t desc(dim);
             dpnp_fft_fft_mathlib_real_to_cmplx_c<double, double, desc_dp_real_t>(
-                q_ref, array1_copy, result_out, input_shape, result_shape, shape_size, input_size, result_size, desc, norm, 0);
+                q_ref, array1_copy, result_out, input_shape, result_shape, shape_size, input_size, result_size, desc, inverse, backward_scale, forward_scale, 0);
 
             dpnp_memory_free_c(q_ref, array1_copy);
             dpnp_memory_free_c(q_ref, copy_strides);
@@ -568,6 +510,20 @@
 
     size_t dim = input_shape[shape_size - 1];
 
+    double backward_scale = 1;
+    double forward_scale = 1;
+    if (norm == 0) { // norm = "backward"
+        backward_scale = 1. / dim;
+    } else if (norm == 1) { // norm = "forward"
+        forward_scale = 1. / dim;
+    } else { // norm = "ortho"
+        if (inverse) {
+            backward_scale = 1. / sqrt(dim);
+        } else {
+            forward_scale = 1. / sqrt(dim);
+        }
+    }
+
     if constexpr (std::is_same<_DataType_output, std::complex<float>>::value ||
                   std::is_same<_DataType_output, std::complex<double>>::value)
     {
@@ -602,7 +558,7 @@
 
             desc_dp_real_t desc(dim);
             dpnp_fft_fft_mathlib_real_to_cmplx_c<double, double, desc_dp_real_t>(
-                q_ref, array1_copy, result_out, input_shape, result_shape, shape_size, input_size, result_size, desc, norm, 1);
+                q_ref, array1_copy, result_out, input_shape, result_shape, shape_size, input_size, result_size, desc, inverse, backward_scale, forward_scale, 1);
 
             dpnp_memory_free_c(q_ref, array1_copy);
             dpnp_memory_free_c(q_ref, copy_strides);
