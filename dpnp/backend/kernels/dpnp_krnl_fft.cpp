//*****************************************************************************
// Copyright (c) 2016-2020, Intel Corporation
// All rights reserved.
//
// Redistribution and use in source and binary forms, with or without
// modification, are permitted provided that the following conditions are met:
// - Redistributions of source code must retain the above copyright notice,
//   this list of conditions and the following disclaimer.
// - Redistributions in binary form must reproduce the above copyright notice,
//   this list of conditions and the following disclaimer in the documentation
//   and/or other materials provided with the distribution.
//
// THIS SOFTWARE IS PROVIDED BY THE COPYRIGHT HOLDERS AND CONTRIBUTORS "AS IS"
// AND ANY EXPRESS OR IMPLIED WARRANTIES, INCLUDING, BUT NOT LIMITED TO, THE
// IMPLIED WARRANTIES OF MERCHANTABILITY AND FITNESS FOR A PARTICULAR PURPOSE
// ARE DISCLAIMED. IN NO EVENT SHALL THE COPYRIGHT HOLDER OR CONTRIBUTORS BE
// LIABLE FOR ANY DIRECT, INDIRECT, INCIDENTAL, SPECIAL, EXEMPLARY, OR
// CONSEQUENTIAL DAMAGES (INCLUDING, BUT NOT LIMITED TO, PROCUREMENT OF
// SUBSTITUTE GOODS OR SERVICES; LOSS OF USE, DATA, OR PROFITS; OR BUSINESS
// INTERRUPTION) HOWEVER CAUSED AND ON ANY THEORY OF LIABILITY, WHETHER IN
// CONTRACT, STRICT LIABILITY, OR TORT (INCLUDING NEGLIGENCE OR OTHERWISE)
// ARISING IN ANY WAY OUT OF THE USE OF THIS SOFTWARE, EVEN IF ADVISED OF
// THE POSSIBILITY OF SUCH DAMAGE.
//*****************************************************************************

#include <iostream>

#include <dpnp_iface.hpp>
#include "dpnp_fptr.hpp"
#include "dpnp_utils.hpp"
#include "dpnpc_memory_adapter.hpp"
#include "queue_sycl.hpp"

namespace mkl_dft = oneapi::mkl::dft;

#ifdef _WIN32
#ifndef M_PI // Windows compatibility
#define M_PI 3.14159265358979323846
#endif
#endif

template <typename _KernelNameSpecialization1, typename _KernelNameSpecialization2>
class dpnp_fft_fft_c_kernel;

template <typename _DataType_input, typename _DataType_output>
void dpnp_fft_fft_kernel_func_c(const void* array1_in,
                                void* result1,
                                const long* input_shape,
                                const long* output_shape,
                                size_t shape_size,
                                const size_t result_size,
                                long axis,
                                long input_boundarie,
                                size_t inverse)
{
<<<<<<< HEAD
=======
    const size_t input_size = std::accumulate(input_shape, input_shape + shape_size, 1, std::multiplies<size_t>());
    const size_t result_size = std::accumulate(output_shape, output_shape + shape_size, 1, std::multiplies<size_t>());
    if (!(input_size && result_size && shape_size))
    {
        return;
    }

>>>>>>> 38d42dcb
    cl::sycl::event event;

    const double kernel_pi = inverse ? -M_PI : M_PI;

    DPNPC_ptr_adapter<_DataType_input> input1_ptr(array1_in, input_size);
    const _DataType_input* array_1 = input1_ptr.get_ptr();
    _DataType_output* result = reinterpret_cast<_DataType_output*>(result1);

    // kernel specific temporal data
    long* output_shape_offsets = reinterpret_cast<long*>(dpnp_memory_alloc_c(shape_size * sizeof(long)));
    long* input_shape_offsets = reinterpret_cast<long*>(dpnp_memory_alloc_c(shape_size * sizeof(long)));
    // must be a thread local storage.
    long* axis_iterator = reinterpret_cast<long*>(dpnp_memory_alloc_c(result_size * shape_size * sizeof(long)));

    get_shape_offsets_inkernel<long>(output_shape, shape_size, output_shape_offsets);
    get_shape_offsets_inkernel<long>(input_shape, shape_size, input_shape_offsets);

    cl::sycl::range<1> gws(result_size);
    auto kernel_parallel_for_func = [=](cl::sycl::id<1> global_id) {
        size_t output_id = global_id[0];

        double sum_real = 0.0;
        double sum_imag = 0.0;
        // need to replace this array by thread local storage
        long* axis_iterator_thread = axis_iterator + (output_id * shape_size);

        size_t xyz_id;
        for (size_t i = 0; i < shape_size; ++i)
        {
            xyz_id = get_xyz_id_by_id_inkernel(output_id, output_shape_offsets, shape_size, i);
            axis_iterator_thread[i] = xyz_id;
        }

        const long axis_length = input_boundarie;
        for (long it = 0; it < axis_length; ++it)
        {
            double in_real = 0.0;
            double in_imag = 0.0;

            axis_iterator_thread[axis] = it;

            const size_t input_it = get_id_by_xyz_inkernel(axis_iterator_thread, shape_size, input_shape_offsets);

            if (it < input_shape[axis])
            {
                if constexpr (std::is_same<_DataType_input, std::complex<double>>::value)
                {
                    const _DataType_input* cmplx_ptr = array_1 + input_it;
                    const double* dbl_ptr = reinterpret_cast<const double*>(cmplx_ptr);
                    in_real = *dbl_ptr;
                    in_imag = *(dbl_ptr + 1);
                }
                else if constexpr (std::is_same<_DataType_input, std::complex<float>>::value)
                {
                    const _DataType_input* cmplx_ptr = array_1 + input_it;
                    const float* dbl_ptr = reinterpret_cast<const float*>(cmplx_ptr);
                    in_real = *dbl_ptr;
                    in_imag = *(dbl_ptr + 1);
                }
                else
                {
                    in_real = array_1[input_it];
                }
            }

            xyz_id = get_xyz_id_by_id_inkernel(output_id, output_shape_offsets, shape_size, axis);
            const size_t output_local_id = xyz_id;
            const double angle = 2.0 * kernel_pi * it * output_local_id / axis_length;

            const double angle_cos = cl::sycl::cos(angle);
            const double angle_sin = cl::sycl::sin(angle);

            sum_real += in_real * angle_cos + in_imag * angle_sin;
            sum_imag += -in_real * angle_sin + in_imag * angle_cos;
        }

        if (inverse)
        {
            sum_real = sum_real / input_boundarie;
            sum_imag = sum_imag / input_boundarie;
        }

        result[output_id] = _DataType_output(sum_real, sum_imag);
    };

    auto kernel_func = [&](cl::sycl::handler& cgh) {
        cgh.parallel_for<class dpnp_fft_fft_c_kernel<_DataType_input, _DataType_output>>(gws, kernel_parallel_for_func);
    };

    event = DPNP_QUEUE.submit(kernel_func);
    event.wait();

    dpnp_memory_free_c(input_shape_offsets);
    dpnp_memory_free_c(output_shape_offsets);
    dpnp_memory_free_c(axis_iterator);

    return;
}

template <typename _DataType_input, typename _DataType_output>
void dpnp_fft_fft_c(const void* array1_in,
                    void* result1,
                    const long* input_shape,
                    const long* output_shape,
                    size_t shape_size,
                    long axis,
                    long input_boundarie,
                    size_t inverse)
{
    const size_t result_size = std::accumulate(output_shape, output_shape + shape_size, 1, std::multiplies<size_t>());
    if (!(result_size && shape_size))
    {
        return;
    }

    if constexpr (std::is_same<_DataType_input, std::complex<double>>::value &&
                  std::is_same<_DataType_output, std::complex<double>>::value)
    {
        cl::sycl::event event;
        _DataType_input* array_1 = reinterpret_cast<_DataType_input*>(const_cast<void*>(array1_in));
        _DataType_output* result = reinterpret_cast<_DataType_output*>(result1);

        oneapi::mkl::dft::descriptor<mkl_dft::precision::DOUBLE, mkl_dft::domain::COMPLEX> desc(result_size);
        desc.set_value(mkl_dft::config_param::BACKWARD_SCALE, (1.0 / result_size));
        desc.set_value(mkl_dft::config_param::PLACEMENT, DFTI_NOT_INPLACE); // enum value from math library C interface
        // instead of mkl_dft::config_value::NOT_INPLACE
        desc.commit(DPNP_QUEUE);

        event = mkl_dft::compute_forward(desc, array_1, result);
        event.wait();
    }
    else
    {
        dpnp_fft_fft_kernel_func_c<_DataType_input, _DataType_output>(
            array1_in, result1, input_shape, output_shape, shape_size, result_size, axis, input_boundarie, inverse);
    }

    return;
}

void func_map_init_fft_func(func_map_t& fmap)
{
    fmap[DPNPFuncName::DPNP_FN_FFT_FFT][eft_INT][eft_INT] = {eft_C128,
                                                             (void*)dpnp_fft_fft_c<int, std::complex<double>>};
    fmap[DPNPFuncName::DPNP_FN_FFT_FFT][eft_LNG][eft_LNG] = {eft_C128,
                                                             (void*)dpnp_fft_fft_c<long, std::complex<double>>};
    fmap[DPNPFuncName::DPNP_FN_FFT_FFT][eft_FLT][eft_FLT] = {eft_C128,
                                                             (void*)dpnp_fft_fft_c<float, std::complex<double>>};
    fmap[DPNPFuncName::DPNP_FN_FFT_FFT][eft_DBL][eft_DBL] = {eft_C128,
                                                             (void*)dpnp_fft_fft_c<double, std::complex<double>>};
    fmap[DPNPFuncName::DPNP_FN_FFT_FFT][eft_C64][eft_C64] = {
        eft_C128, (void*)dpnp_fft_fft_c<std::complex<float>, std::complex<double>>};
    fmap[DPNPFuncName::DPNP_FN_FFT_FFT][eft_C128][eft_C128] = {
        eft_C128, (void*)dpnp_fft_fft_c<std::complex<double>, std::complex<double>>};
    return;
}<|MERGE_RESOLUTION|>--- conflicted
+++ resolved
@@ -53,8 +53,7 @@
                                 long input_boundarie,
                                 size_t inverse)
 {
-<<<<<<< HEAD
-=======
+
     const size_t input_size = std::accumulate(input_shape, input_shape + shape_size, 1, std::multiplies<size_t>());
     const size_t result_size = std::accumulate(output_shape, output_shape + shape_size, 1, std::multiplies<size_t>());
     if (!(input_size && result_size && shape_size))
@@ -62,7 +61,6 @@
         return;
     }
 
->>>>>>> 38d42dcb
     cl::sycl::event event;
 
     const double kernel_pi = inverse ? -M_PI : M_PI;
