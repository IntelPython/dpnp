//*****************************************************************************
// Copyright (c) 2016-2020, Intel Corporation
// All rights reserved.
//
// Redistribution and use in source and binary forms, with or without
// modification, are permitted provided that the following conditions are met:
// - Redistributions of source code must retain the above copyright notice,
//   this list of conditions and the following disclaimer.
// - Redistributions in binary form must reproduce the above copyright notice,
//   this list of conditions and the following disclaimer in the documentation
//   and/or other materials provided with the distribution.
//
// THIS SOFTWARE IS PROVIDED BY THE COPYRIGHT HOLDERS AND CONTRIBUTORS "AS IS"
// AND ANY EXPRESS OR IMPLIED WARRANTIES, INCLUDING, BUT NOT LIMITED TO, THE
// IMPLIED WARRANTIES OF MERCHANTABILITY AND FITNESS FOR A PARTICULAR PURPOSE
// ARE DISCLAIMED. IN NO EVENT SHALL THE COPYRIGHT HOLDER OR CONTRIBUTORS BE
// LIABLE FOR ANY DIRECT, INDIRECT, INCIDENTAL, SPECIAL, EXEMPLARY, OR
// CONSEQUENTIAL DAMAGES (INCLUDING, BUT NOT LIMITED TO, PROCUREMENT OF
// SUBSTITUTE GOODS OR SERVICES; LOSS OF USE, DATA, OR PROFITS; OR BUSINESS
// INTERRUPTION) HOWEVER CAUSED AND ON ANY THEORY OF LIABILITY, WHETHER IN
// CONTRACT, STRICT LIABILITY, OR TORT (INCLUDING NEGLIGENCE OR OTHERWISE)
// ARISING IN ANY WAY OUT OF THE USE OF THIS SOFTWARE, EVEN IF ADVISED OF
// THE POSSIBILITY OF SUCH DAMAGE.
//*****************************************************************************

#include <iostream>

#include <dpnp_iface.hpp>
#include "dpnp_fptr.hpp"
#include "dpnp_utils.hpp"
#include "dpnpc_memory_adapter.hpp"
#include "queue_sycl.hpp"

namespace mkl_dft = oneapi::mkl::dft;

typedef mkl_dft::descriptor<mkl_dft::precision::DOUBLE, mkl_dft::domain::COMPLEX> desc_dp_cmplx_t;
typedef mkl_dft::descriptor<mkl_dft::precision::SINGLE, mkl_dft::domain::COMPLEX> desc_sp_cmplx_t;
typedef mkl_dft::descriptor<mkl_dft::precision::DOUBLE, mkl_dft::domain::REAL> desc_dp_real_t;
typedef mkl_dft::descriptor<mkl_dft::precision::SINGLE, mkl_dft::domain::REAL> desc_sp_real_t;

#ifdef _WIN32
#ifndef M_PI // Windows compatibility
#define M_PI 3.14159265358979323846
#endif
#endif

template <typename _KernelNameSpecialization1, typename _KernelNameSpecialization2>
class dpnp_fft_fft_c_kernel;

template <typename _DataType_input, typename _DataType_output>
<<<<<<< HEAD
void dpnp_fft_fft_sycl_c(const void* array1_in,
                         void* result_out,
=======
void dpnp_fft_fft_sycl_c(DPCTLSyclQueueRef q_ref,
                         const void* array1_in,
                         void* result1,
>>>>>>> f525309c
                         const shape_elem_type* input_shape,
                         const shape_elem_type* output_shape,
                         size_t shape_size,
                         const size_t result_size,
                         const size_t input_size,
                         long axis,
                         long input_boundarie,
                         size_t inverse)
{
    if (!(input_size && result_size && shape_size))
    {
        return;
    }

    sycl::event event;

    const double kernel_pi = inverse ? -M_PI : M_PI;

    sycl::queue queue = *(reinterpret_cast<sycl::queue*>(q_ref));

    DPNPC_ptr_adapter<_DataType_input> input1_ptr(q_ref, array1_in, input_size);
    const _DataType_input* array_1 = input1_ptr.get_ptr();
    _DataType_output* result = reinterpret_cast<_DataType_output*>(result_out);

    // kernel specific temporal data
    shape_elem_type* output_shape_offsets =
        reinterpret_cast<shape_elem_type*>(sycl::malloc_shared(shape_size * sizeof(shape_elem_type), queue));
    shape_elem_type* input_shape_offsets =
        reinterpret_cast<shape_elem_type*>(sycl::malloc_shared(shape_size * sizeof(shape_elem_type), queue));
    // must be a thread local storage.
    shape_elem_type* axis_iterator =
        reinterpret_cast<shape_elem_type*>(sycl::malloc_shared(result_size * shape_size * sizeof(shape_elem_type),
                                                               queue));

    get_shape_offsets_inkernel(output_shape, shape_size, output_shape_offsets);
    get_shape_offsets_inkernel(input_shape, shape_size, input_shape_offsets);

    sycl::range<1> gws(result_size);
    auto kernel_parallel_for_func = [=](sycl::id<1> global_id) {
        size_t output_id = global_id[0];

        double sum_real = 0.0;
        double sum_imag = 0.0;
        // need to replace this array by thread local storage
        shape_elem_type* axis_iterator_thread = axis_iterator + (output_id * shape_size);

        size_t xyz_id;
        for (size_t i = 0; i < shape_size; ++i)
        {
            xyz_id = get_xyz_id_by_id_inkernel(output_id, output_shape_offsets, shape_size, i);
            axis_iterator_thread[i] = xyz_id;
        }

        const long axis_length = input_boundarie;
        for (long it = 0; it < axis_length; ++it)
        {
            double in_real = 0.0;
            double in_imag = 0.0;

            axis_iterator_thread[axis] = it;

            const size_t input_it = get_id_by_xyz_inkernel(axis_iterator_thread, shape_size, input_shape_offsets);

            if (it < input_shape[axis])
            {
                if constexpr (std::is_same<_DataType_input, std::complex<double>>::value)
                {
                    const _DataType_input* cmplx_ptr = array_1 + input_it;
                    const double* dbl_ptr = reinterpret_cast<const double*>(cmplx_ptr);
                    in_real = *dbl_ptr;
                    in_imag = *(dbl_ptr + 1);
                }
                else if constexpr (std::is_same<_DataType_input, std::complex<float>>::value)
                {
                    const _DataType_input* cmplx_ptr = array_1 + input_it;
                    const float* dbl_ptr = reinterpret_cast<const float*>(cmplx_ptr);
                    in_real = *dbl_ptr;
                    in_imag = *(dbl_ptr + 1);
                }
                else
                {
                    in_real = array_1[input_it];
                }
            }

            xyz_id = get_xyz_id_by_id_inkernel(output_id, output_shape_offsets, shape_size, axis);
            const size_t output_local_id = xyz_id;
            const double angle = 2.0 * kernel_pi * it * output_local_id / axis_length;

            const double angle_cos = sycl::cos(angle);
            const double angle_sin = sycl::sin(angle);

            sum_real += in_real * angle_cos + in_imag * angle_sin;
            sum_imag += -in_real * angle_sin + in_imag * angle_cos;
        }

        if (inverse)
        {
            sum_real = sum_real / input_boundarie;
            sum_imag = sum_imag / input_boundarie;
        }

        result[output_id] = _DataType_output(sum_real, sum_imag);
    };

    auto kernel_func = [&](sycl::handler& cgh) {
        cgh.parallel_for<class dpnp_fft_fft_c_kernel<_DataType_input, _DataType_output>>(gws, kernel_parallel_for_func);
    };

    event = queue.submit(kernel_func);
    event.wait();

    sycl::free(input_shape_offsets, queue);
    sycl::free(output_shape_offsets, queue);
    sycl::free(axis_iterator, queue);

    return;
}

template <typename _DataType_input, typename _DataType_output, typename _Descriptor_type>
<<<<<<< HEAD
void dpnp_fft_fft_mathlib_cmplx_to_cmplx_c(const void* array1_in,
                                           void* result_out,
                                           const shape_elem_type* input_shape,
                                           const size_t shape_size,
                                           const size_t result_size,
                                           _Descriptor_type& desc,
                                           const size_t norm)
=======
void dpnp_fft_fft_mathlib_compute_c(DPCTLSyclQueueRef q_ref,
                                    const void* array1_in,
                                    void* result1,
                                    const shape_elem_type* input_shape,
                                    const size_t shape_size,
                                    const size_t result_size,
                                    _Descriptor_type& desc,
                                    const size_t norm)
>>>>>>> f525309c
{
    if (!shape_size)
    {
        return;
    }
<<<<<<< HEAD

    DPNPC_ptr_adapter<_DataType_input> input1_ptr(array1_in, result_size);
    DPNPC_ptr_adapter<_DataType_output> result_ptr(result_out, result_size);
    _DataType_input* array_1 = input1_ptr.get_ptr();
    _DataType_output* result = result_ptr.get_ptr();

=======
    
    sycl::queue queue = *(reinterpret_cast<sycl::queue*>(q_ref));
    
    DPNPC_ptr_adapter<_DataType_input> input1_ptr(q_ref, array1_in, result_size);
    DPNPC_ptr_adapter<_DataType_output> result_ptr(q_ref, result1, result_size);
    _DataType_input* array_1 = input1_ptr.get_ptr();
    _DataType_output* result = result_ptr.get_ptr();

    desc.set_value(mkl_dft::config_param::BACKWARD_SCALE, (1.0 / result_size));
    // enum value from math library C interface
    // instead of mkl_dft::config_value::NOT_INPLACE
    desc.set_value(mkl_dft::config_param::PLACEMENT, DFTI_NOT_INPLACE);
    desc.commit(queue);

>>>>>>> f525309c
    const size_t n_iter =
        std::accumulate(input_shape, input_shape + shape_size - 1, 1, std::multiplies<shape_elem_type>());

    const size_t shift = input_shape[shape_size - 1];

    double forward_scale = 1.0;
    double backward_scale = 1.0 / shift;

    desc.set_value(mkl_dft::config_param::BACKWARD_SCALE, backward_scale);
    desc.set_value(mkl_dft::config_param::FORWARD_SCALE, forward_scale);
    // enum value from math library C interface
    // instead of mkl_dft::config_value::NOT_INPLACE
    desc.set_value(mkl_dft::config_param::PLACEMENT, DFTI_NOT_INPLACE);
    desc.commit(DPNP_QUEUE);

    std::vector<sycl::event> fft_events;
    fft_events.reserve(n_iter);

    for (size_t i = 0; i < n_iter; ++i) {
        fft_events.push_back(mkl_dft::compute_forward(desc, array_1 + i * shift, result + i * shift));
    }

    sycl::event::wait(fft_events);

    return;
}

<<<<<<< HEAD
template <typename _KernelNameSpecialization1, typename _KernelNameSpecialization2, typename _KernelNameSpecialization3>
class dpnp_fft_fft_mathlib_real_to_cmplx_c_kernel;

template <typename _DataType_input, typename _DataType_output, typename _Descriptor_type>
void dpnp_fft_fft_mathlib_real_to_cmplx_c(const void* array1_in,
                                          void* result_out,
                                          const shape_elem_type* input_shape,
                                          const size_t shape_size,
                                          const size_t result_size,
                                          _Descriptor_type& desc,
                                          const size_t norm)
=======
// norm: backward - 0, forward is 1
template <typename _DataType_input, typename _DataType_output>
void dpnp_fft_fft_mathlib_c(DPCTLSyclQueueRef q_ref,
                            const void* array1_in,
                            void* result1,
                            const shape_elem_type* input_shape,
                            const size_t shape_size,
                            const size_t result_size,
                            const size_t norm)
>>>>>>> f525309c
{
    if (!shape_size)
    {
        return;
    }

    DPNPC_ptr_adapter<_DataType_input> input1_ptr(array1_in, result_size);
    DPNPC_ptr_adapter<_DataType_output> result_ptr(result_out, result_size * 2, true, true);
    _DataType_input* array_1 = input1_ptr.get_ptr();
    _DataType_output* result = result_ptr.get_ptr();

<<<<<<< HEAD
    const size_t n_iter =
        std::accumulate(input_shape, input_shape + shape_size - 1, 1, std::multiplies<shape_elem_type>());

    const size_t shift = input_shape[shape_size - 1];

    double forward_scale = 1.0;
    double backward_scale = 1.0 / shift;

    desc.set_value(mkl_dft::config_param::BACKWARD_SCALE, backward_scale);
    desc.set_value(mkl_dft::config_param::FORWARD_SCALE, forward_scale);

    desc.commit(DPNP_QUEUE);

    std::vector<sycl::event> fft_events;
    fft_events.reserve(n_iter);

    for (size_t i = 0; i < n_iter; ++i) {
        fft_events.push_back(mkl_dft::compute_forward(desc, array_1 + i * shift, result + i * shift * 2));
=======
        dpnp_fft_fft_mathlib_compute_c<_DataType_input, _DataType_output, desc_dp_cmplx_t>(
            q_ref, array1_in, result1, input_shape, shape_size, result_size, desc, norm);
    }
    else if (std::is_same<_DataType_input, std::complex<float>>::value &&
             std::is_same<_DataType_output, std::complex<float>>::value)
    {
        desc_sp_cmplx_t desc(input_shape[shape_size - 1]);

        dpnp_fft_fft_mathlib_compute_c<_DataType_input, _DataType_output, desc_sp_cmplx_t>(
            q_ref, array1_in, result1, input_shape, shape_size, result_size, desc, norm);
>>>>>>> f525309c
    }

    sycl::event::wait(fft_events);

    size_t n_conj = shift % 2 == 0 ? shift / 2 - 1 : shift / 2;

    sycl::event event;

    sycl::range<2> gws(n_iter, n_conj);

    auto kernel_parallel_for_func = [=](sycl::id<2> global_id) {
        size_t i = global_id[0];
        {
            size_t j = global_id[1];
            {
                *(reinterpret_cast<std::complex<_DataType_output>*>(result) + shift * (i + 1) - (j + 1)) = std::conj(*(reinterpret_cast<std::complex<_DataType_output>*>(result) + shift * i + (j + 1)));
            }
        }
    };

    auto kernel_func = [&](sycl::handler& cgh) {
        cgh.parallel_for<class dpnp_fft_fft_mathlib_real_to_cmplx_c_kernel<_DataType_input, _DataType_output, _Descriptor_type>>(
            gws, kernel_parallel_for_func);
    };

    event = DPNP_QUEUE.submit(kernel_func);
    event.wait();

    return;
}

template <typename _DataType_input, typename _DataType_output>
<<<<<<< HEAD
void dpnp_fft_fft_c(const void* array1_in,
                    void* result_out,
                    const shape_elem_type* input_shape,
                    const shape_elem_type* result_shape,
                    size_t shape_size,
                    long axis,
                    long input_boundarie,
                    size_t inverse,
                    const size_t norm)
{
    if (!shape_size || !array1_in || !result_out)
=======
DPCTLSyclEventRef dpnp_fft_fft_c(DPCTLSyclQueueRef q_ref,
                                 const void* array1_in,
                                 void* result1,
                                 const shape_elem_type* input_shape,
                                 const shape_elem_type* output_shape,
                                 size_t shape_size,
                                 long axis,
                                 long input_boundarie,
                                 size_t inverse,
                                 const size_t norm,
                                 const DPCTLEventVectorRef dep_event_vec_ref)
{
    // avoid warning unused variable
    (void)dep_event_vec_ref;

    DPCTLSyclEventRef event_ref = nullptr;

    if (!shape_size)
>>>>>>> f525309c
    {
        return event_ref;
    }

    const size_t result_size =
        std::accumulate(result_shape, result_shape + shape_size, 1, std::multiplies<shape_elem_type>());
    const size_t input_size =
        std::accumulate(input_shape, input_shape + shape_size, 1, std::multiplies<shape_elem_type>());

<<<<<<< HEAD
    size_t dim = input_shape[shape_size - 1];

    if constexpr (std::is_same<_DataType_output, std::complex<float>>::value ||
                  std::is_same<_DataType_output, std::complex<double>>::value)
    {
        if constexpr (std::is_same<_DataType_input, std::complex<double>>::value &&
                      std::is_same<_DataType_output, std::complex<double>>::value)
        {
            desc_dp_cmplx_t desc(dim);
            dpnp_fft_fft_mathlib_cmplx_to_cmplx_c<_DataType_input, _DataType_output, desc_dp_cmplx_t>(
                array1_in, result_out, input_shape, shape_size, result_size, desc, norm);
        }
        /* complex-to-complex, single precision */
        else if constexpr (std::is_same<_DataType_input, std::complex<float>>::value &&
                           std::is_same<_DataType_output, std::complex<float>>::value)
        {
            desc_sp_cmplx_t desc(dim);
            dpnp_fft_fft_mathlib_cmplx_to_cmplx_c<_DataType_input, _DataType_output, desc_sp_cmplx_t>(
                array1_in, result_out, input_shape, shape_size, result_size, desc, norm);
        }
        /* real-to-complex, double precision */
        else if constexpr (std::is_same<_DataType_input, double>::value &&
                           std::is_same<_DataType_output, std::complex<double>>::value)
        {
            desc_dp_real_t desc(dim);

            dpnp_fft_fft_mathlib_real_to_cmplx_c<_DataType_input, double, desc_dp_real_t>(
                array1_in, result_out, input_shape, shape_size, result_size, desc, norm);
        }
        /* real-to-complex, single precision */
        else if constexpr (std::is_same<_DataType_input, float>::value &&
                           std::is_same<_DataType_output, std::complex<float>>::value)
        {
            desc_sp_real_t desc(dim); // try: 2 * result_size
            dpnp_fft_fft_mathlib_real_to_cmplx_c<_DataType_input, float, desc_sp_real_t>(
                array1_in, result_out, input_shape, shape_size, result_size, desc, norm);
        }
        else if constexpr (std::is_same<_DataType_input, int32_t>::value ||
                           std::is_same<_DataType_input, int64_t>::value)
        {
            double* array1_copy = reinterpret_cast<double*>(dpnp_memory_alloc_c(input_size * sizeof(double)));

            shape_elem_type* copy_strides = reinterpret_cast<shape_elem_type*>(dpnp_memory_alloc_c(sizeof(shape_elem_type)));
            *copy_strides = 1;
            shape_elem_type* copy_shape = reinterpret_cast<shape_elem_type*>(dpnp_memory_alloc_c(sizeof(shape_elem_type)));
            *copy_shape = input_size;
            shape_elem_type copy_shape_size = 1;
            dpnp_copyto_c<_DataType_input, double>(array1_copy, input_size, copy_shape_size, copy_shape, copy_strides,
                                                   array1_in, input_size, copy_shape_size, copy_shape, copy_strides, NULL);

            desc_dp_real_t desc(dim);
            dpnp_fft_fft_mathlib_real_to_cmplx_c<double, double, desc_dp_real_t>(
                array1_copy, result_out, input_shape, shape_size, result_size, desc, norm);

            dpnp_memory_free_c(array1_copy);
            dpnp_memory_free_c(copy_strides);
            dpnp_memory_free_c(copy_shape);
        }
        else
        {
            dpnp_fft_fft_sycl_c<_DataType_input, _DataType_output>(array1_in,
                                                        result_out,
                                                        input_shape,
                                                        result_shape,
                                                        shape_size,
                                                        result_size,
                                                        input_size,
                                                        axis,
                                                        input_boundarie,
                                                        inverse);
        }
=======
    if (!input_size || !result_size || !array1_in || !result1)
    {
        return event_ref;
    }

    sycl::queue q = *(reinterpret_cast<sycl::queue*>(q_ref));

    if ((std::is_same<_DataType_input, std::complex<double>>::value &&
          std::is_same<_DataType_output, std::complex<double>>::value) ||
         (std::is_same<_DataType_input, std::complex<float>>::value &&
          std::is_same<_DataType_output, std::complex<float>>::value))
    {
        dpnp_fft_fft_mathlib_c<_DataType_input, _DataType_output>(
            q_ref, array1_in, result1, input_shape, shape_size, result_size, norm);
    }
    else
    {
        dpnp_fft_fft_sycl_c<_DataType_input, _DataType_output>(q_ref,
                                                               array1_in,
                                                               result1,
                                                               input_shape,
                                                               output_shape,
                                                               shape_size,
                                                               result_size,
                                                               input_size,
                                                               axis,
                                                               input_boundarie,
                                                               inverse);
>>>>>>> f525309c
    }

    return event_ref;
}

template <typename _DataType_input, typename _DataType_output>
void dpnp_fft_fft_c(const void* array1_in,
                    void* result1,
                    const shape_elem_type* input_shape,
                    const shape_elem_type* output_shape,
                    size_t shape_size,
                    long axis,
                    long input_boundarie,
                    size_t inverse,
                    const size_t norm)
{
    DPCTLSyclQueueRef q_ref = reinterpret_cast<DPCTLSyclQueueRef>(&DPNP_QUEUE);
    DPCTLEventVectorRef dep_event_vec_ref = nullptr;
    DPCTLSyclEventRef event_ref = dpnp_fft_fft_c<_DataType_input, _DataType_output>(q_ref,
                                                                                    array1_in,
                                                                                    result1,
                                                                                    input_shape,
                                                                                    output_shape,
                                                                                    shape_size,
                                                                                    axis,
                                                                                    input_boundarie,
                                                                                    inverse,
                                                                                    norm,
                                                                                    dep_event_vec_ref);
    DPCTLEvent_WaitAndThrow(event_ref);
}

template <typename _DataType_input, typename _DataType_output>
void (*dpnp_fft_fft_default_c)(const void*,
                               void*,
                               const shape_elem_type*,
                               const shape_elem_type*,
                               size_t,
                               long,
                               long,
                               size_t,
                               const size_t) = dpnp_fft_fft_c<_DataType_input, _DataType_output>;

template <typename _DataType_input, typename _DataType_output>
DPCTLSyclEventRef (*dpnp_fft_fft_ext_c)(DPCTLSyclQueueRef,
                                        const void*,
                                        void*,
                                        const shape_elem_type*,
                                        const shape_elem_type*,
                                        size_t,
                                        long,
                                        long,
                                        size_t,
                                        const size_t,
                                        const DPCTLEventVectorRef) = dpnp_fft_fft_c<_DataType_input, _DataType_output>;

void func_map_init_fft_func(func_map_t& fmap)
{
    fmap[DPNPFuncName::DPNP_FN_FFT_FFT][eft_INT][eft_INT] = {
        eft_C128, (void*)dpnp_fft_fft_default_c<int32_t, std::complex<double>>};
    fmap[DPNPFuncName::DPNP_FN_FFT_FFT][eft_LNG][eft_LNG] = {
        eft_C128, (void*)dpnp_fft_fft_default_c<int64_t, std::complex<double>>};
    fmap[DPNPFuncName::DPNP_FN_FFT_FFT][eft_FLT][eft_FLT] = {
        eft_C64, (void*)dpnp_fft_fft_default_c<float, std::complex<float>>};
    fmap[DPNPFuncName::DPNP_FN_FFT_FFT][eft_DBL][eft_DBL] = {
        eft_C128, (void*)dpnp_fft_fft_default_c<double, std::complex<double>>};
    fmap[DPNPFuncName::DPNP_FN_FFT_FFT][eft_C64][eft_C64] = {
        eft_C64, (void*)dpnp_fft_fft_default_c<std::complex<float>, std::complex<float>>};
    fmap[DPNPFuncName::DPNP_FN_FFT_FFT][eft_C128][eft_C128] = {
        eft_C128, (void*)dpnp_fft_fft_default_c<std::complex<double>, std::complex<double>>};
    return;
}<|MERGE_RESOLUTION|>--- conflicted
+++ resolved
@@ -48,14 +48,9 @@
 class dpnp_fft_fft_c_kernel;
 
 template <typename _DataType_input, typename _DataType_output>
-<<<<<<< HEAD
-void dpnp_fft_fft_sycl_c(const void* array1_in,
-                         void* result_out,
-=======
 void dpnp_fft_fft_sycl_c(DPCTLSyclQueueRef q_ref,
                          const void* array1_in,
-                         void* result1,
->>>>>>> f525309c
+                         void* result_out,
                          const shape_elem_type* input_shape,
                          const shape_elem_type* output_shape,
                          size_t shape_size,
@@ -176,52 +171,27 @@
 }
 
 template <typename _DataType_input, typename _DataType_output, typename _Descriptor_type>
-<<<<<<< HEAD
-void dpnp_fft_fft_mathlib_cmplx_to_cmplx_c(const void* array1_in,
+void dpnp_fft_fft_mathlib_cmplx_to_cmplx_c(DPCTLSyclQueueRef q_ref,
+                                           const void* array1_in,
                                            void* result_out,
                                            const shape_elem_type* input_shape,
                                            const size_t shape_size,
                                            const size_t result_size,
                                            _Descriptor_type& desc,
                                            const size_t norm)
-=======
-void dpnp_fft_fft_mathlib_compute_c(DPCTLSyclQueueRef q_ref,
-                                    const void* array1_in,
-                                    void* result1,
-                                    const shape_elem_type* input_shape,
-                                    const size_t shape_size,
-                                    const size_t result_size,
-                                    _Descriptor_type& desc,
-                                    const size_t norm)
->>>>>>> f525309c
 {
     if (!shape_size)
     {
         return;
     }
-<<<<<<< HEAD
-
-    DPNPC_ptr_adapter<_DataType_input> input1_ptr(array1_in, result_size);
-    DPNPC_ptr_adapter<_DataType_output> result_ptr(result_out, result_size);
+
+    sycl::queue queue = *(reinterpret_cast<sycl::queue*>(q_ref));
+
+    DPNPC_ptr_adapter<_DataType_input> input1_ptr(q_ref, array1_in, result_size);
+    DPNPC_ptr_adapter<_DataType_output> result_ptr(q_ref, result_out, result_size);
     _DataType_input* array_1 = input1_ptr.get_ptr();
     _DataType_output* result = result_ptr.get_ptr();
 
-=======
-    
-    sycl::queue queue = *(reinterpret_cast<sycl::queue*>(q_ref));
-    
-    DPNPC_ptr_adapter<_DataType_input> input1_ptr(q_ref, array1_in, result_size);
-    DPNPC_ptr_adapter<_DataType_output> result_ptr(q_ref, result1, result_size);
-    _DataType_input* array_1 = input1_ptr.get_ptr();
-    _DataType_output* result = result_ptr.get_ptr();
-
-    desc.set_value(mkl_dft::config_param::BACKWARD_SCALE, (1.0 / result_size));
-    // enum value from math library C interface
-    // instead of mkl_dft::config_value::NOT_INPLACE
-    desc.set_value(mkl_dft::config_param::PLACEMENT, DFTI_NOT_INPLACE);
-    desc.commit(queue);
-
->>>>>>> f525309c
     const size_t n_iter =
         std::accumulate(input_shape, input_shape + shape_size - 1, 1, std::multiplies<shape_elem_type>());
 
@@ -249,41 +219,29 @@
     return;
 }
 
-<<<<<<< HEAD
 template <typename _KernelNameSpecialization1, typename _KernelNameSpecialization2, typename _KernelNameSpecialization3>
 class dpnp_fft_fft_mathlib_real_to_cmplx_c_kernel;
 
 template <typename _DataType_input, typename _DataType_output, typename _Descriptor_type>
-void dpnp_fft_fft_mathlib_real_to_cmplx_c(const void* array1_in,
+void dpnp_fft_fft_mathlib_real_to_cmplx_c(DPCTLSyclQueueRef q_ref,
+                                          const void* array1_in,
                                           void* result_out,
                                           const shape_elem_type* input_shape,
                                           const size_t shape_size,
                                           const size_t result_size,
                                           _Descriptor_type& desc,
                                           const size_t norm)
-=======
-// norm: backward - 0, forward is 1
-template <typename _DataType_input, typename _DataType_output>
-void dpnp_fft_fft_mathlib_c(DPCTLSyclQueueRef q_ref,
-                            const void* array1_in,
-                            void* result1,
-                            const shape_elem_type* input_shape,
-                            const size_t shape_size,
-                            const size_t result_size,
-                            const size_t norm)
->>>>>>> f525309c
 {
     if (!shape_size)
     {
         return;
     }
 
-    DPNPC_ptr_adapter<_DataType_input> input1_ptr(array1_in, result_size);
-    DPNPC_ptr_adapter<_DataType_output> result_ptr(result_out, result_size * 2, true, true);
+    DPNPC_ptr_adapter<_DataType_input> input1_ptr(q_ref, array1_in, result_size);
+    DPNPC_ptr_adapter<_DataType_output> result_ptr(q_ref, result_out, result_size * 2, true, true);
     _DataType_input* array_1 = input1_ptr.get_ptr();
     _DataType_output* result = result_ptr.get_ptr();
 
-<<<<<<< HEAD
     const size_t n_iter =
         std::accumulate(input_shape, input_shape + shape_size - 1, 1, std::multiplies<shape_elem_type>());
 
@@ -302,18 +260,6 @@
 
     for (size_t i = 0; i < n_iter; ++i) {
         fft_events.push_back(mkl_dft::compute_forward(desc, array_1 + i * shift, result + i * shift * 2));
-=======
-        dpnp_fft_fft_mathlib_compute_c<_DataType_input, _DataType_output, desc_dp_cmplx_t>(
-            q_ref, array1_in, result1, input_shape, shape_size, result_size, desc, norm);
-    }
-    else if (std::is_same<_DataType_input, std::complex<float>>::value &&
-             std::is_same<_DataType_output, std::complex<float>>::value)
-    {
-        desc_sp_cmplx_t desc(input_shape[shape_size - 1]);
-
-        dpnp_fft_fft_mathlib_compute_c<_DataType_input, _DataType_output, desc_sp_cmplx_t>(
-            q_ref, array1_in, result1, input_shape, shape_size, result_size, desc, norm);
->>>>>>> f525309c
     }
 
     sycl::event::wait(fft_events);
@@ -346,8 +292,8 @@
 }
 
 template <typename _DataType_input, typename _DataType_output>
-<<<<<<< HEAD
-void dpnp_fft_fft_c(const void* array1_in,
+void dpnp_fft_fft_c(DPCTLSyclQueueRef q_ref,
+                    const void* array1_in,
                     void* result_out,
                     const shape_elem_type* input_shape,
                     const shape_elem_type* result_shape,
@@ -355,29 +301,14 @@
                     long axis,
                     long input_boundarie,
                     size_t inverse,
-                    const size_t norm)
-{
+                    const size_t norm,
+                    const DPCTLEventVectorRef dep_event_vec_ref)
+{
+    (void)dep_event_vec_ref;
+
+    DPCTLSyclEventRef event_ref = nullptr;
+
     if (!shape_size || !array1_in || !result_out)
-=======
-DPCTLSyclEventRef dpnp_fft_fft_c(DPCTLSyclQueueRef q_ref,
-                                 const void* array1_in,
-                                 void* result1,
-                                 const shape_elem_type* input_shape,
-                                 const shape_elem_type* output_shape,
-                                 size_t shape_size,
-                                 long axis,
-                                 long input_boundarie,
-                                 size_t inverse,
-                                 const size_t norm,
-                                 const DPCTLEventVectorRef dep_event_vec_ref)
-{
-    // avoid warning unused variable
-    (void)dep_event_vec_ref;
-
-    DPCTLSyclEventRef event_ref = nullptr;
-
-    if (!shape_size)
->>>>>>> f525309c
     {
         return event_ref;
     }
@@ -386,8 +317,9 @@
         std::accumulate(result_shape, result_shape + shape_size, 1, std::multiplies<shape_elem_type>());
     const size_t input_size =
         std::accumulate(input_shape, input_shape + shape_size, 1, std::multiplies<shape_elem_type>());
-
-<<<<<<< HEAD
+    
+    sycl::queue q = *(reinterpret_cast<sycl::queue*>(q_ref));
+
     size_t dim = input_shape[shape_size - 1];
 
     if constexpr (std::is_same<_DataType_output, std::complex<float>>::value ||
@@ -398,7 +330,7 @@
         {
             desc_dp_cmplx_t desc(dim);
             dpnp_fft_fft_mathlib_cmplx_to_cmplx_c<_DataType_input, _DataType_output, desc_dp_cmplx_t>(
-                array1_in, result_out, input_shape, shape_size, result_size, desc, norm);
+                q_ref, array1_in, result_out, input_shape, shape_size, result_size, desc, norm);
         }
         /* complex-to-complex, single precision */
         else if constexpr (std::is_same<_DataType_input, std::complex<float>>::value &&
@@ -406,7 +338,7 @@
         {
             desc_sp_cmplx_t desc(dim);
             dpnp_fft_fft_mathlib_cmplx_to_cmplx_c<_DataType_input, _DataType_output, desc_sp_cmplx_t>(
-                array1_in, result_out, input_shape, shape_size, result_size, desc, norm);
+                q_ref, array1_in, result_out, input_shape, shape_size, result_size, desc, norm);
         }
         /* real-to-complex, double precision */
         else if constexpr (std::is_same<_DataType_input, double>::value &&
@@ -415,7 +347,7 @@
             desc_dp_real_t desc(dim);
 
             dpnp_fft_fft_mathlib_real_to_cmplx_c<_DataType_input, double, desc_dp_real_t>(
-                array1_in, result_out, input_shape, shape_size, result_size, desc, norm);
+                q_ref, array1_in, result_out, input_shape, shape_size, result_size, desc, norm);
         }
         /* real-to-complex, single precision */
         else if constexpr (std::is_same<_DataType_input, float>::value &&
@@ -423,7 +355,7 @@
         {
             desc_sp_real_t desc(dim); // try: 2 * result_size
             dpnp_fft_fft_mathlib_real_to_cmplx_c<_DataType_input, float, desc_sp_real_t>(
-                array1_in, result_out, input_shape, shape_size, result_size, desc, norm);
+                q_ref, array1_in, result_out, input_shape, shape_size, result_size, desc, norm);
         }
         else if constexpr (std::is_same<_DataType_input, int32_t>::value ||
                            std::is_same<_DataType_input, int64_t>::value)
@@ -448,47 +380,18 @@
         }
         else
         {
-            dpnp_fft_fft_sycl_c<_DataType_input, _DataType_output>(array1_in,
-                                                        result_out,
-                                                        input_shape,
-                                                        result_shape,
-                                                        shape_size,
-                                                        result_size,
-                                                        input_size,
-                                                        axis,
-                                                        input_boundarie,
-                                                        inverse);
-        }
-=======
-    if (!input_size || !result_size || !array1_in || !result1)
-    {
-        return event_ref;
-    }
-
-    sycl::queue q = *(reinterpret_cast<sycl::queue*>(q_ref));
-
-    if ((std::is_same<_DataType_input, std::complex<double>>::value &&
-          std::is_same<_DataType_output, std::complex<double>>::value) ||
-         (std::is_same<_DataType_input, std::complex<float>>::value &&
-          std::is_same<_DataType_output, std::complex<float>>::value))
-    {
-        dpnp_fft_fft_mathlib_c<_DataType_input, _DataType_output>(
-            q_ref, array1_in, result1, input_shape, shape_size, result_size, norm);
-    }
-    else
-    {
-        dpnp_fft_fft_sycl_c<_DataType_input, _DataType_output>(q_ref,
-                                                               array1_in,
-                                                               result1,
-                                                               input_shape,
-                                                               output_shape,
-                                                               shape_size,
-                                                               result_size,
-                                                               input_size,
-                                                               axis,
-                                                               input_boundarie,
-                                                               inverse);
->>>>>>> f525309c
+            dpnp_fft_fft_sycl_c<_DataType_input, _DataType_output>(q_ref,
+                                                                   array1_in,
+                                                                   result_out,
+                                                                   input_shape,
+                                                                   result_shape,
+                                                                   shape_size,
+                                                                   result_size,
+                                                                   input_size,
+                                                                   axis,
+                                                                   input_boundarie,
+                                                                   inverse);
+        }
     }
 
     return event_ref;
