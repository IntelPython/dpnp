//*****************************************************************************
// Copyright (c) 2016-2024, Intel Corporation
// All rights reserved.
//
// Redistribution and use in source and binary forms, with or without
// modification, are permitted provided that the following conditions are met:
// - Redistributions of source code must retain the above copyright notice,
//   this list of conditions and the following disclaimer.
// - Redistributions in binary form must reproduce the above copyright notice,
//   this list of conditions and the following disclaimer in the documentation
//   and/or other materials provided with the distribution.
//
// THIS SOFTWARE IS PROVIDED BY THE COPYRIGHT HOLDERS AND CONTRIBUTORS "AS IS"
// AND ANY EXPRESS OR IMPLIED WARRANTIES, INCLUDING, BUT NOT LIMITED TO, THE
// IMPLIED WARRANTIES OF MERCHANTABILITY AND FITNESS FOR A PARTICULAR PURPOSE
// ARE DISCLAIMED. IN NO EVENT SHALL THE COPYRIGHT HOLDER OR CONTRIBUTORS BE
// LIABLE FOR ANY DIRECT, INDIRECT, INCIDENTAL, SPECIAL, EXEMPLARY, OR
// CONSEQUENTIAL DAMAGES (INCLUDING, BUT NOT LIMITED TO, PROCUREMENT OF
// SUBSTITUTE GOODS OR SERVICES; LOSS OF USE, DATA, OR PROFITS; OR BUSINESS
// INTERRUPTION) HOWEVER CAUSED AND ON ANY THEORY OF LIABILITY, WHETHER IN
// CONTRACT, STRICT LIABILITY, OR TORT (INCLUDING NEGLIGENCE OR OTHERWISE)
// ARISING IN ANY WAY OUT OF THE USE OF THIS SOFTWARE, EVEN IF ADVISED OF
// THE POSSIBILITY OF SUCH DAMAGE.
//*****************************************************************************

#include <cmath>
#include <iostream>

#include <dpnp_iface.hpp>

#include "dpnp_fptr.hpp"
#include "dpnp_iterator.hpp"
#include "dpnp_utils.hpp"
#include "dpnpc_memory_adapter.hpp"
#include "queue_sycl.hpp"

// dpctl tensor headers
#include "kernels/alignment.hpp"

using dpctl::tensor::kernels::alignment_utils::is_aligned;
using dpctl::tensor::kernels::alignment_utils::required_alignment;

#define MACRO_1ARG_2TYPES_OP(__name__, __operation1__, __operation2__)         \
    template <typename _KernelNameSpecialization1,                             \
              typename _KernelNameSpecialization2>                             \
    class __name__##_kernel;                                                   \
                                                                               \
    template <typename _KernelNameSpecialization1,                             \
              typename _KernelNameSpecialization2>                             \
    class __name__##_strides_kernel;                                           \
                                                                               \
    template <typename _DataType_input, typename _DataType_output>             \
    DPCTLSyclEventRef __name__(                                                \
        DPCTLSyclQueueRef q_ref, void *result_out, const size_t result_size,   \
        const size_t result_ndim, const shape_elem_type *result_shape,         \
        const shape_elem_type *result_strides, const void *input1_in,          \
        const size_t input1_size, const size_t input1_ndim,                    \
        const shape_elem_type *input1_shape,                                   \
        const shape_elem_type *input1_strides, const size_t *where,            \
        const DPCTLEventVectorRef dep_event_vec_ref)                           \
    {                                                                          \
        /* avoid warning unused variable*/                                     \
        (void)result_shape;                                                    \
        (void)where;                                                           \
        (void)dep_event_vec_ref;                                               \
                                                                               \
        DPCTLSyclEventRef event_ref = nullptr;                                 \
                                                                               \
        if (!input1_size) {                                                    \
            return event_ref;                                                  \
        }                                                                      \
                                                                               \
        sycl::queue q = *(reinterpret_cast<sycl::queue *>(q_ref));             \
                                                                               \
        _DataType_input *input1_data =                                         \
            static_cast<_DataType_input *>(const_cast<void *>(input1_in));     \
        _DataType_output *result =                                             \
            static_cast<_DataType_output *>(result_out);                       \
                                                                               \
        shape_elem_type *input1_shape_offsets =                                \
            new shape_elem_type[input1_ndim];                                  \
                                                                               \
        get_shape_offsets_inkernel(input1_shape, input1_ndim,                  \
                                   input1_shape_offsets);                      \
        bool use_strides = !array_equal(input1_strides, input1_ndim,           \
                                        input1_shape_offsets, input1_ndim);    \
        delete[] input1_shape_offsets;                                         \
                                                                               \
        sycl::event event;                                                     \
        sycl::range<1> gws(result_size);                                       \
                                                                               \
        if (use_strides) {                                                     \
            if (result_ndim != input1_ndim) {                                  \
                throw std::runtime_error(                                      \
                    "Result ndim=" + std::to_string(result_ndim) +             \
                    " mismatches with input1 ndim=" +                          \
                    std::to_string(input1_ndim));                              \
            }                                                                  \
                                                                               \
            /* memory transfer optimization, use USM-host for temporary speeds \
             * up transfer to device */                                        \
            using usm_host_allocatorT =                                        \
                sycl::usm_allocator<shape_elem_type, sycl::usm::alloc::host>;  \
                                                                               \
            size_t strides_size = 2 * result_ndim;                             \
            shape_elem_type *dev_strides_data =                                \
                sycl::malloc_device<shape_elem_type>(strides_size, q);         \
                                                                               \
            /* create host temporary for packed strides managed by shared      \
             * pointer */                                                      \
            auto strides_host_packed =                                         \
                std::vector<shape_elem_type, usm_host_allocatorT>(             \
                    strides_size, usm_host_allocatorT(q));                     \
                                                                               \
            /* packed vector is concatenation of result_strides,               \
             * input1_strides and input2_strides */                            \
            std::copy(result_strides, result_strides + result_ndim,            \
                      strides_host_packed.begin());                            \
            std::copy(input1_strides, input1_strides + result_ndim,            \
                      strides_host_packed.begin() + result_ndim);              \
                                                                               \
            auto copy_strides_ev = q.copy<shape_elem_type>(                    \
                strides_host_packed.data(), dev_strides_data,                  \
                strides_host_packed.size());                                   \
                                                                               \
            auto kernel_parallel_for_func = [=](sycl::id<1> global_id) {       \
                size_t output_id = global_id[0]; /* for (size_t i = 0; i <     \
                                                    result_size; ++i) */       \
                {                                                              \
                    const shape_elem_type *result_strides_data =               \
                        &dev_strides_data[0];                                  \
                    const shape_elem_type *input1_strides_data =               \
                        &dev_strides_data[result_ndim];                        \
                                                                               \
                    size_t input_id = 0;                                       \
                    for (size_t i = 0; i < input1_ndim; ++i) {                 \
                        const size_t output_xyz_id =                           \
                            get_xyz_id_by_id_inkernel(output_id,               \
                                                      result_strides_data,     \
                                                      result_ndim, i);         \
                        input_id += output_xyz_id * input1_strides_data[i];    \
                    }                                                          \
                                                                               \
                    const _DataType_output input_elem = input1_data[input_id]; \
                    result[output_id] = __operation1__;                        \
                }                                                              \
            };                                                                 \
            auto kernel_func = [&](sycl::handler &cgh) {                       \
                cgh.parallel_for<class __name__##_strides_kernel<              \
                    _DataType_input, _DataType_output>>(                       \
                    gws, kernel_parallel_for_func);                            \
            };                                                                 \
                                                                               \
            q.submit(kernel_func).wait();                                      \
                                                                               \
            sycl::free(dev_strides_data, q);                                   \
            return event_ref;                                                  \
        }                                                                      \
        else {                                                                 \
            auto kernel_parallel_for_func = [=](sycl::id<1> global_id) {       \
                size_t output_id = global_id[0]; /* for (size_t i = 0; i <     \
                                                    result_size; ++i) */       \
                {                                                              \
                    const _DataType_output input_elem =                        \
                        input1_data[output_id];                                \
                    result[output_id] = __operation1__;                        \
                }                                                              \
            };                                                                 \
            auto kernel_func = [&](sycl::handler &cgh) {                       \
                cgh.parallel_for<class __name__##_kernel<_DataType_input,      \
                                                         _DataType_output>>(   \
                    gws, kernel_parallel_for_func);                            \
            };                                                                 \
                                                                               \
            if constexpr (both_types_are_same<_DataType_input,                 \
                                              _DataType_output, float,         \
                                              double>)                         \
            {                                                                  \
                if (q.get_device().has(sycl::aspect::fp64)) {                  \
                    event = __operation2__;                                    \
                                                                               \
                    event_ref = reinterpret_cast<DPCTLSyclEventRef>(&event);   \
                    return DPCTLEvent_Copy(event_ref);                         \
                }                                                              \
            }                                                                  \
            event = q.submit(kernel_func);                                     \
        }                                                                      \
                                                                               \
        event_ref = reinterpret_cast<DPCTLSyclEventRef>(&event);               \
        return DPCTLEvent_Copy(event_ref);                                     \
    }                                                                          \
                                                                               \
    template <typename _DataType_input, typename _DataType_output>             \
    void __name__(                                                             \
        void *result_out, const size_t result_size, const size_t result_ndim,  \
        const shape_elem_type *result_shape,                                   \
        const shape_elem_type *result_strides, const void *input1_in,          \
        const size_t input1_size, const size_t input1_ndim,                    \
        const shape_elem_type *input1_shape,                                   \
        const shape_elem_type *input1_strides, const size_t *where)            \
    {                                                                          \
        DPCTLSyclQueueRef q_ref =                                              \
            reinterpret_cast<DPCTLSyclQueueRef>(&DPNP_QUEUE);                  \
        DPCTLEventVectorRef dep_event_vec_ref = nullptr;                       \
        DPCTLSyclEventRef event_ref =                                          \
            __name__<_DataType_input, _DataType_output>(                       \
                q_ref, result_out, result_size, result_ndim, result_shape,     \
                result_strides, input1_in, input1_size, input1_ndim,           \
                input1_shape, input1_strides, where, dep_event_vec_ref);       \
        DPCTLEvent_WaitAndThrow(event_ref);                                    \
        DPCTLEvent_Delete(event_ref);                                          \
    }                                                                          \
                                                                               \
    template <typename _DataType_input, typename _DataType_output>             \
    void (*__name__##_default)(                                                \
        void *, const size_t, const size_t, const shape_elem_type *,           \
        const shape_elem_type *, const void *, const size_t, const size_t,     \
        const shape_elem_type *, const shape_elem_type *, const size_t *) =    \
        __name__<_DataType_input, _DataType_output>;                           \
                                                                               \
    template <typename _DataType_input, typename _DataType_output>             \
    DPCTLSyclEventRef (*__name__##_ext)(                                       \
        DPCTLSyclQueueRef, void *, const size_t, const size_t,                 \
        const shape_elem_type *, const shape_elem_type *, const void *,        \
        const size_t, const size_t, const shape_elem_type *,                   \
        const shape_elem_type *, const size_t *, const DPCTLEventVectorRef) =  \
        __name__<_DataType_input, _DataType_output>;

#include <dpnp_gen_1arg_2type_tbl.hpp>

static void func_map_init_elemwise_1arg_2type(func_map_t &fmap)
{

    fmap[DPNPFuncName::DPNP_FN_COPYTO][eft_BLN][eft_BLN] = {
        eft_BLN, (void *)dpnp_copyto_c_default<bool, bool>};
    fmap[DPNPFuncName::DPNP_FN_COPYTO][eft_BLN][eft_INT] = {
        eft_INT, (void *)dpnp_copyto_c_default<bool, int32_t>};
    fmap[DPNPFuncName::DPNP_FN_COPYTO][eft_BLN][eft_LNG] = {
        eft_LNG, (void *)dpnp_copyto_c_default<bool, int64_t>};
    fmap[DPNPFuncName::DPNP_FN_COPYTO][eft_BLN][eft_FLT] = {
        eft_FLT, (void *)dpnp_copyto_c_default<bool, float>};
    fmap[DPNPFuncName::DPNP_FN_COPYTO][eft_BLN][eft_DBL] = {
        eft_DBL, (void *)dpnp_copyto_c_default<bool, double>};
    fmap[DPNPFuncName::DPNP_FN_COPYTO][eft_INT][eft_BLN] = {
        eft_BLN, (void *)dpnp_copyto_c_default<int32_t, bool>};
    fmap[DPNPFuncName::DPNP_FN_COPYTO][eft_INT][eft_INT] = {
        eft_INT, (void *)dpnp_copyto_c_default<int32_t, int32_t>};
    fmap[DPNPFuncName::DPNP_FN_COPYTO][eft_INT][eft_LNG] = {
        eft_LNG, (void *)dpnp_copyto_c_default<int32_t, int64_t>};
    fmap[DPNPFuncName::DPNP_FN_COPYTO][eft_INT][eft_FLT] = {
        eft_FLT, (void *)dpnp_copyto_c_default<int32_t, float>};
    fmap[DPNPFuncName::DPNP_FN_COPYTO][eft_INT][eft_DBL] = {
        eft_DBL, (void *)dpnp_copyto_c_default<int32_t, double>};
    fmap[DPNPFuncName::DPNP_FN_COPYTO][eft_LNG][eft_BLN] = {
        eft_BLN, (void *)dpnp_copyto_c_default<int64_t, bool>};
    fmap[DPNPFuncName::DPNP_FN_COPYTO][eft_LNG][eft_INT] = {
        eft_INT, (void *)dpnp_copyto_c_default<int64_t, int32_t>};
    fmap[DPNPFuncName::DPNP_FN_COPYTO][eft_LNG][eft_LNG] = {
        eft_LNG, (void *)dpnp_copyto_c_default<int64_t, int64_t>};
    fmap[DPNPFuncName::DPNP_FN_COPYTO][eft_LNG][eft_FLT] = {
        eft_FLT, (void *)dpnp_copyto_c_default<int64_t, float>};
    fmap[DPNPFuncName::DPNP_FN_COPYTO][eft_LNG][eft_DBL] = {
        eft_DBL, (void *)dpnp_copyto_c_default<int64_t, double>};
    fmap[DPNPFuncName::DPNP_FN_COPYTO][eft_FLT][eft_BLN] = {
        eft_BLN, (void *)dpnp_copyto_c_default<float, bool>};
    fmap[DPNPFuncName::DPNP_FN_COPYTO][eft_FLT][eft_INT] = {
        eft_INT, (void *)dpnp_copyto_c_default<float, int32_t>};
    fmap[DPNPFuncName::DPNP_FN_COPYTO][eft_FLT][eft_LNG] = {
        eft_LNG, (void *)dpnp_copyto_c_default<float, int64_t>};
    fmap[DPNPFuncName::DPNP_FN_COPYTO][eft_FLT][eft_FLT] = {
        eft_FLT, (void *)dpnp_copyto_c_default<float, float>};
    fmap[DPNPFuncName::DPNP_FN_COPYTO][eft_FLT][eft_DBL] = {
        eft_DBL, (void *)dpnp_copyto_c_default<float, double>};
    fmap[DPNPFuncName::DPNP_FN_COPYTO][eft_DBL][eft_BLN] = {
        eft_BLN, (void *)dpnp_copyto_c_default<double, bool>};
    fmap[DPNPFuncName::DPNP_FN_COPYTO][eft_DBL][eft_INT] = {
        eft_INT, (void *)dpnp_copyto_c_default<double, int32_t>};
    fmap[DPNPFuncName::DPNP_FN_COPYTO][eft_DBL][eft_LNG] = {
        eft_LNG, (void *)dpnp_copyto_c_default<double, int64_t>};
    fmap[DPNPFuncName::DPNP_FN_COPYTO][eft_DBL][eft_FLT] = {
        eft_FLT, (void *)dpnp_copyto_c_default<double, float>};
    fmap[DPNPFuncName::DPNP_FN_COPYTO][eft_DBL][eft_DBL] = {
        eft_DBL, (void *)dpnp_copyto_c_default<double, double>};
    fmap[DPNPFuncName::DPNP_FN_COPYTO][eft_C128][eft_C128] = {
        eft_C128,
        (void *)
            dpnp_copyto_c_default<std::complex<double>, std::complex<double>>};

    // dpnp_copyto_c is required by dpnp_fft_fft_c and dpnp_fft_rfft_c
    fmap[DPNPFuncName::DPNP_FN_COPYTO_EXT][eft_BLN][eft_DBL] = {
        eft_DBL, (void *)dpnp_copyto_c_ext<bool, double>};
    fmap[DPNPFuncName::DPNP_FN_COPYTO_EXT][eft_INT][eft_DBL] = {
        eft_DBL, (void *)dpnp_copyto_c_ext<int32_t, double>};
    fmap[DPNPFuncName::DPNP_FN_COPYTO_EXT][eft_LNG][eft_DBL] = {
        eft_DBL, (void *)dpnp_copyto_c_ext<int64_t, double>};
    fmap[DPNPFuncName::DPNP_FN_COPYTO_EXT][eft_FLT][eft_DBL] = {
        eft_DBL, (void *)dpnp_copyto_c_ext<float, double>};
    fmap[DPNPFuncName::DPNP_FN_COPYTO_EXT][eft_DBL][eft_DBL] = {
        eft_DBL, (void *)dpnp_copyto_c_ext<double, double>};

    fmap[DPNPFuncName::DPNP_FN_COPYTO_EXT][eft_BLN][eft_FLT] = {
        eft_FLT, (void *)dpnp_copyto_c_ext<bool, float>};
    fmap[DPNPFuncName::DPNP_FN_COPYTO_EXT][eft_INT][eft_FLT] = {
        eft_FLT, (void *)dpnp_copyto_c_ext<int32_t, float>};
    fmap[DPNPFuncName::DPNP_FN_COPYTO_EXT][eft_LNG][eft_FLT] = {
        eft_FLT, (void *)dpnp_copyto_c_ext<int64_t, float>};
    fmap[DPNPFuncName::DPNP_FN_COPYTO_EXT][eft_FLT][eft_FLT] = {
        eft_FLT, (void *)dpnp_copyto_c_ext<float, float>};

    fmap[DPNPFuncName::DPNP_FN_DEGREES][eft_INT][eft_INT] = {
        eft_DBL, (void *)dpnp_degrees_c_default<int32_t, double>};
    fmap[DPNPFuncName::DPNP_FN_DEGREES][eft_LNG][eft_LNG] = {
        eft_DBL, (void *)dpnp_degrees_c_default<int64_t, double>};
    fmap[DPNPFuncName::DPNP_FN_DEGREES][eft_FLT][eft_FLT] = {
        eft_FLT, (void *)dpnp_degrees_c_default<float, float>};
    fmap[DPNPFuncName::DPNP_FN_DEGREES][eft_DBL][eft_DBL] = {
        eft_DBL, (void *)dpnp_degrees_c_default<double, double>};

    fmap[DPNPFuncName::DPNP_FN_DEGREES_EXT][eft_INT][eft_INT] = {
        get_default_floating_type(),
        (void *)dpnp_degrees_c_ext<
            int32_t, func_type_map_t::find_type<get_default_floating_type()>>,
        get_default_floating_type<std::false_type>(),
        (void *)dpnp_degrees_c_ext<
            int32_t, func_type_map_t::find_type<
                         get_default_floating_type<std::false_type>()>>};
    fmap[DPNPFuncName::DPNP_FN_DEGREES_EXT][eft_LNG][eft_LNG] = {
        get_default_floating_type(),
        (void *)dpnp_degrees_c_ext<
            int64_t, func_type_map_t::find_type<get_default_floating_type()>>,
        get_default_floating_type<std::false_type>(),
        (void *)dpnp_degrees_c_ext<
            int64_t, func_type_map_t::find_type<
                         get_default_floating_type<std::false_type>()>>};
    fmap[DPNPFuncName::DPNP_FN_DEGREES_EXT][eft_FLT][eft_FLT] = {
        eft_FLT, (void *)dpnp_degrees_c_ext<float, float>};
    fmap[DPNPFuncName::DPNP_FN_DEGREES_EXT][eft_DBL][eft_DBL] = {
        eft_DBL, (void *)dpnp_degrees_c_ext<double, double>};

    fmap[DPNPFuncName::DPNP_FN_RADIANS][eft_INT][eft_INT] = {
        eft_DBL, (void *)dpnp_radians_c_default<int32_t, double>};
    fmap[DPNPFuncName::DPNP_FN_RADIANS][eft_LNG][eft_LNG] = {
        eft_DBL, (void *)dpnp_radians_c_default<int64_t, double>};
    fmap[DPNPFuncName::DPNP_FN_RADIANS][eft_FLT][eft_FLT] = {
        eft_FLT, (void *)dpnp_radians_c_default<float, float>};
    fmap[DPNPFuncName::DPNP_FN_RADIANS][eft_DBL][eft_DBL] = {
        eft_DBL, (void *)dpnp_radians_c_default<double, double>};

    fmap[DPNPFuncName::DPNP_FN_RADIANS_EXT][eft_INT][eft_INT] = {
        get_default_floating_type(),
        (void *)dpnp_radians_c_ext<
            int32_t, func_type_map_t::find_type<get_default_floating_type()>>,
        get_default_floating_type<std::false_type>(),
        (void *)dpnp_radians_c_ext<
            int32_t, func_type_map_t::find_type<
                         get_default_floating_type<std::false_type>()>>};
    fmap[DPNPFuncName::DPNP_FN_RADIANS_EXT][eft_LNG][eft_LNG] = {
        get_default_floating_type(),
        (void *)dpnp_radians_c_ext<
            int64_t, func_type_map_t::find_type<get_default_floating_type()>>,
        get_default_floating_type<std::false_type>(),
        (void *)dpnp_radians_c_ext<
            int64_t, func_type_map_t::find_type<
                         get_default_floating_type<std::false_type>()>>};
    fmap[DPNPFuncName::DPNP_FN_RADIANS_EXT][eft_FLT][eft_FLT] = {
        eft_FLT, (void *)dpnp_radians_c_ext<float, float>};
    fmap[DPNPFuncName::DPNP_FN_RADIANS_EXT][eft_DBL][eft_DBL] = {
        eft_DBL, (void *)dpnp_radians_c_ext<double, double>};

    fmap[DPNPFuncName::DPNP_FN_SQRT][eft_INT][eft_INT] = {
        eft_DBL, (void *)dpnp_sqrt_c_default<int32_t, double>};
    fmap[DPNPFuncName::DPNP_FN_SQRT][eft_LNG][eft_LNG] = {
        eft_DBL, (void *)dpnp_sqrt_c_default<int64_t, double>};
    fmap[DPNPFuncName::DPNP_FN_SQRT][eft_FLT][eft_FLT] = {
        eft_FLT, (void *)dpnp_sqrt_c_default<float, float>};
    fmap[DPNPFuncName::DPNP_FN_SQRT][eft_DBL][eft_DBL] = {
        eft_DBL, (void *)dpnp_sqrt_c_default<double, double>};

    // Used in dpnp_std_c
    fmap[DPNPFuncName::DPNP_FN_SQRT_EXT][eft_FLT][eft_FLT] = {
        eft_FLT, (void *)dpnp_sqrt_c_ext<float, float>};
    fmap[DPNPFuncName::DPNP_FN_SQRT_EXT][eft_DBL][eft_DBL] = {
        eft_DBL, (void *)dpnp_sqrt_c_ext<double, double>};

    return;
}

template <typename T>
constexpr T dispatch_erf_op(T elem)
{
    if constexpr (is_any_v<T, std::int32_t, std::int64_t>) {
        // TODO: need to convert to double when possible
        return sycl::erf((float)elem);
    }
    else {
        return sycl::erf(elem);
    }
}

template <typename T>
constexpr auto dispatch_fmod_op(T elem1, T elem2)
{
    if constexpr (sycl::detail::is_integral<T>::value) {
        if constexpr (sycl::detail::is_vec<T>::value) {
            T rem;
            using ElemT = typename T::element_type;
#pragma unroll
            for (size_t i = 0; i < rem.size(); i++) {
                if (elem2[i] == ElemT(0)) {
                    rem[i] = ElemT(0);
                }
                else {
                    rem[i] = elem1[i] % elem2[i];
                }
            }
            return rem;
        }
        else {
            if (elem2 == T(0)) {
                return T(0);
            }
            return elem1 % elem2;
        }
    }
    else {
        return sycl::fmod(elem1, elem2);
    }
}

#define MACRO_1ARG_1TYPE_OP(__name__, __operation1__, __operation2__)          \
    template <typename _KernelNameSpecialization>                              \
    class __name__##_kernel;                                                   \
                                                                               \
    template <typename _KernelNameSpecialization>                              \
    class __name__##_strides_kernel;                                           \
                                                                               \
    template <typename _DataType>                                              \
    DPCTLSyclEventRef __name__(                                                \
        DPCTLSyclQueueRef q_ref, void *result_out, const size_t result_size,   \
        const size_t result_ndim, const shape_elem_type *result_shape,         \
        const shape_elem_type *result_strides, const void *input1_in,          \
        const size_t input1_size, const size_t input1_ndim,                    \
        const shape_elem_type *input1_shape,                                   \
        const shape_elem_type *input1_strides, const size_t *where,            \
        const DPCTLEventVectorRef dep_event_vec_ref)                           \
    {                                                                          \
        /* avoid warning unused variable*/                                     \
        (void)result_shape;                                                    \
        (void)where;                                                           \
        (void)dep_event_vec_ref;                                               \
                                                                               \
        DPCTLSyclEventRef event_ref = nullptr;                                 \
                                                                               \
        if (!input1_size) {                                                    \
            return event_ref;                                                  \
        }                                                                      \
                                                                               \
        sycl::queue q = *(reinterpret_cast<sycl::queue *>(q_ref));             \
                                                                               \
        _DataType *input1_data =                                               \
            static_cast<_DataType *>(const_cast<void *>(input1_in));           \
        _DataType *result = static_cast<_DataType *>(result_out);              \
                                                                               \
        shape_elem_type *input1_shape_offsets =                                \
            new shape_elem_type[input1_ndim];                                  \
                                                                               \
        get_shape_offsets_inkernel(input1_shape, input1_ndim,                  \
                                   input1_shape_offsets);                      \
        bool use_strides = !array_equal(input1_strides, input1_ndim,           \
                                        input1_shape_offsets, input1_ndim);    \
        delete[] input1_shape_offsets;                                         \
                                                                               \
        sycl::event event;                                                     \
        sycl::range<1> gws(result_size);                                       \
                                                                               \
        if (use_strides) {                                                     \
            if (result_ndim != input1_ndim) {                                  \
                throw std::runtime_error(                                      \
                    "Result ndim=" + std::to_string(result_ndim) +             \
                    " mismatches with input1 ndim=" +                          \
                    std::to_string(input1_ndim));                              \
            }                                                                  \
                                                                               \
            /* memory transfer optimization, use USM-host for temporary speeds \
             * up transfer to device */                                        \
            using usm_host_allocatorT =                                        \
                sycl::usm_allocator<shape_elem_type, sycl::usm::alloc::host>;  \
                                                                               \
            size_t strides_size = 2 * result_ndim;                             \
            shape_elem_type *dev_strides_data =                                \
                sycl::malloc_device<shape_elem_type>(strides_size, q);         \
                                                                               \
            /* create host temporary for packed strides managed by shared      \
             * pointer */                                                      \
            auto strides_host_packed =                                         \
                std::vector<shape_elem_type, usm_host_allocatorT>(             \
                    strides_size, usm_host_allocatorT(q));                     \
                                                                               \
            /* packed vector is concatenation of result_strides,               \
             * input1_strides and input2_strides */                            \
            std::copy(result_strides, result_strides + result_ndim,            \
                      strides_host_packed.begin());                            \
            std::copy(input1_strides, input1_strides + result_ndim,            \
                      strides_host_packed.begin() + result_ndim);              \
                                                                               \
            auto copy_strides_ev = q.copy<shape_elem_type>(                    \
                strides_host_packed.data(), dev_strides_data,                  \
                strides_host_packed.size());                                   \
                                                                               \
            auto kernel_parallel_for_func = [=](sycl::id<1> global_id) {       \
                size_t output_id = global_id[0]; /* for (size_t i = 0; i <     \
                                                    result_size; ++i) */       \
                {                                                              \
                    const shape_elem_type *result_strides_data =               \
                        &dev_strides_data[0];                                  \
                    const shape_elem_type *input1_strides_data =               \
                        &dev_strides_data[result_ndim];                        \
                                                                               \
                    size_t input_id = 0;                                       \
                    for (size_t i = 0; i < input1_ndim; ++i) {                 \
                        const size_t output_xyz_id =                           \
                            get_xyz_id_by_id_inkernel(output_id,               \
                                                      result_strides_data,     \
                                                      result_ndim, i);         \
                        input_id += output_xyz_id * input1_strides_data[i];    \
                    }                                                          \
                                                                               \
                    const _DataType input_elem = input1_data[input_id];        \
                    result[output_id] = __operation1__;                        \
                }                                                              \
            };                                                                 \
            auto kernel_func = [&](sycl::handler &cgh) {                       \
                cgh.parallel_for<class __name__##_strides_kernel<_DataType>>(  \
                    gws, kernel_parallel_for_func);                            \
            };                                                                 \
                                                                               \
            q.submit(kernel_func).wait();                                      \
                                                                               \
            sycl::free(dev_strides_data, q);                                   \
            return event_ref;                                                  \
        }                                                                      \
        else {                                                                 \
            auto kernel_parallel_for_func = [=](sycl::id<1> global_id) {       \
                size_t i = global_id[0]; /* for (size_t i = 0; i <             \
                                            result_size; ++i) */               \
                {                                                              \
                    const _DataType input_elem = input1_data[i];               \
                    result[i] = __operation1__;                                \
                }                                                              \
            };                                                                 \
            auto kernel_func = [&](sycl::handler &cgh) {                       \
                cgh.parallel_for<class __name__##_kernel<_DataType>>(          \
                    gws, kernel_parallel_for_func);                            \
            };                                                                 \
                                                                               \
            if constexpr (is_any_v<_DataType, float, double>) {                \
                if (q.get_device().has(sycl::aspect::fp64)) {                  \
                    event = __operation2__;                                    \
                                                                               \
                    event_ref = reinterpret_cast<DPCTLSyclEventRef>(&event);   \
                    return DPCTLEvent_Copy(event_ref);                         \
                }                                                              \
            }                                                                  \
            event = q.submit(kernel_func);                                     \
        }                                                                      \
                                                                               \
        event_ref = reinterpret_cast<DPCTLSyclEventRef>(&event);               \
        return DPCTLEvent_Copy(event_ref);                                     \
    }                                                                          \
                                                                               \
    template <typename _DataType>                                              \
    void __name__(                                                             \
        void *result_out, const size_t result_size, const size_t result_ndim,  \
        const shape_elem_type *result_shape,                                   \
        const shape_elem_type *result_strides, const void *input1_in,          \
        const size_t input1_size, const size_t input1_ndim,                    \
        const shape_elem_type *input1_shape,                                   \
        const shape_elem_type *input1_strides, const size_t *where)            \
    {                                                                          \
        DPCTLSyclQueueRef q_ref =                                              \
            reinterpret_cast<DPCTLSyclQueueRef>(&DPNP_QUEUE);                  \
        DPCTLEventVectorRef dep_event_vec_ref = nullptr;                       \
        DPCTLSyclEventRef event_ref = __name__<_DataType>(                     \
            q_ref, result_out, result_size, result_ndim, result_shape,         \
            result_strides, input1_in, input1_size, input1_ndim, input1_shape, \
            input1_strides, where, dep_event_vec_ref);                         \
        DPCTLEvent_WaitAndThrow(event_ref);                                    \
        DPCTLEvent_Delete(event_ref);                                          \
    }                                                                          \
                                                                               \
    template <typename _DataType>                                              \
    void (*__name__##_default)(                                                \
        void *, const size_t, const size_t, const shape_elem_type *,           \
        const shape_elem_type *, const void *, const size_t, const size_t,     \
        const shape_elem_type *, const shape_elem_type *, const size_t *) =    \
        __name__<_DataType>;                                                   \
                                                                               \
    template <typename _DataType>                                              \
    DPCTLSyclEventRef (*__name__##_ext)(                                       \
        DPCTLSyclQueueRef, void *, const size_t, const size_t,                 \
        const shape_elem_type *, const shape_elem_type *, const void *,        \
        const size_t, const size_t, const shape_elem_type *,                   \
        const shape_elem_type *, const size_t *, const DPCTLEventVectorRef) =  \
        __name__<_DataType>;

#include <dpnp_gen_1arg_1type_tbl.hpp>

static void func_map_init_elemwise_1arg_1type(func_map_t &fmap)
{
    fmap[DPNPFuncName::DPNP_FN_ERF][eft_INT][eft_INT] = {
        eft_INT, (void *)dpnp_erf_c_default<int32_t>};
    fmap[DPNPFuncName::DPNP_FN_ERF][eft_LNG][eft_LNG] = {
        eft_LNG, (void *)dpnp_erf_c_default<int64_t>};
    fmap[DPNPFuncName::DPNP_FN_ERF][eft_FLT][eft_FLT] = {
        eft_FLT, (void *)dpnp_erf_c_default<float>};
    fmap[DPNPFuncName::DPNP_FN_ERF][eft_DBL][eft_DBL] = {
        eft_DBL, (void *)dpnp_erf_c_default<double>};

    fmap[DPNPFuncName::DPNP_FN_ERF_EXT][eft_INT][eft_INT] = {
        eft_INT, (void *)dpnp_erf_c_ext<int32_t>};
    fmap[DPNPFuncName::DPNP_FN_ERF_EXT][eft_LNG][eft_LNG] = {
        eft_LNG, (void *)dpnp_erf_c_ext<int64_t>};
    fmap[DPNPFuncName::DPNP_FN_ERF_EXT][eft_FLT][eft_FLT] = {
        eft_FLT, (void *)dpnp_erf_c_ext<float>};
    fmap[DPNPFuncName::DPNP_FN_ERF_EXT][eft_DBL][eft_DBL] = {
        eft_DBL, (void *)dpnp_erf_c_ext<double>};

    return;
}

#define MACRO_2ARG_3TYPES_OP(__name__, __operation__, __vec_operation__,       \
                             __vec_types__, __mkl_operation__, __mkl_types__)  \
    template <typename _KernelNameSpecialization1,                             \
              typename _KernelNameSpecialization2,                             \
              typename _KernelNameSpecialization3>                             \
    class __name__##_kernel;                                                   \
                                                                               \
    template <typename _KernelNameSpecialization1,                             \
              typename _KernelNameSpecialization2,                             \
              typename _KernelNameSpecialization3>                             \
    class __name__##_sg_kernel;                                                \
                                                                               \
    template <typename _KernelNameSpecialization1,                             \
              typename _KernelNameSpecialization2,                             \
              typename _KernelNameSpecialization3>                             \
    class __name__##_broadcast_kernel;                                         \
                                                                               \
    template <typename _KernelNameSpecialization1,                             \
              typename _KernelNameSpecialization2,                             \
              typename _KernelNameSpecialization3>                             \
    class __name__##_strides_kernel;                                           \
                                                                               \
    template <typename _DataType_output, typename _DataType_input1,            \
              typename _DataType_input2>                                       \
    DPCTLSyclEventRef __name__(                                                \
        DPCTLSyclQueueRef q_ref, void *result_out, const size_t result_size,   \
        const size_t result_ndim, const shape_elem_type *result_shape,         \
        const shape_elem_type *result_strides, const void *input1_in,          \
        const size_t input1_size, const size_t input1_ndim,                    \
        const shape_elem_type *input1_shape,                                   \
        const shape_elem_type *input1_strides, const void *input2_in,          \
        const size_t input2_size, const size_t input2_ndim,                    \
        const shape_elem_type *input2_shape,                                   \
        const shape_elem_type *input2_strides, const size_t *where,            \
        const DPCTLEventVectorRef dep_event_vec_ref)                           \
    {                                                                          \
        /* avoid warning unused variable*/                                     \
        (void)where;                                                           \
        (void)dep_event_vec_ref;                                               \
                                                                               \
        DPCTLSyclEventRef event_ref = nullptr;                                 \
                                                                               \
        if (!input1_size || !input2_size) {                                    \
            return event_ref;                                                  \
        }                                                                      \
                                                                               \
        sycl::queue q = *(reinterpret_cast<sycl::queue *>(q_ref));             \
                                                                               \
        _DataType_input1 *input1_data =                                        \
            static_cast<_DataType_input1 *>(const_cast<void *>(input1_in));    \
        _DataType_input2 *input2_data =                                        \
            static_cast<_DataType_input2 *>(const_cast<void *>(input2_in));    \
        _DataType_output *result =                                             \
            static_cast<_DataType_output *>(result_out);                       \
                                                                               \
        bool use_broadcasting = !array_equal(input1_shape, input1_ndim,        \
                                             input2_shape, input2_ndim);       \
                                                                               \
        shape_elem_type *input1_shape_offsets =                                \
            new shape_elem_type[input1_ndim];                                  \
                                                                               \
        get_shape_offsets_inkernel(input1_shape, input1_ndim,                  \
                                   input1_shape_offsets);                      \
        bool use_strides = !array_equal(input1_strides, input1_ndim,           \
                                        input1_shape_offsets, input1_ndim);    \
        delete[] input1_shape_offsets;                                         \
                                                                               \
        shape_elem_type *input2_shape_offsets =                                \
            new shape_elem_type[input2_ndim];                                  \
                                                                               \
        get_shape_offsets_inkernel(input2_shape, input2_ndim,                  \
                                   input2_shape_offsets);                      \
        use_strides =                                                          \
            use_strides || !array_equal(input2_strides, input2_ndim,           \
                                        input2_shape_offsets, input2_ndim);    \
        delete[] input2_shape_offsets;                                         \
                                                                               \
        sycl::event event;                                                     \
        sycl::range<1> gws(result_size);                                       \
                                                                               \
        if (use_broadcasting) {                                                \
            DPNPC_id<_DataType_input1> *input1_it;                             \
            const size_t input1_it_size_in_bytes =                             \
                sizeof(DPNPC_id<_DataType_input1>);                            \
            input1_it = reinterpret_cast<DPNPC_id<_DataType_input1> *>(        \
                dpnp_memory_alloc_c(q_ref, input1_it_size_in_bytes));          \
            new (input1_it)                                                    \
                DPNPC_id<_DataType_input1>(q_ref, input1_data, input1_shape,   \
                                           input1_strides, input1_ndim);       \
                                                                               \
            input1_it->broadcast_to_shape(result_shape, result_ndim);          \
                                                                               \
            DPNPC_id<_DataType_input2> *input2_it;                             \
            const size_t input2_it_size_in_bytes =                             \
                sizeof(DPNPC_id<_DataType_input2>);                            \
            input2_it = reinterpret_cast<DPNPC_id<_DataType_input2> *>(        \
                dpnp_memory_alloc_c(q_ref, input2_it_size_in_bytes));          \
            new (input2_it)                                                    \
                DPNPC_id<_DataType_input2>(q_ref, input2_data, input2_shape,   \
                                           input2_strides, input2_ndim);       \
                                                                               \
            input2_it->broadcast_to_shape(result_shape, result_ndim);          \
                                                                               \
            auto kernel_parallel_for_func = [=](sycl::id<1> global_id) {       \
                const size_t i = global_id[0]; /* for (size_t i = 0; i <       \
                                                  result_size; ++i) */         \
                {                                                              \
                    const _DataType_output input1_elem = (*input1_it)[i];      \
                    const _DataType_output input2_elem = (*input2_it)[i];      \
                    result[i] = __operation__;                                 \
                }                                                              \
            };                                                                 \
            auto kernel_func = [&](sycl::handler &cgh) {                       \
                cgh.parallel_for<class __name__##_broadcast_kernel<            \
                    _DataType_output, _DataType_input1, _DataType_input2>>(    \
                    gws, kernel_parallel_for_func);                            \
            };                                                                 \
                                                                               \
            q.submit(kernel_func).wait();                                      \
                                                                               \
            input1_it->~DPNPC_id();                                            \
            input2_it->~DPNPC_id();                                            \
                                                                               \
            return event_ref;                                                  \
        }                                                                      \
        else if (use_strides) {                                                \
            if ((result_ndim != input1_ndim) || (result_ndim != input2_ndim))  \
            {                                                                  \
                throw std::runtime_error(                                      \
                    "Result ndim=" + std::to_string(result_ndim) +             \
                    " mismatches with either input1 ndim=" +                   \
                    std::to_string(input1_ndim) +                              \
                    " or input2 ndim=" + std::to_string(input2_ndim));         \
            }                                                                  \
                                                                               \
            /* memory transfer optimization, use USM-host for temporary speeds \
             * up transfer to device */                                        \
            using usm_host_allocatorT =                                        \
                sycl::usm_allocator<shape_elem_type, sycl::usm::alloc::host>;  \
                                                                               \
            size_t strides_size = 3 * result_ndim;                             \
            shape_elem_type *dev_strides_data =                                \
                sycl::malloc_device<shape_elem_type>(strides_size, q);         \
                                                                               \
            /* create host temporary for packed strides managed by shared      \
             * pointer */                                                      \
            auto strides_host_packed =                                         \
                std::vector<shape_elem_type, usm_host_allocatorT>(             \
                    strides_size, usm_host_allocatorT(q));                     \
                                                                               \
            /* packed vector is concatenation of result_strides,               \
             * input1_strides and input2_strides */                            \
            std::copy(result_strides, result_strides + result_ndim,            \
                      strides_host_packed.begin());                            \
            std::copy(input1_strides, input1_strides + result_ndim,            \
                      strides_host_packed.begin() + result_ndim);              \
            std::copy(input2_strides, input2_strides + result_ndim,            \
                      strides_host_packed.begin() + 2 * result_ndim);          \
                                                                               \
            auto copy_strides_ev = q.copy<shape_elem_type>(                    \
                strides_host_packed.data(), dev_strides_data,                  \
                strides_host_packed.size());                                   \
                                                                               \
            auto kernel_parallel_for_func = [=](sycl::id<1> global_id) {       \
                const size_t output_id =                                       \
                    global_id[0]; /* for (size_t i = 0; i < result_size; ++i)  \
                                   */                                          \
                {                                                              \
                    const shape_elem_type *result_strides_data =               \
                        &dev_strides_data[0];                                  \
                    const shape_elem_type *input1_strides_data =               \
                        &dev_strides_data[result_ndim];                        \
                    const shape_elem_type *input2_strides_data =               \
                        &dev_strides_data[2 * result_ndim];                    \
                                                                               \
                    size_t input1_id = 0;                                      \
                    size_t input2_id = 0;                                      \
                                                                               \
                    for (size_t i = 0; i < result_ndim; ++i) {                 \
                        const size_t output_xyz_id =                           \
                            get_xyz_id_by_id_inkernel(output_id,               \
                                                      result_strides_data,     \
                                                      result_ndim, i);         \
                        input1_id += output_xyz_id * input1_strides_data[i];   \
                        input2_id += output_xyz_id * input2_strides_data[i];   \
                    }                                                          \
                                                                               \
                    const _DataType_output input1_elem =                       \
                        input1_data[input1_id];                                \
                    const _DataType_output input2_elem =                       \
                        input2_data[input2_id];                                \
                    result[output_id] = __operation__;                         \
                }                                                              \
            };                                                                 \
            auto kernel_func = [&](sycl::handler &cgh) {                       \
                cgh.depends_on(copy_strides_ev);                               \
                cgh.parallel_for<class __name__##_strides_kernel<              \
                    _DataType_output, _DataType_input1, _DataType_input2>>(    \
                    gws, kernel_parallel_for_func);                            \
            };                                                                 \
                                                                               \
            q.submit(kernel_func).wait();                                      \
                                                                               \
            sycl::free(dev_strides_data, q);                                   \
            return event_ref;                                                  \
        }                                                                      \
        else {                                                                 \
            if constexpr (both_types_are_same<_DataType_input1,                \
                                              _DataType_input2,                \
                                              __mkl_types__>)                  \
            {                                                                  \
                if (q.get_device().has(sycl::aspect::fp64)) {                  \
                    event = __mkl_operation__(q, result_size, input1_data,     \
                                              input2_data, result);            \
                                                                               \
                    event_ref = reinterpret_cast<DPCTLSyclEventRef>(&event);   \
                    return DPCTLEvent_Copy(event_ref);                         \
                }                                                              \
            }                                                                  \
                                                                               \
            if constexpr (none_of_both_types<                                  \
                              _DataType_input1, _DataType_input2,              \
                              std::complex<float>, std::complex<double>>)      \
            {                                                                  \
                constexpr size_t lws = 64;                                     \
                constexpr unsigned int vec_sz = 8;                             \
                                                                               \
                auto gws_range = sycl::range<1>(                               \
                    ((result_size + lws * vec_sz - 1) / (lws * vec_sz)) *      \
                    lws);                                                      \
                auto lws_range = sycl::range<1>(lws);                          \
                                                                               \
                auto kernel_parallel_for_func = [=](sycl::nd_item<1> nd_it) {  \
                    auto sg = nd_it.get_sub_group();                           \
                    const auto max_sg_size = sg.get_max_local_range()[0];      \
                    const size_t start =                                       \
                        vec_sz *                                               \
                        (nd_it.get_group(0) * nd_it.get_local_range(0) +       \
                         sg.get_group_id()[0] * max_sg_size);                  \
                                                                               \
                    if (is_aligned<required_alignment>(input1_data) &&         \
                        is_aligned<required_alignment>(input2_data) &&         \
                        is_aligned<required_alignment>(result) &&              \
                        (start + static_cast<size_t>(vec_sz) * max_sg_size <   \
                         result_size))                                         \
                    {                                                          \
                        auto input1_multi_ptr = sycl::address_space_cast<      \
                            sycl::access::address_space::global_space,         \
                            sycl::access::decorated::yes>(                     \
                            &input1_data[start]);                              \
                        auto input2_multi_ptr = sycl::address_space_cast<      \
                            sycl::access::address_space::global_space,         \
                            sycl::access::decorated::yes>(                     \
                            &input2_data[start]);                              \
                        auto result_multi_ptr = sycl::address_space_cast<      \
                            sycl::access::address_space::global_space,         \
                            sycl::access::decorated::yes>(&result[start]);     \
                                                                               \
                        sycl::vec<_DataType_output, vec_sz> res_vec;           \
                                                                               \
                        if constexpr (both_types_are_any_of<_DataType_input1,  \
                                                            _DataType_input2,  \
                                                            __vec_types__>)    \
                        {                                                      \
                            if constexpr (both_types_are_same<                 \
                                              _DataType_input1,                \
                                              _DataType_input2,                \
                                              _DataType_output>)               \
                            {                                                  \
                                sycl::vec<_DataType_input1, vec_sz> x1 =       \
                                    sg.load<vec_sz>(input1_multi_ptr);         \
                                sycl::vec<_DataType_input2, vec_sz> x2 =       \
                                    sg.load<vec_sz>(input2_multi_ptr);         \
                                                                               \
                                res_vec = __vec_operation__;                   \
                            }                                                  \
                            else /* input types don't match result type, so    \
                                    explicit casting is required */            \
                            {                                                  \
                                sycl::vec<_DataType_output, vec_sz> x1 =       \
                                    dpnp_vec_cast<_DataType_output,            \
                                                  _DataType_input1, vec_sz>(   \
                                        sg.load<vec_sz>(input1_multi_ptr));    \
                                sycl::vec<_DataType_output, vec_sz> x2 =       \
                                    dpnp_vec_cast<_DataType_output,            \
                                                  _DataType_input2, vec_sz>(   \
                                        sg.load<vec_sz>(input2_multi_ptr));    \
                                                                               \
                                res_vec = __vec_operation__;                   \
                            }                                                  \
                        }                                                      \
                        else {                                                 \
                            sycl::vec<_DataType_input1, vec_sz> x1 =           \
                                sg.load<vec_sz>(input1_multi_ptr);             \
                            sycl::vec<_DataType_input2, vec_sz> x2 =           \
                                sg.load<vec_sz>(input2_multi_ptr);             \
                                                                               \
                            for (size_t k = 0; k < vec_sz; ++k) {              \
                                const _DataType_output input1_elem = x1[k];    \
                                const _DataType_output input2_elem = x2[k];    \
                                res_vec[k] = __operation__;                    \
                            }                                                  \
                        }                                                      \
                        sg.store<vec_sz>(result_multi_ptr, res_vec);           \
                    }                                                          \
                    else {                                                     \
                        for (size_t k = start + sg.get_local_id()[0];          \
                             k < result_size; k += max_sg_size) {              \
                            const _DataType_output input1_elem =               \
                                input1_data[k];                                \
                            const _DataType_output input2_elem =               \
                                input2_data[k];                                \
                            result[k] = __operation__;                         \
                        }                                                      \
                    }                                                          \
                };                                                             \
                                                                               \
                auto kernel_func = [&](sycl::handler &cgh) {                   \
                    cgh.parallel_for<class __name__##_sg_kernel<               \
                        _DataType_output, _DataType_input1,                    \
                        _DataType_input2>>(                                    \
                        sycl::nd_range<1>(gws_range, lws_range),               \
                        kernel_parallel_for_func);                             \
                };                                                             \
                event = q.submit(kernel_func);                                 \
            }                                                                  \
            else /* either input1 or input2 has complex type */ {              \
                auto kernel_parallel_for_func = [=](sycl::id<1> global_id) {   \
                    const size_t i = global_id[0]; /* for (size_t i = 0; i <   \
                                                      result_size; ++i) */     \
                                                                               \
                    const _DataType_output input1_elem = input1_data[i];       \
                    const _DataType_output input2_elem = input2_data[i];       \
                    result[i] = __operation__;                                 \
                };                                                             \
                auto kernel_func = [&](sycl::handler &cgh) {                   \
                    cgh.parallel_for<class __name__##_kernel<                  \
                        _DataType_output, _DataType_input1,                    \
                        _DataType_input2>>(gws, kernel_parallel_for_func);     \
                };                                                             \
                event = q.submit(kernel_func);                                 \
            }                                                                  \
        }                                                                      \
                                                                               \
        event_ref = reinterpret_cast<DPCTLSyclEventRef>(&event);               \
        return DPCTLEvent_Copy(event_ref);                                     \
    }                                                                          \
                                                                               \
    template <typename _DataType_output, typename _DataType_input1,            \
              typename _DataType_input2>                                       \
    void __name__(                                                             \
        void *result_out, const size_t result_size, const size_t result_ndim,  \
        const shape_elem_type *result_shape,                                   \
        const shape_elem_type *result_strides, const void *input1_in,          \
        const size_t input1_size, const size_t input1_ndim,                    \
        const shape_elem_type *input1_shape,                                   \
        const shape_elem_type *input1_strides, const void *input2_in,          \
        const size_t input2_size, const size_t input2_ndim,                    \
        const shape_elem_type *input2_shape,                                   \
        const shape_elem_type *input2_strides, const size_t *where)            \
    {                                                                          \
        DPCTLSyclQueueRef q_ref =                                              \
            reinterpret_cast<DPCTLSyclQueueRef>(&DPNP_QUEUE);                  \
        DPCTLEventVectorRef dep_event_vec_ref = nullptr;                       \
        DPCTLSyclEventRef event_ref =                                          \
            __name__<_DataType_output, _DataType_input1, _DataType_input2>(    \
                q_ref, result_out, result_size, result_ndim, result_shape,     \
                result_strides, input1_in, input1_size, input1_ndim,           \
                input1_shape, input1_strides, input2_in, input2_size,          \
                input2_ndim, input2_shape, input2_strides, where,              \
                dep_event_vec_ref);                                            \
        DPCTLEvent_WaitAndThrow(event_ref);                                    \
        DPCTLEvent_Delete(event_ref);                                          \
    }                                                                          \
                                                                               \
    template <typename _DataType_output, typename _DataType_input1,            \
              typename _DataType_input2>                                       \
    void (*__name__##_default)(                                                \
        void *, const size_t, const size_t, const shape_elem_type *,           \
        const shape_elem_type *, const void *, const size_t, const size_t,     \
        const shape_elem_type *, const shape_elem_type *, const void *,        \
        const size_t, const size_t, const shape_elem_type *,                   \
        const shape_elem_type *, const size_t *) =                             \
        __name__<_DataType_output, _DataType_input1, _DataType_input2>;        \
                                                                               \
    template <typename _DataType_output, typename _DataType_input1,            \
              typename _DataType_input2>                                       \
    DPCTLSyclEventRef (*__name__##_ext)(                                       \
        DPCTLSyclQueueRef, void *, const size_t, const size_t,                 \
        const shape_elem_type *, const shape_elem_type *, const void *,        \
        const size_t, const size_t, const shape_elem_type *,                   \
        const shape_elem_type *, const void *, const size_t, const size_t,     \
        const shape_elem_type *, const shape_elem_type *, const size_t *,      \
        const DPCTLEventVectorRef) =                                           \
        __name__<_DataType_output, _DataType_input1, _DataType_input2>;

#include <dpnp_gen_2arg_3type_tbl.hpp>

template <DPNPFuncType FT1, DPNPFuncType... FTs>
<<<<<<< HEAD
static void func_map_elemwise_2arg_3type_core(func_map_t &fmap)
{
    // dpnp_subtract_c_ext is implicitly used by dpnp_ptp_c
    ((fmap[DPNPFuncName::DPNP_FN_SUBTRACT_EXT][FT1][FTs] =
          {populate_func_types<FT1, FTs>(),
           (void *)dpnp_subtract_c_ext<
               func_type_map_t::find_type<populate_func_types<FT1, FTs>()>,
=======
static void func_map_elemwise_2arg_3type_short_core(func_map_t &fmap)
{
    ((fmap[DPNPFuncName::DPNP_FN_MAXIMUM_EXT][FT1][FTs] =
          {get_floating_res_type<FT1, FTs, std::true_type, std::true_type>(),
           (void *)dpnp_maximum_c_ext<
               func_type_map_t::find_type<get_floating_res_type<
                   FT1, FTs, std::true_type, std::true_type>()>,
               func_type_map_t::find_type<FT1>,
               func_type_map_t::find_type<FTs>>,
           get_floating_res_type<FT1, FTs, std::false_type, std::true_type>(),
           (void *)dpnp_maximum_c_ext<
               func_type_map_t::find_type<get_floating_res_type<
                   FT1, FTs, std::false_type, std::true_type>()>,
               func_type_map_t::find_type<FT1>,
               func_type_map_t::find_type<FTs>>}),
     ...);
    ((fmap[DPNPFuncName::DPNP_FN_MINIMUM_EXT][FT1][FTs] =
          {get_floating_res_type<FT1, FTs, std::true_type, std::true_type>(),
           (void *)dpnp_minimum_c_ext<
               func_type_map_t::find_type<get_floating_res_type<
                   FT1, FTs, std::true_type, std::true_type>()>,
               func_type_map_t::find_type<FT1>,
               func_type_map_t::find_type<FTs>>,
           get_floating_res_type<FT1, FTs, std::false_type, std::true_type>(),
           (void *)dpnp_minimum_c_ext<
               func_type_map_t::find_type<get_floating_res_type<
                   FT1, FTs, std::false_type, std::true_type>()>,
>>>>>>> 2fff1f12
               func_type_map_t::find_type<FT1>,
               func_type_map_t::find_type<FTs>>}),
     ...);
}

template <DPNPFuncType... FTs>
<<<<<<< HEAD
static void func_map_elemwise_2arg_3type_helper(func_map_t &fmap)
{
    ((func_map_elemwise_2arg_3type_core<FTs, FTs...>(fmap)), ...);
=======
static void func_map_elemwise_2arg_3type_short_helper(func_map_t &fmap)
{
    ((func_map_elemwise_2arg_3type_short_core<FTs, FTs...>(fmap)), ...);
>>>>>>> 2fff1f12
}

static void func_map_init_elemwise_2arg_3type(func_map_t &fmap)
{
    // Used in dpnp_dot_c
    fmap[DPNPFuncName::DPNP_FN_MULTIPLY][eft_BLN][eft_BLN] = {
        eft_BLN, (void *)dpnp_multiply_c_default<bool, bool, bool>};
    fmap[DPNPFuncName::DPNP_FN_MULTIPLY][eft_BLN][eft_INT] = {
        eft_INT, (void *)dpnp_multiply_c_default<int32_t, bool, int32_t>};
    fmap[DPNPFuncName::DPNP_FN_MULTIPLY][eft_BLN][eft_LNG] = {
        eft_LNG, (void *)dpnp_multiply_c_default<int64_t, bool, int64_t>};
    fmap[DPNPFuncName::DPNP_FN_MULTIPLY][eft_BLN][eft_FLT] = {
        eft_FLT, (void *)dpnp_multiply_c_default<float, bool, float>};
    fmap[DPNPFuncName::DPNP_FN_MULTIPLY][eft_BLN][eft_DBL] = {
        eft_DBL, (void *)dpnp_multiply_c_default<double, bool, double>};
    fmap[DPNPFuncName::DPNP_FN_MULTIPLY][eft_INT][eft_BLN] = {
        eft_INT, (void *)dpnp_multiply_c_default<int32_t, int32_t, bool>};
    fmap[DPNPFuncName::DPNP_FN_MULTIPLY][eft_INT][eft_INT] = {
        eft_INT, (void *)dpnp_multiply_c_default<int32_t, int32_t, int32_t>};
    fmap[DPNPFuncName::DPNP_FN_MULTIPLY][eft_INT][eft_LNG] = {
        eft_LNG, (void *)dpnp_multiply_c_default<int64_t, int32_t, int64_t>};
    fmap[DPNPFuncName::DPNP_FN_MULTIPLY][eft_INT][eft_FLT] = {
        eft_DBL, (void *)dpnp_multiply_c_default<double, int32_t, float>};
    fmap[DPNPFuncName::DPNP_FN_MULTIPLY][eft_INT][eft_DBL] = {
        eft_DBL, (void *)dpnp_multiply_c_default<double, int32_t, double>};
    fmap[DPNPFuncName::DPNP_FN_MULTIPLY][eft_LNG][eft_BLN] = {
        eft_LNG, (void *)dpnp_multiply_c_default<int64_t, int64_t, bool>};
    fmap[DPNPFuncName::DPNP_FN_MULTIPLY][eft_LNG][eft_INT] = {
        eft_LNG, (void *)dpnp_multiply_c_default<int64_t, int64_t, int32_t>};
    fmap[DPNPFuncName::DPNP_FN_MULTIPLY][eft_LNG][eft_LNG] = {
        eft_LNG, (void *)dpnp_multiply_c_default<int64_t, int64_t, int64_t>};
    fmap[DPNPFuncName::DPNP_FN_MULTIPLY][eft_LNG][eft_FLT] = {
        eft_DBL, (void *)dpnp_multiply_c_default<double, int64_t, float>};
    fmap[DPNPFuncName::DPNP_FN_MULTIPLY][eft_LNG][eft_DBL] = {
        eft_DBL, (void *)dpnp_multiply_c_default<double, int64_t, double>};
    fmap[DPNPFuncName::DPNP_FN_MULTIPLY][eft_FLT][eft_BLN] = {
        eft_FLT, (void *)dpnp_multiply_c_default<float, float, bool>};
    fmap[DPNPFuncName::DPNP_FN_MULTIPLY][eft_FLT][eft_INT] = {
        eft_DBL, (void *)dpnp_multiply_c_default<double, float, int32_t>};
    fmap[DPNPFuncName::DPNP_FN_MULTIPLY][eft_FLT][eft_LNG] = {
        eft_DBL, (void *)dpnp_multiply_c_default<double, float, int64_t>};
    fmap[DPNPFuncName::DPNP_FN_MULTIPLY][eft_FLT][eft_FLT] = {
        eft_FLT, (void *)dpnp_multiply_c_default<float, float, float>};
    fmap[DPNPFuncName::DPNP_FN_MULTIPLY][eft_FLT][eft_DBL] = {
        eft_DBL, (void *)dpnp_multiply_c_default<double, float, double>};
    fmap[DPNPFuncName::DPNP_FN_MULTIPLY][eft_DBL][eft_BLN] = {
        eft_DBL, (void *)dpnp_multiply_c_default<double, double, bool>};
    fmap[DPNPFuncName::DPNP_FN_MULTIPLY][eft_DBL][eft_INT] = {
        eft_DBL, (void *)dpnp_multiply_c_default<double, double, int32_t>};
    fmap[DPNPFuncName::DPNP_FN_MULTIPLY][eft_DBL][eft_LNG] = {
        eft_DBL, (void *)dpnp_multiply_c_default<double, double, int64_t>};
    fmap[DPNPFuncName::DPNP_FN_MULTIPLY][eft_DBL][eft_FLT] = {
        eft_DBL, (void *)dpnp_multiply_c_default<double, double, float>};
    fmap[DPNPFuncName::DPNP_FN_MULTIPLY][eft_DBL][eft_DBL] = {
        eft_DBL, (void *)dpnp_multiply_c_default<double, double, double>};

    fmap[DPNPFuncName::DPNP_FN_MULTIPLY][eft_C64][eft_BLN] = {
        eft_C64, (void *)dpnp_multiply_c_default<std::complex<float>,
                                                 std::complex<float>, bool>};
    fmap[DPNPFuncName::DPNP_FN_MULTIPLY][eft_C64][eft_INT] = {
        eft_C64, (void *)dpnp_multiply_c_default<std::complex<float>,
                                                 std::complex<float>, int32_t>};
    fmap[DPNPFuncName::DPNP_FN_MULTIPLY][eft_C64][eft_LNG] = {
        eft_C64, (void *)dpnp_multiply_c_default<std::complex<float>,
                                                 std::complex<float>, int64_t>};
    fmap[DPNPFuncName::DPNP_FN_MULTIPLY][eft_C64][eft_FLT] = {
        eft_C64, (void *)dpnp_multiply_c_default<std::complex<float>,
                                                 std::complex<float>, float>};
    fmap[DPNPFuncName::DPNP_FN_MULTIPLY][eft_C64][eft_DBL] = {
        eft_C128, (void *)dpnp_multiply_c_default<std::complex<double>,
                                                  std::complex<float>, double>};
    fmap[DPNPFuncName::DPNP_FN_MULTIPLY][eft_C64][eft_C64] = {
        eft_C64,
        (void *)dpnp_multiply_c_default<
            std::complex<float>, std::complex<float>, std::complex<float>>};
    fmap[DPNPFuncName::DPNP_FN_MULTIPLY][eft_C64][eft_C128] = {
        eft_C128,
        (void *)dpnp_multiply_c_default<
            std::complex<double>, std::complex<float>, std::complex<double>>};

    fmap[DPNPFuncName::DPNP_FN_MULTIPLY][eft_C128][eft_BLN] = {
        eft_C128, (void *)dpnp_multiply_c_default<std::complex<double>,
                                                  std::complex<double>, bool>};
    fmap[DPNPFuncName::DPNP_FN_MULTIPLY][eft_C128][eft_INT] = {
        eft_C128,
        (void *)dpnp_multiply_c_default<std::complex<double>,
                                        std::complex<double>, int32_t>};
    fmap[DPNPFuncName::DPNP_FN_MULTIPLY][eft_C128][eft_LNG] = {
        eft_C128,
        (void *)dpnp_multiply_c_default<std::complex<double>,
                                        std::complex<double>, int64_t>};
    fmap[DPNPFuncName::DPNP_FN_MULTIPLY][eft_C128][eft_FLT] = {
        eft_C128, (void *)dpnp_multiply_c_default<std::complex<double>,
                                                  std::complex<double>, float>};
    fmap[DPNPFuncName::DPNP_FN_MULTIPLY][eft_C128][eft_DBL] = {
        eft_C128,
        (void *)dpnp_multiply_c_default<std::complex<double>,
                                        std::complex<double>, double>};
    fmap[DPNPFuncName::DPNP_FN_MULTIPLY][eft_C128][eft_C64] = {
        eft_C128,
        (void *)dpnp_multiply_c_default<
            std::complex<double>, std::complex<double>, std::complex<float>>};
    fmap[DPNPFuncName::DPNP_FN_MULTIPLY][eft_C128][eft_C128] = {
        eft_C128,
        (void *)dpnp_multiply_c_default<
            std::complex<double>, std::complex<double>, std::complex<double>>};

<<<<<<< HEAD
    func_map_elemwise_2arg_3type_helper<eft_BLN, eft_INT, eft_LNG, eft_FLT,
                                        eft_DBL, eft_C64, eft_C128>(fmap);
=======
    func_map_elemwise_2arg_3type_short_helper<eft_INT, eft_LNG, eft_FLT,
                                              eft_DBL>(fmap);
>>>>>>> 2fff1f12

    return;
}

void func_map_init_elemwise(func_map_t &fmap)
{
    func_map_init_elemwise_1arg_1type(fmap);
    func_map_init_elemwise_1arg_2type(fmap);
    func_map_init_elemwise_2arg_3type(fmap);

    return;
}<|MERGE_RESOLUTION|>--- conflicted
+++ resolved
@@ -1026,61 +1026,6 @@
 
 #include <dpnp_gen_2arg_3type_tbl.hpp>
 
-template <DPNPFuncType FT1, DPNPFuncType... FTs>
-<<<<<<< HEAD
-static void func_map_elemwise_2arg_3type_core(func_map_t &fmap)
-{
-    // dpnp_subtract_c_ext is implicitly used by dpnp_ptp_c
-    ((fmap[DPNPFuncName::DPNP_FN_SUBTRACT_EXT][FT1][FTs] =
-          {populate_func_types<FT1, FTs>(),
-           (void *)dpnp_subtract_c_ext<
-               func_type_map_t::find_type<populate_func_types<FT1, FTs>()>,
-=======
-static void func_map_elemwise_2arg_3type_short_core(func_map_t &fmap)
-{
-    ((fmap[DPNPFuncName::DPNP_FN_MAXIMUM_EXT][FT1][FTs] =
-          {get_floating_res_type<FT1, FTs, std::true_type, std::true_type>(),
-           (void *)dpnp_maximum_c_ext<
-               func_type_map_t::find_type<get_floating_res_type<
-                   FT1, FTs, std::true_type, std::true_type>()>,
-               func_type_map_t::find_type<FT1>,
-               func_type_map_t::find_type<FTs>>,
-           get_floating_res_type<FT1, FTs, std::false_type, std::true_type>(),
-           (void *)dpnp_maximum_c_ext<
-               func_type_map_t::find_type<get_floating_res_type<
-                   FT1, FTs, std::false_type, std::true_type>()>,
-               func_type_map_t::find_type<FT1>,
-               func_type_map_t::find_type<FTs>>}),
-     ...);
-    ((fmap[DPNPFuncName::DPNP_FN_MINIMUM_EXT][FT1][FTs] =
-          {get_floating_res_type<FT1, FTs, std::true_type, std::true_type>(),
-           (void *)dpnp_minimum_c_ext<
-               func_type_map_t::find_type<get_floating_res_type<
-                   FT1, FTs, std::true_type, std::true_type>()>,
-               func_type_map_t::find_type<FT1>,
-               func_type_map_t::find_type<FTs>>,
-           get_floating_res_type<FT1, FTs, std::false_type, std::true_type>(),
-           (void *)dpnp_minimum_c_ext<
-               func_type_map_t::find_type<get_floating_res_type<
-                   FT1, FTs, std::false_type, std::true_type>()>,
->>>>>>> 2fff1f12
-               func_type_map_t::find_type<FT1>,
-               func_type_map_t::find_type<FTs>>}),
-     ...);
-}
-
-template <DPNPFuncType... FTs>
-<<<<<<< HEAD
-static void func_map_elemwise_2arg_3type_helper(func_map_t &fmap)
-{
-    ((func_map_elemwise_2arg_3type_core<FTs, FTs...>(fmap)), ...);
-=======
-static void func_map_elemwise_2arg_3type_short_helper(func_map_t &fmap)
-{
-    ((func_map_elemwise_2arg_3type_short_core<FTs, FTs...>(fmap)), ...);
->>>>>>> 2fff1f12
-}
-
 static void func_map_init_elemwise_2arg_3type(func_map_t &fmap)
 {
     // Used in dpnp_dot_c
@@ -1186,14 +1131,6 @@
         (void *)dpnp_multiply_c_default<
             std::complex<double>, std::complex<double>, std::complex<double>>};
 
-<<<<<<< HEAD
-    func_map_elemwise_2arg_3type_helper<eft_BLN, eft_INT, eft_LNG, eft_FLT,
-                                        eft_DBL, eft_C64, eft_C128>(fmap);
-=======
-    func_map_elemwise_2arg_3type_short_helper<eft_INT, eft_LNG, eft_FLT,
-                                              eft_DBL>(fmap);
->>>>>>> 2fff1f12
-
     return;
 }
 
