--- conflicted
+++ resolved
@@ -1087,7 +1087,6 @@
 
 static void func_map_init_elemwise_2arg_3type(func_map_t& fmap)
 {
-<<<<<<< HEAD
     fmap[DPNPFuncName::DPNP_FN_ADD][eft_INT][eft_INT] = {eft_INT,
                                                          (void*)dpnp_add_c_default<int32_t, int32_t, int32_t>};
     fmap[DPNPFuncName::DPNP_FN_ADD][eft_INT][eft_LNG] = {eft_LNG,
@@ -1666,205 +1665,34 @@
         eft_DBL, (void*)dpnp_multiply_c_default<double, double, float>};
     fmap[DPNPFuncName::DPNP_FN_MULTIPLY][eft_DBL][eft_DBL] = {
         eft_DBL, (void*)dpnp_multiply_c_default<double, double, double>};
-=======
-    fmap[DPNPFuncName::DPNP_FN_ADD][eft_INT][eft_INT] = {eft_INT, (void*)dpnp_add_c<int32_t, int32_t, int32_t>};
-    fmap[DPNPFuncName::DPNP_FN_ADD][eft_INT][eft_LNG] = {eft_LNG, (void*)dpnp_add_c<int64_t, int32_t, int64_t>};
-    fmap[DPNPFuncName::DPNP_FN_ADD][eft_INT][eft_FLT] = {eft_DBL, (void*)dpnp_add_c<double, int32_t, float>};
-    fmap[DPNPFuncName::DPNP_FN_ADD][eft_INT][eft_DBL] = {eft_DBL, (void*)dpnp_add_c<double, int32_t, double>};
-    fmap[DPNPFuncName::DPNP_FN_ADD][eft_LNG][eft_INT] = {eft_LNG, (void*)dpnp_add_c<int64_t, int64_t, int32_t>};
-    fmap[DPNPFuncName::DPNP_FN_ADD][eft_LNG][eft_LNG] = {eft_LNG, (void*)dpnp_add_c<int64_t, int64_t, int64_t>};
-    fmap[DPNPFuncName::DPNP_FN_ADD][eft_LNG][eft_FLT] = {eft_DBL, (void*)dpnp_add_c<double, int64_t, float>};
-    fmap[DPNPFuncName::DPNP_FN_ADD][eft_LNG][eft_DBL] = {eft_DBL, (void*)dpnp_add_c<double, int64_t, double>};
-    fmap[DPNPFuncName::DPNP_FN_ADD][eft_FLT][eft_INT] = {eft_DBL, (void*)dpnp_add_c<double, float, int32_t>};
-    fmap[DPNPFuncName::DPNP_FN_ADD][eft_FLT][eft_LNG] = {eft_DBL, (void*)dpnp_add_c<double, float, int64_t>};
-    fmap[DPNPFuncName::DPNP_FN_ADD][eft_FLT][eft_FLT] = {eft_FLT, (void*)dpnp_add_c<float, float, float>};
-    fmap[DPNPFuncName::DPNP_FN_ADD][eft_FLT][eft_DBL] = {eft_DBL, (void*)dpnp_add_c<double, float, double>};
-    fmap[DPNPFuncName::DPNP_FN_ADD][eft_DBL][eft_INT] = {eft_DBL, (void*)dpnp_add_c<double, double, int32_t>};
-    fmap[DPNPFuncName::DPNP_FN_ADD][eft_DBL][eft_LNG] = {eft_DBL, (void*)dpnp_add_c<double, double, int64_t>};
-    fmap[DPNPFuncName::DPNP_FN_ADD][eft_DBL][eft_FLT] = {eft_DBL, (void*)dpnp_add_c<double, double, float>};
-    fmap[DPNPFuncName::DPNP_FN_ADD][eft_DBL][eft_DBL] = {eft_DBL, (void*)dpnp_add_c<double, double, double>};
-
-    fmap[DPNPFuncName::DPNP_FN_ARCTAN2][eft_INT][eft_INT] = {eft_DBL, (void*)dpnp_arctan2_c<double, int32_t, int32_t>};
-    fmap[DPNPFuncName::DPNP_FN_ARCTAN2][eft_INT][eft_LNG] = {eft_DBL, (void*)dpnp_arctan2_c<double, int32_t, int64_t>};
-    fmap[DPNPFuncName::DPNP_FN_ARCTAN2][eft_INT][eft_FLT] = {eft_DBL, (void*)dpnp_arctan2_c<double, int32_t, float>};
-    fmap[DPNPFuncName::DPNP_FN_ARCTAN2][eft_INT][eft_DBL] = {eft_DBL, (void*)dpnp_arctan2_c<double, int32_t, double>};
-    fmap[DPNPFuncName::DPNP_FN_ARCTAN2][eft_LNG][eft_INT] = {eft_DBL, (void*)dpnp_arctan2_c<double, int64_t, int32_t>};
-    fmap[DPNPFuncName::DPNP_FN_ARCTAN2][eft_LNG][eft_LNG] = {eft_DBL, (void*)dpnp_arctan2_c<double, int64_t, int64_t>};
-    fmap[DPNPFuncName::DPNP_FN_ARCTAN2][eft_LNG][eft_FLT] = {eft_DBL, (void*)dpnp_arctan2_c<double, int64_t, float>};
-    fmap[DPNPFuncName::DPNP_FN_ARCTAN2][eft_LNG][eft_DBL] = {eft_DBL, (void*)dpnp_arctan2_c<double, int64_t, double>};
-    fmap[DPNPFuncName::DPNP_FN_ARCTAN2][eft_FLT][eft_INT] = {eft_DBL, (void*)dpnp_arctan2_c<double, float, int32_t>};
-    fmap[DPNPFuncName::DPNP_FN_ARCTAN2][eft_FLT][eft_LNG] = {eft_DBL, (void*)dpnp_arctan2_c<double, float, int64_t>};
-    fmap[DPNPFuncName::DPNP_FN_ARCTAN2][eft_FLT][eft_FLT] = {eft_FLT, (void*)dpnp_arctan2_c<float, float, float>};
-    fmap[DPNPFuncName::DPNP_FN_ARCTAN2][eft_FLT][eft_DBL] = {eft_DBL, (void*)dpnp_arctan2_c<double, float, double>};
-    fmap[DPNPFuncName::DPNP_FN_ARCTAN2][eft_DBL][eft_INT] = {eft_DBL, (void*)dpnp_arctan2_c<double, double, int32_t>};
-    fmap[DPNPFuncName::DPNP_FN_ARCTAN2][eft_DBL][eft_LNG] = {eft_DBL, (void*)dpnp_arctan2_c<double, double, int64_t>};
-    fmap[DPNPFuncName::DPNP_FN_ARCTAN2][eft_DBL][eft_FLT] = {eft_DBL, (void*)dpnp_arctan2_c<double, double, float>};
-    fmap[DPNPFuncName::DPNP_FN_ARCTAN2][eft_DBL][eft_DBL] = {eft_DBL, (void*)dpnp_arctan2_c<double, double, double>};
-
-    fmap[DPNPFuncName::DPNP_FN_COPYSIGN][eft_INT][eft_INT] = {eft_DBL,
-                                                              (void*)dpnp_copysign_c<double, int32_t, int32_t>};
-    fmap[DPNPFuncName::DPNP_FN_COPYSIGN][eft_INT][eft_LNG] = {eft_DBL,
-                                                              (void*)dpnp_copysign_c<double, int32_t, int64_t>};
-    fmap[DPNPFuncName::DPNP_FN_COPYSIGN][eft_INT][eft_FLT] = {eft_DBL, (void*)dpnp_copysign_c<double, int32_t, float>};
-    fmap[DPNPFuncName::DPNP_FN_COPYSIGN][eft_INT][eft_DBL] = {eft_DBL, (void*)dpnp_copysign_c<double, int32_t, double>};
-    fmap[DPNPFuncName::DPNP_FN_COPYSIGN][eft_LNG][eft_INT] = {eft_DBL,
-                                                              (void*)dpnp_copysign_c<double, int64_t, int32_t>};
-    fmap[DPNPFuncName::DPNP_FN_COPYSIGN][eft_LNG][eft_LNG] = {eft_DBL,
-                                                              (void*)dpnp_copysign_c<double, int64_t, int64_t>};
-    fmap[DPNPFuncName::DPNP_FN_COPYSIGN][eft_LNG][eft_FLT] = {eft_DBL, (void*)dpnp_copysign_c<double, int64_t, float>};
-    fmap[DPNPFuncName::DPNP_FN_COPYSIGN][eft_LNG][eft_DBL] = {eft_DBL, (void*)dpnp_copysign_c<double, int64_t, double>};
-    fmap[DPNPFuncName::DPNP_FN_COPYSIGN][eft_FLT][eft_INT] = {eft_DBL, (void*)dpnp_copysign_c<double, float, int32_t>};
-    fmap[DPNPFuncName::DPNP_FN_COPYSIGN][eft_FLT][eft_LNG] = {eft_DBL, (void*)dpnp_copysign_c<double, float, int64_t>};
-    fmap[DPNPFuncName::DPNP_FN_COPYSIGN][eft_FLT][eft_FLT] = {eft_FLT, (void*)dpnp_copysign_c<float, float, float>};
-    fmap[DPNPFuncName::DPNP_FN_COPYSIGN][eft_FLT][eft_DBL] = {eft_DBL, (void*)dpnp_copysign_c<double, float, double>};
-    fmap[DPNPFuncName::DPNP_FN_COPYSIGN][eft_DBL][eft_INT] = {eft_DBL, (void*)dpnp_copysign_c<double, double, int32_t>};
-    fmap[DPNPFuncName::DPNP_FN_COPYSIGN][eft_DBL][eft_LNG] = {eft_DBL, (void*)dpnp_copysign_c<double, double, int64_t>};
-    fmap[DPNPFuncName::DPNP_FN_COPYSIGN][eft_DBL][eft_FLT] = {eft_DBL, (void*)dpnp_copysign_c<double, double, float>};
-    fmap[DPNPFuncName::DPNP_FN_COPYSIGN][eft_DBL][eft_DBL] = {eft_DBL, (void*)dpnp_copysign_c<double, double, double>};
-
-    fmap[DPNPFuncName::DPNP_FN_DIVIDE][eft_INT][eft_INT] = {eft_DBL, (void*)dpnp_divide_c<double, int32_t, int32_t>};
-    fmap[DPNPFuncName::DPNP_FN_DIVIDE][eft_INT][eft_LNG] = {eft_DBL, (void*)dpnp_divide_c<double, int32_t, int64_t>};
-    fmap[DPNPFuncName::DPNP_FN_DIVIDE][eft_INT][eft_FLT] = {eft_DBL, (void*)dpnp_divide_c<double, int32_t, float>};
-    fmap[DPNPFuncName::DPNP_FN_DIVIDE][eft_INT][eft_DBL] = {eft_DBL, (void*)dpnp_divide_c<double, int32_t, double>};
-    fmap[DPNPFuncName::DPNP_FN_DIVIDE][eft_LNG][eft_INT] = {eft_DBL, (void*)dpnp_divide_c<double, int64_t, int32_t>};
-    fmap[DPNPFuncName::DPNP_FN_DIVIDE][eft_LNG][eft_LNG] = {eft_DBL, (void*)dpnp_divide_c<double, int64_t, int64_t>};
-    fmap[DPNPFuncName::DPNP_FN_DIVIDE][eft_LNG][eft_FLT] = {eft_DBL, (void*)dpnp_divide_c<double, int64_t, float>};
-    fmap[DPNPFuncName::DPNP_FN_DIVIDE][eft_LNG][eft_DBL] = {eft_DBL, (void*)dpnp_divide_c<double, int64_t, double>};
-    fmap[DPNPFuncName::DPNP_FN_DIVIDE][eft_FLT][eft_INT] = {eft_DBL, (void*)dpnp_divide_c<double, float, int32_t>};
-    fmap[DPNPFuncName::DPNP_FN_DIVIDE][eft_FLT][eft_LNG] = {eft_DBL, (void*)dpnp_divide_c<double, float, int64_t>};
-    fmap[DPNPFuncName::DPNP_FN_DIVIDE][eft_FLT][eft_FLT] = {eft_FLT, (void*)dpnp_divide_c<float, float, float>};
-    fmap[DPNPFuncName::DPNP_FN_DIVIDE][eft_FLT][eft_DBL] = {eft_DBL, (void*)dpnp_divide_c<double, float, double>};
-    fmap[DPNPFuncName::DPNP_FN_DIVIDE][eft_DBL][eft_INT] = {eft_DBL, (void*)dpnp_divide_c<double, double, int32_t>};
-    fmap[DPNPFuncName::DPNP_FN_DIVIDE][eft_DBL][eft_LNG] = {eft_DBL, (void*)dpnp_divide_c<double, double, int64_t>};
-    fmap[DPNPFuncName::DPNP_FN_DIVIDE][eft_DBL][eft_FLT] = {eft_DBL, (void*)dpnp_divide_c<double, double, float>};
-    fmap[DPNPFuncName::DPNP_FN_DIVIDE][eft_DBL][eft_DBL] = {eft_DBL, (void*)dpnp_divide_c<double, double, double>};
-
-    fmap[DPNPFuncName::DPNP_FN_FMOD][eft_INT][eft_INT] = {eft_INT, (void*)dpnp_fmod_c<int32_t, int32_t, int32_t>};
-    fmap[DPNPFuncName::DPNP_FN_FMOD][eft_INT][eft_LNG] = {eft_LNG, (void*)dpnp_fmod_c<int64_t, int32_t, int64_t>};
-    fmap[DPNPFuncName::DPNP_FN_FMOD][eft_INT][eft_FLT] = {eft_DBL, (void*)dpnp_fmod_c<double, int32_t, float>};
-    fmap[DPNPFuncName::DPNP_FN_FMOD][eft_INT][eft_DBL] = {eft_DBL, (void*)dpnp_fmod_c<double, int32_t, double>};
-    fmap[DPNPFuncName::DPNP_FN_FMOD][eft_LNG][eft_INT] = {eft_LNG, (void*)dpnp_fmod_c<int64_t, int64_t, int32_t>};
-    fmap[DPNPFuncName::DPNP_FN_FMOD][eft_LNG][eft_LNG] = {eft_LNG, (void*)dpnp_fmod_c<int64_t, int64_t, int64_t>};
-    fmap[DPNPFuncName::DPNP_FN_FMOD][eft_LNG][eft_FLT] = {eft_DBL, (void*)dpnp_fmod_c<double, int64_t, float>};
-    fmap[DPNPFuncName::DPNP_FN_FMOD][eft_LNG][eft_DBL] = {eft_DBL, (void*)dpnp_fmod_c<double, int64_t, double>};
-    fmap[DPNPFuncName::DPNP_FN_FMOD][eft_FLT][eft_INT] = {eft_DBL, (void*)dpnp_fmod_c<double, float, int32_t>};
-    fmap[DPNPFuncName::DPNP_FN_FMOD][eft_FLT][eft_LNG] = {eft_DBL, (void*)dpnp_fmod_c<double, float, int64_t>};
-    fmap[DPNPFuncName::DPNP_FN_FMOD][eft_FLT][eft_FLT] = {eft_FLT, (void*)dpnp_fmod_c<float, float, float>};
-    fmap[DPNPFuncName::DPNP_FN_FMOD][eft_FLT][eft_DBL] = {eft_DBL, (void*)dpnp_fmod_c<double, float, double>};
-    fmap[DPNPFuncName::DPNP_FN_FMOD][eft_DBL][eft_INT] = {eft_DBL, (void*)dpnp_fmod_c<double, double, int32_t>};
-    fmap[DPNPFuncName::DPNP_FN_FMOD][eft_DBL][eft_LNG] = {eft_DBL, (void*)dpnp_fmod_c<double, double, int64_t>};
-    fmap[DPNPFuncName::DPNP_FN_FMOD][eft_DBL][eft_FLT] = {eft_DBL, (void*)dpnp_fmod_c<double, double, float>};
-    fmap[DPNPFuncName::DPNP_FN_FMOD][eft_DBL][eft_DBL] = {eft_DBL, (void*)dpnp_fmod_c<double, double, double>};
-
-    fmap[DPNPFuncName::DPNP_FN_HYPOT][eft_INT][eft_INT] = {eft_DBL, (void*)dpnp_hypot_c<double, int32_t, int32_t>};
-    fmap[DPNPFuncName::DPNP_FN_HYPOT][eft_INT][eft_LNG] = {eft_DBL, (void*)dpnp_hypot_c<double, int32_t, int64_t>};
-    fmap[DPNPFuncName::DPNP_FN_HYPOT][eft_INT][eft_FLT] = {eft_DBL, (void*)dpnp_hypot_c<double, int32_t, float>};
-    fmap[DPNPFuncName::DPNP_FN_HYPOT][eft_INT][eft_DBL] = {eft_DBL, (void*)dpnp_hypot_c<double, int32_t, double>};
-    fmap[DPNPFuncName::DPNP_FN_HYPOT][eft_LNG][eft_INT] = {eft_DBL, (void*)dpnp_hypot_c<double, int64_t, int32_t>};
-    fmap[DPNPFuncName::DPNP_FN_HYPOT][eft_LNG][eft_LNG] = {eft_DBL, (void*)dpnp_hypot_c<double, int64_t, int64_t>};
-    fmap[DPNPFuncName::DPNP_FN_HYPOT][eft_LNG][eft_FLT] = {eft_DBL, (void*)dpnp_hypot_c<double, int64_t, float>};
-    fmap[DPNPFuncName::DPNP_FN_HYPOT][eft_LNG][eft_DBL] = {eft_DBL, (void*)dpnp_hypot_c<double, int64_t, double>};
-    fmap[DPNPFuncName::DPNP_FN_HYPOT][eft_FLT][eft_INT] = {eft_DBL, (void*)dpnp_hypot_c<double, float, int32_t>};
-    fmap[DPNPFuncName::DPNP_FN_HYPOT][eft_FLT][eft_LNG] = {eft_DBL, (void*)dpnp_hypot_c<double, float, int64_t>};
-    fmap[DPNPFuncName::DPNP_FN_HYPOT][eft_FLT][eft_FLT] = {eft_FLT, (void*)dpnp_hypot_c<float, float, float>};
-    fmap[DPNPFuncName::DPNP_FN_HYPOT][eft_FLT][eft_DBL] = {eft_DBL, (void*)dpnp_hypot_c<double, float, double>};
-    fmap[DPNPFuncName::DPNP_FN_HYPOT][eft_DBL][eft_INT] = {eft_DBL, (void*)dpnp_hypot_c<double, double, int32_t>};
-    fmap[DPNPFuncName::DPNP_FN_HYPOT][eft_DBL][eft_LNG] = {eft_DBL, (void*)dpnp_hypot_c<double, double, int64_t>};
-    fmap[DPNPFuncName::DPNP_FN_HYPOT][eft_DBL][eft_FLT] = {eft_DBL, (void*)dpnp_hypot_c<double, double, float>};
-    fmap[DPNPFuncName::DPNP_FN_HYPOT][eft_DBL][eft_DBL] = {eft_DBL, (void*)dpnp_hypot_c<double, double, double>};
-
-    fmap[DPNPFuncName::DPNP_FN_MAXIMUM][eft_INT][eft_INT] = {eft_INT, (void*)dpnp_maximum_c<int32_t, int32_t, int32_t>};
-    fmap[DPNPFuncName::DPNP_FN_MAXIMUM][eft_INT][eft_LNG] = {eft_LNG, (void*)dpnp_maximum_c<int64_t, int32_t, int64_t>};
-    fmap[DPNPFuncName::DPNP_FN_MAXIMUM][eft_INT][eft_FLT] = {eft_DBL, (void*)dpnp_maximum_c<double, int32_t, float>};
-    fmap[DPNPFuncName::DPNP_FN_MAXIMUM][eft_INT][eft_DBL] = {eft_DBL, (void*)dpnp_maximum_c<double, int32_t, double>};
-    fmap[DPNPFuncName::DPNP_FN_MAXIMUM][eft_LNG][eft_INT] = {eft_LNG, (void*)dpnp_maximum_c<int64_t, int64_t, int32_t>};
-    fmap[DPNPFuncName::DPNP_FN_MAXIMUM][eft_LNG][eft_LNG] = {eft_LNG, (void*)dpnp_maximum_c<int64_t, int64_t, int64_t>};
-    fmap[DPNPFuncName::DPNP_FN_MAXIMUM][eft_LNG][eft_FLT] = {eft_DBL, (void*)dpnp_maximum_c<double, int64_t, float>};
-    fmap[DPNPFuncName::DPNP_FN_MAXIMUM][eft_LNG][eft_DBL] = {eft_DBL, (void*)dpnp_maximum_c<double, int64_t, double>};
-    fmap[DPNPFuncName::DPNP_FN_MAXIMUM][eft_FLT][eft_INT] = {eft_DBL, (void*)dpnp_maximum_c<double, float, int32_t>};
-    fmap[DPNPFuncName::DPNP_FN_MAXIMUM][eft_FLT][eft_LNG] = {eft_DBL, (void*)dpnp_maximum_c<double, float, int64_t>};
-    fmap[DPNPFuncName::DPNP_FN_MAXIMUM][eft_FLT][eft_FLT] = {eft_FLT, (void*)dpnp_maximum_c<float, float, float>};
-    fmap[DPNPFuncName::DPNP_FN_MAXIMUM][eft_FLT][eft_DBL] = {eft_DBL, (void*)dpnp_maximum_c<double, float, double>};
-    fmap[DPNPFuncName::DPNP_FN_MAXIMUM][eft_DBL][eft_INT] = {eft_DBL, (void*)dpnp_maximum_c<double, double, int32_t>};
-    fmap[DPNPFuncName::DPNP_FN_MAXIMUM][eft_DBL][eft_LNG] = {eft_DBL, (void*)dpnp_maximum_c<double, double, int64_t>};
-    fmap[DPNPFuncName::DPNP_FN_MAXIMUM][eft_DBL][eft_FLT] = {eft_DBL, (void*)dpnp_maximum_c<double, double, float>};
-    fmap[DPNPFuncName::DPNP_FN_MAXIMUM][eft_DBL][eft_DBL] = {eft_DBL, (void*)dpnp_maximum_c<double, double, double>};
-
-    fmap[DPNPFuncName::DPNP_FN_MINIMUM][eft_INT][eft_INT] = {eft_INT, (void*)dpnp_minimum_c<int32_t, int32_t, int32_t>};
-    fmap[DPNPFuncName::DPNP_FN_MINIMUM][eft_INT][eft_LNG] = {eft_LNG, (void*)dpnp_minimum_c<int64_t, int32_t, int64_t>};
-    fmap[DPNPFuncName::DPNP_FN_MINIMUM][eft_INT][eft_FLT] = {eft_DBL, (void*)dpnp_minimum_c<double, int32_t, float>};
-    fmap[DPNPFuncName::DPNP_FN_MINIMUM][eft_INT][eft_DBL] = {eft_DBL, (void*)dpnp_minimum_c<double, int32_t, double>};
-    fmap[DPNPFuncName::DPNP_FN_MINIMUM][eft_LNG][eft_INT] = {eft_LNG, (void*)dpnp_minimum_c<int64_t, int64_t, int32_t>};
-    fmap[DPNPFuncName::DPNP_FN_MINIMUM][eft_LNG][eft_LNG] = {eft_LNG, (void*)dpnp_minimum_c<int64_t, int64_t, int64_t>};
-    fmap[DPNPFuncName::DPNP_FN_MINIMUM][eft_LNG][eft_FLT] = {eft_DBL, (void*)dpnp_minimum_c<double, int64_t, float>};
-    fmap[DPNPFuncName::DPNP_FN_MINIMUM][eft_LNG][eft_DBL] = {eft_DBL, (void*)dpnp_minimum_c<double, int64_t, double>};
-    fmap[DPNPFuncName::DPNP_FN_MINIMUM][eft_FLT][eft_INT] = {eft_DBL, (void*)dpnp_minimum_c<double, float, int32_t>};
-    fmap[DPNPFuncName::DPNP_FN_MINIMUM][eft_FLT][eft_LNG] = {eft_DBL, (void*)dpnp_minimum_c<double, float, int64_t>};
-    fmap[DPNPFuncName::DPNP_FN_MINIMUM][eft_FLT][eft_FLT] = {eft_FLT, (void*)dpnp_minimum_c<float, float, float>};
-    fmap[DPNPFuncName::DPNP_FN_MINIMUM][eft_FLT][eft_DBL] = {eft_DBL, (void*)dpnp_minimum_c<double, float, double>};
-    fmap[DPNPFuncName::DPNP_FN_MINIMUM][eft_DBL][eft_INT] = {eft_DBL, (void*)dpnp_minimum_c<double, double, int32_t>};
-    fmap[DPNPFuncName::DPNP_FN_MINIMUM][eft_DBL][eft_LNG] = {eft_DBL, (void*)dpnp_minimum_c<double, double, int64_t>};
-    fmap[DPNPFuncName::DPNP_FN_MINIMUM][eft_DBL][eft_FLT] = {eft_DBL, (void*)dpnp_minimum_c<double, double, float>};
-    fmap[DPNPFuncName::DPNP_FN_MINIMUM][eft_DBL][eft_DBL] = {eft_DBL, (void*)dpnp_minimum_c<double, double, double>};
-
-    fmap[DPNPFuncName::DPNP_FN_MULTIPLY][eft_BLN][eft_BLN] = {eft_BLN, (void*)dpnp_multiply_c<bool, bool, bool>};
-    fmap[DPNPFuncName::DPNP_FN_MULTIPLY][eft_BLN][eft_INT] = {eft_INT, (void*)dpnp_multiply_c<int32_t, bool, int32_t>};
-    fmap[DPNPFuncName::DPNP_FN_MULTIPLY][eft_BLN][eft_LNG] = {eft_LNG, (void*)dpnp_multiply_c<int64_t, bool, int64_t>};
-    fmap[DPNPFuncName::DPNP_FN_MULTIPLY][eft_BLN][eft_FLT] = {eft_FLT, (void*)dpnp_multiply_c<float, bool, float>};
-    fmap[DPNPFuncName::DPNP_FN_MULTIPLY][eft_BLN][eft_DBL] = {eft_DBL, (void*)dpnp_multiply_c<double, bool, double>};
-    fmap[DPNPFuncName::DPNP_FN_MULTIPLY][eft_INT][eft_BLN] = {eft_INT, (void*)dpnp_multiply_c<int32_t, int32_t, bool>};
-    fmap[DPNPFuncName::DPNP_FN_MULTIPLY][eft_INT][eft_INT] = {eft_INT,
-                                                              (void*)dpnp_multiply_c<int32_t, int32_t, int32_t>};
-    fmap[DPNPFuncName::DPNP_FN_MULTIPLY][eft_INT][eft_LNG] = {eft_LNG,
-                                                              (void*)dpnp_multiply_c<int64_t, int32_t, int64_t>};
-    fmap[DPNPFuncName::DPNP_FN_MULTIPLY][eft_INT][eft_FLT] = {eft_DBL, (void*)dpnp_multiply_c<double, int32_t, float>};
-    fmap[DPNPFuncName::DPNP_FN_MULTIPLY][eft_INT][eft_DBL] = {eft_DBL, (void*)dpnp_multiply_c<double, int32_t, double>};
-    fmap[DPNPFuncName::DPNP_FN_MULTIPLY][eft_LNG][eft_BLN] = {eft_LNG, (void*)dpnp_multiply_c<int64_t, int64_t, bool>};
-    fmap[DPNPFuncName::DPNP_FN_MULTIPLY][eft_LNG][eft_INT] = {eft_LNG,
-                                                              (void*)dpnp_multiply_c<int64_t, int64_t, int32_t>};
-    fmap[DPNPFuncName::DPNP_FN_MULTIPLY][eft_LNG][eft_LNG] = {eft_LNG,
-                                                              (void*)dpnp_multiply_c<int64_t, int64_t, int64_t>};
-    fmap[DPNPFuncName::DPNP_FN_MULTIPLY][eft_LNG][eft_FLT] = {eft_DBL, (void*)dpnp_multiply_c<double, int64_t, float>};
-    fmap[DPNPFuncName::DPNP_FN_MULTIPLY][eft_LNG][eft_DBL] = {eft_DBL, (void*)dpnp_multiply_c<double, int64_t, double>};
-    fmap[DPNPFuncName::DPNP_FN_MULTIPLY][eft_FLT][eft_BLN] = {eft_FLT, (void*)dpnp_multiply_c<float, float, bool>};
-    fmap[DPNPFuncName::DPNP_FN_MULTIPLY][eft_FLT][eft_INT] = {eft_DBL, (void*)dpnp_multiply_c<double, float, int32_t>};
-    fmap[DPNPFuncName::DPNP_FN_MULTIPLY][eft_FLT][eft_LNG] = {eft_DBL, (void*)dpnp_multiply_c<double, float, int64_t>};
-    fmap[DPNPFuncName::DPNP_FN_MULTIPLY][eft_FLT][eft_FLT] = {eft_FLT, (void*)dpnp_multiply_c<float, float, float>};
-    fmap[DPNPFuncName::DPNP_FN_MULTIPLY][eft_FLT][eft_DBL] = {eft_DBL, (void*)dpnp_multiply_c<double, float, double>};
-    fmap[DPNPFuncName::DPNP_FN_MULTIPLY][eft_DBL][eft_BLN] = {eft_DBL, (void*)dpnp_multiply_c<double, double, bool>};
-    fmap[DPNPFuncName::DPNP_FN_MULTIPLY][eft_DBL][eft_INT] = {eft_DBL, (void*)dpnp_multiply_c<double, double, int32_t>};
-    fmap[DPNPFuncName::DPNP_FN_MULTIPLY][eft_DBL][eft_LNG] = {eft_DBL, (void*)dpnp_multiply_c<double, double, int64_t>};
-    fmap[DPNPFuncName::DPNP_FN_MULTIPLY][eft_DBL][eft_FLT] = {eft_DBL, (void*)dpnp_multiply_c<double, double, float>};
-    fmap[DPNPFuncName::DPNP_FN_MULTIPLY][eft_DBL][eft_DBL] = {eft_DBL, (void*)dpnp_multiply_c<double, double, double>};
 
     fmap[DPNPFuncName::DPNP_FN_MULTIPLY][eft_C64][eft_BLN] = {
-        eft_C64, (void*)dpnp_multiply_c<std::complex<float>, std::complex<float>, bool>};
+        eft_C64, (void*)dpnp_multiply_c_default<std::complex<float>, std::complex<float>, bool>};
     fmap[DPNPFuncName::DPNP_FN_MULTIPLY][eft_C64][eft_INT] = {
-        eft_C64, (void*)dpnp_multiply_c<std::complex<float>, std::complex<float>, int32_t>};
+        eft_C64, (void*)dpnp_multiply_c_default<std::complex<float>, std::complex<float>, int32_t>};
     fmap[DPNPFuncName::DPNP_FN_MULTIPLY][eft_C64][eft_LNG] = {
-        eft_C64, (void*)dpnp_multiply_c<std::complex<float>, std::complex<float>, int64_t>};
+        eft_C64, (void*)dpnp_multiply_c_default<std::complex<float>, std::complex<float>, int64_t>};
     fmap[DPNPFuncName::DPNP_FN_MULTIPLY][eft_C64][eft_FLT] = {
-        eft_C64, (void*)dpnp_multiply_c<std::complex<float>, std::complex<float>, float>};
+        eft_C64, (void*)dpnp_multiply_c_default<std::complex<float>, std::complex<float>, float>};
     fmap[DPNPFuncName::DPNP_FN_MULTIPLY][eft_C64][eft_DBL] = {
-        eft_C128, (void*)dpnp_multiply_c<std::complex<double>, std::complex<float>, double>};
+        eft_C128, (void*)dpnp_multiply_c_default<std::complex<double>, std::complex<float>, double>};
     fmap[DPNPFuncName::DPNP_FN_MULTIPLY][eft_C64][eft_C64] = {
-        eft_C64, (void*)dpnp_multiply_c<std::complex<float>, std::complex<float>, std::complex<float>>};
+        eft_C64, (void*)dpnp_multiply_c_default<std::complex<float>, std::complex<float>, std::complex<float>>};
     fmap[DPNPFuncName::DPNP_FN_MULTIPLY][eft_C64][eft_C128] = {
-        eft_C128, (void*)dpnp_multiply_c<std::complex<double>, std::complex<float>, std::complex<double>>};
+        eft_C128, (void*)dpnp_multiply_c_default<std::complex<double>, std::complex<float>, std::complex<double>>};
 
     fmap[DPNPFuncName::DPNP_FN_MULTIPLY][eft_C128][eft_BLN] = {
-        eft_C128, (void*)dpnp_multiply_c<std::complex<double>, std::complex<double>, bool>};
+        eft_C128, (void*)dpnp_multiply_c_default<std::complex<double>, std::complex<double>, bool>};
     fmap[DPNPFuncName::DPNP_FN_MULTIPLY][eft_C128][eft_INT] = {
-        eft_C128, (void*)dpnp_multiply_c<std::complex<double>, std::complex<double>, int32_t>};
+        eft_C128, (void*)dpnp_multiply_c_default<std::complex<double>, std::complex<double>, int32_t>};
     fmap[DPNPFuncName::DPNP_FN_MULTIPLY][eft_C128][eft_LNG] = {
-        eft_C128, (void*)dpnp_multiply_c<std::complex<double>, std::complex<double>, int64_t>};
+        eft_C128, (void*)dpnp_multiply_c_default<std::complex<double>, std::complex<double>, int64_t>};
     fmap[DPNPFuncName::DPNP_FN_MULTIPLY][eft_C128][eft_FLT] = {
-        eft_C128, (void*)dpnp_multiply_c<std::complex<double>, std::complex<double>, float>};
+        eft_C128, (void*)dpnp_multiply_c_default<std::complex<double>, std::complex<double>, float>};
     fmap[DPNPFuncName::DPNP_FN_MULTIPLY][eft_C128][eft_DBL] = {
-        eft_C128, (void*)dpnp_multiply_c<std::complex<double>, std::complex<double>, double>};
+        eft_C128, (void*)dpnp_multiply_c_default<std::complex<double>, std::complex<double>, double>};
     fmap[DPNPFuncName::DPNP_FN_MULTIPLY][eft_C128][eft_C64] = {
-        eft_C128, (void*)dpnp_multiply_c<std::complex<double>, std::complex<double>, std::complex<float>>};
->>>>>>> 1be8a5c1
+        eft_C128, (void*)dpnp_multiply_c_default<std::complex<double>, std::complex<double>, std::complex<float>>};
     fmap[DPNPFuncName::DPNP_FN_MULTIPLY][eft_C128][eft_C128] = {
         eft_C128, (void*)dpnp_multiply_c_default<std::complex<double>, std::complex<double>, std::complex<double>>};
 
@@ -1918,8 +1746,36 @@
         eft_DBL, (void*)dpnp_multiply_c_ext<double, double, float>};
     fmap[DPNPFuncName::DPNP_FN_MULTIPLY_EXT][eft_DBL][eft_DBL] = {
         eft_DBL, (void*)dpnp_multiply_c_ext<double, double, double>};
+
+    fmap[DPNPFuncName::DPNP_FN_MULTIPLY_EXT][eft_C64][eft_BLN] = {
+        eft_C64, (void*)dpnp_multiply_c_ext<std::complex<float>, std::complex<float>, bool>};
+    fmap[DPNPFuncName::DPNP_FN_MULTIPLY_EXT][eft_C64][eft_INT] = {
+        eft_C64, (void*)dpnp_multiply_c_ext<std::complex<float>, std::complex<float>, int32_t>};
+    fmap[DPNPFuncName::DPNP_FN_MULTIPLY_EXT][eft_C64][eft_LNG] = {
+        eft_C64, (void*)dpnp_multiply_c_ext<std::complex<float>, std::complex<float>, int64_t>};
+    fmap[DPNPFuncName::DPNP_FN_MULTIPLY_EXT][eft_C64][eft_FLT] = {
+        eft_C64, (void*)dpnp_multiply_c_ext<std::complex<float>, std::complex<float>, float>};
+    fmap[DPNPFuncName::DPNP_FN_MULTIPLY_EXT][eft_C64][eft_DBL] = {
+        eft_C128, (void*)dpnp_multiply_c_ext<std::complex<double>, std::complex<float>, double>};
+    fmap[DPNPFuncName::DPNP_FN_MULTIPLY_EXT][eft_C64][eft_C64] = {
+        eft_C64, (void*)dpnp_multiply_c_ext<std::complex<float>, std::complex<float>, std::complex<float>>};
+    fmap[DPNPFuncName::DPNP_FN_MULTIPLY_EXT][eft_C64][eft_C128] = {
+        eft_C128, (void*)dpnp_multiply_c_ext<std::complex<double>, std::complex<float>, std::complex<double>>};
+
+    fmap[DPNPFuncName::DPNP_FN_MULTIPLY_EXT][eft_C128][eft_BLN] = {
+        eft_C128, (void*)dpnp_multiply_c_ext<std::complex<double>, std::complex<double>, bool>};
+    fmap[DPNPFuncName::DPNP_FN_MULTIPLY_EXT][eft_C128][eft_INT] = {
+        eft_C128, (void*)dpnp_multiply_c_ext<std::complex<double>, std::complex<double>, int32_t>};
+    fmap[DPNPFuncName::DPNP_FN_MULTIPLY_EXT][eft_C128][eft_LNG] = {
+        eft_C128, (void*)dpnp_multiply_c_ext<std::complex<double>, std::complex<double>, int64_t>};
+    fmap[DPNPFuncName::DPNP_FN_MULTIPLY_EXT][eft_C128][eft_FLT] = {
+        eft_C128, (void*)dpnp_multiply_c_ext<std::complex<double>, std::complex<double>, float>};
+    fmap[DPNPFuncName::DPNP_FN_MULTIPLY_EXT][eft_C128][eft_DBL] = {
+        eft_C128, (void*)dpnp_multiply_c_ext<std::complex<double>, std::complex<double>, double>};
+    fmap[DPNPFuncName::DPNP_FN_MULTIPLY_EXT][eft_C128][eft_C64] = {
+        eft_C128, (void*)dpnp_multiply_c_ext<std::complex<double>, std::complex<double>, std::complex<float>>};
     fmap[DPNPFuncName::DPNP_FN_MULTIPLY_EXT][eft_C128][eft_C128] = {
-        eft_C128, (void*)dpnp_multiply_c_ext<std::complex<double>, std::complex<double>, std::complex<double>>};
+        eft_C128, (void*)dpnp_multiply_c_extdpnp_multiply_c_ext<std::complex<double>, std::complex<double>, std::complex<double>>};
 
     fmap[DPNPFuncName::DPNP_FN_POWER][eft_INT][eft_INT] = {eft_INT,
                                                            (void*)dpnp_power_c_default<int32_t, int32_t, int32_t>};
