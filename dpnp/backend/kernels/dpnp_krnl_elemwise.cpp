//*****************************************************************************
// Copyright (c) 2016-2020, Intel Corporation
// All rights reserved.
//
// Redistribution and use in source and binary forms, with or without
// modification, are permitted provided that the following conditions are met:
// - Redistributions of source code must retain the above copyright notice,
//   this list of conditions and the following disclaimer.
// - Redistributions in binary form must reproduce the above copyright notice,
//   this list of conditions and the following disclaimer in the documentation
//   and/or other materials provided with the distribution.
//
// THIS SOFTWARE IS PROVIDED BY THE COPYRIGHT HOLDERS AND CONTRIBUTORS "AS IS"
// AND ANY EXPRESS OR IMPLIED WARRANTIES, INCLUDING, BUT NOT LIMITED TO, THE
// IMPLIED WARRANTIES OF MERCHANTABILITY AND FITNESS FOR A PARTICULAR PURPOSE
// ARE DISCLAIMED. IN NO EVENT SHALL THE COPYRIGHT HOLDER OR CONTRIBUTORS BE
// LIABLE FOR ANY DIRECT, INDIRECT, INCIDENTAL, SPECIAL, EXEMPLARY, OR
// CONSEQUENTIAL DAMAGES (INCLUDING, BUT NOT LIMITED TO, PROCUREMENT OF
// SUBSTITUTE GOODS OR SERVICES; LOSS OF USE, DATA, OR PROFITS; OR BUSINESS
// INTERRUPTION) HOWEVER CAUSED AND ON ANY THEORY OF LIABILITY, WHETHER IN
// CONTRACT, STRICT LIABILITY, OR TORT (INCLUDING NEGLIGENCE OR OTHERWISE)
// ARISING IN ANY WAY OUT OF THE USE OF THIS SOFTWARE, EVEN IF ADVISED OF
// THE POSSIBILITY OF SUCH DAMAGE.
//*****************************************************************************

#include <cmath>
#include <iostream>

#include <dpnp_iface.hpp>
#include "dpnp_fptr.hpp"
#include "dpnp_utils.hpp"
#include "queue_sycl.hpp"

#define MACRO_1ARG_2TYPES_OP(__name__, __operation1__, __operation2__)                                                 \
    template <typename _KernelNameSpecialization>                                                                      \
    class __name__##_kernel;                                                                                           \
                                                                                                                       \
    template <typename _DataType_input, typename _DataType_output>                                                     \
    void __name__(void* array1_in, void* result1, size_t size)                                                         \
    {                                                                                                                  \
        cl::sycl::event event;                                                                                         \
                                                                                                                       \
        _DataType_input* array1 = reinterpret_cast<_DataType_input*>(array1_in);                                       \
        _DataType_output* result = reinterpret_cast<_DataType_output*>(result1);                                       \
                                                                                                                       \
        cl::sycl::range<1> gws(size);                                                                                  \
        auto kernel_parallel_for_func = [=](cl::sycl::id<1> global_id) {                                               \
            size_t i = global_id[0]; /*for (size_t i = 0; i < size; ++i)*/                                             \
            {                                                                                                          \
                _DataType_output input_elem = array1[i];                                                               \
                result[i] = __operation1__;                                                                            \
            }                                                                                                          \
        };                                                                                                             \
                                                                                                                       \
        auto kernel_func = [&](cl::sycl::handler& cgh) {                                                               \
            cgh.parallel_for<class __name__##_kernel<_DataType_input>>(gws, kernel_parallel_for_func);                 \
        };                                                                                                             \
                                                                                                                       \
        if constexpr (std::is_same<_DataType_input, double>::value || std::is_same<_DataType_input, float>::value)     \
        {                                                                                                              \
            event = __operation2__;                                                                                    \
        }                                                                                                              \
        else                                                                                                           \
        {                                                                                                              \
            event = DPNP_QUEUE.submit(kernel_func);                                                                    \
        }                                                                                                              \
                                                                                                                       \
        event.wait();                                                                                                  \
    }

#include <dpnp_gen_1arg_2type_tbl.hpp>

static void func_map_init_elemwise_1arg_2type(func_map_t& fmap)
{
    fmap[DPNPFuncName::DPNP_FN_ARCCOS][eft_INT][eft_INT] = {eft_DBL, (void*)dpnp_acos_c<int, double>};
    fmap[DPNPFuncName::DPNP_FN_ARCCOS][eft_LNG][eft_LNG] = {eft_DBL, (void*)dpnp_acos_c<long, double>};
    fmap[DPNPFuncName::DPNP_FN_ARCCOS][eft_FLT][eft_FLT] = {eft_FLT, (void*)dpnp_acos_c<float, float>};
    fmap[DPNPFuncName::DPNP_FN_ARCCOS][eft_DBL][eft_DBL] = {eft_DBL, (void*)dpnp_acos_c<double, double>};

    fmap[DPNPFuncName::DPNP_FN_ARCCOSH][eft_INT][eft_INT] = {eft_DBL, (void*)dpnp_acosh_c<int, double>};
    fmap[DPNPFuncName::DPNP_FN_ARCCOSH][eft_LNG][eft_LNG] = {eft_DBL, (void*)dpnp_acosh_c<long, double>};
    fmap[DPNPFuncName::DPNP_FN_ARCCOSH][eft_FLT][eft_FLT] = {eft_FLT, (void*)dpnp_acosh_c<float, float>};
    fmap[DPNPFuncName::DPNP_FN_ARCCOSH][eft_DBL][eft_DBL] = {eft_DBL, (void*)dpnp_acosh_c<double, double>};

    fmap[DPNPFuncName::DPNP_FN_ARCSIN][eft_INT][eft_INT] = {eft_DBL, (void*)dpnp_asin_c<int, double>};
    fmap[DPNPFuncName::DPNP_FN_ARCSIN][eft_LNG][eft_LNG] = {eft_DBL, (void*)dpnp_asin_c<long, double>};
    fmap[DPNPFuncName::DPNP_FN_ARCSIN][eft_FLT][eft_FLT] = {eft_FLT, (void*)dpnp_asin_c<float, float>};
    fmap[DPNPFuncName::DPNP_FN_ARCSIN][eft_DBL][eft_DBL] = {eft_DBL, (void*)dpnp_asin_c<double, double>};

    fmap[DPNPFuncName::DPNP_FN_ARCSINH][eft_INT][eft_INT] = {eft_DBL, (void*)dpnp_asinh_c<int, double>};
    fmap[DPNPFuncName::DPNP_FN_ARCSINH][eft_LNG][eft_LNG] = {eft_DBL, (void*)dpnp_asinh_c<long, double>};
    fmap[DPNPFuncName::DPNP_FN_ARCSINH][eft_FLT][eft_FLT] = {eft_FLT, (void*)dpnp_asinh_c<float, float>};
    fmap[DPNPFuncName::DPNP_FN_ARCSINH][eft_DBL][eft_DBL] = {eft_DBL, (void*)dpnp_asinh_c<double, double>};

    fmap[DPNPFuncName::DPNP_FN_ARCTAN][eft_INT][eft_INT] = {eft_DBL, (void*)dpnp_atan_c<int, double>};
    fmap[DPNPFuncName::DPNP_FN_ARCTAN][eft_LNG][eft_LNG] = {eft_DBL, (void*)dpnp_atan_c<long, double>};
    fmap[DPNPFuncName::DPNP_FN_ARCTAN][eft_FLT][eft_FLT] = {eft_FLT, (void*)dpnp_atan_c<float, float>};
    fmap[DPNPFuncName::DPNP_FN_ARCTAN][eft_DBL][eft_DBL] = {eft_DBL, (void*)dpnp_atan_c<double, double>};

    fmap[DPNPFuncName::DPNP_FN_ARCTANH][eft_INT][eft_INT] = {eft_DBL, (void*)dpnp_atanh_c<int, double>};
    fmap[DPNPFuncName::DPNP_FN_ARCTANH][eft_LNG][eft_LNG] = {eft_DBL, (void*)dpnp_atanh_c<long, double>};
    fmap[DPNPFuncName::DPNP_FN_ARCTANH][eft_FLT][eft_FLT] = {eft_FLT, (void*)dpnp_atanh_c<float, float>};
    fmap[DPNPFuncName::DPNP_FN_ARCTANH][eft_DBL][eft_DBL] = {eft_DBL, (void*)dpnp_atanh_c<double, double>};

    fmap[DPNPFuncName::DPNP_FN_CBRT][eft_INT][eft_INT] = {eft_DBL, (void*)dpnp_cbrt_c<int, double>};
    fmap[DPNPFuncName::DPNP_FN_CBRT][eft_LNG][eft_LNG] = {eft_DBL, (void*)dpnp_cbrt_c<long, double>};
    fmap[DPNPFuncName::DPNP_FN_CBRT][eft_FLT][eft_FLT] = {eft_FLT, (void*)dpnp_cbrt_c<float, float>};
    fmap[DPNPFuncName::DPNP_FN_CBRT][eft_DBL][eft_DBL] = {eft_DBL, (void*)dpnp_cbrt_c<double, double>};

    fmap[DPNPFuncName::DPNP_FN_CEIL][eft_INT][eft_INT] = {eft_DBL, (void*)dpnp_ceil_c<int, double>};
    fmap[DPNPFuncName::DPNP_FN_CEIL][eft_LNG][eft_LNG] = {eft_DBL, (void*)dpnp_ceil_c<long, double>};
    fmap[DPNPFuncName::DPNP_FN_CEIL][eft_FLT][eft_FLT] = {eft_FLT, (void*)dpnp_ceil_c<float, float>};
    fmap[DPNPFuncName::DPNP_FN_CEIL][eft_DBL][eft_DBL] = {eft_DBL, (void*)dpnp_ceil_c<double, double>};

    fmap[DPNPFuncName::DPNP_FN_COS][eft_INT][eft_INT] = {eft_DBL, (void*)dpnp_cos_c<int, double>};
    fmap[DPNPFuncName::DPNP_FN_COS][eft_LNG][eft_LNG] = {eft_DBL, (void*)dpnp_cos_c<long, double>};
    fmap[DPNPFuncName::DPNP_FN_COS][eft_FLT][eft_FLT] = {eft_FLT, (void*)dpnp_cos_c<float, float>};
    fmap[DPNPFuncName::DPNP_FN_COS][eft_DBL][eft_DBL] = {eft_DBL, (void*)dpnp_cos_c<double, double>};

    fmap[DPNPFuncName::DPNP_FN_COSH][eft_INT][eft_INT] = {eft_DBL, (void*)dpnp_cosh_c<int, double>};
    fmap[DPNPFuncName::DPNP_FN_COSH][eft_LNG][eft_LNG] = {eft_DBL, (void*)dpnp_cosh_c<long, double>};
    fmap[DPNPFuncName::DPNP_FN_COSH][eft_FLT][eft_FLT] = {eft_FLT, (void*)dpnp_cosh_c<float, float>};
    fmap[DPNPFuncName::DPNP_FN_COSH][eft_DBL][eft_DBL] = {eft_DBL, (void*)dpnp_cosh_c<double, double>};

    fmap[DPNPFuncName::DPNP_FN_DEGREES][eft_INT][eft_INT] = {eft_DBL, (void*)dpnp_degrees_c<int, double>};
    fmap[DPNPFuncName::DPNP_FN_DEGREES][eft_LNG][eft_LNG] = {eft_DBL, (void*)dpnp_degrees_c<long, double>};
    fmap[DPNPFuncName::DPNP_FN_DEGREES][eft_FLT][eft_FLT] = {eft_FLT, (void*)dpnp_degrees_c<float, float>};
    fmap[DPNPFuncName::DPNP_FN_DEGREES][eft_DBL][eft_DBL] = {eft_DBL, (void*)dpnp_degrees_c<double, double>};

    fmap[DPNPFuncName::DPNP_FN_EXP2][eft_INT][eft_INT] = {eft_DBL, (void*)dpnp_exp2_c<int, double>};
    fmap[DPNPFuncName::DPNP_FN_EXP2][eft_LNG][eft_LNG] = {eft_DBL, (void*)dpnp_exp2_c<long, double>};
    fmap[DPNPFuncName::DPNP_FN_EXP2][eft_FLT][eft_FLT] = {eft_FLT, (void*)dpnp_exp2_c<float, float>};
    fmap[DPNPFuncName::DPNP_FN_EXP2][eft_DBL][eft_DBL] = {eft_DBL, (void*)dpnp_exp2_c<double, double>};

    fmap[DPNPFuncName::DPNP_FN_EXP][eft_INT][eft_INT] = {eft_DBL, (void*)dpnp_exp_c<int, double>};
    fmap[DPNPFuncName::DPNP_FN_EXP][eft_LNG][eft_LNG] = {eft_DBL, (void*)dpnp_exp_c<long, double>};
    fmap[DPNPFuncName::DPNP_FN_EXP][eft_FLT][eft_FLT] = {eft_FLT, (void*)dpnp_exp_c<float, float>};
    fmap[DPNPFuncName::DPNP_FN_EXP][eft_DBL][eft_DBL] = {eft_DBL, (void*)dpnp_exp_c<double, double>};

    fmap[DPNPFuncName::DPNP_FN_EXPM1][eft_INT][eft_INT] = {eft_DBL, (void*)dpnp_expm1_c<int, double>};
    fmap[DPNPFuncName::DPNP_FN_EXPM1][eft_LNG][eft_LNG] = {eft_DBL, (void*)dpnp_expm1_c<long, double>};
    fmap[DPNPFuncName::DPNP_FN_EXPM1][eft_FLT][eft_FLT] = {eft_FLT, (void*)dpnp_expm1_c<float, float>};
    fmap[DPNPFuncName::DPNP_FN_EXPM1][eft_DBL][eft_DBL] = {eft_DBL, (void*)dpnp_expm1_c<double, double>};

    fmap[DPNPFuncName::DPNP_FN_FABS][eft_INT][eft_INT] = {eft_DBL, (void*)dpnp_fabs_c<int, double>};
    fmap[DPNPFuncName::DPNP_FN_FABS][eft_LNG][eft_LNG] = {eft_DBL, (void*)dpnp_fabs_c<long, double>};
    fmap[DPNPFuncName::DPNP_FN_FABS][eft_FLT][eft_FLT] = {eft_FLT, (void*)dpnp_fabs_c<float, float>};
    fmap[DPNPFuncName::DPNP_FN_FABS][eft_DBL][eft_DBL] = {eft_DBL, (void*)dpnp_fabs_c<double, double>};

    fmap[DPNPFuncName::DPNP_FN_FLOOR][eft_INT][eft_INT] = {eft_DBL, (void*)dpnp_floor_c<int, double>};
    fmap[DPNPFuncName::DPNP_FN_FLOOR][eft_LNG][eft_LNG] = {eft_DBL, (void*)dpnp_floor_c<long, double>};
    fmap[DPNPFuncName::DPNP_FN_FLOOR][eft_FLT][eft_FLT] = {eft_FLT, (void*)dpnp_floor_c<float, float>};
    fmap[DPNPFuncName::DPNP_FN_FLOOR][eft_DBL][eft_DBL] = {eft_DBL, (void*)dpnp_floor_c<double, double>};

    fmap[DPNPFuncName::DPNP_FN_LOG10][eft_INT][eft_INT] = {eft_DBL, (void*)dpnp_log10_c<int, double>};
    fmap[DPNPFuncName::DPNP_FN_LOG10][eft_LNG][eft_LNG] = {eft_DBL, (void*)dpnp_log10_c<long, double>};
    fmap[DPNPFuncName::DPNP_FN_LOG10][eft_FLT][eft_FLT] = {eft_FLT, (void*)dpnp_log10_c<float, float>};
    fmap[DPNPFuncName::DPNP_FN_LOG10][eft_DBL][eft_DBL] = {eft_DBL, (void*)dpnp_log10_c<double, double>};

    fmap[DPNPFuncName::DPNP_FN_LOG1P][eft_INT][eft_INT] = {eft_DBL, (void*)dpnp_log1p_c<int, double>};
    fmap[DPNPFuncName::DPNP_FN_LOG1P][eft_LNG][eft_LNG] = {eft_DBL, (void*)dpnp_log1p_c<long, double>};
    fmap[DPNPFuncName::DPNP_FN_LOG1P][eft_FLT][eft_FLT] = {eft_FLT, (void*)dpnp_log1p_c<float, float>};
    fmap[DPNPFuncName::DPNP_FN_LOG1P][eft_DBL][eft_DBL] = {eft_DBL, (void*)dpnp_log1p_c<double, double>};

    fmap[DPNPFuncName::DPNP_FN_LOG2][eft_INT][eft_INT] = {eft_DBL, (void*)dpnp_log2_c<int, double>};
    fmap[DPNPFuncName::DPNP_FN_LOG2][eft_LNG][eft_LNG] = {eft_DBL, (void*)dpnp_log2_c<long, double>};
    fmap[DPNPFuncName::DPNP_FN_LOG2][eft_FLT][eft_FLT] = {eft_FLT, (void*)dpnp_log2_c<float, float>};
    fmap[DPNPFuncName::DPNP_FN_LOG2][eft_DBL][eft_DBL] = {eft_DBL, (void*)dpnp_log2_c<double, double>};

    fmap[DPNPFuncName::DPNP_FN_LOG][eft_INT][eft_INT] = {eft_DBL, (void*)dpnp_log_c<int, double>};
    fmap[DPNPFuncName::DPNP_FN_LOG][eft_LNG][eft_LNG] = {eft_DBL, (void*)dpnp_log_c<long, double>};
    fmap[DPNPFuncName::DPNP_FN_LOG][eft_FLT][eft_FLT] = {eft_FLT, (void*)dpnp_log_c<float, float>};
    fmap[DPNPFuncName::DPNP_FN_LOG][eft_DBL][eft_DBL] = {eft_DBL, (void*)dpnp_log_c<double, double>};

    fmap[DPNPFuncName::DPNP_FN_RADIANS][eft_INT][eft_INT] = {eft_DBL, (void*)dpnp_radians_c<int, double>};
    fmap[DPNPFuncName::DPNP_FN_RADIANS][eft_LNG][eft_LNG] = {eft_DBL, (void*)dpnp_radians_c<long, double>};
    fmap[DPNPFuncName::DPNP_FN_RADIANS][eft_FLT][eft_FLT] = {eft_FLT, (void*)dpnp_radians_c<float, float>};
    fmap[DPNPFuncName::DPNP_FN_RADIANS][eft_DBL][eft_DBL] = {eft_DBL, (void*)dpnp_radians_c<double, double>};

    fmap[DPNPFuncName::DPNP_FN_SIN][eft_INT][eft_INT] = {eft_DBL, (void*)dpnp_sin_c<int, double>};
    fmap[DPNPFuncName::DPNP_FN_SIN][eft_LNG][eft_LNG] = {eft_DBL, (void*)dpnp_sin_c<long, double>};
    fmap[DPNPFuncName::DPNP_FN_SIN][eft_FLT][eft_FLT] = {eft_FLT, (void*)dpnp_sin_c<float, float>};
    fmap[DPNPFuncName::DPNP_FN_SIN][eft_DBL][eft_DBL] = {eft_DBL, (void*)dpnp_sin_c<double, double>};

    fmap[DPNPFuncName::DPNP_FN_SINH][eft_INT][eft_INT] = {eft_DBL, (void*)dpnp_sinh_c<int, double>};
    fmap[DPNPFuncName::DPNP_FN_SINH][eft_LNG][eft_LNG] = {eft_DBL, (void*)dpnp_sinh_c<long, double>};
    fmap[DPNPFuncName::DPNP_FN_SINH][eft_FLT][eft_FLT] = {eft_FLT, (void*)dpnp_sinh_c<float, float>};
    fmap[DPNPFuncName::DPNP_FN_SINH][eft_DBL][eft_DBL] = {eft_DBL, (void*)dpnp_sinh_c<double, double>};

    fmap[DPNPFuncName::DPNP_FN_SQRT][eft_INT][eft_INT] = {eft_DBL, (void*)dpnp_sqrt_c<int, double>};
    fmap[DPNPFuncName::DPNP_FN_SQRT][eft_LNG][eft_LNG] = {eft_DBL, (void*)dpnp_sqrt_c<long, double>};
    fmap[DPNPFuncName::DPNP_FN_SQRT][eft_FLT][eft_FLT] = {eft_FLT, (void*)dpnp_sqrt_c<float, float>};
    fmap[DPNPFuncName::DPNP_FN_SQRT][eft_DBL][eft_DBL] = {eft_DBL, (void*)dpnp_sqrt_c<double, double>};

    fmap[DPNPFuncName::DPNP_FN_TAN][eft_INT][eft_INT] = {eft_DBL, (void*)dpnp_tan_c<int, double>};
    fmap[DPNPFuncName::DPNP_FN_TAN][eft_LNG][eft_LNG] = {eft_DBL, (void*)dpnp_tan_c<long, double>};
    fmap[DPNPFuncName::DPNP_FN_TAN][eft_FLT][eft_FLT] = {eft_FLT, (void*)dpnp_tan_c<float, float>};
    fmap[DPNPFuncName::DPNP_FN_TAN][eft_DBL][eft_DBL] = {eft_DBL, (void*)dpnp_tan_c<double, double>};

    fmap[DPNPFuncName::DPNP_FN_TANH][eft_INT][eft_INT] = {eft_DBL, (void*)dpnp_tanh_c<int, double>};
    fmap[DPNPFuncName::DPNP_FN_TANH][eft_LNG][eft_LNG] = {eft_DBL, (void*)dpnp_tanh_c<long, double>};
    fmap[DPNPFuncName::DPNP_FN_TANH][eft_FLT][eft_FLT] = {eft_FLT, (void*)dpnp_tanh_c<float, float>};
    fmap[DPNPFuncName::DPNP_FN_TANH][eft_DBL][eft_DBL] = {eft_DBL, (void*)dpnp_tanh_c<double, double>};

    fmap[DPNPFuncName::DPNP_FN_TRUNC][eft_INT][eft_INT] = {eft_DBL, (void*)dpnp_trunc_c<int, double>};
    fmap[DPNPFuncName::DPNP_FN_TRUNC][eft_LNG][eft_LNG] = {eft_DBL, (void*)dpnp_trunc_c<long, double>};
    fmap[DPNPFuncName::DPNP_FN_TRUNC][eft_FLT][eft_FLT] = {eft_FLT, (void*)dpnp_trunc_c<float, float>};
    fmap[DPNPFuncName::DPNP_FN_TRUNC][eft_DBL][eft_DBL] = {eft_DBL, (void*)dpnp_trunc_c<double, double>};

    return;
}

#define MACRO_1ARG_1TYPE_OP(__name__, __operation1__, __operation2__)                                                  \
    template <typename _KernelNameSpecialization>                                                                      \
    class __name__##_kernel;                                                                                           \
                                                                                                                       \
    template <typename _DataType>                                                                                      \
    void __name__(void* array1_in, void* result1, size_t size)                                                         \
    {                                                                                                                  \
        cl::sycl::event event;                                                                                         \
                                                                                                                       \
        if (!size)                                                                                                     \
        {                                                                                                              \
            return;                                                                                                    \
        }                                                                                                              \
                                                                                                                       \
        _DataType* array1 = reinterpret_cast<_DataType*>(array1_in);                                                   \
        _DataType* result = reinterpret_cast<_DataType*>(result1);                                                     \
                                                                                                                       \
        cl::sycl::range<1> gws(size);                                                                                  \
        auto kernel_parallel_for_func = [=](cl::sycl::id<1> global_id) {                                               \
            size_t i = global_id[0]; /*for (size_t i = 0; i < size; ++i)*/                                             \
            {                                                                                                          \
                _DataType input_elem = array1[i];                                                                      \
                result[i] = __operation1__;                                                                            \
            }                                                                                                          \
        };                                                                                                             \
                                                                                                                       \
        auto kernel_func = [&](cl::sycl::handler& cgh) {                                                               \
            cgh.parallel_for<class __name__##_kernel<_DataType>>(gws, kernel_parallel_for_func);                       \
        };                                                                                                             \
                                                                                                                       \
        if constexpr (std::is_same<_DataType, double>::value || std::is_same<_DataType, float>::value)                 \
        {                                                                                                              \
            event = __operation2__;                                                                                    \
        }                                                                                                              \
        else                                                                                                           \
        {                                                                                                              \
            event = DPNP_QUEUE.submit(kernel_func);                                                                    \
        }                                                                                                              \
                                                                                                                       \
        event.wait();                                                                                                  \
    }

#include <dpnp_gen_1arg_1type_tbl.hpp>

static void func_map_init_elemwise_1arg_1type(func_map_t& fmap)
{
<<<<<<< HEAD
    fmap[DPNPFuncName::DPNP_FN_CONJIGUATE][eft_C128][eft_C128] = {eft_C128,
                                                                  (void*)dpnp_conjugate_c<std::complex<double>>};
    fmap[DPNPFuncName::DPNP_FN_CONJIGUATE][eft_DBL][eft_DBL] = {eft_DBL, (void*)dpnp_copy_c<double>};
    fmap[DPNPFuncName::DPNP_FN_CONJIGUATE][eft_FLT][eft_FLT] = {eft_FLT, (void*)dpnp_copy_c<float>};
=======
    fmap[DPNPFuncName::DPNP_FN_ARANGE][eft_INT][eft_INT] = {eft_INT, (void*)dpnp_arange_c<int>};
    fmap[DPNPFuncName::DPNP_FN_ARANGE][eft_LNG][eft_LNG] = {eft_LNG, (void*)dpnp_arange_c<long>};
    fmap[DPNPFuncName::DPNP_FN_ARANGE][eft_FLT][eft_FLT] = {eft_FLT, (void*)dpnp_arange_c<float>};
    fmap[DPNPFuncName::DPNP_FN_ARANGE][eft_DBL][eft_DBL] = {eft_DBL, (void*)dpnp_arange_c<double>};

>>>>>>> 98595542
    fmap[DPNPFuncName::DPNP_FN_CONJIGUATE][eft_INT][eft_INT] = {eft_INT, (void*)dpnp_copy_c<int>};
    fmap[DPNPFuncName::DPNP_FN_CONJIGUATE][eft_LNG][eft_LNG] = {eft_LNG, (void*)dpnp_copy_c<long>};
    fmap[DPNPFuncName::DPNP_FN_CONJIGUATE][eft_FLT][eft_FLT] = {eft_FLT, (void*)dpnp_copy_c<float>};
    fmap[DPNPFuncName::DPNP_FN_CONJIGUATE][eft_DBL][eft_DBL] = {eft_DBL, (void*)dpnp_copy_c<double>};
    fmap[DPNPFuncName::DPNP_FN_CONJIGUATE][eft_C128][eft_C128] = {eft_C128,
                                                                  (void*)dpnp_conjugate_c<std::complex<double>>};

    fmap[DPNPFuncName::DPNP_FN_COPY][eft_BOOL][eft_BOOL] = {eft_BOOL, (void*)dpnp_copy_c<bool>};
    fmap[DPNPFuncName::DPNP_FN_COPY][eft_INT][eft_INT] = {eft_INT, (void*)dpnp_copy_c<int>};
    fmap[DPNPFuncName::DPNP_FN_COPY][eft_LNG][eft_LNG] = {eft_LNG, (void*)dpnp_copy_c<long>};
    fmap[DPNPFuncName::DPNP_FN_COPY][eft_FLT][eft_FLT] = {eft_FLT, (void*)dpnp_copy_c<float>};
    fmap[DPNPFuncName::DPNP_FN_COPY][eft_DBL][eft_DBL] = {eft_DBL, (void*)dpnp_copy_c<double>};
    fmap[DPNPFuncName::DPNP_FN_COPY][eft_C128][eft_C128] = {eft_C128, (void*)dpnp_copy_c<std::complex<double>>};

    fmap[DPNPFuncName::DPNP_FN_ERF][eft_INT][eft_INT] = {eft_INT, (void*)dpnp_erf_c<int>};
    fmap[DPNPFuncName::DPNP_FN_ERF][eft_LNG][eft_LNG] = {eft_LNG, (void*)dpnp_erf_c<long>};
    fmap[DPNPFuncName::DPNP_FN_ERF][eft_FLT][eft_FLT] = {eft_FLT, (void*)dpnp_erf_c<float>};
    fmap[DPNPFuncName::DPNP_FN_ERF][eft_DBL][eft_DBL] = {eft_DBL, (void*)dpnp_erf_c<double>};

    fmap[DPNPFuncName::DPNP_FN_RECIP][eft_INT][eft_INT] = {eft_INT, (void*)dpnp_recip_c<int>};
    fmap[DPNPFuncName::DPNP_FN_RECIP][eft_LNG][eft_LNG] = {eft_LNG, (void*)dpnp_recip_c<long>};
    fmap[DPNPFuncName::DPNP_FN_RECIP][eft_FLT][eft_FLT] = {eft_FLT, (void*)dpnp_recip_c<float>};
    fmap[DPNPFuncName::DPNP_FN_RECIP][eft_DBL][eft_DBL] = {eft_DBL, (void*)dpnp_recip_c<double>};

    fmap[DPNPFuncName::DPNP_FN_SIGN][eft_INT][eft_INT] = {eft_INT, (void*)dpnp_sign_c<int>};
    fmap[DPNPFuncName::DPNP_FN_SIGN][eft_LNG][eft_LNG] = {eft_LNG, (void*)dpnp_sign_c<long>};
    fmap[DPNPFuncName::DPNP_FN_SIGN][eft_FLT][eft_FLT] = {eft_FLT, (void*)dpnp_sign_c<float>};
    fmap[DPNPFuncName::DPNP_FN_SIGN][eft_DBL][eft_DBL] = {eft_DBL, (void*)dpnp_sign_c<double>};

    fmap[DPNPFuncName::DPNP_FN_SQUARE][eft_INT][eft_INT] = {eft_INT, (void*)dpnp_square_c<int>};
    fmap[DPNPFuncName::DPNP_FN_SQUARE][eft_LNG][eft_LNG] = {eft_LNG, (void*)dpnp_square_c<long>};
    fmap[DPNPFuncName::DPNP_FN_SQUARE][eft_FLT][eft_FLT] = {eft_FLT, (void*)dpnp_square_c<float>};
    fmap[DPNPFuncName::DPNP_FN_SQUARE][eft_DBL][eft_DBL] = {eft_DBL, (void*)dpnp_square_c<double>};

    return;
}

#define MACRO_2ARG_3TYPES_OP(__name__, __operation1__, __operation2__)                                                 \
    template <typename _KernelNameSpecialization1,                                                                     \
              typename _KernelNameSpecialization2,                                                                     \
              typename _KernelNameSpecialization3>                                                                     \
    class __name__##_kernel;                                                                                           \
                                                                                                                       \
    template <typename _DataType_input1, typename _DataType_input2, typename _DataType_output>                         \
    void __name__(void* array1_in, void* array2_in, void* result1, size_t size)                                        \
    {                                                                                                                  \
        cl::sycl::event event;                                                                                         \
        _DataType_input1* array1 = reinterpret_cast<_DataType_input1*>(array1_in);                                     \
        _DataType_input2* array2 = reinterpret_cast<_DataType_input2*>(array2_in);                                     \
        _DataType_output* result = reinterpret_cast<_DataType_output*>(result1);                                       \
                                                                                                                       \
        if constexpr ((std::is_same<_DataType_input1, double>::value ||                                                \
                       std::is_same<_DataType_input1, float>::value) &&                                                \
                      std::is_same<_DataType_input2, _DataType_input1>::value)                                         \
        {                                                                                                              \
            event = __operation2__(DPNP_QUEUE, size, array1, array2, result);                                          \
        }                                                                                                              \
        else                                                                                                           \
        {                                                                                                              \
            cl::sycl::range<1> gws(size);                                                                              \
            auto kernel_parallel_for_func = [=](cl::sycl::id<1> global_id) {                                           \
                size_t i = global_id[0]; /*for (size_t i = 0; i < size; ++i)*/                                         \
                {                                                                                                      \
                    _DataType_output input_elem1 = array1[i];                                                          \
                    _DataType_output input_elem2 = array2[i];                                                          \
                    result[i] = __operation1__;                                                                        \
                }                                                                                                      \
            };                                                                                                         \
                                                                                                                       \
            auto kernel_func = [&](cl::sycl::handler& cgh) {                                                           \
                cgh.parallel_for<class __name__##_kernel<_DataType_input1, _DataType_input2, _DataType_output>>(       \
                    gws, kernel_parallel_for_func);                                                                    \
            };                                                                                                         \
                                                                                                                       \
            event = DPNP_QUEUE.submit(kernel_func);                                                                    \
        }                                                                                                              \
                                                                                                                       \
        event.wait();                                                                                                  \
    }

#include <dpnp_gen_2arg_3type_tbl.hpp>

static void func_map_init_elemwise_2arg_3type(func_map_t& fmap)
{
    fmap[DPNPFuncName::DPNP_FN_ADD][eft_INT][eft_INT] = {eft_INT, (void*)dpnp_add_c<int, int, int>};
    fmap[DPNPFuncName::DPNP_FN_ADD][eft_INT][eft_LNG] = {eft_LNG, (void*)dpnp_add_c<int, long, long>};
    fmap[DPNPFuncName::DPNP_FN_ADD][eft_INT][eft_FLT] = {eft_DBL, (void*)dpnp_add_c<int, float, double>};
    fmap[DPNPFuncName::DPNP_FN_ADD][eft_INT][eft_DBL] = {eft_DBL, (void*)dpnp_add_c<int, double, double>};
    fmap[DPNPFuncName::DPNP_FN_ADD][eft_LNG][eft_INT] = {eft_LNG, (void*)dpnp_add_c<long, int, long>};
    fmap[DPNPFuncName::DPNP_FN_ADD][eft_LNG][eft_LNG] = {eft_LNG, (void*)dpnp_add_c<long, long, long>};
    fmap[DPNPFuncName::DPNP_FN_ADD][eft_LNG][eft_FLT] = {eft_DBL, (void*)dpnp_add_c<long, float, double>};
    fmap[DPNPFuncName::DPNP_FN_ADD][eft_LNG][eft_DBL] = {eft_DBL, (void*)dpnp_add_c<long, double, double>};
    fmap[DPNPFuncName::DPNP_FN_ADD][eft_FLT][eft_INT] = {eft_DBL, (void*)dpnp_add_c<float, int, double>};
    fmap[DPNPFuncName::DPNP_FN_ADD][eft_FLT][eft_LNG] = {eft_DBL, (void*)dpnp_add_c<float, long, double>};
    fmap[DPNPFuncName::DPNP_FN_ADD][eft_FLT][eft_FLT] = {eft_FLT, (void*)dpnp_add_c<float, float, float>};
    fmap[DPNPFuncName::DPNP_FN_ADD][eft_FLT][eft_DBL] = {eft_DBL, (void*)dpnp_add_c<float, double, double>};
    fmap[DPNPFuncName::DPNP_FN_ADD][eft_DBL][eft_INT] = {eft_DBL, (void*)dpnp_add_c<double, int, double>};
    fmap[DPNPFuncName::DPNP_FN_ADD][eft_DBL][eft_LNG] = {eft_DBL, (void*)dpnp_add_c<double, long, double>};
    fmap[DPNPFuncName::DPNP_FN_ADD][eft_DBL][eft_FLT] = {eft_DBL, (void*)dpnp_add_c<double, float, double>};
    fmap[DPNPFuncName::DPNP_FN_ADD][eft_DBL][eft_DBL] = {eft_DBL, (void*)dpnp_add_c<double, double, double>};

    fmap[DPNPFuncName::DPNP_FN_ARCTAN2][eft_INT][eft_INT] = {eft_DBL, (void*)dpnp_arctan2_c<int, int, double>};
    fmap[DPNPFuncName::DPNP_FN_ARCTAN2][eft_INT][eft_LNG] = {eft_DBL, (void*)dpnp_arctan2_c<int, long, double>};
    fmap[DPNPFuncName::DPNP_FN_ARCTAN2][eft_INT][eft_FLT] = {eft_DBL, (void*)dpnp_arctan2_c<int, float, double>};
    fmap[DPNPFuncName::DPNP_FN_ARCTAN2][eft_INT][eft_DBL] = {eft_DBL, (void*)dpnp_arctan2_c<int, double, double>};
    fmap[DPNPFuncName::DPNP_FN_ARCTAN2][eft_LNG][eft_INT] = {eft_DBL, (void*)dpnp_arctan2_c<long, int, double>};
    fmap[DPNPFuncName::DPNP_FN_ARCTAN2][eft_LNG][eft_LNG] = {eft_DBL, (void*)dpnp_arctan2_c<long, long, double>};
    fmap[DPNPFuncName::DPNP_FN_ARCTAN2][eft_LNG][eft_FLT] = {eft_DBL, (void*)dpnp_arctan2_c<long, float, double>};
    fmap[DPNPFuncName::DPNP_FN_ARCTAN2][eft_LNG][eft_DBL] = {eft_DBL, (void*)dpnp_arctan2_c<long, double, double>};
    fmap[DPNPFuncName::DPNP_FN_ARCTAN2][eft_FLT][eft_INT] = {eft_DBL, (void*)dpnp_arctan2_c<float, int, double>};
    fmap[DPNPFuncName::DPNP_FN_ARCTAN2][eft_FLT][eft_LNG] = {eft_DBL, (void*)dpnp_arctan2_c<float, long, double>};
    fmap[DPNPFuncName::DPNP_FN_ARCTAN2][eft_FLT][eft_FLT] = {eft_FLT, (void*)dpnp_arctan2_c<float, float, float>};
    fmap[DPNPFuncName::DPNP_FN_ARCTAN2][eft_FLT][eft_DBL] = {eft_DBL, (void*)dpnp_arctan2_c<float, double, double>};
    fmap[DPNPFuncName::DPNP_FN_ARCTAN2][eft_DBL][eft_INT] = {eft_DBL, (void*)dpnp_arctan2_c<double, int, double>};
    fmap[DPNPFuncName::DPNP_FN_ARCTAN2][eft_DBL][eft_LNG] = {eft_DBL, (void*)dpnp_arctan2_c<double, long, double>};
    fmap[DPNPFuncName::DPNP_FN_ARCTAN2][eft_DBL][eft_FLT] = {eft_DBL, (void*)dpnp_arctan2_c<double, float, double>};
    fmap[DPNPFuncName::DPNP_FN_ARCTAN2][eft_DBL][eft_DBL] = {eft_DBL, (void*)dpnp_arctan2_c<double, double, double>};

    fmap[DPNPFuncName::DPNP_FN_COPYSIGN][eft_INT][eft_INT] = {eft_DBL, (void*)dpnp_copysign_c<int, int, double>};
    fmap[DPNPFuncName::DPNP_FN_COPYSIGN][eft_INT][eft_LNG] = {eft_DBL, (void*)dpnp_copysign_c<int, long, double>};
    fmap[DPNPFuncName::DPNP_FN_COPYSIGN][eft_INT][eft_FLT] = {eft_DBL, (void*)dpnp_copysign_c<int, float, double>};
    fmap[DPNPFuncName::DPNP_FN_COPYSIGN][eft_INT][eft_DBL] = {eft_DBL, (void*)dpnp_copysign_c<int, double, double>};
    fmap[DPNPFuncName::DPNP_FN_COPYSIGN][eft_LNG][eft_INT] = {eft_DBL, (void*)dpnp_copysign_c<long, int, double>};
    fmap[DPNPFuncName::DPNP_FN_COPYSIGN][eft_LNG][eft_LNG] = {eft_DBL, (void*)dpnp_copysign_c<long, long, double>};
    fmap[DPNPFuncName::DPNP_FN_COPYSIGN][eft_LNG][eft_FLT] = {eft_DBL, (void*)dpnp_copysign_c<long, float, double>};
    fmap[DPNPFuncName::DPNP_FN_COPYSIGN][eft_LNG][eft_DBL] = {eft_DBL, (void*)dpnp_copysign_c<long, double, double>};
    fmap[DPNPFuncName::DPNP_FN_COPYSIGN][eft_FLT][eft_INT] = {eft_DBL, (void*)dpnp_copysign_c<float, int, double>};
    fmap[DPNPFuncName::DPNP_FN_COPYSIGN][eft_FLT][eft_LNG] = {eft_DBL, (void*)dpnp_copysign_c<float, long, double>};
    fmap[DPNPFuncName::DPNP_FN_COPYSIGN][eft_FLT][eft_FLT] = {eft_FLT, (void*)dpnp_copysign_c<float, float, float>};
    fmap[DPNPFuncName::DPNP_FN_COPYSIGN][eft_FLT][eft_DBL] = {eft_DBL, (void*)dpnp_copysign_c<float, double, double>};
    fmap[DPNPFuncName::DPNP_FN_COPYSIGN][eft_DBL][eft_INT] = {eft_DBL, (void*)dpnp_copysign_c<double, int, double>};
    fmap[DPNPFuncName::DPNP_FN_COPYSIGN][eft_DBL][eft_LNG] = {eft_DBL, (void*)dpnp_copysign_c<double, long, double>};
    fmap[DPNPFuncName::DPNP_FN_COPYSIGN][eft_DBL][eft_FLT] = {eft_DBL, (void*)dpnp_copysign_c<double, float, double>};
    fmap[DPNPFuncName::DPNP_FN_COPYSIGN][eft_DBL][eft_DBL] = {eft_DBL, (void*)dpnp_copysign_c<double, double, double>};

    fmap[DPNPFuncName::DPNP_FN_DIVIDE][eft_INT][eft_INT] = {eft_DBL, (void*)dpnp_divide_c<int, int, double>};
    fmap[DPNPFuncName::DPNP_FN_DIVIDE][eft_INT][eft_LNG] = {eft_DBL, (void*)dpnp_divide_c<int, long, double>};
    fmap[DPNPFuncName::DPNP_FN_DIVIDE][eft_INT][eft_FLT] = {eft_DBL, (void*)dpnp_divide_c<int, float, double>};
    fmap[DPNPFuncName::DPNP_FN_DIVIDE][eft_INT][eft_DBL] = {eft_DBL, (void*)dpnp_divide_c<int, double, double>};
    fmap[DPNPFuncName::DPNP_FN_DIVIDE][eft_LNG][eft_INT] = {eft_DBL, (void*)dpnp_divide_c<long, int, double>};
    fmap[DPNPFuncName::DPNP_FN_DIVIDE][eft_LNG][eft_LNG] = {eft_DBL, (void*)dpnp_divide_c<long, long, double>};
    fmap[DPNPFuncName::DPNP_FN_DIVIDE][eft_LNG][eft_FLT] = {eft_DBL, (void*)dpnp_divide_c<long, float, double>};
    fmap[DPNPFuncName::DPNP_FN_DIVIDE][eft_LNG][eft_DBL] = {eft_DBL, (void*)dpnp_divide_c<long, double, double>};
    fmap[DPNPFuncName::DPNP_FN_DIVIDE][eft_FLT][eft_INT] = {eft_DBL, (void*)dpnp_divide_c<float, int, double>};
    fmap[DPNPFuncName::DPNP_FN_DIVIDE][eft_FLT][eft_LNG] = {eft_DBL, (void*)dpnp_divide_c<float, long, double>};
    fmap[DPNPFuncName::DPNP_FN_DIVIDE][eft_FLT][eft_FLT] = {eft_FLT, (void*)dpnp_divide_c<float, float, float>};
    fmap[DPNPFuncName::DPNP_FN_DIVIDE][eft_FLT][eft_DBL] = {eft_DBL, (void*)dpnp_divide_c<float, double, double>};
    fmap[DPNPFuncName::DPNP_FN_DIVIDE][eft_DBL][eft_INT] = {eft_DBL, (void*)dpnp_divide_c<double, int, double>};
    fmap[DPNPFuncName::DPNP_FN_DIVIDE][eft_DBL][eft_LNG] = {eft_DBL, (void*)dpnp_divide_c<double, long, double>};
    fmap[DPNPFuncName::DPNP_FN_DIVIDE][eft_DBL][eft_FLT] = {eft_DBL, (void*)dpnp_divide_c<double, float, double>};
    fmap[DPNPFuncName::DPNP_FN_DIVIDE][eft_DBL][eft_DBL] = {eft_DBL, (void*)dpnp_divide_c<double, double, double>};

    fmap[DPNPFuncName::DPNP_FN_FMOD][eft_INT][eft_INT] = {eft_INT, (void*)dpnp_fmod_c<int, int, int>};
    fmap[DPNPFuncName::DPNP_FN_FMOD][eft_INT][eft_LNG] = {eft_LNG, (void*)dpnp_fmod_c<int, long, long>};
    fmap[DPNPFuncName::DPNP_FN_FMOD][eft_INT][eft_FLT] = {eft_DBL, (void*)dpnp_fmod_c<int, float, double>};
    fmap[DPNPFuncName::DPNP_FN_FMOD][eft_INT][eft_DBL] = {eft_DBL, (void*)dpnp_fmod_c<int, double, double>};
    fmap[DPNPFuncName::DPNP_FN_FMOD][eft_LNG][eft_INT] = {eft_LNG, (void*)dpnp_fmod_c<long, int, long>};
    fmap[DPNPFuncName::DPNP_FN_FMOD][eft_LNG][eft_LNG] = {eft_LNG, (void*)dpnp_fmod_c<long, long, long>};
    fmap[DPNPFuncName::DPNP_FN_FMOD][eft_LNG][eft_FLT] = {eft_DBL, (void*)dpnp_fmod_c<long, float, double>};
    fmap[DPNPFuncName::DPNP_FN_FMOD][eft_LNG][eft_DBL] = {eft_DBL, (void*)dpnp_fmod_c<long, double, double>};
    fmap[DPNPFuncName::DPNP_FN_FMOD][eft_FLT][eft_INT] = {eft_DBL, (void*)dpnp_fmod_c<float, int, double>};
    fmap[DPNPFuncName::DPNP_FN_FMOD][eft_FLT][eft_LNG] = {eft_DBL, (void*)dpnp_fmod_c<float, long, double>};
    fmap[DPNPFuncName::DPNP_FN_FMOD][eft_FLT][eft_FLT] = {eft_FLT, (void*)dpnp_fmod_c<float, float, float>};
    fmap[DPNPFuncName::DPNP_FN_FMOD][eft_FLT][eft_DBL] = {eft_DBL, (void*)dpnp_fmod_c<float, double, double>};
    fmap[DPNPFuncName::DPNP_FN_FMOD][eft_DBL][eft_INT] = {eft_DBL, (void*)dpnp_fmod_c<double, int, double>};
    fmap[DPNPFuncName::DPNP_FN_FMOD][eft_DBL][eft_LNG] = {eft_DBL, (void*)dpnp_fmod_c<double, long, double>};
    fmap[DPNPFuncName::DPNP_FN_FMOD][eft_DBL][eft_FLT] = {eft_DBL, (void*)dpnp_fmod_c<double, float, double>};
    fmap[DPNPFuncName::DPNP_FN_FMOD][eft_DBL][eft_DBL] = {eft_DBL, (void*)dpnp_fmod_c<double, double, double>};

    fmap[DPNPFuncName::DPNP_FN_HYPOT][eft_INT][eft_INT] = {eft_DBL, (void*)dpnp_hypot_c<int, int, double>};
    fmap[DPNPFuncName::DPNP_FN_HYPOT][eft_INT][eft_LNG] = {eft_DBL, (void*)dpnp_hypot_c<int, long, double>};
    fmap[DPNPFuncName::DPNP_FN_HYPOT][eft_INT][eft_FLT] = {eft_DBL, (void*)dpnp_hypot_c<int, float, double>};
    fmap[DPNPFuncName::DPNP_FN_HYPOT][eft_INT][eft_DBL] = {eft_DBL, (void*)dpnp_hypot_c<int, double, double>};
    fmap[DPNPFuncName::DPNP_FN_HYPOT][eft_LNG][eft_INT] = {eft_DBL, (void*)dpnp_hypot_c<long, int, double>};
    fmap[DPNPFuncName::DPNP_FN_HYPOT][eft_LNG][eft_LNG] = {eft_DBL, (void*)dpnp_hypot_c<long, long, double>};
    fmap[DPNPFuncName::DPNP_FN_HYPOT][eft_LNG][eft_FLT] = {eft_DBL, (void*)dpnp_hypot_c<long, float, double>};
    fmap[DPNPFuncName::DPNP_FN_HYPOT][eft_LNG][eft_DBL] = {eft_DBL, (void*)dpnp_hypot_c<long, double, double>};
    fmap[DPNPFuncName::DPNP_FN_HYPOT][eft_FLT][eft_INT] = {eft_DBL, (void*)dpnp_hypot_c<float, int, double>};
    fmap[DPNPFuncName::DPNP_FN_HYPOT][eft_FLT][eft_LNG] = {eft_DBL, (void*)dpnp_hypot_c<float, long, double>};
    fmap[DPNPFuncName::DPNP_FN_HYPOT][eft_FLT][eft_FLT] = {eft_FLT, (void*)dpnp_hypot_c<float, float, float>};
    fmap[DPNPFuncName::DPNP_FN_HYPOT][eft_FLT][eft_DBL] = {eft_DBL, (void*)dpnp_hypot_c<float, double, double>};
    fmap[DPNPFuncName::DPNP_FN_HYPOT][eft_DBL][eft_INT] = {eft_DBL, (void*)dpnp_hypot_c<double, int, double>};
    fmap[DPNPFuncName::DPNP_FN_HYPOT][eft_DBL][eft_LNG] = {eft_DBL, (void*)dpnp_hypot_c<double, long, double>};
    fmap[DPNPFuncName::DPNP_FN_HYPOT][eft_DBL][eft_FLT] = {eft_DBL, (void*)dpnp_hypot_c<double, float, double>};
    fmap[DPNPFuncName::DPNP_FN_HYPOT][eft_DBL][eft_DBL] = {eft_DBL, (void*)dpnp_hypot_c<double, double, double>};

    fmap[DPNPFuncName::DPNP_FN_MAXIMUM][eft_INT][eft_INT] = {eft_INT, (void*)dpnp_maximum_c<int, int, int>};
    fmap[DPNPFuncName::DPNP_FN_MAXIMUM][eft_INT][eft_LNG] = {eft_LNG, (void*)dpnp_maximum_c<int, long, long>};
    fmap[DPNPFuncName::DPNP_FN_MAXIMUM][eft_INT][eft_FLT] = {eft_DBL, (void*)dpnp_maximum_c<int, float, double>};
    fmap[DPNPFuncName::DPNP_FN_MAXIMUM][eft_INT][eft_DBL] = {eft_DBL, (void*)dpnp_maximum_c<int, double, double>};
    fmap[DPNPFuncName::DPNP_FN_MAXIMUM][eft_LNG][eft_INT] = {eft_LNG, (void*)dpnp_maximum_c<long, int, long>};
    fmap[DPNPFuncName::DPNP_FN_MAXIMUM][eft_LNG][eft_LNG] = {eft_LNG, (void*)dpnp_maximum_c<long, long, long>};
    fmap[DPNPFuncName::DPNP_FN_MAXIMUM][eft_LNG][eft_FLT] = {eft_DBL, (void*)dpnp_maximum_c<long, float, double>};
    fmap[DPNPFuncName::DPNP_FN_MAXIMUM][eft_LNG][eft_DBL] = {eft_DBL, (void*)dpnp_maximum_c<long, double, double>};
    fmap[DPNPFuncName::DPNP_FN_MAXIMUM][eft_FLT][eft_INT] = {eft_DBL, (void*)dpnp_maximum_c<float, int, double>};
    fmap[DPNPFuncName::DPNP_FN_MAXIMUM][eft_FLT][eft_LNG] = {eft_DBL, (void*)dpnp_maximum_c<float, long, double>};
    fmap[DPNPFuncName::DPNP_FN_MAXIMUM][eft_FLT][eft_FLT] = {eft_FLT, (void*)dpnp_maximum_c<float, float, float>};
    fmap[DPNPFuncName::DPNP_FN_MAXIMUM][eft_FLT][eft_DBL] = {eft_DBL, (void*)dpnp_maximum_c<float, double, double>};
    fmap[DPNPFuncName::DPNP_FN_MAXIMUM][eft_DBL][eft_INT] = {eft_DBL, (void*)dpnp_maximum_c<double, int, double>};
    fmap[DPNPFuncName::DPNP_FN_MAXIMUM][eft_DBL][eft_LNG] = {eft_DBL, (void*)dpnp_maximum_c<double, long, double>};
    fmap[DPNPFuncName::DPNP_FN_MAXIMUM][eft_DBL][eft_FLT] = {eft_DBL, (void*)dpnp_maximum_c<double, float, double>};
    fmap[DPNPFuncName::DPNP_FN_MAXIMUM][eft_DBL][eft_DBL] = {eft_DBL, (void*)dpnp_maximum_c<double, double, double>};

    fmap[DPNPFuncName::DPNP_FN_MINIMUM][eft_INT][eft_INT] = {eft_INT, (void*)dpnp_minimum_c<int, int, int>};
    fmap[DPNPFuncName::DPNP_FN_MINIMUM][eft_INT][eft_LNG] = {eft_LNG, (void*)dpnp_minimum_c<int, long, long>};
    fmap[DPNPFuncName::DPNP_FN_MINIMUM][eft_INT][eft_FLT] = {eft_DBL, (void*)dpnp_minimum_c<int, float, double>};
    fmap[DPNPFuncName::DPNP_FN_MINIMUM][eft_INT][eft_DBL] = {eft_DBL, (void*)dpnp_minimum_c<int, double, double>};
    fmap[DPNPFuncName::DPNP_FN_MINIMUM][eft_LNG][eft_INT] = {eft_LNG, (void*)dpnp_minimum_c<long, int, long>};
    fmap[DPNPFuncName::DPNP_FN_MINIMUM][eft_LNG][eft_LNG] = {eft_LNG, (void*)dpnp_minimum_c<long, long, long>};
    fmap[DPNPFuncName::DPNP_FN_MINIMUM][eft_LNG][eft_FLT] = {eft_DBL, (void*)dpnp_minimum_c<long, float, double>};
    fmap[DPNPFuncName::DPNP_FN_MINIMUM][eft_LNG][eft_DBL] = {eft_DBL, (void*)dpnp_minimum_c<long, double, double>};
    fmap[DPNPFuncName::DPNP_FN_MINIMUM][eft_FLT][eft_INT] = {eft_DBL, (void*)dpnp_minimum_c<float, int, double>};
    fmap[DPNPFuncName::DPNP_FN_MINIMUM][eft_FLT][eft_LNG] = {eft_DBL, (void*)dpnp_minimum_c<float, long, double>};
    fmap[DPNPFuncName::DPNP_FN_MINIMUM][eft_FLT][eft_FLT] = {eft_FLT, (void*)dpnp_minimum_c<float, float, float>};
    fmap[DPNPFuncName::DPNP_FN_MINIMUM][eft_FLT][eft_DBL] = {eft_DBL, (void*)dpnp_minimum_c<float, double, double>};
    fmap[DPNPFuncName::DPNP_FN_MINIMUM][eft_DBL][eft_INT] = {eft_DBL, (void*)dpnp_minimum_c<double, int, double>};
    fmap[DPNPFuncName::DPNP_FN_MINIMUM][eft_DBL][eft_LNG] = {eft_DBL, (void*)dpnp_minimum_c<double, long, double>};
    fmap[DPNPFuncName::DPNP_FN_MINIMUM][eft_DBL][eft_FLT] = {eft_DBL, (void*)dpnp_minimum_c<double, float, double>};
    fmap[DPNPFuncName::DPNP_FN_MINIMUM][eft_DBL][eft_DBL] = {eft_DBL, (void*)dpnp_minimum_c<double, double, double>};

    fmap[DPNPFuncName::DPNP_FN_MULTIPLY][eft_INT][eft_INT] = {eft_INT, (void*)dpnp_multiply_c<int, int, int>};
    fmap[DPNPFuncName::DPNP_FN_MULTIPLY][eft_INT][eft_LNG] = {eft_LNG, (void*)dpnp_multiply_c<int, long, long>};
    fmap[DPNPFuncName::DPNP_FN_MULTIPLY][eft_INT][eft_FLT] = {eft_DBL, (void*)dpnp_multiply_c<int, float, double>};
    fmap[DPNPFuncName::DPNP_FN_MULTIPLY][eft_INT][eft_DBL] = {eft_DBL, (void*)dpnp_multiply_c<int, double, double>};
    fmap[DPNPFuncName::DPNP_FN_MULTIPLY][eft_LNG][eft_INT] = {eft_LNG, (void*)dpnp_multiply_c<long, int, long>};
    fmap[DPNPFuncName::DPNP_FN_MULTIPLY][eft_LNG][eft_LNG] = {eft_LNG, (void*)dpnp_multiply_c<long, long, long>};
    fmap[DPNPFuncName::DPNP_FN_MULTIPLY][eft_LNG][eft_FLT] = {eft_DBL, (void*)dpnp_multiply_c<long, float, double>};
    fmap[DPNPFuncName::DPNP_FN_MULTIPLY][eft_LNG][eft_DBL] = {eft_DBL, (void*)dpnp_multiply_c<long, double, double>};
    fmap[DPNPFuncName::DPNP_FN_MULTIPLY][eft_FLT][eft_INT] = {eft_DBL, (void*)dpnp_multiply_c<float, int, double>};
    fmap[DPNPFuncName::DPNP_FN_MULTIPLY][eft_FLT][eft_LNG] = {eft_DBL, (void*)dpnp_multiply_c<float, long, double>};
    fmap[DPNPFuncName::DPNP_FN_MULTIPLY][eft_FLT][eft_FLT] = {eft_FLT, (void*)dpnp_multiply_c<float, float, float>};
    fmap[DPNPFuncName::DPNP_FN_MULTIPLY][eft_FLT][eft_DBL] = {eft_DBL, (void*)dpnp_multiply_c<float, double, double>};
    fmap[DPNPFuncName::DPNP_FN_MULTIPLY][eft_DBL][eft_INT] = {eft_DBL, (void*)dpnp_multiply_c<double, int, double>};
    fmap[DPNPFuncName::DPNP_FN_MULTIPLY][eft_DBL][eft_LNG] = {eft_DBL, (void*)dpnp_multiply_c<double, long, double>};
    fmap[DPNPFuncName::DPNP_FN_MULTIPLY][eft_DBL][eft_FLT] = {eft_DBL, (void*)dpnp_multiply_c<double, float, double>};
    fmap[DPNPFuncName::DPNP_FN_MULTIPLY][eft_DBL][eft_DBL] = {eft_DBL, (void*)dpnp_multiply_c<double, double, double>};

    fmap[DPNPFuncName::DPNP_FN_POWER][eft_INT][eft_INT] = {eft_INT, (void*)dpnp_power_c<int, int, int>};
    fmap[DPNPFuncName::DPNP_FN_POWER][eft_INT][eft_LNG] = {eft_LNG, (void*)dpnp_power_c<int, long, long>};
    fmap[DPNPFuncName::DPNP_FN_POWER][eft_INT][eft_FLT] = {eft_DBL, (void*)dpnp_power_c<int, float, double>};
    fmap[DPNPFuncName::DPNP_FN_POWER][eft_INT][eft_DBL] = {eft_DBL, (void*)dpnp_power_c<int, double, double>};
    fmap[DPNPFuncName::DPNP_FN_POWER][eft_LNG][eft_INT] = {eft_LNG, (void*)dpnp_power_c<long, int, long>};
    fmap[DPNPFuncName::DPNP_FN_POWER][eft_LNG][eft_LNG] = {eft_LNG, (void*)dpnp_power_c<long, long, long>};
    fmap[DPNPFuncName::DPNP_FN_POWER][eft_LNG][eft_FLT] = {eft_DBL, (void*)dpnp_power_c<long, float, double>};
    fmap[DPNPFuncName::DPNP_FN_POWER][eft_LNG][eft_DBL] = {eft_DBL, (void*)dpnp_power_c<long, double, double>};
    fmap[DPNPFuncName::DPNP_FN_POWER][eft_FLT][eft_INT] = {eft_DBL, (void*)dpnp_power_c<float, int, double>};
    fmap[DPNPFuncName::DPNP_FN_POWER][eft_FLT][eft_LNG] = {eft_DBL, (void*)dpnp_power_c<float, long, double>};
    fmap[DPNPFuncName::DPNP_FN_POWER][eft_FLT][eft_FLT] = {eft_FLT, (void*)dpnp_power_c<float, float, float>};
    fmap[DPNPFuncName::DPNP_FN_POWER][eft_FLT][eft_DBL] = {eft_DBL, (void*)dpnp_power_c<float, double, double>};
    fmap[DPNPFuncName::DPNP_FN_POWER][eft_DBL][eft_INT] = {eft_DBL, (void*)dpnp_power_c<double, int, double>};
    fmap[DPNPFuncName::DPNP_FN_POWER][eft_DBL][eft_LNG] = {eft_DBL, (void*)dpnp_power_c<double, long, double>};
    fmap[DPNPFuncName::DPNP_FN_POWER][eft_DBL][eft_FLT] = {eft_DBL, (void*)dpnp_power_c<double, float, double>};
    fmap[DPNPFuncName::DPNP_FN_POWER][eft_DBL][eft_DBL] = {eft_DBL, (void*)dpnp_power_c<double, double, double>};

    fmap[DPNPFuncName::DPNP_FN_SUBTRACT][eft_INT][eft_INT] = {eft_INT, (void*)dpnp_subtract_c<int, int, int>};
    fmap[DPNPFuncName::DPNP_FN_SUBTRACT][eft_INT][eft_LNG] = {eft_LNG, (void*)dpnp_subtract_c<int, long, long>};
    fmap[DPNPFuncName::DPNP_FN_SUBTRACT][eft_INT][eft_FLT] = {eft_DBL, (void*)dpnp_subtract_c<int, float, double>};
    fmap[DPNPFuncName::DPNP_FN_SUBTRACT][eft_INT][eft_DBL] = {eft_DBL, (void*)dpnp_subtract_c<int, double, double>};
    fmap[DPNPFuncName::DPNP_FN_SUBTRACT][eft_LNG][eft_INT] = {eft_LNG, (void*)dpnp_subtract_c<long, int, long>};
    fmap[DPNPFuncName::DPNP_FN_SUBTRACT][eft_LNG][eft_LNG] = {eft_LNG, (void*)dpnp_subtract_c<long, long, long>};
    fmap[DPNPFuncName::DPNP_FN_SUBTRACT][eft_LNG][eft_FLT] = {eft_DBL, (void*)dpnp_subtract_c<long, float, double>};
    fmap[DPNPFuncName::DPNP_FN_SUBTRACT][eft_LNG][eft_DBL] = {eft_DBL, (void*)dpnp_subtract_c<long, double, double>};
    fmap[DPNPFuncName::DPNP_FN_SUBTRACT][eft_FLT][eft_INT] = {eft_DBL, (void*)dpnp_subtract_c<float, int, double>};
    fmap[DPNPFuncName::DPNP_FN_SUBTRACT][eft_FLT][eft_LNG] = {eft_DBL, (void*)dpnp_subtract_c<float, long, double>};
    fmap[DPNPFuncName::DPNP_FN_SUBTRACT][eft_FLT][eft_FLT] = {eft_FLT, (void*)dpnp_subtract_c<float, float, float>};
    fmap[DPNPFuncName::DPNP_FN_SUBTRACT][eft_FLT][eft_DBL] = {eft_DBL, (void*)dpnp_subtract_c<float, double, double>};
    fmap[DPNPFuncName::DPNP_FN_SUBTRACT][eft_DBL][eft_INT] = {eft_DBL, (void*)dpnp_subtract_c<double, int, double>};
    fmap[DPNPFuncName::DPNP_FN_SUBTRACT][eft_DBL][eft_LNG] = {eft_DBL, (void*)dpnp_subtract_c<double, long, double>};
    fmap[DPNPFuncName::DPNP_FN_SUBTRACT][eft_DBL][eft_FLT] = {eft_DBL, (void*)dpnp_subtract_c<double, float, double>};
    fmap[DPNPFuncName::DPNP_FN_SUBTRACT][eft_DBL][eft_DBL] = {eft_DBL, (void*)dpnp_subtract_c<double, double, double>};

    return;
}

void func_map_init_elemwise(func_map_t& fmap)
{
    func_map_init_elemwise_1arg_1type(fmap);
    func_map_init_elemwise_1arg_2type(fmap);
    func_map_init_elemwise_2arg_3type(fmap);

    return;
}<|MERGE_RESOLUTION|>--- conflicted
+++ resolved
@@ -256,18 +256,6 @@
 
 static void func_map_init_elemwise_1arg_1type(func_map_t& fmap)
 {
-<<<<<<< HEAD
-    fmap[DPNPFuncName::DPNP_FN_CONJIGUATE][eft_C128][eft_C128] = {eft_C128,
-                                                                  (void*)dpnp_conjugate_c<std::complex<double>>};
-    fmap[DPNPFuncName::DPNP_FN_CONJIGUATE][eft_DBL][eft_DBL] = {eft_DBL, (void*)dpnp_copy_c<double>};
-    fmap[DPNPFuncName::DPNP_FN_CONJIGUATE][eft_FLT][eft_FLT] = {eft_FLT, (void*)dpnp_copy_c<float>};
-=======
-    fmap[DPNPFuncName::DPNP_FN_ARANGE][eft_INT][eft_INT] = {eft_INT, (void*)dpnp_arange_c<int>};
-    fmap[DPNPFuncName::DPNP_FN_ARANGE][eft_LNG][eft_LNG] = {eft_LNG, (void*)dpnp_arange_c<long>};
-    fmap[DPNPFuncName::DPNP_FN_ARANGE][eft_FLT][eft_FLT] = {eft_FLT, (void*)dpnp_arange_c<float>};
-    fmap[DPNPFuncName::DPNP_FN_ARANGE][eft_DBL][eft_DBL] = {eft_DBL, (void*)dpnp_arange_c<double>};
-
->>>>>>> 98595542
     fmap[DPNPFuncName::DPNP_FN_CONJIGUATE][eft_INT][eft_INT] = {eft_INT, (void*)dpnp_copy_c<int>};
     fmap[DPNPFuncName::DPNP_FN_CONJIGUATE][eft_LNG][eft_LNG] = {eft_LNG, (void*)dpnp_copy_c<long>};
     fmap[DPNPFuncName::DPNP_FN_CONJIGUATE][eft_FLT][eft_FLT] = {eft_FLT, (void*)dpnp_copy_c<float>};
