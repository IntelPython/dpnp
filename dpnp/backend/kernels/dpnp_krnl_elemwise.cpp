--- conflicted
+++ resolved
@@ -260,525 +260,6 @@
     return;
 }
 
-<<<<<<< HEAD
-=======
-#define MACRO_2ARG_3TYPES_OP(__name__, __operation__, __vec_operation__,       \
-                             __vec_types__, __mkl_operation__, __mkl_types__)  \
-    template <typename _KernelNameSpecialization1,                             \
-              typename _KernelNameSpecialization2,                             \
-              typename _KernelNameSpecialization3>                             \
-    class __name__##_kernel;                                                   \
-                                                                               \
-    template <typename _KernelNameSpecialization1,                             \
-              typename _KernelNameSpecialization2,                             \
-              typename _KernelNameSpecialization3>                             \
-    class __name__##_sg_kernel;                                                \
-                                                                               \
-    template <typename _KernelNameSpecialization1,                             \
-              typename _KernelNameSpecialization2,                             \
-              typename _KernelNameSpecialization3>                             \
-    class __name__##_broadcast_kernel;                                         \
-                                                                               \
-    template <typename _KernelNameSpecialization1,                             \
-              typename _KernelNameSpecialization2,                             \
-              typename _KernelNameSpecialization3>                             \
-    class __name__##_strides_kernel;                                           \
-                                                                               \
-    template <typename _DataType_output, typename _DataType_input1,            \
-              typename _DataType_input2>                                       \
-    DPCTLSyclEventRef __name__(                                                \
-        DPCTLSyclQueueRef q_ref, void *result_out, const size_t result_size,   \
-        const size_t result_ndim, const shape_elem_type *result_shape,         \
-        const shape_elem_type *result_strides, const void *input1_in,          \
-        const size_t input1_size, const size_t input1_ndim,                    \
-        const shape_elem_type *input1_shape,                                   \
-        const shape_elem_type *input1_strides, const void *input2_in,          \
-        const size_t input2_size, const size_t input2_ndim,                    \
-        const shape_elem_type *input2_shape,                                   \
-        const shape_elem_type *input2_strides, const size_t *where,            \
-        const DPCTLEventVectorRef dep_event_vec_ref)                           \
-    {                                                                          \
-        /* avoid warning unused variable*/                                     \
-        (void)where;                                                           \
-        (void)dep_event_vec_ref;                                               \
-                                                                               \
-        DPCTLSyclEventRef event_ref = nullptr;                                 \
-                                                                               \
-        if (!input1_size || !input2_size) {                                    \
-            return event_ref;                                                  \
-        }                                                                      \
-                                                                               \
-        sycl::queue q = *(reinterpret_cast<sycl::queue *>(q_ref));             \
-                                                                               \
-        _DataType_input1 *input1_data =                                        \
-            static_cast<_DataType_input1 *>(const_cast<void *>(input1_in));    \
-        _DataType_input2 *input2_data =                                        \
-            static_cast<_DataType_input2 *>(const_cast<void *>(input2_in));    \
-        _DataType_output *result =                                             \
-            static_cast<_DataType_output *>(result_out);                       \
-                                                                               \
-        bool use_broadcasting = !array_equal(input1_shape, input1_ndim,        \
-                                             input2_shape, input2_ndim);       \
-                                                                               \
-        shape_elem_type *input1_shape_offsets =                                \
-            new shape_elem_type[input1_ndim];                                  \
-                                                                               \
-        get_shape_offsets_inkernel(input1_shape, input1_ndim,                  \
-                                   input1_shape_offsets);                      \
-        bool use_strides = !array_equal(input1_strides, input1_ndim,           \
-                                        input1_shape_offsets, input1_ndim);    \
-        delete[] input1_shape_offsets;                                         \
-                                                                               \
-        shape_elem_type *input2_shape_offsets =                                \
-            new shape_elem_type[input2_ndim];                                  \
-                                                                               \
-        get_shape_offsets_inkernel(input2_shape, input2_ndim,                  \
-                                   input2_shape_offsets);                      \
-        use_strides =                                                          \
-            use_strides || !array_equal(input2_strides, input2_ndim,           \
-                                        input2_shape_offsets, input2_ndim);    \
-        delete[] input2_shape_offsets;                                         \
-                                                                               \
-        sycl::event event;                                                     \
-        sycl::range<1> gws(result_size);                                       \
-                                                                               \
-        if (use_broadcasting) {                                                \
-            DPNPC_id<_DataType_input1> *input1_it;                             \
-            const size_t input1_it_size_in_bytes =                             \
-                sizeof(DPNPC_id<_DataType_input1>);                            \
-            input1_it = reinterpret_cast<DPNPC_id<_DataType_input1> *>(        \
-                dpnp_memory_alloc_c(q_ref, input1_it_size_in_bytes));          \
-            new (input1_it)                                                    \
-                DPNPC_id<_DataType_input1>(q_ref, input1_data, input1_shape,   \
-                                           input1_strides, input1_ndim);       \
-                                                                               \
-            input1_it->broadcast_to_shape(result_shape, result_ndim);          \
-                                                                               \
-            DPNPC_id<_DataType_input2> *input2_it;                             \
-            const size_t input2_it_size_in_bytes =                             \
-                sizeof(DPNPC_id<_DataType_input2>);                            \
-            input2_it = reinterpret_cast<DPNPC_id<_DataType_input2> *>(        \
-                dpnp_memory_alloc_c(q_ref, input2_it_size_in_bytes));          \
-            new (input2_it)                                                    \
-                DPNPC_id<_DataType_input2>(q_ref, input2_data, input2_shape,   \
-                                           input2_strides, input2_ndim);       \
-                                                                               \
-            input2_it->broadcast_to_shape(result_shape, result_ndim);          \
-                                                                               \
-            auto kernel_parallel_for_func = [=](sycl::id<1> global_id) {       \
-                const size_t i = global_id[0]; /* for (size_t i = 0; i <       \
-                                                  result_size; ++i) */         \
-                {                                                              \
-                    const _DataType_output input1_elem = (*input1_it)[i];      \
-                    const _DataType_output input2_elem = (*input2_it)[i];      \
-                    result[i] = __operation__;                                 \
-                }                                                              \
-            };                                                                 \
-            auto kernel_func = [&](sycl::handler &cgh) {                       \
-                cgh.parallel_for<class __name__##_broadcast_kernel<            \
-                    _DataType_output, _DataType_input1, _DataType_input2>>(    \
-                    gws, kernel_parallel_for_func);                            \
-            };                                                                 \
-                                                                               \
-            q.submit(kernel_func).wait();                                      \
-                                                                               \
-            input1_it->~DPNPC_id();                                            \
-            input2_it->~DPNPC_id();                                            \
-                                                                               \
-            return event_ref;                                                  \
-        }                                                                      \
-        else if (use_strides) {                                                \
-            if ((result_ndim != input1_ndim) || (result_ndim != input2_ndim))  \
-            {                                                                  \
-                throw std::runtime_error(                                      \
-                    "Result ndim=" + std::to_string(result_ndim) +             \
-                    " mismatches with either input1 ndim=" +                   \
-                    std::to_string(input1_ndim) +                              \
-                    " or input2 ndim=" + std::to_string(input2_ndim));         \
-            }                                                                  \
-                                                                               \
-            /* memory transfer optimization, use USM-host for temporary speeds \
-             * up transfer to device */                                        \
-            using usm_host_allocatorT =                                        \
-                sycl::usm_allocator<shape_elem_type, sycl::usm::alloc::host>;  \
-                                                                               \
-            size_t strides_size = 3 * result_ndim;                             \
-            shape_elem_type *dev_strides_data =                                \
-                sycl::malloc_device<shape_elem_type>(strides_size, q);         \
-                                                                               \
-            /* create host temporary for packed strides managed by shared      \
-             * pointer */                                                      \
-            auto strides_host_packed =                                         \
-                std::vector<shape_elem_type, usm_host_allocatorT>(             \
-                    strides_size, usm_host_allocatorT(q));                     \
-                                                                               \
-            /* packed vector is concatenation of result_strides,               \
-             * input1_strides and input2_strides */                            \
-            std::copy(result_strides, result_strides + result_ndim,            \
-                      strides_host_packed.begin());                            \
-            std::copy(input1_strides, input1_strides + result_ndim,            \
-                      strides_host_packed.begin() + result_ndim);              \
-            std::copy(input2_strides, input2_strides + result_ndim,            \
-                      strides_host_packed.begin() + 2 * result_ndim);          \
-                                                                               \
-            auto copy_strides_ev = q.copy<shape_elem_type>(                    \
-                strides_host_packed.data(), dev_strides_data,                  \
-                strides_host_packed.size());                                   \
-                                                                               \
-            auto kernel_parallel_for_func = [=](sycl::id<1> global_id) {       \
-                const size_t output_id =                                       \
-                    global_id[0]; /* for (size_t i = 0; i < result_size; ++i)  \
-                                   */                                          \
-                {                                                              \
-                    const shape_elem_type *result_strides_data =               \
-                        &dev_strides_data[0];                                  \
-                    const shape_elem_type *input1_strides_data =               \
-                        &dev_strides_data[result_ndim];                        \
-                    const shape_elem_type *input2_strides_data =               \
-                        &dev_strides_data[2 * result_ndim];                    \
-                                                                               \
-                    size_t input1_id = 0;                                      \
-                    size_t input2_id = 0;                                      \
-                                                                               \
-                    for (size_t i = 0; i < result_ndim; ++i) {                 \
-                        const size_t output_xyz_id =                           \
-                            get_xyz_id_by_id_inkernel(output_id,               \
-                                                      result_strides_data,     \
-                                                      result_ndim, i);         \
-                        input1_id += output_xyz_id * input1_strides_data[i];   \
-                        input2_id += output_xyz_id * input2_strides_data[i];   \
-                    }                                                          \
-                                                                               \
-                    const _DataType_output input1_elem =                       \
-                        input1_data[input1_id];                                \
-                    const _DataType_output input2_elem =                       \
-                        input2_data[input2_id];                                \
-                    result[output_id] = __operation__;                         \
-                }                                                              \
-            };                                                                 \
-            auto kernel_func = [&](sycl::handler &cgh) {                       \
-                cgh.depends_on(copy_strides_ev);                               \
-                cgh.parallel_for<class __name__##_strides_kernel<              \
-                    _DataType_output, _DataType_input1, _DataType_input2>>(    \
-                    gws, kernel_parallel_for_func);                            \
-            };                                                                 \
-                                                                               \
-            q.submit(kernel_func).wait();                                      \
-                                                                               \
-            sycl::free(dev_strides_data, q);                                   \
-            return event_ref;                                                  \
-        }                                                                      \
-        else {                                                                 \
-            if constexpr (both_types_are_same<_DataType_input1,                \
-                                              _DataType_input2,                \
-                                              __mkl_types__>)                  \
-            {                                                                  \
-                if (q.get_device().has(sycl::aspect::fp64)) {                  \
-                    event = __mkl_operation__(q, result_size, input1_data,     \
-                                              input2_data, result);            \
-                                                                               \
-                    event_ref = reinterpret_cast<DPCTLSyclEventRef>(&event);   \
-                    return DPCTLEvent_Copy(event_ref);                         \
-                }                                                              \
-            }                                                                  \
-                                                                               \
-            if constexpr (none_of_both_types<                                  \
-                              _DataType_input1, _DataType_input2,              \
-                              std::complex<float>, std::complex<double>>)      \
-            {                                                                  \
-                constexpr size_t lws = 64;                                     \
-                constexpr unsigned int vec_sz = 8;                             \
-                                                                               \
-                auto gws_range = sycl::range<1>(                               \
-                    ((result_size + lws * vec_sz - 1) / (lws * vec_sz)) *      \
-                    lws);                                                      \
-                auto lws_range = sycl::range<1>(lws);                          \
-                                                                               \
-                auto kernel_parallel_for_func = [=](sycl::nd_item<1> nd_it) {  \
-                    auto sg = nd_it.get_sub_group();                           \
-                    const auto max_sg_size = sg.get_max_local_range()[0];      \
-                    const size_t start =                                       \
-                        vec_sz *                                               \
-                        (nd_it.get_group(0) * nd_it.get_local_range(0) +       \
-                         sg.get_group_id()[0] * max_sg_size);                  \
-                                                                               \
-                    if (is_aligned<required_alignment>(input1_data) &&         \
-                        is_aligned<required_alignment>(input2_data) &&         \
-                        is_aligned<required_alignment>(result) &&              \
-                        (start + static_cast<size_t>(vec_sz) * max_sg_size <   \
-                         result_size))                                         \
-                    {                                                          \
-                        auto input1_multi_ptr = sycl::address_space_cast<      \
-                            sycl::access::address_space::global_space,         \
-                            sycl::access::decorated::yes>(                     \
-                            &input1_data[start]);                              \
-                        auto input2_multi_ptr = sycl::address_space_cast<      \
-                            sycl::access::address_space::global_space,         \
-                            sycl::access::decorated::yes>(                     \
-                            &input2_data[start]);                              \
-                        auto result_multi_ptr = sycl::address_space_cast<      \
-                            sycl::access::address_space::global_space,         \
-                            sycl::access::decorated::yes>(&result[start]);     \
-                                                                               \
-                        sycl::vec<_DataType_output, vec_sz> res_vec;           \
-                                                                               \
-                        if constexpr (both_types_are_any_of<_DataType_input1,  \
-                                                            _DataType_input2,  \
-                                                            __vec_types__>)    \
-                        {                                                      \
-                            if constexpr (both_types_are_same<                 \
-                                              _DataType_input1,                \
-                                              _DataType_input2,                \
-                                              _DataType_output>)               \
-                            {                                                  \
-                                sycl::vec<_DataType_input1, vec_sz> x1{};      \
-                                sycl::vec<_DataType_input2, vec_sz> x2{};      \
-                                                                               \
-                                group_load(sg, input1_multi_ptr, x1, striped); \
-                                group_load(sg, input2_multi_ptr, x2, striped); \
-                                                                               \
-                                res_vec = __vec_operation__;                   \
-                            }                                                  \
-                            else /* input types don't match result type, so    \
-                                    explicit casting is required */            \
-                            {                                                  \
-                                sycl::vec<_DataType_input1, vec_sz> tmp_x1{};  \
-                                sycl::vec<_DataType_input2, vec_sz> tmp_x2{};  \
-                                                                               \
-                                group_load(sg, input1_multi_ptr, tmp_x1,       \
-                                           striped);                           \
-                                group_load(sg, input2_multi_ptr, tmp_x2,       \
-                                           striped);                           \
-                                                                               \
-                                sycl::vec<_DataType_output, vec_sz> x1 =       \
-                                    dpnp_vec_cast<_DataType_output,            \
-                                                  _DataType_input1, vec_sz>(   \
-                                        tmp_x1);                               \
-                                sycl::vec<_DataType_output, vec_sz> x2 =       \
-                                    dpnp_vec_cast<_DataType_output,            \
-                                                  _DataType_input2, vec_sz>(   \
-                                        tmp_x2);                               \
-                                                                               \
-                                res_vec = __vec_operation__;                   \
-                            }                                                  \
-                        }                                                      \
-                        else {                                                 \
-                            sycl::vec<_DataType_input1, vec_sz> x1{};          \
-                            sycl::vec<_DataType_input2, vec_sz> x2{};          \
-                                                                               \
-                            group_load(sg, input1_multi_ptr, x1, striped);     \
-                            group_load(sg, input2_multi_ptr, x2, striped);     \
-                                                                               \
-                            for (size_t k = 0; k < vec_sz; ++k) {              \
-                                const _DataType_output input1_elem = x1[k];    \
-                                const _DataType_output input2_elem = x2[k];    \
-                                res_vec[k] = __operation__;                    \
-                            }                                                  \
-                        }                                                      \
-                        group_store(sg, res_vec, result_multi_ptr, striped);   \
-                    }                                                          \
-                    else {                                                     \
-                        for (size_t k = start + sg.get_local_id()[0];          \
-                             k < result_size; k += max_sg_size) {              \
-                            const _DataType_output input1_elem =               \
-                                input1_data[k];                                \
-                            const _DataType_output input2_elem =               \
-                                input2_data[k];                                \
-                            result[k] = __operation__;                         \
-                        }                                                      \
-                    }                                                          \
-                };                                                             \
-                                                                               \
-                auto kernel_func = [&](sycl::handler &cgh) {                   \
-                    cgh.parallel_for<class __name__##_sg_kernel<               \
-                        _DataType_output, _DataType_input1,                    \
-                        _DataType_input2>>(                                    \
-                        sycl::nd_range<1>(gws_range, lws_range),               \
-                        kernel_parallel_for_func);                             \
-                };                                                             \
-                event = q.submit(kernel_func);                                 \
-            }                                                                  \
-            else /* either input1 or input2 has complex type */ {              \
-                auto kernel_parallel_for_func = [=](sycl::id<1> global_id) {   \
-                    const size_t i = global_id[0]; /* for (size_t i = 0; i <   \
-                                                      result_size; ++i) */     \
-                                                                               \
-                    const _DataType_output input1_elem = input1_data[i];       \
-                    const _DataType_output input2_elem = input2_data[i];       \
-                    result[i] = __operation__;                                 \
-                };                                                             \
-                auto kernel_func = [&](sycl::handler &cgh) {                   \
-                    cgh.parallel_for<class __name__##_kernel<                  \
-                        _DataType_output, _DataType_input1,                    \
-                        _DataType_input2>>(gws, kernel_parallel_for_func);     \
-                };                                                             \
-                event = q.submit(kernel_func);                                 \
-            }                                                                  \
-        }                                                                      \
-                                                                               \
-        event_ref = reinterpret_cast<DPCTLSyclEventRef>(&event);               \
-        return DPCTLEvent_Copy(event_ref);                                     \
-    }                                                                          \
-                                                                               \
-    template <typename _DataType_output, typename _DataType_input1,            \
-              typename _DataType_input2>                                       \
-    void __name__(                                                             \
-        void *result_out, const size_t result_size, const size_t result_ndim,  \
-        const shape_elem_type *result_shape,                                   \
-        const shape_elem_type *result_strides, const void *input1_in,          \
-        const size_t input1_size, const size_t input1_ndim,                    \
-        const shape_elem_type *input1_shape,                                   \
-        const shape_elem_type *input1_strides, const void *input2_in,          \
-        const size_t input2_size, const size_t input2_ndim,                    \
-        const shape_elem_type *input2_shape,                                   \
-        const shape_elem_type *input2_strides, const size_t *where)            \
-    {                                                                          \
-        DPCTLSyclQueueRef q_ref =                                              \
-            reinterpret_cast<DPCTLSyclQueueRef>(&DPNP_QUEUE);                  \
-        DPCTLEventVectorRef dep_event_vec_ref = nullptr;                       \
-        DPCTLSyclEventRef event_ref =                                          \
-            __name__<_DataType_output, _DataType_input1, _DataType_input2>(    \
-                q_ref, result_out, result_size, result_ndim, result_shape,     \
-                result_strides, input1_in, input1_size, input1_ndim,           \
-                input1_shape, input1_strides, input2_in, input2_size,          \
-                input2_ndim, input2_shape, input2_strides, where,              \
-                dep_event_vec_ref);                                            \
-        DPCTLEvent_WaitAndThrow(event_ref);                                    \
-        DPCTLEvent_Delete(event_ref);                                          \
-    }                                                                          \
-                                                                               \
-    template <typename _DataType_output, typename _DataType_input1,            \
-              typename _DataType_input2>                                       \
-    void (*__name__##_default)(                                                \
-        void *, const size_t, const size_t, const shape_elem_type *,           \
-        const shape_elem_type *, const void *, const size_t, const size_t,     \
-        const shape_elem_type *, const shape_elem_type *, const void *,        \
-        const size_t, const size_t, const shape_elem_type *,                   \
-        const shape_elem_type *, const size_t *) =                             \
-        __name__<_DataType_output, _DataType_input1, _DataType_input2>;        \
-                                                                               \
-    template <typename _DataType_output, typename _DataType_input1,            \
-              typename _DataType_input2>                                       \
-    DPCTLSyclEventRef (*__name__##_ext)(                                       \
-        DPCTLSyclQueueRef, void *, const size_t, const size_t,                 \
-        const shape_elem_type *, const shape_elem_type *, const void *,        \
-        const size_t, const size_t, const shape_elem_type *,                   \
-        const shape_elem_type *, const void *, const size_t, const size_t,     \
-        const shape_elem_type *, const shape_elem_type *, const size_t *,      \
-        const DPCTLEventVectorRef) =                                           \
-        __name__<_DataType_output, _DataType_input1, _DataType_input2>;
-
-#include <dpnp_gen_2arg_3type_tbl.hpp>
-
-static void func_map_init_elemwise_2arg_3type(func_map_t &fmap)
-{
-    // Used in dpnp_dot_c
-    fmap[DPNPFuncName::DPNP_FN_MULTIPLY][eft_BLN][eft_BLN] = {
-        eft_BLN, (void *)dpnp_multiply_c_default<bool, bool, bool>};
-    fmap[DPNPFuncName::DPNP_FN_MULTIPLY][eft_BLN][eft_INT] = {
-        eft_INT, (void *)dpnp_multiply_c_default<int32_t, bool, int32_t>};
-    fmap[DPNPFuncName::DPNP_FN_MULTIPLY][eft_BLN][eft_LNG] = {
-        eft_LNG, (void *)dpnp_multiply_c_default<int64_t, bool, int64_t>};
-    fmap[DPNPFuncName::DPNP_FN_MULTIPLY][eft_BLN][eft_FLT] = {
-        eft_FLT, (void *)dpnp_multiply_c_default<float, bool, float>};
-    fmap[DPNPFuncName::DPNP_FN_MULTIPLY][eft_BLN][eft_DBL] = {
-        eft_DBL, (void *)dpnp_multiply_c_default<double, bool, double>};
-    fmap[DPNPFuncName::DPNP_FN_MULTIPLY][eft_INT][eft_BLN] = {
-        eft_INT, (void *)dpnp_multiply_c_default<int32_t, int32_t, bool>};
-    fmap[DPNPFuncName::DPNP_FN_MULTIPLY][eft_INT][eft_INT] = {
-        eft_INT, (void *)dpnp_multiply_c_default<int32_t, int32_t, int32_t>};
-    fmap[DPNPFuncName::DPNP_FN_MULTIPLY][eft_INT][eft_LNG] = {
-        eft_LNG, (void *)dpnp_multiply_c_default<int64_t, int32_t, int64_t>};
-    fmap[DPNPFuncName::DPNP_FN_MULTIPLY][eft_INT][eft_FLT] = {
-        eft_DBL, (void *)dpnp_multiply_c_default<double, int32_t, float>};
-    fmap[DPNPFuncName::DPNP_FN_MULTIPLY][eft_INT][eft_DBL] = {
-        eft_DBL, (void *)dpnp_multiply_c_default<double, int32_t, double>};
-    fmap[DPNPFuncName::DPNP_FN_MULTIPLY][eft_LNG][eft_BLN] = {
-        eft_LNG, (void *)dpnp_multiply_c_default<int64_t, int64_t, bool>};
-    fmap[DPNPFuncName::DPNP_FN_MULTIPLY][eft_LNG][eft_INT] = {
-        eft_LNG, (void *)dpnp_multiply_c_default<int64_t, int64_t, int32_t>};
-    fmap[DPNPFuncName::DPNP_FN_MULTIPLY][eft_LNG][eft_LNG] = {
-        eft_LNG, (void *)dpnp_multiply_c_default<int64_t, int64_t, int64_t>};
-    fmap[DPNPFuncName::DPNP_FN_MULTIPLY][eft_LNG][eft_FLT] = {
-        eft_DBL, (void *)dpnp_multiply_c_default<double, int64_t, float>};
-    fmap[DPNPFuncName::DPNP_FN_MULTIPLY][eft_LNG][eft_DBL] = {
-        eft_DBL, (void *)dpnp_multiply_c_default<double, int64_t, double>};
-    fmap[DPNPFuncName::DPNP_FN_MULTIPLY][eft_FLT][eft_BLN] = {
-        eft_FLT, (void *)dpnp_multiply_c_default<float, float, bool>};
-    fmap[DPNPFuncName::DPNP_FN_MULTIPLY][eft_FLT][eft_INT] = {
-        eft_DBL, (void *)dpnp_multiply_c_default<double, float, int32_t>};
-    fmap[DPNPFuncName::DPNP_FN_MULTIPLY][eft_FLT][eft_LNG] = {
-        eft_DBL, (void *)dpnp_multiply_c_default<double, float, int64_t>};
-    fmap[DPNPFuncName::DPNP_FN_MULTIPLY][eft_FLT][eft_FLT] = {
-        eft_FLT, (void *)dpnp_multiply_c_default<float, float, float>};
-    fmap[DPNPFuncName::DPNP_FN_MULTIPLY][eft_FLT][eft_DBL] = {
-        eft_DBL, (void *)dpnp_multiply_c_default<double, float, double>};
-    fmap[DPNPFuncName::DPNP_FN_MULTIPLY][eft_DBL][eft_BLN] = {
-        eft_DBL, (void *)dpnp_multiply_c_default<double, double, bool>};
-    fmap[DPNPFuncName::DPNP_FN_MULTIPLY][eft_DBL][eft_INT] = {
-        eft_DBL, (void *)dpnp_multiply_c_default<double, double, int32_t>};
-    fmap[DPNPFuncName::DPNP_FN_MULTIPLY][eft_DBL][eft_LNG] = {
-        eft_DBL, (void *)dpnp_multiply_c_default<double, double, int64_t>};
-    fmap[DPNPFuncName::DPNP_FN_MULTIPLY][eft_DBL][eft_FLT] = {
-        eft_DBL, (void *)dpnp_multiply_c_default<double, double, float>};
-    fmap[DPNPFuncName::DPNP_FN_MULTIPLY][eft_DBL][eft_DBL] = {
-        eft_DBL, (void *)dpnp_multiply_c_default<double, double, double>};
-
-    fmap[DPNPFuncName::DPNP_FN_MULTIPLY][eft_C64][eft_BLN] = {
-        eft_C64, (void *)dpnp_multiply_c_default<std::complex<float>,
-                                                 std::complex<float>, bool>};
-    fmap[DPNPFuncName::DPNP_FN_MULTIPLY][eft_C64][eft_INT] = {
-        eft_C64, (void *)dpnp_multiply_c_default<std::complex<float>,
-                                                 std::complex<float>, int32_t>};
-    fmap[DPNPFuncName::DPNP_FN_MULTIPLY][eft_C64][eft_LNG] = {
-        eft_C64, (void *)dpnp_multiply_c_default<std::complex<float>,
-                                                 std::complex<float>, int64_t>};
-    fmap[DPNPFuncName::DPNP_FN_MULTIPLY][eft_C64][eft_FLT] = {
-        eft_C64, (void *)dpnp_multiply_c_default<std::complex<float>,
-                                                 std::complex<float>, float>};
-    fmap[DPNPFuncName::DPNP_FN_MULTIPLY][eft_C64][eft_DBL] = {
-        eft_C128, (void *)dpnp_multiply_c_default<std::complex<double>,
-                                                  std::complex<float>, double>};
-    fmap[DPNPFuncName::DPNP_FN_MULTIPLY][eft_C64][eft_C64] = {
-        eft_C64,
-        (void *)dpnp_multiply_c_default<
-            std::complex<float>, std::complex<float>, std::complex<float>>};
-    fmap[DPNPFuncName::DPNP_FN_MULTIPLY][eft_C64][eft_C128] = {
-        eft_C128,
-        (void *)dpnp_multiply_c_default<
-            std::complex<double>, std::complex<float>, std::complex<double>>};
-
-    fmap[DPNPFuncName::DPNP_FN_MULTIPLY][eft_C128][eft_BLN] = {
-        eft_C128, (void *)dpnp_multiply_c_default<std::complex<double>,
-                                                  std::complex<double>, bool>};
-    fmap[DPNPFuncName::DPNP_FN_MULTIPLY][eft_C128][eft_INT] = {
-        eft_C128,
-        (void *)dpnp_multiply_c_default<std::complex<double>,
-                                        std::complex<double>, int32_t>};
-    fmap[DPNPFuncName::DPNP_FN_MULTIPLY][eft_C128][eft_LNG] = {
-        eft_C128,
-        (void *)dpnp_multiply_c_default<std::complex<double>,
-                                        std::complex<double>, int64_t>};
-    fmap[DPNPFuncName::DPNP_FN_MULTIPLY][eft_C128][eft_FLT] = {
-        eft_C128, (void *)dpnp_multiply_c_default<std::complex<double>,
-                                                  std::complex<double>, float>};
-    fmap[DPNPFuncName::DPNP_FN_MULTIPLY][eft_C128][eft_DBL] = {
-        eft_C128,
-        (void *)dpnp_multiply_c_default<std::complex<double>,
-                                        std::complex<double>, double>};
-    fmap[DPNPFuncName::DPNP_FN_MULTIPLY][eft_C128][eft_C64] = {
-        eft_C128,
-        (void *)dpnp_multiply_c_default<
-            std::complex<double>, std::complex<double>, std::complex<float>>};
-    fmap[DPNPFuncName::DPNP_FN_MULTIPLY][eft_C128][eft_C128] = {
-        eft_C128,
-        (void *)dpnp_multiply_c_default<
-            std::complex<double>, std::complex<double>, std::complex<double>>};
-
-    return;
-}
-
->>>>>>> 3ceb3585
 void func_map_init_elemwise(func_map_t &fmap)
 {
     func_map_init_elemwise_1arg_1type(fmap);
