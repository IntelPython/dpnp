//*****************************************************************************
// Copyright (c) 2016-2020, Intel Corporation
// All rights reserved.
//
// Redistribution and use in source and binary forms, with or without
// modification, are permitted provided that the following conditions are met:
// - Redistributions of source code must retain the above copyright notice,
//   this list of conditions and the following disclaimer.
// - Redistributions in binary form must reproduce the above copyright notice,
//   this list of conditions and the following disclaimer in the documentation
//   and/or other materials provided with the distribution.
//
// THIS SOFTWARE IS PROVIDED BY THE COPYRIGHT HOLDERS AND CONTRIBUTORS "AS IS"
// AND ANY EXPRESS OR IMPLIED WARRANTIES, INCLUDING, BUT NOT LIMITED TO, THE
// IMPLIED WARRANTIES OF MERCHANTABILITY AND FITNESS FOR A PARTICULAR PURPOSE
// ARE DISCLAIMED. IN NO EVENT SHALL THE COPYRIGHT HOLDER OR CONTRIBUTORS BE
// LIABLE FOR ANY DIRECT, INDIRECT, INCIDENTAL, SPECIAL, EXEMPLARY, OR
// CONSEQUENTIAL DAMAGES (INCLUDING, BUT NOT LIMITED TO, PROCUREMENT OF
// SUBSTITUTE GOODS OR SERVICES; LOSS OF USE, DATA, OR PROFITS; OR BUSINESS
// INTERRUPTION) HOWEVER CAUSED AND ON ANY THEORY OF LIABILITY, WHETHER IN
// CONTRACT, STRICT LIABILITY, OR TORT (INCLUDING NEGLIGENCE OR OTHERWISE)
// ARISING IN ANY WAY OUT OF THE USE OF THIS SOFTWARE, EVEN IF ADVISED OF
// THE POSSIBILITY OF SUCH DAMAGE.
//*****************************************************************************

#include <iostream>

#include <dpnp_iface.hpp>
#include "dpnp_fptr.hpp"
#include "queue_sycl.hpp"

template <typename _DataType, typename _idx_DataType>
struct _argsort_less
{
    _argsort_less(_DataType* data_ptr)
    {
        _data_ptr = data_ptr;
    }

    inline bool operator()(const _idx_DataType& idx1, const _idx_DataType& idx2)
    {
        return (_data_ptr[idx1] < _data_ptr[idx2]);
    }

private:
    _DataType* _data_ptr = nullptr;
};

template <typename _DataType, typename _idx_DataType>
class dpnp_argsort_c_kernel;

template <typename _DataType, typename _idx_DataType>
void dpnp_argsort_c(void* array1_in, void* result1, size_t size)
{
    _DataType* array_1 = reinterpret_cast<_DataType*>(array1_in);
    _idx_DataType* result = reinterpret_cast<_idx_DataType*>(result1);

    std::iota(result, result + size, 0);

    auto policy =
        oneapi::dpl::execution::make_device_policy<class dpnp_argsort_c_kernel<_DataType, _idx_DataType>>(DPNP_QUEUE);

    std::sort(policy, result, result + size, _argsort_less<_DataType, _idx_DataType>(array_1));

    policy.queue().wait();
}

// template void dpnp_argsort_c<double, long>(void* array1_in, void* result1, size_t size);
// template void dpnp_argsort_c<float, long>(void* array1_in, void* result1, size_t size);
// template void dpnp_argsort_c<long, long>(void* array1_in, void* result1, size_t size);
// template void dpnp_argsort_c<int, long>(void* array1_in, void* result1, size_t size);
// template void dpnp_argsort_c<double, int>(void* array1_in, void* result1, size_t size);
// template void dpnp_argsort_c<float, int>(void* array1_in, void* result1, size_t size);
// template void dpnp_argsort_c<long, int>(void* array1_in, void* result1, size_t size);
// template void dpnp_argsort_c<int, int>(void* array1_in, void* result1, size_t size);

template <typename _DataType>
struct _sort_less
{
    inline bool operator()(const _DataType& val1, const _DataType& val2)
    {
        return (val1 < val2);
    }
};

template <typename _DataType>
class dpnp_partition_c_kernel;

template <typename _DataType>
<<<<<<< HEAD
void dpnp_partition_c(
    const void* sort_array1_in, void* result1, const size_t kth, const size_t* shape, const size_t ndim)
{
    cl::sycl::event event;
=======
void dpnp_partition_c(void* array1_in, void* array2_in, void* result1, const size_t kth, const size_t* shape_, const size_t ndim)
{
    _DataType* arr = reinterpret_cast<_DataType*>(array1_in);
    _DataType* arr2 = reinterpret_cast<_DataType*>(array2_in);
    _DataType* result = reinterpret_cast<_DataType*>(result1);

    if ((arr == nullptr) || (result == nullptr))
    {
        return;
    }
>>>>>>> a152e416

    if (ndim < 1)
    {
        return;
    }

    size_t size = 1;
    for (size_t i = 0; i < ndim; ++i)
    {
        size *= shape_[i];
    }

    size_t size_ = size/shape_[ndim-1];

    if (size_ == 0)
    {
        return;
    }

<<<<<<< HEAD
    cl::sycl::range<2> gws(size_, kth + 1);
=======
    auto arr_to_result_event = DPNP_QUEUE.memcpy(result, arr, size * sizeof(_DataType));
    arr_to_result_event.wait();

    for (size_t i = 0; i < size_; ++i)
    {
        size_t ind_begin = i * shape_[ndim-1];
        size_t ind_end = (i + 1) * shape_[ndim-1] - 1;

        _DataType matrix[shape_[ndim-1]];
        for (size_t j = ind_begin; j < ind_end + 1; ++j)
        {
            size_t ind = j - ind_begin;
            matrix[ind] = arr2[j];
        }
        std::partial_sort(matrix, matrix + shape_[ndim-1], matrix + shape_[ndim-1]);
        for (size_t j = ind_begin; j < ind_end + 1; ++j)
        {
            size_t ind = j - ind_begin;
            arr2[j] = matrix[ind];
        }
    }

    size_t* shape = reinterpret_cast<size_t*>(dpnp_memory_alloc_c(ndim * sizeof(size_t)));
    auto memcpy_event = DPNP_QUEUE.memcpy(shape, shape_, ndim * sizeof(size_t));

    memcpy_event.wait();

    cl::sycl::range<2> gws(size_, kth+1);
>>>>>>> a152e416
    auto kernel_parallel_for_func = [=](cl::sycl::id<2> global_id) {
        size_t j = global_id[0];
        size_t k = global_id[1];

        _DataType val = arr2[j * shape[ndim - 1] + k];

        for (size_t i = 0; i < shape[ndim - 1]; ++i)
        {
            if (result[j * shape[ndim - 1] + i] == val)
            {
                _DataType change_val1 = result[j * shape[ndim - 1] + i];
                _DataType change_val2 = result[j * shape[ndim - 1] + k];
                result[j * shape[ndim - 1] + k] = change_val1;
                result[j * shape[ndim - 1] + i] = change_val2;
            }
        }

    };

    auto kernel_func = [&](cl::sycl::handler& cgh) {
        cgh.depends_on({memcpy_event});
        cgh.parallel_for<class dpnp_partition_c_kernel<_DataType>>(gws, kernel_parallel_for_func);
    };

    auto event = DPNP_QUEUE.submit(kernel_func);

    event.wait();

    dpnp_memory_free_c(shape);
}

template <typename _DataType>
class dpnp_sort_c_kernel;

template <typename _DataType>
void dpnp_sort_c(void* array1_in, void* result1, size_t size)
{
    _DataType* array_1 = reinterpret_cast<_DataType*>(array1_in);
    _DataType* result = reinterpret_cast<_DataType*>(result1);

    std::copy(array_1, array_1 + size, result);

    auto policy = oneapi::dpl::execution::make_device_policy<class dpnp_sort_c_kernel<_DataType>>(DPNP_QUEUE);

    // fails without explicitly specifying of comparator or with std::less during kernels compilation
    // affects other kernels
    std::sort(policy, result, result + size, _sort_less<_DataType>());

    policy.queue().wait();
}

void func_map_init_sorting(func_map_t& fmap)
{
    fmap[DPNPFuncName::DPNP_FN_ARGSORT][eft_INT][eft_INT] = {eft_LNG, (void*)dpnp_argsort_c<int, long>};
    fmap[DPNPFuncName::DPNP_FN_ARGSORT][eft_LNG][eft_LNG] = {eft_LNG, (void*)dpnp_argsort_c<long, long>};
    fmap[DPNPFuncName::DPNP_FN_ARGSORT][eft_FLT][eft_FLT] = {eft_LNG, (void*)dpnp_argsort_c<float, long>};
    fmap[DPNPFuncName::DPNP_FN_ARGSORT][eft_DBL][eft_DBL] = {eft_LNG, (void*)dpnp_argsort_c<double, long>};

    fmap[DPNPFuncName::DPNP_FN_PARTITION][eft_INT][eft_INT] = {eft_INT, (void*)dpnp_partition_c<int>};
    fmap[DPNPFuncName::DPNP_FN_PARTITION][eft_LNG][eft_LNG] = {eft_LNG, (void*)dpnp_partition_c<long>};
    fmap[DPNPFuncName::DPNP_FN_PARTITION][eft_FLT][eft_FLT] = {eft_FLT, (void*)dpnp_partition_c<float>};
    fmap[DPNPFuncName::DPNP_FN_PARTITION][eft_DBL][eft_DBL] = {eft_DBL, (void*)dpnp_partition_c<double>};

    fmap[DPNPFuncName::DPNP_FN_SORT][eft_INT][eft_INT] = {eft_INT, (void*)dpnp_sort_c<int>};
    fmap[DPNPFuncName::DPNP_FN_SORT][eft_LNG][eft_LNG] = {eft_LNG, (void*)dpnp_sort_c<long>};
    fmap[DPNPFuncName::DPNP_FN_SORT][eft_FLT][eft_FLT] = {eft_FLT, (void*)dpnp_sort_c<float>};
    fmap[DPNPFuncName::DPNP_FN_SORT][eft_DBL][eft_DBL] = {eft_DBL, (void*)dpnp_sort_c<double>};

    return;
}<|MERGE_RESOLUTION|>--- conflicted
+++ resolved
@@ -87,13 +87,8 @@
 class dpnp_partition_c_kernel;
 
 template <typename _DataType>
-<<<<<<< HEAD
 void dpnp_partition_c(
-    const void* sort_array1_in, void* result1, const size_t kth, const size_t* shape, const size_t ndim)
-{
-    cl::sycl::event event;
-=======
-void dpnp_partition_c(void* array1_in, void* array2_in, void* result1, const size_t kth, const size_t* shape_, const size_t ndim)
+    void* array1_in, void* array2_in, void* result1, const size_t kth, const size_t* shape_, const size_t ndim)
 {
     _DataType* arr = reinterpret_cast<_DataType*>(array1_in);
     _DataType* arr2 = reinterpret_cast<_DataType*>(array2_in);
@@ -103,7 +98,6 @@
     {
         return;
     }
->>>>>>> a152e416
 
     if (ndim < 1)
     {
@@ -123,9 +117,6 @@
         return;
     }
 
-<<<<<<< HEAD
-    cl::sycl::range<2> gws(size_, kth + 1);
-=======
     auto arr_to_result_event = DPNP_QUEUE.memcpy(result, arr, size * sizeof(_DataType));
     arr_to_result_event.wait();
 
@@ -154,7 +145,7 @@
     memcpy_event.wait();
 
     cl::sycl::range<2> gws(size_, kth+1);
->>>>>>> a152e416
+
     auto kernel_parallel_for_func = [=](cl::sycl::id<2> global_id) {
         size_t j = global_id[0];
         size_t k = global_id[1];
