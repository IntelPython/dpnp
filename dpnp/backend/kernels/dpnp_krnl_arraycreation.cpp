//*****************************************************************************
// Copyright (c) 2016-2020, Intel Corporation
// All rights reserved.
//
// Redistribution and use in source and binary forms, with or without
// modification, are permitted provided that the following conditions are met:
// - Redistributions of source code must retain the above copyright notice,
//   this list of conditions and the following disclaimer.
// - Redistributions in binary form must reproduce the above copyright notice,
//   this list of conditions and the following disclaimer in the documentation
//   and/or other materials provided with the distribution.
//
// THIS SOFTWARE IS PROVIDED BY THE COPYRIGHT HOLDERS AND CONTRIBUTORS "AS IS"
// AND ANY EXPRESS OR IMPLIED WARRANTIES, INCLUDING, BUT NOT LIMITED TO, THE
// IMPLIED WARRANTIES OF MERCHANTABILITY AND FITNESS FOR A PARTICULAR PURPOSE
// ARE DISCLAIMED. IN NO EVENT SHALL THE COPYRIGHT HOLDER OR CONTRIBUTORS BE
// LIABLE FOR ANY DIRECT, INDIRECT, INCIDENTAL, SPECIAL, EXEMPLARY, OR
// CONSEQUENTIAL DAMAGES (INCLUDING, BUT NOT LIMITED TO, PROCUREMENT OF
// SUBSTITUTE GOODS OR SERVICES; LOSS OF USE, DATA, OR PROFITS; OR BUSINESS
// INTERRUPTION) HOWEVER CAUSED AND ON ANY THEORY OF LIABILITY, WHETHER IN
// CONTRACT, STRICT LIABILITY, OR TORT (INCLUDING NEGLIGENCE OR OTHERWISE)
// ARISING IN ANY WAY OUT OF THE USE OF THIS SOFTWARE, EVEN IF ADVISED OF
// THE POSSIBILITY OF SUCH DAMAGE.
//*****************************************************************************

#include <iostream>

#include "dpnp_fptr.hpp"
#include "dpnp_iface.hpp"
#include "queue_sycl.hpp"

template <typename _KernelNameSpecialization>
class dpnp_arange_c_kernel;

template <typename _DataType>
void dpnp_arange_c(size_t start, size_t step, void* result1, size_t size)
{
    // parameter `size` used instead `stop` to avoid dependency on array length calculation algorithm
    // TODO: floating point (and negatives) types from `start` and `step`

    if (!size)
    {
        return;
    }

    cl::sycl::event event;

    _DataType* result = reinterpret_cast<_DataType*>(result1);

    cl::sycl::range<1> gws(size);
    auto kernel_parallel_for_func = [=](cl::sycl::id<1> global_id) {
        size_t i = global_id[0];

        result[i] = start + i * step;
    };

    auto kernel_func = [&](cl::sycl::handler& cgh) {
        cgh.parallel_for<class dpnp_arange_c_kernel<_DataType>>(gws, kernel_parallel_for_func);
    };

    event = DPNP_QUEUE.submit(kernel_func);

    event.wait();
}

template <typename _KernelNameSpecialization>
class dpnp_full_c_kernel;

template <typename _DataType>
void dpnp_full_c(void* array_in, void* result, const size_t size)
{
    dpnp_initval_c<_DataType>(result, array_in, size);
}

template <typename _DataType>
<<<<<<< HEAD
void dpnp_tri_c(void* result1, const size_t N, const size_t M, const int k)
{
    _DataType* result = reinterpret_cast<_DataType*>(result1);

    for (size_t i = 0; i < N; ++i)
    {
        int val = i + k + 1;
        int diag_idx_ = (val > 0) ? val : 0;
        int val_m = M;
        size_t diag_idx = (val_m < diag_idx_) ? val_m : diag_idx_;

        for (size_t j = 0; j < diag_idx; ++j)
        {
            size_t ind = i * M + j;
            result[ind] = 1;
        }
        for (size_t j = diag_idx; j < M; ++j)
        {
            size_t ind = i * M + j;
            result[ind] = 0;
=======
void dpnp_tril_c(void* array_in, void* result1, const int k, size_t* shape, size_t* res_shape, const size_t ndim, const size_t res_ndim)
{
    _DataType* array_m = reinterpret_cast<_DataType*>(array_in);
    _DataType* result = reinterpret_cast<_DataType*>(result1);

    size_t res_size = 1;
    for (size_t i = 0; i < res_ndim; ++i)
    {
        res_size *= res_shape[i];
    }

    if (ndim == 1)
    {
        for (size_t i = 0; i < res_size; ++i)
        {
            size_t n = res_size;
            size_t val = i;
            int ids[res_ndim];
            for (size_t j = 0; j < res_ndim; ++j)
            {
                n /= res_shape[j];
                size_t p = val / n;
                ids[j] = p;
                if (p != 0)
                {
                    val = val - p * n;
                }
            }

            int diag_idx_ = (ids[res_ndim - 2] + k > -1) ? (ids[res_ndim - 2] + k) : -1;
            int values = res_shape[res_ndim - 1];
            int diag_idx = (values < diag_idx_) ? values : diag_idx_;

            if (ids[res_ndim - 1] <= diag_idx)
            {
                result[i] = array_m[ids[res_ndim - 1]];
            }
            else
            {
                result[i] = 0;
            }
        }
    }
    else
    {
        for (size_t i = 0; i < res_size; ++i)
        {
            size_t n = res_size;
            size_t val = i;
            int ids[res_ndim];
            for (size_t j = 0; j < res_ndim; ++j)
            {
                n /= res_shape[j];
                size_t p = val / n;
                ids[j] = p;
                if (p != 0)
                {
                    val = val - p * n;
                }
            }

            int diag_idx_ = (ids[res_ndim - 2] + k > -1) ? (ids[res_ndim - 2] + k) : -1;
            int values = res_shape[res_ndim - 1];
            int diag_idx = (values < diag_idx_) ? values : diag_idx_;

            if (ids[res_ndim - 1] <= diag_idx)
            {
                result[i] = array_m[i];
            }
            else
            {
                result[i] = 0;
            }
>>>>>>> 8f6ca0d0
        }
    }
    return;
}

void func_map_init_arraycreation(func_map_t& fmap)
{
    fmap[DPNPFuncName::DPNP_FN_ARANGE][eft_INT][eft_INT] = {eft_INT, (void*)dpnp_arange_c<int>};
    fmap[DPNPFuncName::DPNP_FN_ARANGE][eft_LNG][eft_LNG] = {eft_LNG, (void*)dpnp_arange_c<long>};
    fmap[DPNPFuncName::DPNP_FN_ARANGE][eft_FLT][eft_FLT] = {eft_FLT, (void*)dpnp_arange_c<float>};
    fmap[DPNPFuncName::DPNP_FN_ARANGE][eft_DBL][eft_DBL] = {eft_DBL, (void*)dpnp_arange_c<double>};

    fmap[DPNPFuncName::DPNP_FN_FULL][eft_INT][eft_INT] = {eft_INT, (void*)dpnp_full_c<int>};
    fmap[DPNPFuncName::DPNP_FN_FULL][eft_LNG][eft_LNG] = {eft_LNG, (void*)dpnp_full_c<long>};
    fmap[DPNPFuncName::DPNP_FN_FULL][eft_FLT][eft_FLT] = {eft_FLT, (void*)dpnp_full_c<float>};
    fmap[DPNPFuncName::DPNP_FN_FULL][eft_DBL][eft_DBL] = {eft_DBL, (void*)dpnp_full_c<double>};

<<<<<<< HEAD
    fmap[DPNPFuncName::DPNP_FN_TRI][eft_INT][eft_INT] = {eft_INT, (void*)dpnp_tri_c<int>};
    fmap[DPNPFuncName::DPNP_FN_TRI][eft_LNG][eft_LNG] = {eft_LNG, (void*)dpnp_tri_c<long>};
    fmap[DPNPFuncName::DPNP_FN_TRI][eft_FLT][eft_FLT] = {eft_FLT, (void*)dpnp_tri_c<float>};
    fmap[DPNPFuncName::DPNP_FN_TRI][eft_DBL][eft_DBL] = {eft_DBL, (void*)dpnp_tri_c<double>};
=======
    fmap[DPNPFuncName::DPNP_FN_TRIL][eft_INT][eft_INT] = {eft_INT, (void*)dpnp_tril_c<int>};
    fmap[DPNPFuncName::DPNP_FN_TRIL][eft_LNG][eft_LNG] = {eft_LNG, (void*)dpnp_tril_c<long>};
    fmap[DPNPFuncName::DPNP_FN_TRIL][eft_FLT][eft_FLT] = {eft_FLT, (void*)dpnp_tril_c<float>};
    fmap[DPNPFuncName::DPNP_FN_TRIL][eft_DBL][eft_DBL] = {eft_DBL, (void*)dpnp_tril_c<double>};
>>>>>>> 8f6ca0d0

    return;
}<|MERGE_RESOLUTION|>--- conflicted
+++ resolved
@@ -73,7 +73,6 @@
 }
 
 template <typename _DataType>
-<<<<<<< HEAD
 void dpnp_tri_c(void* result1, const size_t N, const size_t M, const int k)
 {
     _DataType* result = reinterpret_cast<_DataType*>(result1);
@@ -94,7 +93,12 @@
         {
             size_t ind = i * M + j;
             result[ind] = 0;
-=======
+        }
+    }
+    return;
+}
+
+template <typename _DataType>
 void dpnp_tril_c(void* array_in, void* result1, const int k, size_t* shape, size_t* res_shape, const size_t ndim, const size_t res_ndim)
 {
     _DataType* array_m = reinterpret_cast<_DataType*>(array_in);
@@ -168,7 +172,6 @@
             {
                 result[i] = 0;
             }
->>>>>>> 8f6ca0d0
         }
     }
     return;
@@ -186,17 +189,15 @@
     fmap[DPNPFuncName::DPNP_FN_FULL][eft_FLT][eft_FLT] = {eft_FLT, (void*)dpnp_full_c<float>};
     fmap[DPNPFuncName::DPNP_FN_FULL][eft_DBL][eft_DBL] = {eft_DBL, (void*)dpnp_full_c<double>};
 
-<<<<<<< HEAD
     fmap[DPNPFuncName::DPNP_FN_TRI][eft_INT][eft_INT] = {eft_INT, (void*)dpnp_tri_c<int>};
     fmap[DPNPFuncName::DPNP_FN_TRI][eft_LNG][eft_LNG] = {eft_LNG, (void*)dpnp_tri_c<long>};
     fmap[DPNPFuncName::DPNP_FN_TRI][eft_FLT][eft_FLT] = {eft_FLT, (void*)dpnp_tri_c<float>};
     fmap[DPNPFuncName::DPNP_FN_TRI][eft_DBL][eft_DBL] = {eft_DBL, (void*)dpnp_tri_c<double>};
-=======
+
     fmap[DPNPFuncName::DPNP_FN_TRIL][eft_INT][eft_INT] = {eft_INT, (void*)dpnp_tril_c<int>};
     fmap[DPNPFuncName::DPNP_FN_TRIL][eft_LNG][eft_LNG] = {eft_LNG, (void*)dpnp_tril_c<long>};
     fmap[DPNPFuncName::DPNP_FN_TRIL][eft_FLT][eft_FLT] = {eft_FLT, (void*)dpnp_tril_c<float>};
     fmap[DPNPFuncName::DPNP_FN_TRIL][eft_DBL][eft_DBL] = {eft_DBL, (void*)dpnp_tril_c<double>};
->>>>>>> 8f6ca0d0
 
     return;
 }