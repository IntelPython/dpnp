//*****************************************************************************
// Copyright (c) 2016-2020, Intel Corporation
// All rights reserved.
//
// Redistribution and use in source and binary forms, with or without
// modification, are permitted provided that the following conditions are met:
// - Redistributions of source code must retain the above copyright notice,
//   this list of conditions and the following disclaimer.
// - Redistributions in binary form must reproduce the above copyright notice,
//   this list of conditions and the following disclaimer in the documentation
//   and/or other materials provided with the distribution.
//
// THIS SOFTWARE IS PROVIDED BY THE COPYRIGHT HOLDERS AND CONTRIBUTORS "AS IS"
// AND ANY EXPRESS OR IMPLIED WARRANTIES, INCLUDING, BUT NOT LIMITED TO, THE
// IMPLIED WARRANTIES OF MERCHANTABILITY AND FITNESS FOR A PARTICULAR PURPOSE
// ARE DISCLAIMED. IN NO EVENT SHALL THE COPYRIGHT HOLDER OR CONTRIBUTORS BE
// LIABLE FOR ANY DIRECT, INDIRECT, INCIDENTAL, SPECIAL, EXEMPLARY, OR
// CONSEQUENTIAL DAMAGES (INCLUDING, BUT NOT LIMITED TO, PROCUREMENT OF
// SUBSTITUTE GOODS OR SERVICES; LOSS OF USE, DATA, OR PROFITS; OR BUSINESS
// INTERRUPTION) HOWEVER CAUSED AND ON ANY THEORY OF LIABILITY, WHETHER IN
// CONTRACT, STRICT LIABILITY, OR TORT (INCLUDING NEGLIGENCE OR OTHERWISE)
// ARISING IN ANY WAY OUT OF THE USE OF THIS SOFTWARE, EVEN IF ADVISED OF
// THE POSSIBILITY OF SUCH DAMAGE.
//*****************************************************************************

#include <iostream>

#include "dpnp_fptr.hpp"
#include "dpnp_iface.hpp"
#include "queue_sycl.hpp"

template <typename _KernelNameSpecialization>
class dpnp_arange_c_kernel;

template <typename _DataType>
void dpnp_arange_c(size_t start, size_t step, void* result1, size_t size)
{
    // parameter `size` used instead `stop` to avoid dependency on array length calculation algorithm
    // TODO: floating point (and negatives) types from `start` and `step`

    if (!size)
    {
        return;
    }

    cl::sycl::event event;

    _DataType* result = reinterpret_cast<_DataType*>(result1);

    cl::sycl::range<1> gws(size);
    auto kernel_parallel_for_func = [=](cl::sycl::id<1> global_id) {
        size_t i = global_id[0];

        result[i] = start + i * step;
    };

    auto kernel_func = [&](cl::sycl::handler& cgh) {
        cgh.parallel_for<class dpnp_arange_c_kernel<_DataType>>(gws, kernel_parallel_for_func);
    };

    event = DPNP_QUEUE.submit(kernel_func);

    event.wait();
}

template <typename _DataType>
void dpnp_diag_c(
    void* v_in, void* result1, const int k, size_t* shape, size_t* res_shape, const size_t ndim, const size_t res_ndim)
{
    // avoid warning unused variable
    (void)res_ndim;

    _DataType* v = reinterpret_cast<_DataType*>(v_in);
    _DataType* result = reinterpret_cast<_DataType*>(result1);

    size_t init0 = std::max(0, -k);
    size_t init1 = std::max(0, k);

    if (ndim == 1)
    {
        for (size_t i = 0; i < shape[0]; ++i)
        {
            size_t ind = (init0 + i) * res_shape[1] + init1 + i;
            result[ind] = v[i];
        }
    }
    else
    {
        for (size_t i = 0; i < res_shape[0]; ++i)
        {
            size_t ind = (init0 + i) * shape[1] + init1 + i;
            result[i] = v[ind];
        }
    }
    return;
}

template <typename _KernelNameSpecialization>
class dpnp_full_c_kernel;

template <typename _DataType>
void dpnp_full_c(void* array_in, void* result, const size_t size)
{
    dpnp_initval_c<_DataType>(result, array_in, size);
}

template <typename _DataType>
void dpnp_full_like_c(void* array_in, void* result, const size_t size)
{
    dpnp_full_c<_DataType>(array_in, result, size);
}

template <typename _DataType>
void dpnp_ones_c(void* result, size_t size)
{
    _DataType* fill_value = reinterpret_cast<_DataType*>(dpnp_memory_alloc_c(sizeof(_DataType)));
    fill_value[0] = 1;

    dpnp_initval_c<_DataType>(result, fill_value, size);

    dpnp_memory_free_c(fill_value);
}

template <typename _DataType>
void dpnp_ones_like_c(void* result, size_t size)
{
    dpnp_ones_c<_DataType>(result, size);
}

template <typename _DataType_input, typename _DataType_output>
void dpnp_vander_c(const void* array1_in, void* result1, const size_t size_in, const size_t N, const int increasing)
{
    if ((array1_in == nullptr) || (result1 == nullptr))
        return;

    if (!size_in || !N)
        return;

    const _DataType_input* array_in = reinterpret_cast<const _DataType_input*>(array1_in);
    _DataType_output* result = reinterpret_cast<_DataType_output*>(result1);

    if (N == 1)
    {
        dpnp_ones_c<_DataType_output>(result, size_in);
        return;
    }

    if (increasing)
    {
        for (size_t i = 0; i < size_in; ++i)
        {
            result[i * N] = 1;
        }
        for (size_t i = 1; i < N; ++i)
        {
            for (size_t j = 0; j < size_in; ++j)
            {
                result[j * N + i] = result[j * N + i - 1] * array_in[j];
            }
        }
    }
    else
    {
        for (size_t i = 0; i < size_in; ++i)
        {
            result[i * N + N - 1] = 1;
        }
        for (size_t i = N - 2; i > 0; --i)
        {
            for (size_t j = 0; j < size_in; ++j)
            {
                result[j * N + i] = result[j * N + i + 1] * array_in[j];
            }
        }

        for (size_t i = 0; i < size_in; ++i)
        {
            result[i * N] = result[i * N + 1] * array_in[i];
        }
    }
}

template <typename _DataType>
class dpnp_trace_c_kernel;

template <typename _DataType>
void dpnp_trace_c(const void* array1_in, void* result1, const size_t* shape, const size_t ndim)
{
    cl::sycl::event event;

    if ((array1_in == nullptr) || (result1 == nullptr))
    {
        return;
    }

    const _DataType* array_in = reinterpret_cast<const _DataType*>(array1_in);
    _DataType* result = reinterpret_cast<_DataType*>(result1);

    if (shape == nullptr)
    {
        return;
    }

    if (ndim == 0)
    {
        return;
    }

    size_t size = 1;
    for (size_t i = 0; i < ndim - 1; ++i)
    {
        size *= shape[i];
    }

    if (size == 0)
    {
        return;
    }

    cl::sycl::range<1> gws(size);
    auto kernel_parallel_for_func = [=](cl::sycl::id<1> global_id) {
        size_t i = global_id[0];
        _DataType elem = 0;
        for (size_t j = 0; j < shape[ndim - 1]; ++j)
        {
            elem += array_in[i * shape[ndim - 1] + j];
        }
        result[i] = elem;
    };

    auto kernel_func = [&](cl::sycl::handler& cgh) {
        cgh.parallel_for<class dpnp_trace_c_kernel<_DataType>>(gws, kernel_parallel_for_func);
    };

    event = DPNP_QUEUE.submit(kernel_func);

    event.wait();
}

template <typename _DataType>
class dpnp_tri_c_kernel;

template <typename _DataType>
void dpnp_tri_c(void* result1, const size_t N, const size_t M, const int k)
{
    cl::sycl::event event;

    if (!result1 || !N || !M)
    {
        return;
    }

    _DataType* result = reinterpret_cast<_DataType*>(result1);

    size_t idx = N* M;
    cl::sycl::range<1> gws(idx);
    auto kernel_parallel_for_func = [=](cl::sycl::id<1> global_id) {
        size_t ind = global_id[0];
        size_t i = ind / M;
        size_t j = ind % M;

        int val = i + k + 1;
        size_t diag_idx_ = (val > 0) ? (size_t)val : 0;
        size_t diag_idx = (M < diag_idx_) ? M : diag_idx_;

        if (j < diag_idx)
        {
            result[ind] = 1;
        }
        else
        {
            result[ind] = 0;
        }
    };

    auto kernel_func = [&](cl::sycl::handler& cgh) {
        cgh.parallel_for<class dpnp_tri_c_kernel<_DataType>>(gws, kernel_parallel_for_func);
    };

    event = DPNP_QUEUE.submit(kernel_func);

    event.wait();
}

template <typename _DataType>
void dpnp_tril_c(void* array_in,
                 void* result1,
                 const int k,
                 size_t* shape,
                 size_t* res_shape,
                 const size_t ndim,
                 const size_t res_ndim)
{
    if ((array_in == nullptr) || (result1 == nullptr))
    {
        return;
    }

    _DataType* array_m = reinterpret_cast<_DataType*>(array_in);
    _DataType* result = reinterpret_cast<_DataType*>(result1);

    if ((shape == nullptr) || (res_shape == nullptr))
    {
        return;
    }

    if ((ndim == 0) || (res_ndim == 0))
    {
        return;
    }

    size_t res_size = 1;
    for (size_t i = 0; i < res_ndim; ++i)
    {
        res_size *= res_shape[i];
    }

    if (res_size == 0)
    {
        return;
    }

    if (ndim == 1)
    {
        for (size_t i = 0; i < res_size; ++i)
        {
            size_t n = res_size;
            size_t val = i;
            int ids[res_ndim];
            for (size_t j = 0; j < res_ndim; ++j)
            {
                n /= res_shape[j];
                size_t p = val / n;
                ids[j] = p;
                if (p != 0)
                {
                    val = val - p * n;
                }
            }

            int diag_idx_ = (ids[res_ndim - 2] + k > -1) ? (ids[res_ndim - 2] + k) : -1;
            int values = res_shape[res_ndim - 1];
            int diag_idx = (values < diag_idx_) ? values : diag_idx_;

            if (ids[res_ndim - 1] <= diag_idx)
            {
                result[i] = array_m[ids[res_ndim - 1]];
            }
            else
            {
                result[i] = 0;
            }
        }
    }
    else
    {
        for (size_t i = 0; i < res_size; ++i)
        {
            size_t n = res_size;
            size_t val = i;
            int ids[res_ndim];
            for (size_t j = 0; j < res_ndim; ++j)
            {
                n /= res_shape[j];
                size_t p = val / n;
                ids[j] = p;
                if (p != 0)
                {
                    val = val - p * n;
                }
            }

            int diag_idx_ = (ids[res_ndim - 2] + k > -1) ? (ids[res_ndim - 2] + k) : -1;
            int values = res_shape[res_ndim - 1];
            int diag_idx = (values < diag_idx_) ? values : diag_idx_;

            if (ids[res_ndim - 1] <= diag_idx)
            {
                result[i] = array_m[i];
            }
            else
            {
                result[i] = 0;
            }
        }
    }
    return;
}

template <typename _DataType>
void dpnp_triu_c(void* array_in,
                 void* result1,
                 const int k,
                 size_t* shape,
                 size_t* res_shape,
                 const size_t ndim,
                 const size_t res_ndim)
{
    if ((array_in == nullptr) || (result1 == nullptr))
    {
        return;
    }
    _DataType* array_m = reinterpret_cast<_DataType*>(array_in);
    _DataType* result = reinterpret_cast<_DataType*>(result1);

    if ((shape == nullptr) || (res_shape == nullptr))
    {
        return;
    }

    if ((ndim == 0) || (res_ndim == 0))
    {
        return;
    }

    size_t res_size = 1;
    for (size_t i = 0; i < res_ndim; ++i)
    {
        res_size *= res_shape[i];
    }

    if (res_size == 0)
    {
        return;
    }

    if (ndim == 1)
    {
        for (size_t i = 0; i < res_size; ++i)
        {
            size_t n = res_size;
            size_t val = i;
            int ids[res_ndim];
            for (size_t j = 0; j < res_ndim; ++j)
            {
                n /= res_shape[j];
                size_t p = val / n;
                ids[j] = p;
                if (p != 0)
                {
                    val = val - p * n;
                }
            }

            int diag_idx_ = (ids[res_ndim - 2] + k > -1) ? (ids[res_ndim - 2] + k) : -1;
            int values = res_shape[res_ndim - 1];
            int diag_idx = (values < diag_idx_) ? values : diag_idx_;

            if (ids[res_ndim - 1] >= diag_idx)
            {
                result[i] = array_m[ids[res_ndim - 1]];
            }
            else
            {
                result[i] = 0;
            }
        }
    }
    else
    {
        for (size_t i = 0; i < res_size; ++i)
        {
            size_t n = res_size;
            size_t val = i;
            int ids[res_ndim];
            for (size_t j = 0; j < res_ndim; ++j)
            {
                n /= res_shape[j];
                size_t p = val / n;
                ids[j] = p;
                if (p != 0)
                {
                    val = val - p * n;
                }
            }

            int diag_idx_ = (ids[res_ndim - 2] + k > -1) ? (ids[res_ndim - 2] + k) : -1;
            int values = res_shape[res_ndim - 1];
            int diag_idx = (values < diag_idx_) ? values : diag_idx_;

            if (ids[res_ndim - 1] >= diag_idx)
            {
                result[i] = array_m[i];
            }
            else
            {
                result[i] = 0;
            }
        }
    }
    return;
}

template <typename _DataType>
void dpnp_zeros_c(void* result, size_t size)
{
    _DataType* fill_value = reinterpret_cast<_DataType*>(dpnp_memory_alloc_c(sizeof(_DataType)));
    fill_value[0] = 0;

    dpnp_initval_c<_DataType>(result, fill_value, size);

    dpnp_memory_free_c(fill_value);
}

template <typename _DataType>
void dpnp_zeros_like_c(void* result, size_t size)
{
    dpnp_zeros_c<_DataType>(result, size);
}

void func_map_init_arraycreation(func_map_t& fmap)
{
    fmap[DPNPFuncName::DPNP_FN_ARANGE][eft_INT][eft_INT] = {eft_INT, (void*)dpnp_arange_c<int>};
    fmap[DPNPFuncName::DPNP_FN_ARANGE][eft_LNG][eft_LNG] = {eft_LNG, (void*)dpnp_arange_c<long>};
    fmap[DPNPFuncName::DPNP_FN_ARANGE][eft_FLT][eft_FLT] = {eft_FLT, (void*)dpnp_arange_c<float>};
    fmap[DPNPFuncName::DPNP_FN_ARANGE][eft_DBL][eft_DBL] = {eft_DBL, (void*)dpnp_arange_c<double>};

    fmap[DPNPFuncName::DPNP_FN_DIAG][eft_INT][eft_INT] = {eft_INT, (void*)dpnp_diag_c<int>};
    fmap[DPNPFuncName::DPNP_FN_DIAG][eft_LNG][eft_LNG] = {eft_LNG, (void*)dpnp_diag_c<long>};
    fmap[DPNPFuncName::DPNP_FN_DIAG][eft_FLT][eft_FLT] = {eft_FLT, (void*)dpnp_diag_c<float>};
    fmap[DPNPFuncName::DPNP_FN_DIAG][eft_DBL][eft_DBL] = {eft_DBL, (void*)dpnp_diag_c<double>};

    fmap[DPNPFuncName::DPNP_FN_FULL][eft_INT][eft_INT] = {eft_INT, (void*)dpnp_full_c<int>};
    fmap[DPNPFuncName::DPNP_FN_FULL][eft_LNG][eft_LNG] = {eft_LNG, (void*)dpnp_full_c<long>};
    fmap[DPNPFuncName::DPNP_FN_FULL][eft_FLT][eft_FLT] = {eft_FLT, (void*)dpnp_full_c<float>};
    fmap[DPNPFuncName::DPNP_FN_FULL][eft_DBL][eft_DBL] = {eft_DBL, (void*)dpnp_full_c<double>};
    fmap[DPNPFuncName::DPNP_FN_FULL][eft_BLN][eft_BLN] = {eft_BLN, (void*)dpnp_full_c<bool>};
    fmap[DPNPFuncName::DPNP_FN_FULL][eft_C128][eft_C128] = {eft_C128, (void*)dpnp_full_c<std::complex<double>>};

    fmap[DPNPFuncName::DPNP_FN_FULL_LIKE][eft_INT][eft_INT] = {eft_INT, (void*)dpnp_full_like_c<int>};
    fmap[DPNPFuncName::DPNP_FN_FULL_LIKE][eft_LNG][eft_LNG] = {eft_LNG, (void*)dpnp_full_like_c<long>};
    fmap[DPNPFuncName::DPNP_FN_FULL_LIKE][eft_FLT][eft_FLT] = {eft_FLT, (void*)dpnp_full_like_c<float>};
    fmap[DPNPFuncName::DPNP_FN_FULL_LIKE][eft_DBL][eft_DBL] = {eft_DBL, (void*)dpnp_full_like_c<double>};
    fmap[DPNPFuncName::DPNP_FN_FULL_LIKE][eft_BLN][eft_BLN] = {eft_BLN, (void*)dpnp_full_like_c<bool>};
    fmap[DPNPFuncName::DPNP_FN_FULL_LIKE][eft_C128][eft_C128] = {eft_C128,
                                                                 (void*)dpnp_full_like_c<std::complex<double>>};

    fmap[DPNPFuncName::DPNP_FN_ONES][eft_INT][eft_INT] = {eft_INT, (void*)dpnp_ones_c<int>};
    fmap[DPNPFuncName::DPNP_FN_ONES][eft_LNG][eft_LNG] = {eft_LNG, (void*)dpnp_ones_c<long>};
    fmap[DPNPFuncName::DPNP_FN_ONES][eft_FLT][eft_FLT] = {eft_FLT, (void*)dpnp_ones_c<float>};
    fmap[DPNPFuncName::DPNP_FN_ONES][eft_DBL][eft_DBL] = {eft_DBL, (void*)dpnp_ones_c<double>};
    fmap[DPNPFuncName::DPNP_FN_ONES][eft_BLN][eft_BLN] = {eft_BLN, (void*)dpnp_ones_c<bool>};
    fmap[DPNPFuncName::DPNP_FN_ONES][eft_C128][eft_C128] = {eft_C128, (void*)dpnp_ones_c<std::complex<double>>};

    fmap[DPNPFuncName::DPNP_FN_ONES_LIKE][eft_INT][eft_INT] = {eft_INT, (void*)dpnp_ones_like_c<int>};
    fmap[DPNPFuncName::DPNP_FN_ONES_LIKE][eft_LNG][eft_LNG] = {eft_LNG, (void*)dpnp_ones_like_c<long>};
    fmap[DPNPFuncName::DPNP_FN_ONES_LIKE][eft_FLT][eft_FLT] = {eft_FLT, (void*)dpnp_ones_like_c<float>};
    fmap[DPNPFuncName::DPNP_FN_ONES_LIKE][eft_DBL][eft_DBL] = {eft_DBL, (void*)dpnp_ones_like_c<double>};
    fmap[DPNPFuncName::DPNP_FN_ONES_LIKE][eft_BLN][eft_BLN] = {eft_BLN, (void*)dpnp_ones_like_c<bool>};
    fmap[DPNPFuncName::DPNP_FN_ONES_LIKE][eft_C128][eft_C128] = {eft_C128,
                                                                 (void*)dpnp_ones_like_c<std::complex<double>>};
    
    fmap[DPNPFuncName::DPNP_FN_VANDER][eft_INT][eft_INT] = {eft_LNG, (void*)dpnp_vander_c<int, long>};
    fmap[DPNPFuncName::DPNP_FN_VANDER][eft_LNG][eft_LNG] = {eft_LNG, (void*)dpnp_vander_c<long, long>};
    fmap[DPNPFuncName::DPNP_FN_VANDER][eft_FLT][eft_FLT] = {eft_DBL, (void*)dpnp_vander_c<float, double>};
    fmap[DPNPFuncName::DPNP_FN_VANDER][eft_DBL][eft_DBL] = {eft_DBL, (void*)dpnp_vander_c<double, double>};
    fmap[DPNPFuncName::DPNP_FN_VANDER][eft_BLN][eft_BLN] = {eft_LNG, (void*)dpnp_vander_c<bool, long>};
    fmap[DPNPFuncName::DPNP_FN_VANDER][eft_C128][eft_C128] = {eft_C128, (void*)dpnp_vander_c<std::complex<double>, std::complex<double>>};

    fmap[DPNPFuncName::DPNP_FN_TRACE][eft_INT][eft_INT] = {eft_INT, (void*)dpnp_trace_c<int>};
    fmap[DPNPFuncName::DPNP_FN_TRACE][eft_LNG][eft_LNG] = {eft_LNG, (void*)dpnp_trace_c<long>};
    fmap[DPNPFuncName::DPNP_FN_TRACE][eft_FLT][eft_FLT] = {eft_FLT, (void*)dpnp_trace_c<float>};
    fmap[DPNPFuncName::DPNP_FN_TRACE][eft_DBL][eft_DBL] = {eft_DBL, (void*)dpnp_trace_c<double>};

    fmap[DPNPFuncName::DPNP_FN_TRI][eft_INT][eft_INT] = {eft_INT, (void*)dpnp_tri_c<int>};
    fmap[DPNPFuncName::DPNP_FN_TRI][eft_LNG][eft_LNG] = {eft_LNG, (void*)dpnp_tri_c<long>};
    fmap[DPNPFuncName::DPNP_FN_TRI][eft_FLT][eft_FLT] = {eft_FLT, (void*)dpnp_tri_c<float>};
    fmap[DPNPFuncName::DPNP_FN_TRI][eft_DBL][eft_DBL] = {eft_DBL, (void*)dpnp_tri_c<double>};

    fmap[DPNPFuncName::DPNP_FN_TRIL][eft_INT][eft_INT] = {eft_INT, (void*)dpnp_tril_c<int>};
    fmap[DPNPFuncName::DPNP_FN_TRIL][eft_LNG][eft_LNG] = {eft_LNG, (void*)dpnp_tril_c<long>};
    fmap[DPNPFuncName::DPNP_FN_TRIL][eft_FLT][eft_FLT] = {eft_FLT, (void*)dpnp_tril_c<float>};
    fmap[DPNPFuncName::DPNP_FN_TRIL][eft_DBL][eft_DBL] = {eft_DBL, (void*)dpnp_tril_c<double>};

    fmap[DPNPFuncName::DPNP_FN_TRIU][eft_INT][eft_INT] = {eft_INT, (void*)dpnp_triu_c<int>};
    fmap[DPNPFuncName::DPNP_FN_TRIU][eft_LNG][eft_LNG] = {eft_LNG, (void*)dpnp_triu_c<long>};
    fmap[DPNPFuncName::DPNP_FN_TRIU][eft_FLT][eft_FLT] = {eft_FLT, (void*)dpnp_triu_c<float>};
    fmap[DPNPFuncName::DPNP_FN_TRIU][eft_DBL][eft_DBL] = {eft_DBL, (void*)dpnp_triu_c<double>};

    fmap[DPNPFuncName::DPNP_FN_ZEROS][eft_INT][eft_INT] = {eft_INT, (void*)dpnp_zeros_c<int>};
    fmap[DPNPFuncName::DPNP_FN_ZEROS][eft_LNG][eft_LNG] = {eft_LNG, (void*)dpnp_zeros_c<long>};
    fmap[DPNPFuncName::DPNP_FN_ZEROS][eft_FLT][eft_FLT] = {eft_FLT, (void*)dpnp_zeros_c<float>};
    fmap[DPNPFuncName::DPNP_FN_ZEROS][eft_DBL][eft_DBL] = {eft_DBL, (void*)dpnp_zeros_c<double>};
    fmap[DPNPFuncName::DPNP_FN_ZEROS][eft_BLN][eft_BLN] = {eft_BLN, (void*)dpnp_zeros_c<bool>};
    fmap[DPNPFuncName::DPNP_FN_ZEROS][eft_C128][eft_C128] = {eft_C128, (void*)dpnp_zeros_c<std::complex<double>>};

    fmap[DPNPFuncName::DPNP_FN_ZEROS_LIKE][eft_INT][eft_INT] = {eft_INT, (void*)dpnp_zeros_like_c<int>};
    fmap[DPNPFuncName::DPNP_FN_ZEROS_LIKE][eft_LNG][eft_LNG] = {eft_LNG, (void*)dpnp_zeros_like_c<long>};
    fmap[DPNPFuncName::DPNP_FN_ZEROS_LIKE][eft_FLT][eft_FLT] = {eft_FLT, (void*)dpnp_zeros_like_c<float>};
    fmap[DPNPFuncName::DPNP_FN_ZEROS_LIKE][eft_DBL][eft_DBL] = {eft_DBL, (void*)dpnp_zeros_like_c<double>};
    fmap[DPNPFuncName::DPNP_FN_ZEROS_LIKE][eft_BLN][eft_BLN] = {eft_BLN, (void*)dpnp_zeros_like_c<bool>};
    fmap[DPNPFuncName::DPNP_FN_ZEROS_LIKE][eft_C128][eft_C128] = {eft_C128,
<<<<<<< HEAD
                                                                  (void*)dpnp_ones_like_c<std::complex<double>>};
=======
                                                                  (void*)dpnp_zeros_like_c<std::complex<double>>};

>>>>>>> e91271bd
    return;
}<|MERGE_RESOLUTION|>--- conflicted
+++ resolved
@@ -590,11 +590,7 @@
     fmap[DPNPFuncName::DPNP_FN_ZEROS_LIKE][eft_DBL][eft_DBL] = {eft_DBL, (void*)dpnp_zeros_like_c<double>};
     fmap[DPNPFuncName::DPNP_FN_ZEROS_LIKE][eft_BLN][eft_BLN] = {eft_BLN, (void*)dpnp_zeros_like_c<bool>};
     fmap[DPNPFuncName::DPNP_FN_ZEROS_LIKE][eft_C128][eft_C128] = {eft_C128,
-<<<<<<< HEAD
-                                                                  (void*)dpnp_ones_like_c<std::complex<double>>};
-=======
                                                                   (void*)dpnp_zeros_like_c<std::complex<double>>};
 
->>>>>>> e91271bd
     return;
 }