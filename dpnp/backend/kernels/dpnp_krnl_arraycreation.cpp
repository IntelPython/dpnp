//*****************************************************************************
// Copyright (c) 2016-2020, Intel Corporation
// All rights reserved.
//
// Redistribution and use in source and binary forms, with or without
// modification, are permitted provided that the following conditions are met:
// - Redistributions of source code must retain the above copyright notice,
//   this list of conditions and the following disclaimer.
// - Redistributions in binary form must reproduce the above copyright notice,
//   this list of conditions and the following disclaimer in the documentation
//   and/or other materials provided with the distribution.
//
// THIS SOFTWARE IS PROVIDED BY THE COPYRIGHT HOLDERS AND CONTRIBUTORS "AS IS"
// AND ANY EXPRESS OR IMPLIED WARRANTIES, INCLUDING, BUT NOT LIMITED TO, THE
// IMPLIED WARRANTIES OF MERCHANTABILITY AND FITNESS FOR A PARTICULAR PURPOSE
// ARE DISCLAIMED. IN NO EVENT SHALL THE COPYRIGHT HOLDER OR CONTRIBUTORS BE
// LIABLE FOR ANY DIRECT, INDIRECT, INCIDENTAL, SPECIAL, EXEMPLARY, OR
// CONSEQUENTIAL DAMAGES (INCLUDING, BUT NOT LIMITED TO, PROCUREMENT OF
// SUBSTITUTE GOODS OR SERVICES; LOSS OF USE, DATA, OR PROFITS; OR BUSINESS
// INTERRUPTION) HOWEVER CAUSED AND ON ANY THEORY OF LIABILITY, WHETHER IN
// CONTRACT, STRICT LIABILITY, OR TORT (INCLUDING NEGLIGENCE OR OTHERWISE)
// ARISING IN ANY WAY OUT OF THE USE OF THIS SOFTWARE, EVEN IF ADVISED OF
// THE POSSIBILITY OF SUCH DAMAGE.
//*****************************************************************************

#include <iostream>

#include "dpnp_fptr.hpp"
#include "dpnp_iface.hpp"
#include "queue_sycl.hpp"

template <typename _KernelNameSpecialization>
class dpnp_arange_c_kernel;

template <typename _DataType>
void dpnp_arange_c(size_t start, size_t step, void* result1, size_t size)
{
    // parameter `size` used instead `stop` to avoid dependency on array length calculation algorithm
    // TODO: floating point (and negatives) types from `start` and `step`

    if (!size)
    {
        return;
    }

    cl::sycl::event event;

    _DataType* result = reinterpret_cast<_DataType*>(result1);

    cl::sycl::range<1> gws(size);
    auto kernel_parallel_for_func = [=](cl::sycl::id<1> global_id) {
        size_t i = global_id[0];

        result[i] = start + i * step;
    };

    auto kernel_func = [&](cl::sycl::handler& cgh) {
        cgh.parallel_for<class dpnp_arange_c_kernel<_DataType>>(gws, kernel_parallel_for_func);
    };

    event = DPNP_QUEUE.submit(kernel_func);

    event.wait();
}

template <typename _DataType>
void dpnp_diag_c(
    void* v_in, void* result1, const int k, size_t* shape, size_t* res_shape, const size_t ndim, const size_t res_ndim)
{
    // avoid warning unused variable
    (void)res_ndim;

    _DataType* v = reinterpret_cast<_DataType*>(v_in);
    _DataType* result = reinterpret_cast<_DataType*>(result1);

    size_t init0 = std::max(0, -k);
    size_t init1 = std::max(0, k);

    if (ndim == 1)
    {
        for (size_t i = 0; i < shape[0]; ++i)
        {
            size_t ind = (init0 + i) * res_shape[1] + init1 + i;
            result[ind] = v[i];
        }
    }
    else
    {
        for (size_t i = 0; i < res_shape[0]; ++i)
        {
            size_t ind = (init0 + i) * shape[1] + init1 + i;
            result[i] = v[ind];
        }
    }
    return;
}

template <typename _KernelNameSpecialization>
class dpnp_full_c_kernel;

template <typename _DataType>
void dpnp_full_c(void* array_in, void* result, const size_t size)
{
    dpnp_initval_c<_DataType>(result, array_in, size);
}

template <typename _DataType>
void dpnp_full_like_c(void* array_in, void* result, const size_t size)
{
    dpnp_full_c<_DataType>(array_in, result, size);
}

template <typename _DataType>
void dpnp_ones_c(void* result, size_t size)
{
    _DataType* fill_value = reinterpret_cast<_DataType*>(dpnp_memory_alloc_c(sizeof(_DataType)));
    fill_value[0] = 1;

    dpnp_initval_c<_DataType>(result, fill_value, size);

    dpnp_memory_free_c(fill_value);
}

template <typename _DataType>
void dpnp_ones_like_c(void* result, size_t size)
{
    dpnp_ones_c<_DataType>(result, size);
}

template <typename _DataType>
class dpnp_tri_c_kernel;

template <typename _DataType>
void dpnp_tri_c(void* result1, const size_t N, const size_t M, const int k)
{
    cl::sycl::event event;

    if (!result1 || !N || !M)
    {
        return;
    }

    _DataType* result = reinterpret_cast<_DataType*>(result1);

    size_t idx = N* M;
    cl::sycl::range<1> gws(idx);
    auto kernel_parallel_for_func = [=](cl::sycl::id<1> global_id) {
        size_t ind = global_id[0];
        size_t i = ind / M;
        size_t j = ind % M;

        int val = i + k + 1;
        size_t diag_idx_ = (val > 0) ? (size_t)val : 0;
        size_t diag_idx = (M < diag_idx_) ? M : diag_idx_;

        if (j < diag_idx)
        {
            result[ind] = 1;
        }
        else
        {
            result[ind] = 0;
        }
    };

    auto kernel_func = [&](cl::sycl::handler& cgh) {
        cgh.parallel_for<class dpnp_tri_c_kernel<_DataType>>(gws, kernel_parallel_for_func);
    };

    event = DPNP_QUEUE.submit(kernel_func);

    event.wait();
}

template <typename _DataType>
class dpnp_trace_c_kernel;

template <typename _DataType>
void dpnp_trace_c(const void* array1_in, void* result1, const size_t* shape, const size_t ndim)
{
    cl::sycl::event event;

    if ((array1_in == nullptr) || (result1 == nullptr))
    {
        return;
    }

    const _DataType* array_in = reinterpret_cast<const _DataType*>(array1_in);
    _DataType* result = reinterpret_cast<_DataType*>(result1);

    if (shape == nullptr)
    {
        return;
    }

    if (ndim == 0)
    {
        return;
    }

    size_t size = 1;
    for (size_t i = 0; i < ndim - 1; ++i)
    {
        size *= shape[i];
    }

    if (size == 0)
    {
        return;
    }

    cl::sycl::range<1> gws(size);
    auto kernel_parallel_for_func = [=](cl::sycl::id<1> global_id) {
        size_t i = global_id[0];
        _DataType elem = 0;
        for (size_t j = 0; j < shape[ndim - 1]; ++j)
        {
            elem += array_in[i * shape[ndim - 1] + j];
        }
        result[i] = elem;
    };

    auto kernel_func = [&](cl::sycl::handler& cgh) {
        cgh.parallel_for<class dpnp_trace_c_kernel<_DataType>>(gws, kernel_parallel_for_func);
    };

    event = DPNP_QUEUE.submit(kernel_func);

    event.wait();
}

template <typename _DataType>
void dpnp_tril_c(void* array_in,
                 void* result1,
                 const int k,
                 size_t* shape,
                 size_t* res_shape,
                 const size_t ndim,
                 const size_t res_ndim)
{
    if ((array_in == nullptr) || (result1 == nullptr))
    {
        return;
    }

    _DataType* array_m = reinterpret_cast<_DataType*>(array_in);
    _DataType* result = reinterpret_cast<_DataType*>(result1);

    if ((shape == nullptr) || (res_shape == nullptr))
    {
        return;
    }

    if ((ndim == 0) || (res_ndim == 0))
    {
        return;
    }

    size_t res_size = 1;
    for (size_t i = 0; i < res_ndim; ++i)
    {
        res_size *= res_shape[i];
    }

    if (res_size == 0)
    {
        return;
    }

    if (ndim == 1)
    {
        for (size_t i = 0; i < res_size; ++i)
        {
            size_t n = res_size;
            size_t val = i;
            int ids[res_ndim];
            for (size_t j = 0; j < res_ndim; ++j)
            {
                n /= res_shape[j];
                size_t p = val / n;
                ids[j] = p;
                if (p != 0)
                {
                    val = val - p * n;
                }
            }

            int diag_idx_ = (ids[res_ndim - 2] + k > -1) ? (ids[res_ndim - 2] + k) : -1;
            int values = res_shape[res_ndim - 1];
            int diag_idx = (values < diag_idx_) ? values : diag_idx_;

            if (ids[res_ndim - 1] <= diag_idx)
            {
                result[i] = array_m[ids[res_ndim - 1]];
            }
            else
            {
                result[i] = 0;
            }
        }
    }
    else
    {
        for (size_t i = 0; i < res_size; ++i)
        {
            size_t n = res_size;
            size_t val = i;
            int ids[res_ndim];
            for (size_t j = 0; j < res_ndim; ++j)
            {
                n /= res_shape[j];
                size_t p = val / n;
                ids[j] = p;
                if (p != 0)
                {
                    val = val - p * n;
                }
            }

            int diag_idx_ = (ids[res_ndim - 2] + k > -1) ? (ids[res_ndim - 2] + k) : -1;
            int values = res_shape[res_ndim - 1];
            int diag_idx = (values < diag_idx_) ? values : diag_idx_;

            if (ids[res_ndim - 1] <= diag_idx)
            {
                result[i] = array_m[i];
            }
            else
            {
                result[i] = 0;
            }
        }
    }
    return;
}

template <typename _DataType>
void dpnp_triu_c(void* array_in,
                 void* result1,
                 const int k,
                 size_t* shape,
                 size_t* res_shape,
                 const size_t ndim,
                 const size_t res_ndim)
{
    if ((array_in == nullptr) || (result1 == nullptr))
    {
        return;
    }
    _DataType* array_m = reinterpret_cast<_DataType*>(array_in);
    _DataType* result = reinterpret_cast<_DataType*>(result1);

    if ((shape == nullptr) || (res_shape == nullptr))
    {
        return;
    }

    if ((ndim == 0) || (res_ndim == 0))
    {
        return;
    }

    size_t res_size = 1;
    for (size_t i = 0; i < res_ndim; ++i)
    {
        res_size *= res_shape[i];
    }

    if (res_size == 0)
    {
        return;
    }

    if (ndim == 1)
    {
        for (size_t i = 0; i < res_size; ++i)
        {
            size_t n = res_size;
            size_t val = i;
            int ids[res_ndim];
            for (size_t j = 0; j < res_ndim; ++j)
            {
                n /= res_shape[j];
                size_t p = val / n;
                ids[j] = p;
                if (p != 0)
                {
                    val = val - p * n;
                }
            }

            int diag_idx_ = (ids[res_ndim - 2] + k > -1) ? (ids[res_ndim - 2] + k) : -1;
            int values = res_shape[res_ndim - 1];
            int diag_idx = (values < diag_idx_) ? values : diag_idx_;

            if (ids[res_ndim - 1] >= diag_idx)
            {
                result[i] = array_m[ids[res_ndim - 1]];
            }
            else
            {
                result[i] = 0;
            }
        }
    }
    else
    {
        for (size_t i = 0; i < res_size; ++i)
        {
            size_t n = res_size;
            size_t val = i;
            int ids[res_ndim];
            for (size_t j = 0; j < res_ndim; ++j)
            {
                n /= res_shape[j];
                size_t p = val / n;
                ids[j] = p;
                if (p != 0)
                {
                    val = val - p * n;
                }
            }

            int diag_idx_ = (ids[res_ndim - 2] + k > -1) ? (ids[res_ndim - 2] + k) : -1;
            int values = res_shape[res_ndim - 1];
            int diag_idx = (values < diag_idx_) ? values : diag_idx_;

            if (ids[res_ndim - 1] >= diag_idx)
            {
                result[i] = array_m[i];
            }
            else
            {
                result[i] = 0;
            }
        }
    }
    return;
}

template <typename _DataType>
void dpnp_zeros_c(void* result, size_t size)
{
    _DataType* fill_value = reinterpret_cast<_DataType*>(dpnp_memory_alloc_c(sizeof(_DataType)));
    fill_value[0] = 0;

    dpnp_initval_c<_DataType>(result, fill_value, size);

    dpnp_memory_free_c(fill_value);
}

template <typename _DataType>
void dpnp_zeros_like_c(void* result, size_t size)
{
    dpnp_zeros_c<_DataType>(result, size);
}

void func_map_init_arraycreation(func_map_t& fmap)
{
    fmap[DPNPFuncName::DPNP_FN_ARANGE][eft_INT][eft_INT] = {eft_INT, (void*)dpnp_arange_c<int>};
    fmap[DPNPFuncName::DPNP_FN_ARANGE][eft_LNG][eft_LNG] = {eft_LNG, (void*)dpnp_arange_c<long>};
    fmap[DPNPFuncName::DPNP_FN_ARANGE][eft_FLT][eft_FLT] = {eft_FLT, (void*)dpnp_arange_c<float>};
    fmap[DPNPFuncName::DPNP_FN_ARANGE][eft_DBL][eft_DBL] = {eft_DBL, (void*)dpnp_arange_c<double>};

    fmap[DPNPFuncName::DPNP_FN_DIAG][eft_INT][eft_INT] = {eft_INT, (void*)dpnp_diag_c<int>};
    fmap[DPNPFuncName::DPNP_FN_DIAG][eft_LNG][eft_LNG] = {eft_LNG, (void*)dpnp_diag_c<long>};
    fmap[DPNPFuncName::DPNP_FN_DIAG][eft_FLT][eft_FLT] = {eft_FLT, (void*)dpnp_diag_c<float>};
    fmap[DPNPFuncName::DPNP_FN_DIAG][eft_DBL][eft_DBL] = {eft_DBL, (void*)dpnp_diag_c<double>};

    fmap[DPNPFuncName::DPNP_FN_FULL][eft_INT][eft_INT] = {eft_INT, (void*)dpnp_full_c<int>};
    fmap[DPNPFuncName::DPNP_FN_FULL][eft_LNG][eft_LNG] = {eft_LNG, (void*)dpnp_full_c<long>};
    fmap[DPNPFuncName::DPNP_FN_FULL][eft_FLT][eft_FLT] = {eft_FLT, (void*)dpnp_full_c<float>};
    fmap[DPNPFuncName::DPNP_FN_FULL][eft_DBL][eft_DBL] = {eft_DBL, (void*)dpnp_full_c<double>};
    fmap[DPNPFuncName::DPNP_FN_FULL][eft_BLN][eft_BLN] = {eft_BLN, (void*)dpnp_full_c<bool>};
    fmap[DPNPFuncName::DPNP_FN_FULL][eft_C128][eft_C128] = {eft_C128, (void*)dpnp_full_c<std::complex<double>>};

    fmap[DPNPFuncName::DPNP_FN_FULL_LIKE][eft_INT][eft_INT] = {eft_INT, (void*)dpnp_full_like_c<int>};
    fmap[DPNPFuncName::DPNP_FN_FULL_LIKE][eft_LNG][eft_LNG] = {eft_LNG, (void*)dpnp_full_like_c<long>};
    fmap[DPNPFuncName::DPNP_FN_FULL_LIKE][eft_FLT][eft_FLT] = {eft_FLT, (void*)dpnp_full_like_c<float>};
    fmap[DPNPFuncName::DPNP_FN_FULL_LIKE][eft_DBL][eft_DBL] = {eft_DBL, (void*)dpnp_full_like_c<double>};
    fmap[DPNPFuncName::DPNP_FN_FULL_LIKE][eft_BLN][eft_BLN] = {eft_BLN, (void*)dpnp_full_like_c<bool>};
    fmap[DPNPFuncName::DPNP_FN_FULL_LIKE][eft_C128][eft_C128] = {eft_C128,
                                                                 (void*)dpnp_full_like_c<std::complex<double>>};

    fmap[DPNPFuncName::DPNP_FN_ONES][eft_INT][eft_INT] = {eft_INT, (void*)dpnp_ones_c<int>};
    fmap[DPNPFuncName::DPNP_FN_ONES][eft_LNG][eft_LNG] = {eft_LNG, (void*)dpnp_ones_c<long>};
    fmap[DPNPFuncName::DPNP_FN_ONES][eft_FLT][eft_FLT] = {eft_FLT, (void*)dpnp_ones_c<float>};
    fmap[DPNPFuncName::DPNP_FN_ONES][eft_DBL][eft_DBL] = {eft_DBL, (void*)dpnp_ones_c<double>};
    fmap[DPNPFuncName::DPNP_FN_ONES][eft_BLN][eft_BLN] = {eft_BLN, (void*)dpnp_ones_c<bool>};
    fmap[DPNPFuncName::DPNP_FN_ONES][eft_C128][eft_C128] = {eft_C128, (void*)dpnp_ones_c<std::complex<double>>};

    fmap[DPNPFuncName::DPNP_FN_ONES_LIKE][eft_INT][eft_INT] = {eft_INT, (void*)dpnp_ones_like_c<int>};
    fmap[DPNPFuncName::DPNP_FN_ONES_LIKE][eft_LNG][eft_LNG] = {eft_LNG, (void*)dpnp_ones_like_c<long>};
    fmap[DPNPFuncName::DPNP_FN_ONES_LIKE][eft_FLT][eft_FLT] = {eft_FLT, (void*)dpnp_ones_like_c<float>};
    fmap[DPNPFuncName::DPNP_FN_ONES_LIKE][eft_DBL][eft_DBL] = {eft_DBL, (void*)dpnp_ones_like_c<double>};
    fmap[DPNPFuncName::DPNP_FN_ONES_LIKE][eft_BLN][eft_BLN] = {eft_BLN, (void*)dpnp_ones_like_c<bool>};
    fmap[DPNPFuncName::DPNP_FN_ONES_LIKE][eft_C128][eft_C128] = {eft_C128,
                                                                 (void*)dpnp_ones_like_c<std::complex<double>>};

    fmap[DPNPFuncName::DPNP_FN_TRI][eft_INT][eft_INT] = {eft_INT, (void*)dpnp_tri_c<int>};
    fmap[DPNPFuncName::DPNP_FN_TRI][eft_LNG][eft_LNG] = {eft_LNG, (void*)dpnp_tri_c<long>};
    fmap[DPNPFuncName::DPNP_FN_TRI][eft_FLT][eft_FLT] = {eft_FLT, (void*)dpnp_tri_c<float>};
    fmap[DPNPFuncName::DPNP_FN_TRI][eft_DBL][eft_DBL] = {eft_DBL, (void*)dpnp_tri_c<double>};

    fmap[DPNPFuncName::DPNP_FN_TRIL][eft_INT][eft_INT] = {eft_INT, (void*)dpnp_tril_c<int>};
    fmap[DPNPFuncName::DPNP_FN_TRIL][eft_LNG][eft_LNG] = {eft_LNG, (void*)dpnp_tril_c<long>};
    fmap[DPNPFuncName::DPNP_FN_TRIL][eft_FLT][eft_FLT] = {eft_FLT, (void*)dpnp_tril_c<float>};
    fmap[DPNPFuncName::DPNP_FN_TRIL][eft_DBL][eft_DBL] = {eft_DBL, (void*)dpnp_tril_c<double>};

    fmap[DPNPFuncName::DPNP_FN_TRIU][eft_INT][eft_INT] = {eft_INT, (void*)dpnp_triu_c<int>};
    fmap[DPNPFuncName::DPNP_FN_TRIU][eft_LNG][eft_LNG] = {eft_LNG, (void*)dpnp_triu_c<long>};
    fmap[DPNPFuncName::DPNP_FN_TRIU][eft_FLT][eft_FLT] = {eft_FLT, (void*)dpnp_triu_c<float>};
    fmap[DPNPFuncName::DPNP_FN_TRIU][eft_DBL][eft_DBL] = {eft_DBL, (void*)dpnp_triu_c<double>};

    fmap[DPNPFuncName::DPNP_FN_ZEROS][eft_INT][eft_INT] = {eft_INT, (void*)dpnp_zeros_c<int>};
    fmap[DPNPFuncName::DPNP_FN_ZEROS][eft_LNG][eft_LNG] = {eft_LNG, (void*)dpnp_zeros_c<long>};
    fmap[DPNPFuncName::DPNP_FN_ZEROS][eft_FLT][eft_FLT] = {eft_FLT, (void*)dpnp_zeros_c<float>};
    fmap[DPNPFuncName::DPNP_FN_ZEROS][eft_DBL][eft_DBL] = {eft_DBL, (void*)dpnp_zeros_c<double>};
    fmap[DPNPFuncName::DPNP_FN_ZEROS][eft_BLN][eft_BLN] = {eft_BLN, (void*)dpnp_zeros_c<bool>};
    fmap[DPNPFuncName::DPNP_FN_ZEROS][eft_C128][eft_C128] = {eft_C128, (void*)dpnp_ones_c<std::complex<double>>};

    fmap[DPNPFuncName::DPNP_FN_ZEROS_LIKE][eft_INT][eft_INT] = {eft_INT, (void*)dpnp_zeros_like_c<int>};
    fmap[DPNPFuncName::DPNP_FN_ZEROS_LIKE][eft_LNG][eft_LNG] = {eft_LNG, (void*)dpnp_zeros_like_c<long>};
    fmap[DPNPFuncName::DPNP_FN_ZEROS_LIKE][eft_FLT][eft_FLT] = {eft_FLT, (void*)dpnp_zeros_like_c<float>};
    fmap[DPNPFuncName::DPNP_FN_ZEROS_LIKE][eft_DBL][eft_DBL] = {eft_DBL, (void*)dpnp_zeros_like_c<double>};
    fmap[DPNPFuncName::DPNP_FN_ZEROS_LIKE][eft_BLN][eft_BLN] = {eft_BLN, (void*)dpnp_zeros_like_c<bool>};
    fmap[DPNPFuncName::DPNP_FN_ZEROS_LIKE][eft_C128][eft_C128] = {eft_C128,
                                                                  (void*)dpnp_ones_like_c<std::complex<double>>};

<<<<<<< HEAD
    fmap[DPNPFuncName::DPNP_FN_TRACE][eft_INT][eft_INT] = {eft_INT, (void*)dpnp_trace_c<int>};
    fmap[DPNPFuncName::DPNP_FN_TRACE][eft_LNG][eft_LNG] = {eft_LNG, (void*)dpnp_trace_c<long>};
    fmap[DPNPFuncName::DPNP_FN_TRACE][eft_FLT][eft_FLT] = {eft_FLT, (void*)dpnp_trace_c<float>};
    fmap[DPNPFuncName::DPNP_FN_TRACE][eft_DBL][eft_DBL] = {eft_DBL, (void*)dpnp_trace_c<double>};

    fmap[DPNPFuncName::DPNP_FN_TRIL][eft_INT][eft_INT] = {eft_INT, (void*)dpnp_tril_c<int>};
    fmap[DPNPFuncName::DPNP_FN_TRIL][eft_LNG][eft_LNG] = {eft_LNG, (void*)dpnp_tril_c<long>};
    fmap[DPNPFuncName::DPNP_FN_TRIL][eft_FLT][eft_FLT] = {eft_FLT, (void*)dpnp_tril_c<float>};
    fmap[DPNPFuncName::DPNP_FN_TRIL][eft_DBL][eft_DBL] = {eft_DBL, (void*)dpnp_tril_c<double>};

    fmap[DPNPFuncName::DPNP_FN_TRIU][eft_INT][eft_INT] = {eft_INT, (void*)dpnp_triu_c<int>};
    fmap[DPNPFuncName::DPNP_FN_TRIU][eft_LNG][eft_LNG] = {eft_LNG, (void*)dpnp_triu_c<long>};
    fmap[DPNPFuncName::DPNP_FN_TRIU][eft_FLT][eft_FLT] = {eft_FLT, (void*)dpnp_triu_c<float>};
    fmap[DPNPFuncName::DPNP_FN_TRIU][eft_DBL][eft_DBL] = {eft_DBL, (void*)dpnp_triu_c<double>};

=======
>>>>>>> a452d3c7
    return;
}<|MERGE_RESOLUTION|>--- conflicted
+++ resolved
@@ -128,6 +128,63 @@
 }
 
 template <typename _DataType>
+class dpnp_trace_c_kernel;
+
+template <typename _DataType>
+void dpnp_trace_c(const void* array1_in, void* result1, const size_t* shape, const size_t ndim)
+{
+    cl::sycl::event event;
+
+    if ((array1_in == nullptr) || (result1 == nullptr))
+    {
+        return;
+    }
+
+    const _DataType* array_in = reinterpret_cast<const _DataType*>(array1_in);
+    _DataType* result = reinterpret_cast<_DataType*>(result1);
+
+    if (shape == nullptr)
+    {
+        return;
+    }
+
+    if (ndim == 0)
+    {
+        return;
+    }
+
+    size_t size = 1;
+    for (size_t i = 0; i < ndim - 1; ++i)
+    {
+        size *= shape[i];
+    }
+
+    if (size == 0)
+    {
+        return;
+    }
+
+    cl::sycl::range<1> gws(size);
+    auto kernel_parallel_for_func = [=](cl::sycl::id<1> global_id) {
+        size_t i = global_id[0];
+        _DataType elem = 0;
+        for (size_t j = 0; j < shape[ndim - 1]; ++j)
+        {
+            elem += array_in[i * shape[ndim - 1] + j];
+        }
+        result[i] = elem;
+    };
+
+    auto kernel_func = [&](cl::sycl::handler& cgh) {
+        cgh.parallel_for<class dpnp_trace_c_kernel<_DataType>>(gws, kernel_parallel_for_func);
+    };
+
+    event = DPNP_QUEUE.submit(kernel_func);
+
+    event.wait();
+}
+
+template <typename _DataType>
 class dpnp_tri_c_kernel;
 
 template <typename _DataType>
@@ -165,63 +222,6 @@
 
     auto kernel_func = [&](cl::sycl::handler& cgh) {
         cgh.parallel_for<class dpnp_tri_c_kernel<_DataType>>(gws, kernel_parallel_for_func);
-    };
-
-    event = DPNP_QUEUE.submit(kernel_func);
-
-    event.wait();
-}
-
-template <typename _DataType>
-class dpnp_trace_c_kernel;
-
-template <typename _DataType>
-void dpnp_trace_c(const void* array1_in, void* result1, const size_t* shape, const size_t ndim)
-{
-    cl::sycl::event event;
-
-    if ((array1_in == nullptr) || (result1 == nullptr))
-    {
-        return;
-    }
-
-    const _DataType* array_in = reinterpret_cast<const _DataType*>(array1_in);
-    _DataType* result = reinterpret_cast<_DataType*>(result1);
-
-    if (shape == nullptr)
-    {
-        return;
-    }
-
-    if (ndim == 0)
-    {
-        return;
-    }
-
-    size_t size = 1;
-    for (size_t i = 0; i < ndim - 1; ++i)
-    {
-        size *= shape[i];
-    }
-
-    if (size == 0)
-    {
-        return;
-    }
-
-    cl::sycl::range<1> gws(size);
-    auto kernel_parallel_for_func = [=](cl::sycl::id<1> global_id) {
-        size_t i = global_id[0];
-        _DataType elem = 0;
-        for (size_t j = 0; j < shape[ndim - 1]; ++j)
-        {
-            elem += array_in[i * shape[ndim - 1] + j];
-        }
-        result[i] = elem;
-    };
-
-    auto kernel_func = [&](cl::sycl::handler& cgh) {
-        cgh.parallel_for<class dpnp_trace_c_kernel<_DataType>>(gws, kernel_parallel_for_func);
     };
 
     event = DPNP_QUEUE.submit(kernel_func);
@@ -497,6 +497,11 @@
     fmap[DPNPFuncName::DPNP_FN_ONES_LIKE][eft_C128][eft_C128] = {eft_C128,
                                                                  (void*)dpnp_ones_like_c<std::complex<double>>};
 
+    fmap[DPNPFuncName::DPNP_FN_TRACE][eft_INT][eft_INT] = {eft_INT, (void*)dpnp_trace_c<int>};
+    fmap[DPNPFuncName::DPNP_FN_TRACE][eft_LNG][eft_LNG] = {eft_LNG, (void*)dpnp_trace_c<long>};
+    fmap[DPNPFuncName::DPNP_FN_TRACE][eft_FLT][eft_FLT] = {eft_FLT, (void*)dpnp_trace_c<float>};
+    fmap[DPNPFuncName::DPNP_FN_TRACE][eft_DBL][eft_DBL] = {eft_DBL, (void*)dpnp_trace_c<double>};
+
     fmap[DPNPFuncName::DPNP_FN_TRI][eft_INT][eft_INT] = {eft_INT, (void*)dpnp_tri_c<int>};
     fmap[DPNPFuncName::DPNP_FN_TRI][eft_LNG][eft_LNG] = {eft_LNG, (void*)dpnp_tri_c<long>};
     fmap[DPNPFuncName::DPNP_FN_TRI][eft_FLT][eft_FLT] = {eft_FLT, (void*)dpnp_tri_c<float>};
@@ -526,24 +531,5 @@
     fmap[DPNPFuncName::DPNP_FN_ZEROS_LIKE][eft_BLN][eft_BLN] = {eft_BLN, (void*)dpnp_zeros_like_c<bool>};
     fmap[DPNPFuncName::DPNP_FN_ZEROS_LIKE][eft_C128][eft_C128] = {eft_C128,
                                                                   (void*)dpnp_ones_like_c<std::complex<double>>};
-
-<<<<<<< HEAD
-    fmap[DPNPFuncName::DPNP_FN_TRACE][eft_INT][eft_INT] = {eft_INT, (void*)dpnp_trace_c<int>};
-    fmap[DPNPFuncName::DPNP_FN_TRACE][eft_LNG][eft_LNG] = {eft_LNG, (void*)dpnp_trace_c<long>};
-    fmap[DPNPFuncName::DPNP_FN_TRACE][eft_FLT][eft_FLT] = {eft_FLT, (void*)dpnp_trace_c<float>};
-    fmap[DPNPFuncName::DPNP_FN_TRACE][eft_DBL][eft_DBL] = {eft_DBL, (void*)dpnp_trace_c<double>};
-
-    fmap[DPNPFuncName::DPNP_FN_TRIL][eft_INT][eft_INT] = {eft_INT, (void*)dpnp_tril_c<int>};
-    fmap[DPNPFuncName::DPNP_FN_TRIL][eft_LNG][eft_LNG] = {eft_LNG, (void*)dpnp_tril_c<long>};
-    fmap[DPNPFuncName::DPNP_FN_TRIL][eft_FLT][eft_FLT] = {eft_FLT, (void*)dpnp_tril_c<float>};
-    fmap[DPNPFuncName::DPNP_FN_TRIL][eft_DBL][eft_DBL] = {eft_DBL, (void*)dpnp_tril_c<double>};
-
-    fmap[DPNPFuncName::DPNP_FN_TRIU][eft_INT][eft_INT] = {eft_INT, (void*)dpnp_triu_c<int>};
-    fmap[DPNPFuncName::DPNP_FN_TRIU][eft_LNG][eft_LNG] = {eft_LNG, (void*)dpnp_triu_c<long>};
-    fmap[DPNPFuncName::DPNP_FN_TRIU][eft_FLT][eft_FLT] = {eft_FLT, (void*)dpnp_triu_c<float>};
-    fmap[DPNPFuncName::DPNP_FN_TRIU][eft_DBL][eft_DBL] = {eft_DBL, (void*)dpnp_triu_c<double>};
-
-=======
->>>>>>> a452d3c7
     return;
 }