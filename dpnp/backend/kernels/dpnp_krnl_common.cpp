//*****************************************************************************
// Copyright (c) 2016-2020, Intel Corporation
// All rights reserved.
//
// Redistribution and use in source and binary forms, with or without
// modification, are permitted provided that the following conditions are met:
// - Redistributions of source code must retain the above copyright notice,
//   this list of conditions and the following disclaimer.
// - Redistributions in binary form must reproduce the above copyright notice,
//   this list of conditions and the following disclaimer in the documentation
//   and/or other materials provided with the distribution.
//
// THIS SOFTWARE IS PROVIDED BY THE COPYRIGHT HOLDERS AND CONTRIBUTORS "AS IS"
// AND ANY EXPRESS OR IMPLIED WARRANTIES, INCLUDING, BUT NOT LIMITED TO, THE
// IMPLIED WARRANTIES OF MERCHANTABILITY AND FITNESS FOR A PARTICULAR PURPOSE
// ARE DISCLAIMED. IN NO EVENT SHALL THE COPYRIGHT HOLDER OR CONTRIBUTORS BE
// LIABLE FOR ANY DIRECT, INDIRECT, INCIDENTAL, SPECIAL, EXEMPLARY, OR
// CONSEQUENTIAL DAMAGES (INCLUDING, BUT NOT LIMITED TO, PROCUREMENT OF
// SUBSTITUTE GOODS OR SERVICES; LOSS OF USE, DATA, OR PROFITS; OR BUSINESS
// INTERRUPTION) HOWEVER CAUSED AND ON ANY THEORY OF LIABILITY, WHETHER IN
// CONTRACT, STRICT LIABILITY, OR TORT (INCLUDING NEGLIGENCE OR OTHERWISE)
// ARISING IN ANY WAY OUT OF THE USE OF THIS SOFTWARE, EVEN IF ADVISED OF
// THE POSSIBILITY OF SUCH DAMAGE.
//*****************************************************************************

#include <cmath>
#include <iostream>
#include <type_traits>

#include <dpnp_iface.hpp>
#include "dpnp_fptr.hpp"
#include "dpnp_utils.hpp"
#include "dpnpc_memory_adapter.hpp"
#include "queue_sycl.hpp"

namespace mkl_blas = oneapi::mkl::blas;
namespace mkl_blas_rm = oneapi::mkl::blas::row_major;
namespace mkl_lapack = oneapi::mkl::lapack;

template <typename _DataType, typename _ResultType>
class dpnp_astype_c_kernel;

template <typename _DataType, typename _ResultType>
void dpnp_astype_c(const void* array1_in, void* result1, const size_t size)
{
    cl::sycl::event event;
    DPNPC_ptr_adapter<_DataType> input1_ptr(array1_in, size);
    const _DataType* array_in = input1_ptr.get_ptr();
    _ResultType* result = reinterpret_cast<_ResultType*>(result1);

    if ((array_in == nullptr) || (result == nullptr))
    {
        return;
    }

    if (size == 0)
    {
        return;
    }

    cl::sycl::range<1> gws(size);
    auto kernel_parallel_for_func = [=](cl::sycl::id<1> global_id) {
        size_t i = global_id[0];
        result[i] = array_in[i];
    };

    auto kernel_func = [&](cl::sycl::handler& cgh) {
        cgh.parallel_for<class dpnp_astype_c_kernel<_DataType, _ResultType>>(gws, kernel_parallel_for_func);
    };

    event = DPNP_QUEUE.submit(kernel_func);

    event.wait();
}

template <typename _KernelNameSpecialization1, typename _KernelNameSpecialization2, typename _KernelNameSpecialization3>
class dpnp_dot_c_kernel;

template <typename _DataType_output, typename _DataType_input1, typename _DataType_input2>
cl::sycl::event dot(cl::sycl::queue& queue,
                    _DataType_output* result_out,
                    _DataType_input1* input1_in,
                    _DataType_input2* input2_in,
                    size_t input1_strides,
                    size_t input2_strides,
                    size_t size,
                    const std::vector<cl::sycl::event>& dependencies = {})
{
    (void)dependencies;

    cl::sycl::event event;

    if constexpr ((std::is_same<_DataType_input1, double>::value || std::is_same<_DataType_input1, float>::value) &&
                  std::is_same<_DataType_input2, _DataType_input1>::value &&
                  std::is_same<_DataType_output, _DataType_input1>::value)
    {
        event = oneapi::mkl::blas::dot(queue,
                                       size,
                                       input1_in,
                                       input1_strides, // input1 stride
                                       input2_in,
                                       input2_strides, // input2 stride
                                       result_out);
    }
    else
    {
#if LIBSYCL_VERSION_GREATER(5, 3, 0)
        event = queue.submit([&](sycl::handler& cgh) {
            cgh.parallel_for(sycl::range<1>{size},
                             cl::sycl::reduction(result_out,
                                                 std::plus<_DataType_output>(),
                                                 cl::sycl::property::reduction::initialize_to_identity{}),
                             [=](cl::sycl::id<1> idx, auto& sum) {
                                 sum += static_cast<_DataType_output>(input1_in[idx * input1_strides]) *
                                        static_cast<_DataType_output>(input2_in[idx * input2_strides]);
                             });
        });
        // for some reason few such kernels cannot work in parallel
        // looks like a bug in level0 because with opencl works fine
        // that is why we call wait here
        event.wait();
#else
        _DataType_output* local_mem =
            reinterpret_cast<_DataType_output*>(dpnp_memory_alloc_c(size * sizeof(_DataType_output)));

        // what about reduction??
        cl::sycl::range<1> gws(size);

        auto kernel_parallel_for_func = [=](cl::sycl::id<1> global_id) {
            const size_t index = global_id[0];
            local_mem[index] = input1_in[index * input1_strides] * input2_in[index * input2_strides];
        };

        auto kernel_func = [&](cl::sycl::handler& cgh) {
            cgh.parallel_for<class dpnp_dot_c_kernel<_DataType_output, _DataType_input1, _DataType_input2>>(
                gws, kernel_parallel_for_func);
        };

        event = DPNP_QUEUE.submit(kernel_func);

        event.wait();

        auto policy = oneapi::dpl::execution::make_device_policy<
            class dpnp_dot_c_kernel<_DataType_output, _DataType_input1, _DataType_input2>>(DPNP_QUEUE);

        _DataType_output accumulator = 0;
        accumulator =
            std::reduce(policy, local_mem, local_mem + size, _DataType_output(0), std::plus<_DataType_output>());
        policy.queue().wait();

        dpnp_memory_memcpy_c(result_out, &accumulator, sizeof(_DataType_output)); // result[0] = accumulator;

        free(local_mem, DPNP_QUEUE);
#endif
    }
    return event;
}

template <typename _DataType_output, typename _DataType_input1, typename _DataType_input2>
void dpnp_dot_c(void* result_out,
                const size_t result_size,
                const size_t result_ndim,
                const shape_elem_type* result_shape,
                const shape_elem_type* result_strides,
                const void* input1_in,
                const size_t input1_size,
                const size_t input1_ndim,
                const shape_elem_type* input1_shape,
                const shape_elem_type* input1_strides,
                const void* input2_in,
                const size_t input2_size,
                const size_t input2_ndim,
                const shape_elem_type* input2_shape,
                const shape_elem_type* input2_strides)
{
    DPNPC_ptr_adapter<_DataType_input1> input1_ptr(input1_in, input1_size);
    DPNPC_ptr_adapter<_DataType_input2> input2_ptr(input2_in, input2_size);

    _DataType_input1* input1 = input1_ptr.get_ptr();
    _DataType_input2* input2 = input2_ptr.get_ptr();
    _DataType_output* result = reinterpret_cast<_DataType_output*>(result_out);

    if (!input1_size || !input2_size)
    {
        _DataType_output val = _DataType_output(0);
        dpnp_initval_c<_DataType_output>(result, &val, result_size);
        return;
    }

    // scalar
    if ((input1_ndim == 0) || (input2_ndim == 0))
    {
        // there is no support of strides in multiply function
        // so result can be wrong if input array has non-standard (c-contiguous) strides
        dpnp_multiply_c<_DataType_output, _DataType_input1, _DataType_input2>(result,
                                                                              result_size,
                                                                              result_ndim,
                                                                              result_shape,
                                                                              result_strides,
                                                                              input1_in,
                                                                              input1_size,
                                                                              input1_ndim,
                                                                              input1_shape,
                                                                              input1_strides,
                                                                              input2_in,
                                                                              input2_size,
                                                                              input2_ndim,
                                                                              input2_shape,
                                                                              input2_strides,
                                                                              NULL);
        return;
    }

    // if both arrays are vectors
    if ((input1_ndim == 1) && (input2_ndim == 1))
    {
        assert(input1_size == input2_size);
        cl::sycl::event event =
            dot(DPNP_QUEUE, result, input1, input2, input1_strides[0], input2_strides[0], input1_size);
        event.wait();
        return;
    }

    // 1D vector
    size_t ext_input1_ndim = input1_ndim == 1 ? 2 : input1_ndim;
    shape_elem_type* ext_input1_shape = new shape_elem_type[ext_input1_ndim];
    shape_elem_type* ext_input1_strides = new shape_elem_type[ext_input1_ndim];
    if (input1_ndim == 1)
    {
        ext_input1_shape[0] = 1;
        ext_input1_shape[1] = input1_shape[0];
        ext_input1_strides[0] = 0;
        ext_input1_strides[1] = input1_strides[0];
    }
    else
    {
        for (size_t i = 0; i < ext_input1_ndim; ++i)
        {
            ext_input1_shape[i] = input1_shape[i];
            ext_input1_strides[i] = input1_strides[i];
        }
    }
    size_t ext_input2_ndim = input2_ndim == 1 ? 2 : input2_ndim;
    shape_elem_type* ext_input2_shape = new shape_elem_type[ext_input2_ndim];
    shape_elem_type* ext_input2_strides = new shape_elem_type[ext_input2_ndim];
    if (input2_ndim == 1)
    {
        ext_input2_shape[0] = input2_shape[0];
        ext_input2_shape[1] = 1;
        ext_input2_strides[0] = input2_strides[0];
        ext_input2_strides[1] = 0;
    }
    else
    {
        for (size_t i = 0; i < ext_input2_ndim; ++i)
        {
            ext_input2_shape[i] = input2_shape[i];
            ext_input2_strides[i] = input2_strides[i];
        }
    }
    size_t ext_result_ndim = ((input1_ndim == 1) || (input2_ndim == 1)) ? 2 : result_ndim;
    shape_elem_type* ext_result_shape = new shape_elem_type[ext_result_ndim];
    if ((input1_ndim == 1) || (input2_ndim == 1))
    {
        ext_result_shape[0] = ext_input1_shape[0];
        ext_result_shape[1] = ext_input2_shape[1];
    }
    else
    {
        for (size_t i = 0; i < ext_result_ndim; ++i)
        {
            ext_result_shape[i] = result_shape[i];
        }
    }

    // check if GEMM can be executed (types)
    if constexpr ((std::is_same<_DataType_input1, double>::value || std::is_same<_DataType_input1, float>::value) &&
                  std::is_same<_DataType_input2, _DataType_input1>::value &&
                  std::is_same<_DataType_output, _DataType_input1>::value)
    {
        // check if GEMM can be executed (strides)
        // TODO: rewrite the condition in general case for ndims > 2
        // (looks like there are such another cases)
        if ((ext_input1_ndim == 2 && ext_input2_ndim == 2) &&
            (ext_input1_strides[0] == 1 || ext_input1_strides[1] == 1) &&
            (ext_input2_strides[0] == 1 || ext_input2_strides[1] == 1))
        {
// there is a difference of behavior with trans and sizes params in previous version of GEMM
// only new version is supported, in case of old version computation goes in common way
#if INTEL_MKL_VERSION >= 20210004
            oneapi::mkl::transpose trans1 =
                ext_input1_strides[0] == 1 ? oneapi::mkl::transpose::trans : oneapi::mkl::transpose::nontrans;
            oneapi::mkl::transpose trans2 =
                ext_input2_strides[0] == 1 ? oneapi::mkl::transpose::trans : oneapi::mkl::transpose::nontrans;

            const size_t size_m = ext_input1_shape[0];
            const size_t size_n = ext_input2_shape[1];
            const size_t size_k = ext_input1_shape[1];

            const std::int64_t lda =
                trans1 == oneapi::mkl::transpose::nontrans ? ext_input1_strides[0] : ext_input1_strides[1];
            const std::int64_t ldb =
                trans2 == oneapi::mkl::transpose::nontrans ? ext_input2_strides[0] : ext_input2_strides[1];
            ;
            // defenition of ldc will be another for result with non-standard (c-contiguous) strides
            // const std::int64_t ldc = result_strides[0] == 1 ? result_strides[1] : result_strides[0];
            const std::int64_t ldc = size_n;

            cl::sycl::event event = mkl_blas_rm::gemm(DPNP_QUEUE,
                                                      trans1,
                                                      trans2,
                                                      size_m,
                                                      size_n,
                                                      size_k,
                                                      _DataType_output(1), // alpha
                                                      input1,
                                                      lda,
                                                      input2,
                                                      ldb,
                                                      _DataType_output(0), // beta
                                                      result,
                                                      ldc);
            event.wait();
            return;
#endif
        }
    }

    std::vector<cl::sycl::event> dot_events;
    dot_events.reserve(result_size);

    size_t dot_st1 = ext_input1_strides[ext_input1_ndim - 1];
    size_t dot_st2 = ext_input2_strides[ext_input2_ndim - 2];
    size_t dot_size = ext_input1_shape[ext_input1_ndim - 1];

    shape_elem_type* res_coords = new shape_elem_type[ext_result_ndim];
    shape_elem_type* result_offsets = new shape_elem_type[ext_result_ndim];
    get_shape_offsets_inkernel(ext_result_shape, ext_result_ndim, result_offsets);

    for (size_t i = 0; i < result_size; ++i)
    {
        get_xyz_by_id(i, ext_result_ndim, result_offsets, res_coords);

        _DataType_output* dot_res = result + i;

        _DataType_input1* dot_in1 = input1;
        for (size_t j = 0; j < ext_input1_ndim - 1; ++j)
        {
            dot_in1 = dot_in1 + res_coords[j] * ext_input1_strides[j];
        }

        _DataType_input2* dot_in2 = input2;
        for (size_t j = 0; j < ext_input2_ndim - 2; ++j)
        {
            dot_in2 = dot_in2 + res_coords[ext_input1_ndim - 1 + j] * ext_input2_strides[j];
        }
        dot_in2 = dot_in2 + res_coords[ext_input1_ndim + ext_input2_ndim - 3] * ext_input2_strides[ext_input2_ndim - 1];

        dot_events.push_back(dot(DPNP_QUEUE, dot_res, dot_in1, dot_in2, dot_st1, dot_st2, dot_size));
    }

    sycl::event::wait(dot_events);

    delete[] res_coords;
    delete[] result_offsets;
    delete[] ext_input1_shape;
    delete[] ext_input1_strides;
    delete[] ext_input2_shape;
    delete[] ext_input2_strides;
    delete[] ext_result_shape;
}

template <typename _DataType, typename _ResultType>
void dpnp_eig_c(const void* array_in, void* result1, void* result2, size_t size)
{
    // TODO this kernel works with square 2-D array only

    // Kernel Type for calculation is double type
    // because interface requires float type but calculations are expected in double type

    if (!size)
    {
        return;
    }

    cl::sycl::event event;
    DPNPC_ptr_adapter<_DataType> input1_ptr(array_in, size * size, true);
    DPNPC_ptr_adapter<_ResultType> result1_ptr(result1, size, true, true);
    DPNPC_ptr_adapter<_ResultType> result2_ptr(result2, size * size, true, true);
    const _DataType* array = input1_ptr.get_ptr();
    _ResultType* result_val = result1_ptr.get_ptr();
    _ResultType* result_vec = result2_ptr.get_ptr();

    double* result_val_kern = reinterpret_cast<double*>(dpnp_memory_alloc_c(size * sizeof(double)));
    double* result_vec_kern = reinterpret_cast<double*>(dpnp_memory_alloc_c(size * size * sizeof(double)));

    // type conversion. Also, math library requires copy memory because override
    for (size_t it = 0; it < (size * size); ++it)
    {
        result_vec_kern[it] = array[it]; // TODO use memcpy_c or input1_ptr(array_in, size, true)
    }

    const std::int64_t lda = std::max<size_t>(1UL, size);

    const std::int64_t scratchpad_size = mkl_lapack::syevd_scratchpad_size<double>(
        DPNP_QUEUE, oneapi::mkl::job::vec, oneapi::mkl::uplo::upper, size, lda);

    // https://github.com/IntelPython/dpnp/issues/1005
    // Test tests/test_linalg.py::test_eig_arange raises 2 issues in dpnp_eig_c on CPU
    // 1. Call of mkl_lapack::syevd_scratchpad_size<double> returns wrong value that causes out of memory issue.
    // 2. Call of the function oneapi::mkl::lapack::syevd causes segfault.
    // Example of the command to reproduce the issues:
    // SYCL_DEVICE_FILTER=cpu pytest tests/test_linalg.py::test_eig_arange[2-float64]
    // High-level reason of the issues is numpy is imported before dpnp in third party tests.
    // Low-level reason of the issues could be related to MKL runtime library loaded during numpy import.

    double* scratchpad = reinterpret_cast<double*>(dpnp_memory_alloc_c(scratchpad_size * sizeof(double)));

    event = mkl_lapack::syevd(DPNP_QUEUE,               // queue
                              oneapi::mkl::job::vec,    // jobz
                              oneapi::mkl::uplo::upper, // uplo
                              size,                     // The order of the matrix A (0 <= n)
                              result_vec_kern,          // will be overwritten with eigenvectors
                              lda,
                              result_val_kern,
                              scratchpad,
                              scratchpad_size);
    event.wait();

    dpnp_memory_free_c(scratchpad);

    for (size_t it1 = 0; it1 < size; ++it1)
    {
        result_val[it1] = result_val_kern[it1]; // TODO use memcpy_c or dpnpc_transpose_c
        for (size_t it2 = 0; it2 < size; ++it2)
        {
            // copy + transpose
            result_vec[it2 * size + it1] = result_vec_kern[it1 * size + it2];
        }
    }

    dpnp_memory_free_c(result_val_kern);
    dpnp_memory_free_c(result_vec_kern);
}

template <typename _DataType, typename _ResultType>
void dpnp_eigvals_c(const void* array_in, void* result1, size_t size)
{
    // TODO this kernel works with square 2-D array only

    // Kernel Type for calculation is double type
    // because interface requires float type but calculations are expected in double type

    if (!size)
    {
        return;
    }

    cl::sycl::event event;
    DPNPC_ptr_adapter<_DataType> input1_ptr(array_in, size * size, true);
    DPNPC_ptr_adapter<_ResultType> result1_ptr(result1, size, true, true);
    const _DataType* array = input1_ptr.get_ptr();
    _ResultType* result_val = result1_ptr.get_ptr();

    double* result_val_kern = reinterpret_cast<double*>(dpnp_memory_alloc_c(size * sizeof(double)));
    double* result_vec_kern = reinterpret_cast<double*>(dpnp_memory_alloc_c(size * size * sizeof(double)));

    // type conversion. Also, math library requires copy memory because override
    for (size_t it = 0; it < (size * size); ++it)
    {
        result_vec_kern[it] = array[it]; // TODO same as previous kernel
    }

    const std::int64_t lda = std::max<size_t>(1UL, size);

    const std::int64_t scratchpad_size = mkl_lapack::syevd_scratchpad_size<double>(
        DPNP_QUEUE, oneapi::mkl::job::vec, oneapi::mkl::uplo::upper, size, lda);

    double* scratchpad = reinterpret_cast<double*>(dpnp_memory_alloc_c(scratchpad_size * sizeof(double)));

    event = mkl_lapack::syevd(DPNP_QUEUE,               // queue
                              oneapi::mkl::job::vec,    // jobz
                              oneapi::mkl::uplo::upper, // uplo
                              size,                     // The order of the matrix A (0 <= n)
                              result_vec_kern,
                              lda,
                              result_val_kern,
                              scratchpad,
                              scratchpad_size);
    event.wait();

    dpnp_memory_free_c(scratchpad);

    for (size_t it1 = 0; it1 < size; ++it1)
    {
        result_val[it1] = result_val_kern[it1];
    }

    dpnp_memory_free_c(result_val_kern);
}

template <typename _DataType>
class dpnp_initval_c_kernel;

template <typename _DataType>
void dpnp_initval_c(void* result1, void* value, size_t size)
{
    if (!size)
    {
        return;
    }

    DPNPC_ptr_adapter<_DataType> result1_ptr(result1, size);
    DPNPC_ptr_adapter<_DataType> value_ptr(value, 1);
    _DataType* result = result1_ptr.get_ptr();
    _DataType* val = value_ptr.get_ptr();

    cl::sycl::range<1> gws(size);
    auto kernel_parallel_for_func = [=](cl::sycl::id<1> global_id) {
        const size_t idx = global_id[0];
        result[idx] = *val;
    };

    auto kernel_func = [&](cl::sycl::handler& cgh) {
        cgh.parallel_for<class dpnp_initval_c_kernel<_DataType>>(gws, kernel_parallel_for_func);
    };

    cl::sycl::event event = DPNP_QUEUE.submit(kernel_func);

    event.wait();
}

template <typename _KernelNameSpecialization>
class dpnp_matmul_c_kernel;

template <typename _DataType>
void dpnp_matmul_c(void* result_out,
                   const size_t result_size,
                   const size_t result_ndim,
                   const shape_elem_type* result_shape,
                   const shape_elem_type* result_strides,
                   const void* input1_in,
                   const size_t input1_size,
                   const size_t input1_ndim,
                   const shape_elem_type* input1_shape,
                   const shape_elem_type* input1_strides,
                   const void* input2_in,
                   const size_t input2_size,
                   const size_t input2_ndim,
<<<<<<< HEAD
                   const size_t* input2_shape,
                   const size_t* input2_strides,
                   void* q_ref)
=======
                   const shape_elem_type* input2_shape,
                   const shape_elem_type* input2_strides)
>>>>>>> 24414eb2
{
    (void)result_size;
    (void)result_ndim;
    (void)result_shape;
    (void)result_strides;
    (void)input1_size;
    (void)input1_ndim;
    (void)input1_strides;
    (void)input2_size;
    (void)input2_ndim;
    (void)input2_strides;

    size_t size_m = input1_shape[0];
    size_t size_n = input2_shape[1];
    size_t size_k = input1_shape[1];

    if (!size_m || !size_n || !size_k)
    {
        return;
    }

    cl::sycl::queue q = *(reinterpret_cast<sycl::queue*>(q_ref));
    cl::sycl::event event;

    DPNPC_ptr_adapter<_DataType> input1_ptr(input1_in, size_m * size_k);
    DPNPC_ptr_adapter<_DataType> input2_ptr(input2_in, size_k * size_n);
    DPNPC_ptr_adapter<_DataType> result_ptr(result_out, size_m * size_n, false, true);
    _DataType* array_1 = input1_ptr.get_ptr();
    _DataType* array_2 = input2_ptr.get_ptr();
    _DataType* result = result_ptr.get_ptr();

    if constexpr (std::is_same<_DataType, double>::value || std::is_same<_DataType, float>::value)
    {
        // using std::max for these ldx variables is required by math library
        const std::int64_t lda = std::max<size_t>(1UL, size_k); // First dimensions of array_1
        const std::int64_t ldb = std::max<size_t>(1UL, size_n); // First dimensions of array_2
        const std::int64_t ldc = std::max<size_t>(1UL, size_n); // Fast dimensions of result

        event = mkl_blas::gemm(q,
                               oneapi::mkl::transpose::nontrans,
                               oneapi::mkl::transpose::nontrans,
                               size_n,
                               size_m,
                               size_k,
                               _DataType(1),
                               array_2,
                               ldb,
                               array_1,
                               lda,
                               _DataType(0),
                               result,
                               ldc);
    }
    else
    {
        // input1: M x K
        // input2: K x N
        // result: M x N
        const size_t dim_m = size_m; // shape1.front(); // First dimensions of array1
        const size_t dim_n = size_n; // shape2.back();  // Last dimensions of array2
        const size_t dim_k = size_k; // shape1.back(); // First dimensions of array2

        cl::sycl::range<2> gws(dim_m, dim_n); // dimensions are: "i" and "j"

        auto kernel_parallel_for_func = [=](cl::sycl::id<2> global_id) {
            size_t i = global_id[0]; //for (size_t i = 0; i < size; ++i)
            {
                size_t j = global_id[1]; //for (size_t j = 0; j < size; ++j)
                {
                    _DataType acc = _DataType(0);
                    for (size_t k = 0; k < dim_k; ++k)
                    {
                        const size_t index_1 = i * dim_k + k;
                        const size_t index_2 = k * dim_n + j;
                        acc += array_1[index_1] * array_2[index_2];
                    }
                    const size_t index_result = i * dim_n + j;
                    result[index_result] = acc;
                }
            }
        };

        auto kernel_func = [&](cl::sycl::handler& cgh) {
            cgh.parallel_for<class dpnp_matmul_c_kernel<_DataType>>(gws, kernel_parallel_for_func);
        };

        event = q.submit(kernel_func);
    }
    event.wait();
}

template <typename _DataType>
void dpnp_matmul_c(void* result_out,
                   const size_t result_size,
                   const size_t result_ndim,
                   const size_t* result_shape,
                   const size_t* result_strides,
                   const void* input1_in,
                   const size_t input1_size,
                   const size_t input1_ndim,
                   const size_t* input1_shape,
                   const size_t* input1_strides,
                   const void* input2_in,
                   const size_t input2_size,
                   const size_t input2_ndim,
                   const size_t* input2_shape,
                   const size_t* input2_strides)
{
    dpnp_matmul_c<_DataType>(result_out, result_size, result_ndim, result_shape, result_strides,
                             input1_in, input1_size, input1_ndim, input1_shape, input1_strides,
                             input2_in, input2_size, input2_ndim, input2_shape, input2_strides,
                             &DPNP_QUEUE);
}

template void dpnp_matmul_c<int>(void*, const size_t, const size_t, const size_t*, const size_t*,
                                 const void*, const size_t, const size_t, const size_t*, const size_t*,
                                 const void*, const size_t, const size_t, const size_t*, const size_t*);
template void dpnp_matmul_c<long>(void*, const size_t, const size_t, const size_t*, const size_t*,
                                  const void*, const size_t, const size_t, const size_t*, const size_t*,
                                  const void*, const size_t, const size_t, const size_t*, const size_t*);
template void dpnp_matmul_c<float>(void*, const size_t, const size_t, const size_t*, const size_t*,
                                   const void*, const size_t, const size_t, const size_t*, const size_t*,
                                   const void*, const size_t, const size_t, const size_t*, const size_t*);
template void dpnp_matmul_c<double>(void*, const size_t, const size_t, const size_t*, const size_t*,
                                    const void*, const size_t, const size_t, const size_t*, const size_t*,
                                    const void*, const size_t, const size_t, const size_t*, const size_t*);

template <typename _DataType>
void (*dpnp_matmul_ext_c)(void*, const size_t, const size_t, const size_t*, const size_t*,
                          const void*, const size_t, const size_t, const size_t*, const size_t*,
                          const void*, const size_t, const size_t, const size_t*, const size_t*,
                          void*) = dpnp_matmul_c<_DataType>;

void func_map_init_linalg(func_map_t& fmap)
{
    fmap[DPNPFuncName::DPNP_FN_ASTYPE][eft_BLN][eft_BLN] = {eft_BLN, (void*)dpnp_astype_c<bool, bool>};
    fmap[DPNPFuncName::DPNP_FN_ASTYPE][eft_BLN][eft_INT] = {eft_INT, (void*)dpnp_astype_c<bool, int32_t>};
    fmap[DPNPFuncName::DPNP_FN_ASTYPE][eft_BLN][eft_LNG] = {eft_LNG, (void*)dpnp_astype_c<bool, int64_t>};
    fmap[DPNPFuncName::DPNP_FN_ASTYPE][eft_BLN][eft_FLT] = {eft_FLT, (void*)dpnp_astype_c<bool, float>};
    fmap[DPNPFuncName::DPNP_FN_ASTYPE][eft_BLN][eft_DBL] = {eft_DBL, (void*)dpnp_astype_c<bool, double>};
    fmap[DPNPFuncName::DPNP_FN_ASTYPE][eft_INT][eft_BLN] = {eft_BLN, (void*)dpnp_astype_c<int32_t, bool>};
    fmap[DPNPFuncName::DPNP_FN_ASTYPE][eft_INT][eft_INT] = {eft_INT, (void*)dpnp_astype_c<int32_t, int32_t>};
    fmap[DPNPFuncName::DPNP_FN_ASTYPE][eft_INT][eft_LNG] = {eft_LNG, (void*)dpnp_astype_c<int32_t, int64_t>};
    fmap[DPNPFuncName::DPNP_FN_ASTYPE][eft_INT][eft_FLT] = {eft_FLT, (void*)dpnp_astype_c<int32_t, float>};
    fmap[DPNPFuncName::DPNP_FN_ASTYPE][eft_INT][eft_DBL] = {eft_DBL, (void*)dpnp_astype_c<int32_t, double>};
    fmap[DPNPFuncName::DPNP_FN_ASTYPE][eft_LNG][eft_BLN] = {eft_BLN, (void*)dpnp_astype_c<int64_t, bool>};
    fmap[DPNPFuncName::DPNP_FN_ASTYPE][eft_LNG][eft_INT] = {eft_INT, (void*)dpnp_astype_c<int64_t, int32_t>};
    fmap[DPNPFuncName::DPNP_FN_ASTYPE][eft_LNG][eft_LNG] = {eft_LNG, (void*)dpnp_astype_c<int64_t, int64_t>};
    fmap[DPNPFuncName::DPNP_FN_ASTYPE][eft_LNG][eft_FLT] = {eft_FLT, (void*)dpnp_astype_c<int64_t, float>};
    fmap[DPNPFuncName::DPNP_FN_ASTYPE][eft_LNG][eft_DBL] = {eft_DBL, (void*)dpnp_astype_c<int64_t, double>};
    fmap[DPNPFuncName::DPNP_FN_ASTYPE][eft_FLT][eft_BLN] = {eft_BLN, (void*)dpnp_astype_c<float, bool>};
    fmap[DPNPFuncName::DPNP_FN_ASTYPE][eft_FLT][eft_INT] = {eft_INT, (void*)dpnp_astype_c<float, int32_t>};
    fmap[DPNPFuncName::DPNP_FN_ASTYPE][eft_FLT][eft_LNG] = {eft_LNG, (void*)dpnp_astype_c<float, int64_t>};
    fmap[DPNPFuncName::DPNP_FN_ASTYPE][eft_FLT][eft_FLT] = {eft_FLT, (void*)dpnp_astype_c<float, float>};
    fmap[DPNPFuncName::DPNP_FN_ASTYPE][eft_FLT][eft_DBL] = {eft_DBL, (void*)dpnp_astype_c<float, double>};
    fmap[DPNPFuncName::DPNP_FN_ASTYPE][eft_DBL][eft_BLN] = {eft_BLN, (void*)dpnp_astype_c<double, bool>};
    fmap[DPNPFuncName::DPNP_FN_ASTYPE][eft_DBL][eft_INT] = {eft_INT, (void*)dpnp_astype_c<double, int32_t>};
    fmap[DPNPFuncName::DPNP_FN_ASTYPE][eft_DBL][eft_LNG] = {eft_LNG, (void*)dpnp_astype_c<double, int64_t>};
    fmap[DPNPFuncName::DPNP_FN_ASTYPE][eft_DBL][eft_FLT] = {eft_FLT, (void*)dpnp_astype_c<double, float>};
    fmap[DPNPFuncName::DPNP_FN_ASTYPE][eft_DBL][eft_DBL] = {eft_DBL, (void*)dpnp_astype_c<double, double>};
    fmap[DPNPFuncName::DPNP_FN_ASTYPE][eft_C64][eft_C64] = {
        eft_C64, (void*)dpnp_astype_c<std::complex<float>, std::complex<float>>};
    fmap[DPNPFuncName::DPNP_FN_ASTYPE][eft_C128][eft_C128] = {
        eft_C128, (void*)dpnp_astype_c<std::complex<double>, std::complex<double>>};

    fmap[DPNPFuncName::DPNP_FN_DOT][eft_INT][eft_INT] = {eft_INT, (void*)dpnp_dot_c<int32_t, int32_t, int32_t>};
    fmap[DPNPFuncName::DPNP_FN_DOT][eft_INT][eft_LNG] = {eft_LNG, (void*)dpnp_dot_c<int64_t, int32_t, int64_t>};
    fmap[DPNPFuncName::DPNP_FN_DOT][eft_INT][eft_FLT] = {eft_DBL, (void*)dpnp_dot_c<double, int32_t, float>};
    fmap[DPNPFuncName::DPNP_FN_DOT][eft_INT][eft_DBL] = {eft_DBL, (void*)dpnp_dot_c<double, int32_t, double>};
    fmap[DPNPFuncName::DPNP_FN_DOT][eft_LNG][eft_INT] = {eft_LNG, (void*)dpnp_dot_c<int64_t, int64_t, int32_t>};
    fmap[DPNPFuncName::DPNP_FN_DOT][eft_LNG][eft_LNG] = {eft_LNG, (void*)dpnp_dot_c<int64_t, int64_t, int64_t>};
    fmap[DPNPFuncName::DPNP_FN_DOT][eft_LNG][eft_FLT] = {eft_DBL, (void*)dpnp_dot_c<double, int64_t, float>};
    fmap[DPNPFuncName::DPNP_FN_DOT][eft_LNG][eft_DBL] = {eft_DBL, (void*)dpnp_dot_c<double, int64_t, double>};
    fmap[DPNPFuncName::DPNP_FN_DOT][eft_FLT][eft_INT] = {eft_DBL, (void*)dpnp_dot_c<double, float, int32_t>};
    fmap[DPNPFuncName::DPNP_FN_DOT][eft_FLT][eft_LNG] = {eft_DBL, (void*)dpnp_dot_c<double, float, int64_t>};
    fmap[DPNPFuncName::DPNP_FN_DOT][eft_FLT][eft_FLT] = {eft_FLT, (void*)dpnp_dot_c<float, float, float>};
    fmap[DPNPFuncName::DPNP_FN_DOT][eft_FLT][eft_DBL] = {eft_DBL, (void*)dpnp_dot_c<double, float, double>};
    fmap[DPNPFuncName::DPNP_FN_DOT][eft_DBL][eft_INT] = {eft_DBL, (void*)dpnp_dot_c<double, double, int32_t>};
    fmap[DPNPFuncName::DPNP_FN_DOT][eft_DBL][eft_LNG] = {eft_DBL, (void*)dpnp_dot_c<double, double, int64_t>};
    fmap[DPNPFuncName::DPNP_FN_DOT][eft_DBL][eft_FLT] = {eft_DBL, (void*)dpnp_dot_c<double, double, float>};
    fmap[DPNPFuncName::DPNP_FN_DOT][eft_DBL][eft_DBL] = {eft_DBL, (void*)dpnp_dot_c<double, double, double>};

    fmap[DPNPFuncName::DPNP_FN_EIG][eft_INT][eft_INT] = {eft_DBL, (void*)dpnp_eig_c<int32_t, double>};
    fmap[DPNPFuncName::DPNP_FN_EIG][eft_LNG][eft_LNG] = {eft_DBL, (void*)dpnp_eig_c<int64_t, double>};
    fmap[DPNPFuncName::DPNP_FN_EIG][eft_FLT][eft_FLT] = {eft_FLT, (void*)dpnp_eig_c<float, float>};
    fmap[DPNPFuncName::DPNP_FN_EIG][eft_DBL][eft_DBL] = {eft_DBL, (void*)dpnp_eig_c<double, double>};
    fmap[DPNPFuncName::DPNP_FN_EIGVALS][eft_INT][eft_INT] = {eft_DBL, (void*)dpnp_eigvals_c<int32_t, double>};
    fmap[DPNPFuncName::DPNP_FN_EIGVALS][eft_LNG][eft_LNG] = {eft_DBL, (void*)dpnp_eigvals_c<int64_t, double>};
    fmap[DPNPFuncName::DPNP_FN_EIGVALS][eft_FLT][eft_FLT] = {eft_FLT, (void*)dpnp_eigvals_c<float, float>};
    fmap[DPNPFuncName::DPNP_FN_EIGVALS][eft_DBL][eft_DBL] = {eft_DBL, (void*)dpnp_eigvals_c<double, double>};

    fmap[DPNPFuncName::DPNP_FN_INITVAL][eft_BLN][eft_BLN] = {eft_BLN, (void*)dpnp_initval_c<bool>};
    fmap[DPNPFuncName::DPNP_FN_INITVAL][eft_INT][eft_INT] = {eft_INT, (void*)dpnp_initval_c<int32_t>};
    fmap[DPNPFuncName::DPNP_FN_INITVAL][eft_LNG][eft_LNG] = {eft_LNG, (void*)dpnp_initval_c<int64_t>};
    fmap[DPNPFuncName::DPNP_FN_INITVAL][eft_FLT][eft_FLT] = {eft_FLT, (void*)dpnp_initval_c<float>};
    fmap[DPNPFuncName::DPNP_FN_INITVAL][eft_DBL][eft_DBL] = {eft_DBL, (void*)dpnp_initval_c<double>};
    fmap[DPNPFuncName::DPNP_FN_INITVAL][eft_C128][eft_C128] = {eft_C128, (void*)dpnp_initval_c<std::complex<double>>};

    fmap[DPNPFuncName::DPNP_FN_MATMUL][eft_INT][eft_INT] = {eft_INT, (void*)dpnp_matmul_ext_c<int32_t>};
    fmap[DPNPFuncName::DPNP_FN_MATMUL][eft_LNG][eft_LNG] = {eft_LNG, (void*)dpnp_matmul_ext_c<int64_t>};
    fmap[DPNPFuncName::DPNP_FN_MATMUL][eft_FLT][eft_FLT] = {eft_FLT, (void*)dpnp_matmul_ext_c<float>};
    fmap[DPNPFuncName::DPNP_FN_MATMUL][eft_DBL][eft_DBL] = {eft_DBL, (void*)dpnp_matmul_ext_c<double>};

    return;
}<|MERGE_RESOLUTION|>--- conflicted
+++ resolved
@@ -547,14 +547,9 @@
                    const void* input2_in,
                    const size_t input2_size,
                    const size_t input2_ndim,
-<<<<<<< HEAD
-                   const size_t* input2_shape,
-                   const size_t* input2_strides,
+                   const shape_elem_type* input2_shape,
+                   const shape_elem_type* input2_strides,
                    void* q_ref)
-=======
-                   const shape_elem_type* input2_shape,
-                   const shape_elem_type* input2_strides)
->>>>>>> 24414eb2
 {
     (void)result_size;
     (void)result_ndim;
@@ -650,18 +645,18 @@
 void dpnp_matmul_c(void* result_out,
                    const size_t result_size,
                    const size_t result_ndim,
-                   const size_t* result_shape,
-                   const size_t* result_strides,
+                   const shape_elem_type* result_shape,
+                   const shape_elem_type* result_strides,
                    const void* input1_in,
                    const size_t input1_size,
                    const size_t input1_ndim,
-                   const size_t* input1_shape,
-                   const size_t* input1_strides,
+                   const shape_elem_type* input1_shape,
+                   const shape_elem_type* input1_strides,
                    const void* input2_in,
                    const size_t input2_size,
                    const size_t input2_ndim,
-                   const size_t* input2_shape,
-                   const size_t* input2_strides)
+                   const shape_elem_type* input2_shape,
+                   const shape_elem_type* input2_strides)
 {
     dpnp_matmul_c<_DataType>(result_out, result_size, result_ndim, result_shape, result_strides,
                              input1_in, input1_size, input1_ndim, input1_shape, input1_strides,
@@ -669,23 +664,23 @@
                              &DPNP_QUEUE);
 }
 
-template void dpnp_matmul_c<int>(void*, const size_t, const size_t, const size_t*, const size_t*,
-                                 const void*, const size_t, const size_t, const size_t*, const size_t*,
-                                 const void*, const size_t, const size_t, const size_t*, const size_t*);
-template void dpnp_matmul_c<long>(void*, const size_t, const size_t, const size_t*, const size_t*,
-                                  const void*, const size_t, const size_t, const size_t*, const size_t*,
-                                  const void*, const size_t, const size_t, const size_t*, const size_t*);
-template void dpnp_matmul_c<float>(void*, const size_t, const size_t, const size_t*, const size_t*,
-                                   const void*, const size_t, const size_t, const size_t*, const size_t*,
-                                   const void*, const size_t, const size_t, const size_t*, const size_t*);
-template void dpnp_matmul_c<double>(void*, const size_t, const size_t, const size_t*, const size_t*,
-                                    const void*, const size_t, const size_t, const size_t*, const size_t*,
-                                    const void*, const size_t, const size_t, const size_t*, const size_t*);
+template void dpnp_matmul_c<int>(void*, const size_t, const size_t, const shape_elem_type*, const shape_elem_type*,
+                                 const void*, const size_t, const size_t, const shape_elem_type*, const shape_elem_type*,
+                                 const void*, const size_t, const size_t, const shape_elem_type*, const shape_elem_type*);
+template void dpnp_matmul_c<long>(void*, const size_t, const size_t, const shape_elem_type*, const shape_elem_type*,
+                                  const void*, const size_t, const size_t, const shape_elem_type*, const shape_elem_type*,
+                                  const void*, const size_t, const size_t, const shape_elem_type*, const shape_elem_type*);
+template void dpnp_matmul_c<float>(void*, const size_t, const size_t, const shape_elem_type*, const shape_elem_type*,
+                                   const void*, const size_t, const size_t, const shape_elem_type*, const shape_elem_type*,
+                                   const void*, const size_t, const size_t, const shape_elem_type*, const shape_elem_type*);
+template void dpnp_matmul_c<double>(void*, const size_t, const size_t, const shape_elem_type*, const shape_elem_type*,
+                                    const void*, const size_t, const size_t, const shape_elem_type*, const shape_elem_type*,
+                                    const void*, const size_t, const size_t, const shape_elem_type*, const shape_elem_type*);
 
 template <typename _DataType>
-void (*dpnp_matmul_ext_c)(void*, const size_t, const size_t, const size_t*, const size_t*,
-                          const void*, const size_t, const size_t, const size_t*, const size_t*,
-                          const void*, const size_t, const size_t, const size_t*, const size_t*,
+void (*dpnp_matmul_ext_c)(void*, const size_t, const size_t, const shape_elem_type*, const shape_elem_type*,
+                          const void*, const size_t, const size_t, const shape_elem_type*, const shape_elem_type*,
+                          const void*, const size_t, const size_t, const shape_elem_type*, const shape_elem_type*,
                           void*) = dpnp_matmul_c<_DataType>;
 
 void func_map_init_linalg(func_map_t& fmap)
