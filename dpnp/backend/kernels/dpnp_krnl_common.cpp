--- conflicted
+++ resolved
@@ -35,451 +35,6 @@
 #include "queue_sycl.hpp"
 #include <dpnp_iface.hpp>
 
-<<<<<<< HEAD
-/**
- * Version of SYCL DPC++ 2025.1 compiler where support of
- * sycl::ext::oneapi::experimental::properties was added.
- */
-#ifndef __SYCL_COMPILER_REDUCTION_PROPERTIES_SUPPORT
-#define __SYCL_COMPILER_REDUCTION_PROPERTIES_SUPPORT 20241208L
-#endif
-
-namespace mkl_blas = oneapi::mkl::blas;
-namespace mkl_blas_cm = oneapi::mkl::blas::column_major;
-namespace mkl_blas_rm = oneapi::mkl::blas::row_major;
-namespace mkl_lapack = oneapi::mkl::lapack;
-
-#if __SYCL_COMPILER_VERSION >= __SYCL_COMPILER_REDUCTION_PROPERTIES_SUPPORT
-namespace syclex = sycl::ext::oneapi::experimental;
-#endif
-
-template <typename _KernelNameSpecialization1,
-          typename _KernelNameSpecialization2,
-          typename _KernelNameSpecialization3>
-class dpnp_dot_c_kernel;
-
-template <typename _DataType_output,
-          typename _DataType_input1,
-          typename _DataType_input2>
-sycl::event dot(sycl::queue &queue,
-                _DataType_output *result_out,
-                _DataType_input1 *input1_in,
-                _DataType_input2 *input2_in,
-                size_t input1_strides,
-                size_t input2_strides,
-                size_t size,
-                const std::vector<sycl::event> &dependencies = {})
-{
-    (void)dependencies;
-
-    sycl::event event;
-
-    if constexpr ((std::is_same<_DataType_input1, double>::value ||
-                   std::is_same<_DataType_input1, float>::value) &&
-                  std::is_same<_DataType_input2, _DataType_input1>::value &&
-                  std::is_same<_DataType_output, _DataType_input1>::value)
-    {
-        event = oneapi::mkl::blas::dot(queue, size, input1_in,
-                                       input1_strides, // input1 stride
-                                       input2_in,
-                                       input2_strides, // input2 stride
-                                       result_out);
-    }
-    else {
-#if LIBSYCL_VERSION_GREATER(5, 3, 0)
-        event = queue.submit([&](sycl::handler &cgh) {
-            cgh.parallel_for(
-                sycl::range<1>{size},
-                sycl::reduction(
-                    result_out, sycl::plus<_DataType_output>(),
-#if __SYCL_COMPILER_VERSION >= __SYCL_COMPILER_REDUCTION_PROPERTIES_SUPPORT
-                    syclex::properties(syclex::initialize_to_identity)
-#else
-                    sycl::property::reduction::initialize_to_identity {}
-#endif
-                        ),
-                [=](sycl::id<1> idx, auto &sum) {
-                    sum += static_cast<_DataType_output>(
-                               input1_in[idx * input1_strides]) *
-                           static_cast<_DataType_output>(
-                               input2_in[idx * input2_strides]);
-                });
-        });
-        // for some reason few such kernels cannot work in parallel
-        // looks like a bug in level0 because with opencl works fine
-        // that is why we call wait here
-        event.wait();
-#else
-        _DataType_output *local_mem = reinterpret_cast<_DataType_output *>(
-            sycl::malloc_shared(size * sizeof(_DataType_output), queue));
-
-        // what about reduction??
-        sycl::range<1> gws(size);
-
-        auto kernel_parallel_for_func = [=](sycl::id<1> global_id) {
-            const size_t index = global_id[0];
-            local_mem[index] = input1_in[index * input1_strides] *
-                               input2_in[index * input2_strides];
-        };
-
-        auto kernel_func = [&](sycl::handler &cgh) {
-            cgh.parallel_for<class dpnp_dot_c_kernel<
-                _DataType_output, _DataType_input1, _DataType_input2>>(
-                gws, kernel_parallel_for_func);
-        };
-
-        event = queue.submit(kernel_func);
-
-        event.wait();
-
-        auto policy =
-            oneapi::dpl::execution::make_device_policy<class dpnp_dot_c_kernel<
-                _DataType_output, _DataType_input1, _DataType_input2>>(queue);
-
-        _DataType_output accumulator = 0;
-        accumulator =
-            std::reduce(policy, local_mem, local_mem + size,
-                        _DataType_output(0), std::plus<_DataType_output>());
-        policy.queue().wait();
-
-        queue.memcpy(result_out, &accumulator, sizeof(_DataType_output)).wait();
-
-        sycl::free(local_mem, queue);
-#endif
-    }
-    return event;
-}
-
-template <typename _DataType_output,
-          typename _DataType_input1,
-          typename _DataType_input2>
-DPCTLSyclEventRef dpnp_dot_c(DPCTLSyclQueueRef q_ref,
-                             void *result_out,
-                             const size_t result_size,
-                             const size_t result_ndim,
-                             const shape_elem_type *result_shape,
-                             const shape_elem_type *result_strides,
-                             const void *input1_in,
-                             const size_t input1_size,
-                             const size_t input1_ndim,
-                             const shape_elem_type *input1_shape,
-                             const shape_elem_type *input1_strides,
-                             const void *input2_in,
-                             const size_t input2_size,
-                             const size_t input2_ndim,
-                             const shape_elem_type *input2_shape,
-                             const shape_elem_type *input2_strides,
-                             const DPCTLEventVectorRef dep_event_vec_ref)
-{
-    // avoid warning unused variable
-    (void)dep_event_vec_ref;
-
-    DPCTLSyclEventRef event_ref = nullptr;
-    sycl::queue q = *(reinterpret_cast<sycl::queue *>(q_ref));
-
-    _DataType_input1 *input1 =
-        static_cast<_DataType_input1 *>(const_cast<void *>(input1_in));
-    _DataType_input2 *input2 =
-        static_cast<_DataType_input2 *>(const_cast<void *>(input2_in));
-    _DataType_output *result = reinterpret_cast<_DataType_output *>(result_out);
-
-    if (!input1_size || !input2_size) {
-        _DataType_output val = _DataType_output(0);
-        dpnp_initval_c<_DataType_output>(result, &val, result_size);
-        return event_ref;
-    }
-
-    // scalar
-    if ((input1_ndim == 0) || (input2_ndim == 0)) {
-        // there is no support of strides in multiply function
-        // so result can be wrong if input array has non-standard (c-contiguous)
-        // strides
-        dpnp_multiply_c<_DataType_output, _DataType_input1, _DataType_input2>(
-            result, result_size, result_ndim, result_shape, result_strides,
-            input1_in, input1_size, input1_ndim, input1_shape, input1_strides,
-            input2_in, input2_size, input2_ndim, input2_shape, input2_strides,
-            NULL);
-        return event_ref;
-    }
-
-    // if both arrays are vectors
-    if ((input1_ndim == 1) && (input2_ndim == 1)) {
-        assert(input1_size == input2_size);
-
-        sycl::event event = dot(q, result, input1, input2, input1_strides[0],
-                                input2_strides[0], input1_size);
-
-        event_ref = reinterpret_cast<DPCTLSyclEventRef>(&event);
-        return DPCTLEvent_Copy(event_ref);
-    }
-
-    // 1D vector
-    size_t ext_input1_ndim = input1_ndim == 1 ? 2 : input1_ndim;
-    shape_elem_type *ext_input1_shape = new shape_elem_type[ext_input1_ndim];
-    shape_elem_type *ext_input1_strides = new shape_elem_type[ext_input1_ndim];
-    if (input1_ndim == 1) {
-        ext_input1_shape[0] = 1;
-        ext_input1_shape[1] = input1_shape[0];
-        ext_input1_strides[0] = 0;
-        ext_input1_strides[1] = input1_strides[0];
-    }
-    else {
-        for (size_t i = 0; i < ext_input1_ndim; ++i) {
-            ext_input1_shape[i] = input1_shape[i];
-            ext_input1_strides[i] = input1_strides[i];
-        }
-    }
-    size_t ext_input2_ndim = input2_ndim == 1 ? 2 : input2_ndim;
-    shape_elem_type *ext_input2_shape = new shape_elem_type[ext_input2_ndim];
-    shape_elem_type *ext_input2_strides = new shape_elem_type[ext_input2_ndim];
-    if (input2_ndim == 1) {
-        ext_input2_shape[0] = input2_shape[0];
-        ext_input2_shape[1] = 1;
-        ext_input2_strides[0] = input2_strides[0];
-        ext_input2_strides[1] = 0;
-    }
-    else {
-        for (size_t i = 0; i < ext_input2_ndim; ++i) {
-            ext_input2_shape[i] = input2_shape[i];
-            ext_input2_strides[i] = input2_strides[i];
-        }
-    }
-    size_t ext_result_ndim =
-        ((input1_ndim == 1) || (input2_ndim == 1)) ? 2 : result_ndim;
-    shape_elem_type *ext_result_shape = new shape_elem_type[ext_result_ndim];
-    shape_elem_type *ext_result_strides = new shape_elem_type[ext_result_ndim];
-    if ((input1_ndim == 1) || (input2_ndim == 1)) {
-        ext_result_shape[0] = ext_input1_shape[0];
-        ext_result_shape[1] = ext_input2_shape[1];
-        ext_result_strides[0] = 0;
-        ext_result_strides[1] = result_strides[0];
-    }
-    else {
-        for (size_t i = 0; i < ext_result_ndim; ++i) {
-            ext_result_shape[i] = result_shape[i];
-            ext_result_strides[i] = result_strides[i];
-        }
-    }
-
-    // check if GEMM can be executed (types)
-    if constexpr ((std::is_same<_DataType_input1, double>::value ||
-                   std::is_same<_DataType_input1, float>::value) &&
-                  std::is_same<_DataType_input2, _DataType_input1>::value &&
-                  std::is_same<_DataType_output, _DataType_input1>::value)
-    {
-        // check if GEMM can be executed (strides)
-        // TODO: rewrite the condition in general case for ndims > 2
-        // (looks like there are such another cases)
-        if (ext_input1_ndim == 2 && ext_input2_ndim == 2) {
-            // OneMKL gemm supports only arrays contiguous on inner dimension,
-            // so stride for at least one dimension should be equal to 1
-            if ((ext_input1_strides[0] == 1 || ext_input1_strides[1] == 1) &&
-                (ext_input2_strides[0] == 1 || ext_input2_strides[1] == 1) &&
-                (ext_result_strides[0] == 1 || ext_result_strides[1] == 1))
-            {
-                const bool isRowmA =
-                    (ext_input1_strides[1] == 1 || ext_input1_strides[0] == 0);
-                const bool isRowmB =
-                    (ext_input2_strides[1] == 1 || ext_input2_strides[1] == 0);
-                const bool isRowmC =
-                    (ext_result_strides[1] == 1 || ext_result_strides[0] == 0);
-
-                oneapi::mkl::transpose transA =
-                    (isRowmA != isRowmC) ? oneapi::mkl::transpose::trans
-                                         : oneapi::mkl::transpose::nontrans;
-                oneapi::mkl::transpose transB =
-                    (isRowmB != isRowmC) ? oneapi::mkl::transpose::trans
-                                         : oneapi::mkl::transpose::nontrans;
-
-                const size_t size_m = ext_input1_shape[0];
-                const size_t size_n = ext_input2_shape[1];
-                const size_t size_k = ext_input1_shape[1];
-
-                auto getLdaLdc = [](const bool isRown, shape_elem_type *strides,
-                                    shape_elem_type *shapes) {
-                    if (isRown) {
-                        return (strides[0] != 0) ? strides[0] : shapes[1];
-                    }
-                    return strides[1];
-                };
-
-                const std::int64_t lda = static_cast<std::int64_t>(
-                    getLdaLdc(isRowmA, ext_input1_strides, ext_input1_shape));
-                const std::int64_t ldb = static_cast<std::int64_t>(
-                    isRowmB ? ext_input2_strides[0] : ext_input2_strides[1]);
-                const std::int64_t ldc = static_cast<std::int64_t>(
-                    getLdaLdc(isRowmC, ext_result_strides, ext_result_shape));
-
-                constexpr _DataType_output alpha = 1;
-                constexpr _DataType_output beta = 0;
-
-                std::stringstream error_msg;
-                std::int64_t info = 0;
-
-                try {
-                    if (isRowmC) {
-                        mkl_blas_rm::gemm(q, transA, transB, size_m, size_n,
-                                          size_k, alpha, input1, lda, input2,
-                                          ldb, beta, result, ldc)
-                            .wait();
-                    }
-                    else {
-                        mkl_blas_cm::gemm(q, transA, transB, size_m, size_n,
-                                          size_k, alpha, input1, lda, input2,
-                                          ldb, beta, result, ldc)
-                            .wait();
-                    }
-                } catch (mkl_lapack::exception const &e) {
-                    error_msg << "Unexpected MKL exception caught during "
-                                 "gemm() call:\nreason: "
-                              << e.what() << "\ninfo: " << e.info();
-                    info = e.info();
-                } catch (const std::exception &e) {
-                    error_msg << "Unexpected SYCL exception caught during "
-                                 "gemm() call:\n"
-                              << e.what();
-                    info = -1;
-                }
-
-                if (info != 0) // an unexpected error occurs
-                {
-                    throw std::runtime_error(error_msg.str());
-                }
-
-                delete[] ext_input1_shape;
-                delete[] ext_input1_strides;
-                delete[] ext_input2_shape;
-                delete[] ext_input2_strides;
-                delete[] ext_result_shape;
-                delete[] ext_result_strides;
-                return event_ref;
-            }
-        }
-    }
-
-    std::vector<sycl::event> dot_events;
-    dot_events.reserve(result_size);
-
-    size_t dot_st1 = ext_input1_strides[ext_input1_ndim - 1];
-    size_t dot_st2 = ext_input2_strides[ext_input2_ndim - 2];
-    size_t dot_size = ext_input1_shape[ext_input1_ndim - 1];
-
-    shape_elem_type *res_coords = new shape_elem_type[ext_result_ndim];
-    shape_elem_type *result_offsets = new shape_elem_type[ext_result_ndim];
-    get_shape_offsets_inkernel(ext_result_shape, ext_result_ndim,
-                               result_offsets);
-
-    for (size_t i = 0; i < result_size; ++i) {
-        get_xyz_by_id(i, ext_result_ndim, result_offsets, res_coords);
-
-        _DataType_output *dot_res = result + i;
-
-        _DataType_input1 *dot_in1 = input1;
-        for (size_t j = 0; j < ext_input1_ndim - 1; ++j) {
-            dot_in1 = dot_in1 + res_coords[j] * ext_input1_strides[j];
-        }
-
-        _DataType_input2 *dot_in2 = input2;
-        for (size_t j = 0; j < ext_input2_ndim - 2; ++j) {
-            dot_in2 = dot_in2 + res_coords[ext_input1_ndim - 1 + j] *
-                                    ext_input2_strides[j];
-        }
-        dot_in2 = dot_in2 + res_coords[ext_input1_ndim + ext_input2_ndim - 3] *
-                                ext_input2_strides[ext_input2_ndim - 1];
-
-        dot_events.push_back(
-            dot(q, dot_res, dot_in1, dot_in2, dot_st1, dot_st2, dot_size));
-    }
-
-    sycl::event::wait(dot_events);
-
-    delete[] res_coords;
-    delete[] result_offsets;
-    delete[] ext_input1_shape;
-    delete[] ext_input1_strides;
-    delete[] ext_input2_shape;
-    delete[] ext_input2_strides;
-    delete[] ext_result_shape;
-    delete[] ext_result_strides;
-
-    return event_ref;
-}
-
-template <typename _DataType_output,
-          typename _DataType_input1,
-          typename _DataType_input2>
-void dpnp_dot_c(void *result_out,
-                const size_t result_size,
-                const size_t result_ndim,
-                const shape_elem_type *result_shape,
-                const shape_elem_type *result_strides,
-                const void *input1_in,
-                const size_t input1_size,
-                const size_t input1_ndim,
-                const shape_elem_type *input1_shape,
-                const shape_elem_type *input1_strides,
-                const void *input2_in,
-                const size_t input2_size,
-                const size_t input2_ndim,
-                const shape_elem_type *input2_shape,
-                const shape_elem_type *input2_strides)
-{
-    DPCTLSyclQueueRef q_ref = reinterpret_cast<DPCTLSyclQueueRef>(&DPNP_QUEUE);
-    DPCTLEventVectorRef dep_event_vec_ref = nullptr;
-    DPCTLSyclEventRef event_ref =
-        dpnp_dot_c<_DataType_output, _DataType_input1, _DataType_input2>(
-            q_ref, result_out, result_size, result_ndim, result_shape,
-            result_strides, input1_in, input1_size, input1_ndim, input1_shape,
-            input1_strides, input2_in, input2_size, input2_ndim, input2_shape,
-            input2_strides, dep_event_vec_ref);
-    DPCTLEvent_WaitAndThrow(event_ref);
-    DPCTLEvent_Delete(event_ref);
-}
-
-template <typename _DataType_output,
-          typename _DataType_input1,
-          typename _DataType_input2>
-void (*dpnp_dot_default_c)(void *,
-                           const size_t,
-                           const size_t,
-                           const shape_elem_type *,
-                           const shape_elem_type *,
-                           const void *,
-                           const size_t,
-                           const size_t,
-                           const shape_elem_type *,
-                           const shape_elem_type *,
-                           const void *,
-                           const size_t,
-                           const size_t,
-                           const shape_elem_type *,
-                           const shape_elem_type *) =
-    dpnp_dot_c<_DataType_output, _DataType_input1, _DataType_input2>;
-
-template <typename _DataType_output,
-          typename _DataType_input1,
-          typename _DataType_input2>
-DPCTLSyclEventRef (*dpnp_dot_ext_c)(DPCTLSyclQueueRef,
-                                    void *,
-                                    const size_t,
-                                    const size_t,
-                                    const shape_elem_type *,
-                                    const shape_elem_type *,
-                                    const void *,
-                                    const size_t,
-                                    const size_t,
-                                    const shape_elem_type *,
-                                    const shape_elem_type *,
-                                    const void *,
-                                    const size_t,
-                                    const size_t,
-                                    const shape_elem_type *,
-                                    const shape_elem_type *,
-                                    const DPCTLEventVectorRef) =
-    dpnp_dot_c<_DataType_output, _DataType_input1, _DataType_input2>;
-
-=======
->>>>>>> d5224808
 template <typename _DataType>
 class dpnp_initval_c_kernel;
 
