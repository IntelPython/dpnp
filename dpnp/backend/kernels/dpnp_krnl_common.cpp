//*****************************************************************************
// Copyright (c) 2016-2020, Intel Corporation
// All rights reserved.
//
// Redistribution and use in source and binary forms, with or without
// modification, are permitted provided that the following conditions are met:
// - Redistributions of source code must retain the above copyright notice,
//   this list of conditions and the following disclaimer.
// - Redistributions in binary form must reproduce the above copyright notice,
//   this list of conditions and the following disclaimer in the documentation
//   and/or other materials provided with the distribution.
//
// THIS SOFTWARE IS PROVIDED BY THE COPYRIGHT HOLDERS AND CONTRIBUTORS "AS IS"
// AND ANY EXPRESS OR IMPLIED WARRANTIES, INCLUDING, BUT NOT LIMITED TO, THE
// IMPLIED WARRANTIES OF MERCHANTABILITY AND FITNESS FOR A PARTICULAR PURPOSE
// ARE DISCLAIMED. IN NO EVENT SHALL THE COPYRIGHT HOLDER OR CONTRIBUTORS BE
// LIABLE FOR ANY DIRECT, INDIRECT, INCIDENTAL, SPECIAL, EXEMPLARY, OR
// CONSEQUENTIAL DAMAGES (INCLUDING, BUT NOT LIMITED TO, PROCUREMENT OF
// SUBSTITUTE GOODS OR SERVICES; LOSS OF USE, DATA, OR PROFITS; OR BUSINESS
// INTERRUPTION) HOWEVER CAUSED AND ON ANY THEORY OF LIABILITY, WHETHER IN
// CONTRACT, STRICT LIABILITY, OR TORT (INCLUDING NEGLIGENCE OR OTHERWISE)
// ARISING IN ANY WAY OUT OF THE USE OF THIS SOFTWARE, EVEN IF ADVISED OF
// THE POSSIBILITY OF SUCH DAMAGE.
//*****************************************************************************

#include <cmath>
#include <iostream>
#include <type_traits>

#include <dpnp_iface.hpp>
#include "dpnp_fptr.hpp"
#include "dpnp_utils.hpp"
#include "dpnpc_memory_adapter.hpp"
#include "queue_sycl.hpp"

namespace mkl_blas = oneapi::mkl::blas;
namespace mkl_blas_rm = oneapi::mkl::blas::row_major;
namespace mkl_lapack = oneapi::mkl::lapack;

template <typename _DataType, typename _ResultType>
class dpnp_astype_c_kernel;

template <typename _DataType, typename _ResultType>
void dpnp_astype_c(const void* array1_in, void* result1, const size_t size)
{
    sycl::event event;
    DPNPC_ptr_adapter<_DataType> input1_ptr(array1_in, size);
    const _DataType* array_in = input1_ptr.get_ptr();
    _ResultType* result = reinterpret_cast<_ResultType*>(result1);

    if ((array_in == nullptr) || (result == nullptr))
    {
        return;
    }

    if (size == 0)
    {
        return;
    }

    sycl::range<1> gws(size);
    auto kernel_parallel_for_func = [=](sycl::id<1> global_id) {
        size_t i = global_id[0];
        result[i] = array_in[i];
    };

    auto kernel_func = [&](sycl::handler& cgh) {
        cgh.parallel_for<class dpnp_astype_c_kernel<_DataType, _ResultType>>(gws, kernel_parallel_for_func);
    };

    event = DPNP_QUEUE.submit(kernel_func);

    event.wait();
}

template <typename _KernelNameSpecialization1, typename _KernelNameSpecialization2, typename _KernelNameSpecialization3>
class dpnp_dot_c_kernel;

template <typename _DataType_output, typename _DataType_input1, typename _DataType_input2>
<<<<<<< HEAD
cl::sycl::event dot(cl::sycl::queue& queue,
                    _DataType_output* result_out,
                    _DataType_input1* input1_in,
                    _DataType_input2* input2_in,
                    shape_elem_type input1_strides,
                    shape_elem_type input2_strides,
                    size_t size,
                    const std::vector<cl::sycl::event>& dependencies = {})
=======
sycl::event dot(sycl::queue& queue,
                _DataType_output* result_out,
                _DataType_input1* input1_in,
                _DataType_input2* input2_in,
                size_t input1_strides,
                size_t input2_strides,
                size_t size,
                const std::vector<sycl::event>& dependencies = {})
>>>>>>> 3d691858
{
    (void)dependencies;

    sycl::event event;

    if constexpr ((std::is_same<_DataType_input1, double>::value || std::is_same<_DataType_input1, float>::value) &&
                  std::is_same<_DataType_input2, _DataType_input1>::value &&
                  std::is_same<_DataType_output, _DataType_input1>::value)
    {
        event = oneapi::mkl::blas::dot(queue,
                                       size,
                                       input1_in,
                                       input1_strides, // input1 stride
                                       input2_in,
                                       input2_strides, // input2 stride
                                       result_out);
    }
    else
    {
#if LIBSYCL_VERSION_GREATER(5, 3, 0)
        event = queue.submit([&](sycl::handler& cgh) {
            cgh.parallel_for(sycl::range<1>{size},
<<<<<<< HEAD
                             cl::sycl::reduction(result_out,
                                                 std::plus<_DataType_output>(),
                                                 cl::sycl::property::reduction::initialize_to_identity{}),
                             [=](cl::sycl::id<1> idx, auto& sum) {
                                 size_t i1 = input1_strides >= 0 ? i * input1_strides : size + i * input1_strides - 1;
                                 size_t i2 = input2_strides >= 0 ? i * input2_strides : size + i * input2_strides - 1;
                                 sum += static_cast<_DataType_output>(input1_in[i1]) *
                                        static_cast<_DataType_output>(input2_in[i2]);
=======
                             sycl::reduction(result_out,
                                             std::plus<_DataType_output>(),
                                             sycl::property::reduction::initialize_to_identity{}),
                             [=](sycl::id<1> idx, auto& sum) {
                                 sum += static_cast<_DataType_output>(input1_in[idx * input1_strides]) *
                                        static_cast<_DataType_output>(input2_in[idx * input2_strides]);
>>>>>>> 3d691858
                             });
        });
        // for some reason few such kernels cannot work in parallel
        // looks like a bug in level0 because with opencl works fine
        // that is why we call wait here
        event.wait();
#else
        _DataType_output* local_mem =
            reinterpret_cast<_DataType_output*>(dpnp_memory_alloc_c(size * sizeof(_DataType_output)));

        // what about reduction??
        sycl::range<1> gws(size);

        auto kernel_parallel_for_func = [=](sycl::id<1> global_id) {
            const size_t index = global_id[0];
            local_mem[index] = input1_in[index * input1_strides] * input2_in[index * input2_strides];
        };

        auto kernel_func = [&](sycl::handler& cgh) {
            cgh.parallel_for<class dpnp_dot_c_kernel<_DataType_output, _DataType_input1, _DataType_input2>>(
                gws, kernel_parallel_for_func);
        };

        event = DPNP_QUEUE.submit(kernel_func);

        event.wait();

        auto policy = oneapi::dpl::execution::make_device_policy<
            class dpnp_dot_c_kernel<_DataType_output, _DataType_input1, _DataType_input2>>(DPNP_QUEUE);

        _DataType_output accumulator = 0;
        accumulator =
            std::reduce(policy, local_mem, local_mem + size, _DataType_output(0), std::plus<_DataType_output>());
        policy.queue().wait();

        dpnp_memory_memcpy_c(result_out, &accumulator, sizeof(_DataType_output)); // result[0] = accumulator;

        free(local_mem, DPNP_QUEUE);
#endif
    }
    return event;
}

template <typename _DataType_output, typename _DataType_input1, typename _DataType_input2>
void dpnp_dot_c(void* result_out,
                const size_t result_size,
                const size_t result_ndim,
                const shape_elem_type* result_shape,
                const shape_elem_type* result_strides,
                const void* input1_in,
                const size_t input1_size,
                const size_t input1_ndim,
                const shape_elem_type* input1_shape,
                const shape_elem_type* input1_strides,
                const void* input2_in,
                const size_t input2_size,
                const size_t input2_ndim,
                const shape_elem_type* input2_shape,
                const shape_elem_type* input2_strides)
{
    DPNPC_ptr_adapter<_DataType_input1> input1_ptr(input1_in, input1_size);
    DPNPC_ptr_adapter<_DataType_input2> input2_ptr(input2_in, input2_size);

    _DataType_input1* input1 = input1_ptr.get_ptr();
    _DataType_input2* input2 = input2_ptr.get_ptr();
    _DataType_output* result = reinterpret_cast<_DataType_output*>(result_out);

    if (!input1_size || !input2_size)
    {
        _DataType_output val = _DataType_output(0);
        dpnp_initval_c<_DataType_output>(result, &val, result_size);
        return;
    }

    // scalar
    if ((input1_ndim == 0) || (input2_ndim == 0))
    {
        // there is no support of strides in multiply function
        // so result can be wrong if input array has non-standard (c-contiguous) strides
        dpnp_multiply_c<_DataType_output, _DataType_input1, _DataType_input2>(result,
                                                                              result_size,
                                                                              result_ndim,
                                                                              result_shape,
                                                                              result_strides,
                                                                              input1_in,
                                                                              input1_size,
                                                                              input1_ndim,
                                                                              input1_shape,
                                                                              input1_strides,
                                                                              input2_in,
                                                                              input2_size,
                                                                              input2_ndim,
                                                                              input2_shape,
                                                                              input2_strides,
                                                                              NULL);
        return;
    }

    // if both arrays are vectors
    if ((input1_ndim == 1) && (input2_ndim == 1))
    {
        assert(input1_size == input2_size);
        sycl::event event = dot(DPNP_QUEUE, result, input1, input2, input1_strides[0], input2_strides[0], input1_size);
        event.wait();
        return;
    }

    // 1D vector
    size_t ext_input1_ndim = input1_ndim == 1 ? 2 : input1_ndim;
    shape_elem_type* ext_input1_shape = new shape_elem_type[ext_input1_ndim];
    shape_elem_type* ext_input1_strides = new shape_elem_type[ext_input1_ndim];
    if (input1_ndim == 1)
    {
        ext_input1_shape[0] = 1;
        ext_input1_shape[1] = input1_shape[0];
        ext_input1_strides[0] = input1_shape[0];
        ext_input1_strides[1] = input1_strides[0];
    }
    else
    {
        for (size_t i = 0; i < ext_input1_ndim; ++i)
        {
            ext_input1_shape[i] = input1_shape[i];
            ext_input1_strides[i] = input1_strides[i];
        }
    }
    size_t ext_input2_ndim = input2_ndim == 1 ? 2 : input2_ndim;
    shape_elem_type* ext_input2_shape = new shape_elem_type[ext_input2_ndim];
    shape_elem_type* ext_input2_strides = new shape_elem_type[ext_input2_ndim];
    if (input2_ndim == 1)
    {
        ext_input2_shape[0] = input2_shape[0];
        ext_input2_shape[1] = 1;
        ext_input2_strides[0] = input2_strides[0];
        ext_input2_strides[1] = 1;
    }
    else
    {
        for (size_t i = 0; i < ext_input2_ndim; ++i)
        {
            ext_input2_shape[i] = input2_shape[i];
            ext_input2_strides[i] = input2_strides[i];
        }
    }
    size_t ext_result_ndim = ((input1_ndim == 1) || (input2_ndim == 1)) ? 2 : result_ndim;
    shape_elem_type* ext_result_shape = new shape_elem_type[ext_result_ndim];
    if ((input1_ndim == 1) || (input2_ndim == 1))
    {
        ext_result_shape[0] = ext_input1_shape[0];
        ext_result_shape[1] = ext_input2_shape[1];
    }
    else
    {
        for (size_t i = 0; i < ext_result_ndim; ++i)
        {
            ext_result_shape[i] = result_shape[i];
        }
    }

    // check if GEMM can be executed (types)
    if constexpr ((std::is_same<_DataType_input1, double>::value || std::is_same<_DataType_input1, float>::value) &&
                  std::is_same<_DataType_input2, _DataType_input1>::value &&
                  std::is_same<_DataType_output, _DataType_input1>::value)
    {
        // check if GEMM can be executed (strides)
        // TODO: rewrite the condition in general case for ndims > 2
        // (looks like there are such another cases)
        if ((ext_input1_ndim == 2 && ext_input2_ndim == 2) &&
            (ext_input1_strides[0] == 1 || ext_input1_strides[1] == 1) &&
            (ext_input2_strides[0] == 1 || ext_input2_strides[1] == 1))
        {
// there is a difference of behavior with trans and sizes params in previous version of GEMM
// only new version is supported, in case of old version computation goes in common way
#if INTEL_MKL_VERSION >= 20210004
            oneapi::mkl::transpose trans1 =
                ext_input1_strides[0] == 1 ? oneapi::mkl::transpose::trans : oneapi::mkl::transpose::nontrans;
            oneapi::mkl::transpose trans2 =
                ext_input2_strides[0] == 1 ? oneapi::mkl::transpose::trans : oneapi::mkl::transpose::nontrans;

            const size_t size_m = ext_input1_shape[0];
            const size_t size_n = ext_input2_shape[1];
            const size_t size_k = ext_input1_shape[1];

            const std::int64_t lda =
                trans1 == oneapi::mkl::transpose::nontrans ? ext_input1_shape[1] : ext_input1_shape[0];
            const std::int64_t ldb =
                trans2 == oneapi::mkl::transpose::nontrans ? ext_input2_shape[1] : ext_input2_shape[0];

            // defenition of ldc will be another for result with non-standard (c-contiguous) strides
            // const std::int64_t ldc = result_strides[0] == 1 ? result_strides[1] : result_strides[0];
            const std::int64_t ldc = size_n;

            sycl::event event = mkl_blas_rm::gemm(DPNP_QUEUE,
                                                  trans1,
                                                  trans2,
                                                  size_m,
                                                  size_n,
                                                  size_k,
                                                  _DataType_output(1), // alpha
                                                  input1,
                                                  lda,
                                                  input2,
                                                  ldb,
                                                  _DataType_output(0), // beta
                                                  result,
                                                  ldc);
            event.wait();
            return;
#endif
        }
    }

    std::vector<sycl::event> dot_events;
    dot_events.reserve(result_size);

    size_t dot_st1 = ext_input1_strides[ext_input1_ndim - 1];
    size_t dot_st2 = ext_input2_strides[ext_input2_ndim - 2];
    size_t dot_size = ext_input1_shape[ext_input1_ndim - 1];

    shape_elem_type* res_coords = new shape_elem_type[ext_result_ndim];
    shape_elem_type* result_offsets = new shape_elem_type[ext_result_ndim];
    get_shape_offsets_inkernel(ext_result_shape, ext_result_ndim, result_offsets);

    for (size_t i = 0; i < result_size; ++i)
    {
        get_xyz_by_id(i, ext_result_ndim, result_offsets, res_coords);

        _DataType_output* dot_res = result + i;

        _DataType_input1* dot_in1 = input1;
        for (size_t j = 0; j < ext_input1_ndim - 1; ++j)
        {
            dot_in1 = dot_in1 + res_coords[j] * ext_input1_strides[j];
        }

        _DataType_input2* dot_in2 = input2;
        for (size_t j = 0; j < ext_input2_ndim - 2; ++j)
        {
            dot_in2 = dot_in2 + res_coords[ext_input1_ndim - 1 + j] * ext_input2_strides[j];
        }
        dot_in2 = dot_in2 + res_coords[ext_input1_ndim + ext_input2_ndim - 3] * ext_input2_strides[ext_input2_ndim - 1];

        dot_events.push_back(dot(DPNP_QUEUE, dot_res, dot_in1, dot_in2, dot_st1, dot_st2, dot_size));
    }

    sycl::event::wait(dot_events);

    delete[] res_coords;
    delete[] result_offsets;
    delete[] ext_input1_shape;
    delete[] ext_input1_strides;
    delete[] ext_input2_shape;
    delete[] ext_input2_strides;
    delete[] ext_result_shape;
}

template <typename _DataType, typename _ResultType>
void dpnp_eig_c(const void* array_in, void* result1, void* result2, size_t size)
{
    // TODO this kernel works with square 2-D array only

    // Kernel Type for calculation is double type
    // because interface requires float type but calculations are expected in double type

    if (!size)
    {
        return;
    }

    sycl::event event;
    DPNPC_ptr_adapter<_DataType> input1_ptr(array_in, size * size, true);
    DPNPC_ptr_adapter<_ResultType> result1_ptr(result1, size, true, true);
    DPNPC_ptr_adapter<_ResultType> result2_ptr(result2, size * size, true, true);
    const _DataType* array = input1_ptr.get_ptr();
    _ResultType* result_val = result1_ptr.get_ptr();
    _ResultType* result_vec = result2_ptr.get_ptr();

    double* result_val_kern = reinterpret_cast<double*>(dpnp_memory_alloc_c(size * sizeof(double)));
    double* result_vec_kern = reinterpret_cast<double*>(dpnp_memory_alloc_c(size * size * sizeof(double)));

    // type conversion. Also, math library requires copy memory because override
    for (size_t it = 0; it < (size * size); ++it)
    {
        result_vec_kern[it] = array[it]; // TODO use memcpy_c or input1_ptr(array_in, size, true)
    }

    const std::int64_t lda = std::max<size_t>(1UL, size);

    const std::int64_t scratchpad_size = mkl_lapack::syevd_scratchpad_size<double>(
        DPNP_QUEUE, oneapi::mkl::job::vec, oneapi::mkl::uplo::upper, size, lda);

    // https://github.com/IntelPython/dpnp/issues/1005
    // Test tests/test_linalg.py::test_eig_arange raises 2 issues in dpnp_eig_c on CPU
    // 1. Call of mkl_lapack::syevd_scratchpad_size<double> returns wrong value that causes out of memory issue.
    // 2. Call of the function oneapi::mkl::lapack::syevd causes segfault.
    // Example of the command to reproduce the issues:
    // SYCL_DEVICE_FILTER=cpu pytest tests/test_linalg.py::test_eig_arange[2-float64]
    // High-level reason of the issues is numpy is imported before dpnp in third party tests.
    // Low-level reason of the issues could be related to MKL runtime library loaded during numpy import.

    double* scratchpad = reinterpret_cast<double*>(dpnp_memory_alloc_c(scratchpad_size * sizeof(double)));

    event = mkl_lapack::syevd(DPNP_QUEUE,               // queue
                              oneapi::mkl::job::vec,    // jobz
                              oneapi::mkl::uplo::upper, // uplo
                              size,                     // The order of the matrix A (0 <= n)
                              result_vec_kern,          // will be overwritten with eigenvectors
                              lda,
                              result_val_kern,
                              scratchpad,
                              scratchpad_size);
    event.wait();

    dpnp_memory_free_c(scratchpad);

    for (size_t it1 = 0; it1 < size; ++it1)
    {
        result_val[it1] = result_val_kern[it1]; // TODO use memcpy_c or dpnpc_transpose_c
        for (size_t it2 = 0; it2 < size; ++it2)
        {
            // copy + transpose
            result_vec[it2 * size + it1] = result_vec_kern[it1 * size + it2];
        }
    }

    dpnp_memory_free_c(result_val_kern);
    dpnp_memory_free_c(result_vec_kern);
}

template <typename _DataType, typename _ResultType>
void dpnp_eigvals_c(const void* array_in, void* result1, size_t size)
{
    // TODO this kernel works with square 2-D array only

    // Kernel Type for calculation is double type
    // because interface requires float type but calculations are expected in double type

    if (!size)
    {
        return;
    }

    sycl::event event;
    DPNPC_ptr_adapter<_DataType> input1_ptr(array_in, size * size, true);
    DPNPC_ptr_adapter<_ResultType> result1_ptr(result1, size, true, true);
    const _DataType* array = input1_ptr.get_ptr();
    _ResultType* result_val = result1_ptr.get_ptr();

    double* result_val_kern = reinterpret_cast<double*>(dpnp_memory_alloc_c(size * sizeof(double)));
    double* result_vec_kern = reinterpret_cast<double*>(dpnp_memory_alloc_c(size * size * sizeof(double)));

    // type conversion. Also, math library requires copy memory because override
    for (size_t it = 0; it < (size * size); ++it)
    {
        result_vec_kern[it] = array[it]; // TODO same as previous kernel
    }

    const std::int64_t lda = std::max<size_t>(1UL, size);

    const std::int64_t scratchpad_size = mkl_lapack::syevd_scratchpad_size<double>(
        DPNP_QUEUE, oneapi::mkl::job::vec, oneapi::mkl::uplo::upper, size, lda);

    double* scratchpad = reinterpret_cast<double*>(dpnp_memory_alloc_c(scratchpad_size * sizeof(double)));

    event = mkl_lapack::syevd(DPNP_QUEUE,               // queue
                              oneapi::mkl::job::vec,    // jobz
                              oneapi::mkl::uplo::upper, // uplo
                              size,                     // The order of the matrix A (0 <= n)
                              result_vec_kern,
                              lda,
                              result_val_kern,
                              scratchpad,
                              scratchpad_size);
    event.wait();

    dpnp_memory_free_c(scratchpad);

    for (size_t it1 = 0; it1 < size; ++it1)
    {
        result_val[it1] = result_val_kern[it1];
    }

    dpnp_memory_free_c(result_val_kern);
}

template <typename _DataType>
class dpnp_initval_c_kernel;

template <typename _DataType>
void dpnp_initval_c(void* result1, void* value, size_t size)
{
    if (!size)
    {
        return;
    }

    DPNPC_ptr_adapter<_DataType> result1_ptr(result1, size);
    DPNPC_ptr_adapter<_DataType> value_ptr(value, 1);
    _DataType* result = result1_ptr.get_ptr();
    _DataType* val = value_ptr.get_ptr();

    sycl::range<1> gws(size);
    auto kernel_parallel_for_func = [=](sycl::id<1> global_id) {
        const size_t idx = global_id[0];
        result[idx] = *val;
    };

    auto kernel_func = [&](sycl::handler& cgh) {
        cgh.parallel_for<class dpnp_initval_c_kernel<_DataType>>(gws, kernel_parallel_for_func);
    };

    sycl::event event = DPNP_QUEUE.submit(kernel_func);

    event.wait();
}

template <typename _KernelNameSpecialization>
class dpnp_matmul_c_kernel;

template <typename _DataType>
void dpnp_matmul_c(void* result_out,
                   const size_t result_size,
                   const size_t result_ndim,
                   const shape_elem_type* result_shape,
                   const shape_elem_type* result_strides,
                   const void* input1_in,
                   const size_t input1_size,
                   const size_t input1_ndim,
                   const shape_elem_type* input1_shape,
                   const shape_elem_type* input1_strides,
                   const void* input2_in,
                   const size_t input2_size,
                   const size_t input2_ndim,
                   const shape_elem_type* input2_shape,
                   const shape_elem_type* input2_strides)
{
    (void)result_size;
    (void)result_ndim;
    (void)result_shape;
    (void)result_strides;
    (void)input1_size;
    (void)input1_ndim;
    (void)input1_strides;
    (void)input2_size;
    (void)input2_ndim;
    (void)input2_strides;

    size_t size_m = input1_shape[0];
    size_t size_n = input2_shape[1];
    size_t size_k = input1_shape[1];

    if (!size_m || !size_n || !size_k)
    {
        return;
    }

    sycl::event event;
    DPNPC_ptr_adapter<_DataType> input1_ptr(input1_in, size_m * size_k);
    DPNPC_ptr_adapter<_DataType> input2_ptr(input2_in, size_k * size_n);
    DPNPC_ptr_adapter<_DataType> result_ptr(result_out, size_m * size_n, false, true);
    _DataType* array_1 = input1_ptr.get_ptr();
    _DataType* array_2 = input2_ptr.get_ptr();
    _DataType* result = result_ptr.get_ptr();

    if constexpr (std::is_same<_DataType, double>::value || std::is_same<_DataType, float>::value)
    {
        // using std::max for these ldx variables is required by math library
        const std::int64_t lda = std::max<size_t>(1UL, size_k); // First dimensions of array_1
        const std::int64_t ldb = std::max<size_t>(1UL, size_n); // First dimensions of array_2
        const std::int64_t ldc = std::max<size_t>(1UL, size_n); // Fast dimensions of result

        event = mkl_blas::gemm(DPNP_QUEUE,
                               oneapi::mkl::transpose::nontrans,
                               oneapi::mkl::transpose::nontrans,
                               size_n,
                               size_m,
                               size_k,
                               _DataType(1),
                               array_2,
                               ldb,
                               array_1,
                               lda,
                               _DataType(0),
                               result,
                               ldc);
    }
    else
    {
        // input1: M x K
        // input2: K x N
        // result: M x N
        const size_t dim_m = size_m; // shape1.front(); // First dimensions of array1
        const size_t dim_n = size_n; // shape2.back();  // Last dimensions of array2
        const size_t dim_k = size_k; // shape1.back(); // First dimensions of array2

        sycl::range<2> gws(dim_m, dim_n); // dimensions are: "i" and "j"

        auto kernel_parallel_for_func = [=](sycl::id<2> global_id) {
            size_t i = global_id[0]; //for (size_t i = 0; i < size; ++i)
            {
                size_t j = global_id[1]; //for (size_t j = 0; j < size; ++j)
                {
                    _DataType acc = _DataType(0);
                    for (size_t k = 0; k < dim_k; ++k)
                    {
                        const size_t index_1 = i * dim_k + k;
                        const size_t index_2 = k * dim_n + j;
                        acc += array_1[index_1] * array_2[index_2];
                    }
                    const size_t index_result = i * dim_n + j;
                    result[index_result] = acc;
                }
            }
        };

        auto kernel_func = [&](sycl::handler& cgh) {
            cgh.parallel_for<class dpnp_matmul_c_kernel<_DataType>>(gws, kernel_parallel_for_func);
        };

        event = DPNP_QUEUE.submit(kernel_func);
    }
    event.wait();
}

void func_map_init_linalg(func_map_t& fmap)
{
    fmap[DPNPFuncName::DPNP_FN_ASTYPE][eft_BLN][eft_BLN] = {eft_BLN, (void*)dpnp_astype_c<bool, bool>};
    fmap[DPNPFuncName::DPNP_FN_ASTYPE][eft_BLN][eft_INT] = {eft_INT, (void*)dpnp_astype_c<bool, int32_t>};
    fmap[DPNPFuncName::DPNP_FN_ASTYPE][eft_BLN][eft_LNG] = {eft_LNG, (void*)dpnp_astype_c<bool, int64_t>};
    fmap[DPNPFuncName::DPNP_FN_ASTYPE][eft_BLN][eft_FLT] = {eft_FLT, (void*)dpnp_astype_c<bool, float>};
    fmap[DPNPFuncName::DPNP_FN_ASTYPE][eft_BLN][eft_DBL] = {eft_DBL, (void*)dpnp_astype_c<bool, double>};
    fmap[DPNPFuncName::DPNP_FN_ASTYPE][eft_INT][eft_BLN] = {eft_BLN, (void*)dpnp_astype_c<int32_t, bool>};
    fmap[DPNPFuncName::DPNP_FN_ASTYPE][eft_INT][eft_INT] = {eft_INT, (void*)dpnp_astype_c<int32_t, int32_t>};
    fmap[DPNPFuncName::DPNP_FN_ASTYPE][eft_INT][eft_LNG] = {eft_LNG, (void*)dpnp_astype_c<int32_t, int64_t>};
    fmap[DPNPFuncName::DPNP_FN_ASTYPE][eft_INT][eft_FLT] = {eft_FLT, (void*)dpnp_astype_c<int32_t, float>};
    fmap[DPNPFuncName::DPNP_FN_ASTYPE][eft_INT][eft_DBL] = {eft_DBL, (void*)dpnp_astype_c<int32_t, double>};
    fmap[DPNPFuncName::DPNP_FN_ASTYPE][eft_LNG][eft_BLN] = {eft_BLN, (void*)dpnp_astype_c<int64_t, bool>};
    fmap[DPNPFuncName::DPNP_FN_ASTYPE][eft_LNG][eft_INT] = {eft_INT, (void*)dpnp_astype_c<int64_t, int32_t>};
    fmap[DPNPFuncName::DPNP_FN_ASTYPE][eft_LNG][eft_LNG] = {eft_LNG, (void*)dpnp_astype_c<int64_t, int64_t>};
    fmap[DPNPFuncName::DPNP_FN_ASTYPE][eft_LNG][eft_FLT] = {eft_FLT, (void*)dpnp_astype_c<int64_t, float>};
    fmap[DPNPFuncName::DPNP_FN_ASTYPE][eft_LNG][eft_DBL] = {eft_DBL, (void*)dpnp_astype_c<int64_t, double>};
    fmap[DPNPFuncName::DPNP_FN_ASTYPE][eft_FLT][eft_BLN] = {eft_BLN, (void*)dpnp_astype_c<float, bool>};
    fmap[DPNPFuncName::DPNP_FN_ASTYPE][eft_FLT][eft_INT] = {eft_INT, (void*)dpnp_astype_c<float, int32_t>};
    fmap[DPNPFuncName::DPNP_FN_ASTYPE][eft_FLT][eft_LNG] = {eft_LNG, (void*)dpnp_astype_c<float, int64_t>};
    fmap[DPNPFuncName::DPNP_FN_ASTYPE][eft_FLT][eft_FLT] = {eft_FLT, (void*)dpnp_astype_c<float, float>};
    fmap[DPNPFuncName::DPNP_FN_ASTYPE][eft_FLT][eft_DBL] = {eft_DBL, (void*)dpnp_astype_c<float, double>};
    fmap[DPNPFuncName::DPNP_FN_ASTYPE][eft_DBL][eft_BLN] = {eft_BLN, (void*)dpnp_astype_c<double, bool>};
    fmap[DPNPFuncName::DPNP_FN_ASTYPE][eft_DBL][eft_INT] = {eft_INT, (void*)dpnp_astype_c<double, int32_t>};
    fmap[DPNPFuncName::DPNP_FN_ASTYPE][eft_DBL][eft_LNG] = {eft_LNG, (void*)dpnp_astype_c<double, int64_t>};
    fmap[DPNPFuncName::DPNP_FN_ASTYPE][eft_DBL][eft_FLT] = {eft_FLT, (void*)dpnp_astype_c<double, float>};
    fmap[DPNPFuncName::DPNP_FN_ASTYPE][eft_DBL][eft_DBL] = {eft_DBL, (void*)dpnp_astype_c<double, double>};
    fmap[DPNPFuncName::DPNP_FN_ASTYPE][eft_C64][eft_C64] = {
        eft_C64, (void*)dpnp_astype_c<std::complex<float>, std::complex<float>>};
    fmap[DPNPFuncName::DPNP_FN_ASTYPE][eft_C128][eft_C128] = {
        eft_C128, (void*)dpnp_astype_c<std::complex<double>, std::complex<double>>};

    fmap[DPNPFuncName::DPNP_FN_DOT][eft_INT][eft_INT] = {eft_INT, (void*)dpnp_dot_c<int32_t, int32_t, int32_t>};
    fmap[DPNPFuncName::DPNP_FN_DOT][eft_INT][eft_LNG] = {eft_LNG, (void*)dpnp_dot_c<int64_t, int32_t, int64_t>};
    fmap[DPNPFuncName::DPNP_FN_DOT][eft_INT][eft_FLT] = {eft_DBL, (void*)dpnp_dot_c<double, int32_t, float>};
    fmap[DPNPFuncName::DPNP_FN_DOT][eft_INT][eft_DBL] = {eft_DBL, (void*)dpnp_dot_c<double, int32_t, double>};
    fmap[DPNPFuncName::DPNP_FN_DOT][eft_LNG][eft_INT] = {eft_LNG, (void*)dpnp_dot_c<int64_t, int64_t, int32_t>};
    fmap[DPNPFuncName::DPNP_FN_DOT][eft_LNG][eft_LNG] = {eft_LNG, (void*)dpnp_dot_c<int64_t, int64_t, int64_t>};
    fmap[DPNPFuncName::DPNP_FN_DOT][eft_LNG][eft_FLT] = {eft_DBL, (void*)dpnp_dot_c<double, int64_t, float>};
    fmap[DPNPFuncName::DPNP_FN_DOT][eft_LNG][eft_DBL] = {eft_DBL, (void*)dpnp_dot_c<double, int64_t, double>};
    fmap[DPNPFuncName::DPNP_FN_DOT][eft_FLT][eft_INT] = {eft_DBL, (void*)dpnp_dot_c<double, float, int32_t>};
    fmap[DPNPFuncName::DPNP_FN_DOT][eft_FLT][eft_LNG] = {eft_DBL, (void*)dpnp_dot_c<double, float, int64_t>};
    fmap[DPNPFuncName::DPNP_FN_DOT][eft_FLT][eft_FLT] = {eft_FLT, (void*)dpnp_dot_c<float, float, float>};
    fmap[DPNPFuncName::DPNP_FN_DOT][eft_FLT][eft_DBL] = {eft_DBL, (void*)dpnp_dot_c<double, float, double>};
    fmap[DPNPFuncName::DPNP_FN_DOT][eft_DBL][eft_INT] = {eft_DBL, (void*)dpnp_dot_c<double, double, int32_t>};
    fmap[DPNPFuncName::DPNP_FN_DOT][eft_DBL][eft_LNG] = {eft_DBL, (void*)dpnp_dot_c<double, double, int64_t>};
    fmap[DPNPFuncName::DPNP_FN_DOT][eft_DBL][eft_FLT] = {eft_DBL, (void*)dpnp_dot_c<double, double, float>};
    fmap[DPNPFuncName::DPNP_FN_DOT][eft_DBL][eft_DBL] = {eft_DBL, (void*)dpnp_dot_c<double, double, double>};

    fmap[DPNPFuncName::DPNP_FN_EIG][eft_INT][eft_INT] = {eft_DBL, (void*)dpnp_eig_c<int32_t, double>};
    fmap[DPNPFuncName::DPNP_FN_EIG][eft_LNG][eft_LNG] = {eft_DBL, (void*)dpnp_eig_c<int64_t, double>};
    fmap[DPNPFuncName::DPNP_FN_EIG][eft_FLT][eft_FLT] = {eft_FLT, (void*)dpnp_eig_c<float, float>};
    fmap[DPNPFuncName::DPNP_FN_EIG][eft_DBL][eft_DBL] = {eft_DBL, (void*)dpnp_eig_c<double, double>};
    fmap[DPNPFuncName::DPNP_FN_EIGVALS][eft_INT][eft_INT] = {eft_DBL, (void*)dpnp_eigvals_c<int32_t, double>};
    fmap[DPNPFuncName::DPNP_FN_EIGVALS][eft_LNG][eft_LNG] = {eft_DBL, (void*)dpnp_eigvals_c<int64_t, double>};
    fmap[DPNPFuncName::DPNP_FN_EIGVALS][eft_FLT][eft_FLT] = {eft_FLT, (void*)dpnp_eigvals_c<float, float>};
    fmap[DPNPFuncName::DPNP_FN_EIGVALS][eft_DBL][eft_DBL] = {eft_DBL, (void*)dpnp_eigvals_c<double, double>};

    fmap[DPNPFuncName::DPNP_FN_INITVAL][eft_BLN][eft_BLN] = {eft_BLN, (void*)dpnp_initval_c<bool>};
    fmap[DPNPFuncName::DPNP_FN_INITVAL][eft_INT][eft_INT] = {eft_INT, (void*)dpnp_initval_c<int32_t>};
    fmap[DPNPFuncName::DPNP_FN_INITVAL][eft_LNG][eft_LNG] = {eft_LNG, (void*)dpnp_initval_c<int64_t>};
    fmap[DPNPFuncName::DPNP_FN_INITVAL][eft_FLT][eft_FLT] = {eft_FLT, (void*)dpnp_initval_c<float>};
    fmap[DPNPFuncName::DPNP_FN_INITVAL][eft_DBL][eft_DBL] = {eft_DBL, (void*)dpnp_initval_c<double>};
    fmap[DPNPFuncName::DPNP_FN_INITVAL][eft_C128][eft_C128] = {eft_C128, (void*)dpnp_initval_c<std::complex<double>>};

    fmap[DPNPFuncName::DPNP_FN_MATMUL][eft_INT][eft_INT] = {eft_INT, (void*)dpnp_matmul_c<int32_t>};
    fmap[DPNPFuncName::DPNP_FN_MATMUL][eft_LNG][eft_LNG] = {eft_LNG, (void*)dpnp_matmul_c<int64_t>};
    fmap[DPNPFuncName::DPNP_FN_MATMUL][eft_FLT][eft_FLT] = {eft_FLT, (void*)dpnp_matmul_c<float>};
    fmap[DPNPFuncName::DPNP_FN_MATMUL][eft_DBL][eft_DBL] = {eft_DBL, (void*)dpnp_matmul_c<double>};

    return;
}<|MERGE_RESOLUTION|>--- conflicted
+++ resolved
@@ -77,7 +77,6 @@
 class dpnp_dot_c_kernel;
 
 template <typename _DataType_output, typename _DataType_input1, typename _DataType_input2>
-<<<<<<< HEAD
 cl::sycl::event dot(cl::sycl::queue& queue,
                     _DataType_output* result_out,
                     _DataType_input1* input1_in,
@@ -86,16 +85,6 @@
                     shape_elem_type input2_strides,
                     size_t size,
                     const std::vector<cl::sycl::event>& dependencies = {})
-=======
-sycl::event dot(sycl::queue& queue,
-                _DataType_output* result_out,
-                _DataType_input1* input1_in,
-                _DataType_input2* input2_in,
-                size_t input1_strides,
-                size_t input2_strides,
-                size_t size,
-                const std::vector<sycl::event>& dependencies = {})
->>>>>>> 3d691858
 {
     (void)dependencies;
 
@@ -118,7 +107,6 @@
 #if LIBSYCL_VERSION_GREATER(5, 3, 0)
         event = queue.submit([&](sycl::handler& cgh) {
             cgh.parallel_for(sycl::range<1>{size},
-<<<<<<< HEAD
                              cl::sycl::reduction(result_out,
                                                  std::plus<_DataType_output>(),
                                                  cl::sycl::property::reduction::initialize_to_identity{}),
@@ -127,14 +115,6 @@
                                  size_t i2 = input2_strides >= 0 ? i * input2_strides : size + i * input2_strides - 1;
                                  sum += static_cast<_DataType_output>(input1_in[i1]) *
                                         static_cast<_DataType_output>(input2_in[i2]);
-=======
-                             sycl::reduction(result_out,
-                                             std::plus<_DataType_output>(),
-                                             sycl::property::reduction::initialize_to_identity{}),
-                             [=](sycl::id<1> idx, auto& sum) {
-                                 sum += static_cast<_DataType_output>(input1_in[idx * input1_strides]) *
-                                        static_cast<_DataType_output>(input2_in[idx * input2_strides]);
->>>>>>> 3d691858
                              });
         });
         // for some reason few such kernels cannot work in parallel
