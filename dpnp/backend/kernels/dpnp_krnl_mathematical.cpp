//*****************************************************************************
// Copyright (c) 2016-2023, Intel Corporation
// All rights reserved.
//
// Redistribution and use in source and binary forms, with or without
// modification, are permitted provided that the following conditions are met:
// - Redistributions of source code must retain the above copyright notice,
//   this list of conditions and the following disclaimer.
// - Redistributions in binary form must reproduce the above copyright notice,
//   this list of conditions and the following disclaimer in the documentation
//   and/or other materials provided with the distribution.
//
// THIS SOFTWARE IS PROVIDED BY THE COPYRIGHT HOLDERS AND CONTRIBUTORS "AS IS"
// AND ANY EXPRESS OR IMPLIED WARRANTIES, INCLUDING, BUT NOT LIMITED TO, THE
// IMPLIED WARRANTIES OF MERCHANTABILITY AND FITNESS FOR A PARTICULAR PURPOSE
// ARE DISCLAIMED. IN NO EVENT SHALL THE COPYRIGHT HOLDER OR CONTRIBUTORS BE
// LIABLE FOR ANY DIRECT, INDIRECT, INCIDENTAL, SPECIAL, EXEMPLARY, OR
// CONSEQUENTIAL DAMAGES (INCLUDING, BUT NOT LIMITED TO, PROCUREMENT OF
// SUBSTITUTE GOODS OR SERVICES; LOSS OF USE, DATA, OR PROFITS; OR BUSINESS
// INTERRUPTION) HOWEVER CAUSED AND ON ANY THEORY OF LIABILITY, WHETHER IN
// CONTRACT, STRICT LIABILITY, OR TORT (INCLUDING NEGLIGENCE OR OTHERWISE)
// ARISING IN ANY WAY OUT OF THE USE OF THIS SOFTWARE, EVEN IF ADVISED OF
// THE POSSIBILITY OF SUCH DAMAGE.
//*****************************************************************************

#include <cmath>
#include <iostream>
#include <vector>

#include <dpnp_iface.hpp>

#include "dpnp_fptr.hpp"
#include "dpnp_iterator.hpp"
#include "dpnp_utils.hpp"
#include "dpnpc_memory_adapter.hpp"
#include "queue_sycl.hpp"

template <typename _KernelNameSpecialization>
class dpnp_around_c_kernel;

template <typename _DataType>
DPCTLSyclEventRef dpnp_around_c(DPCTLSyclQueueRef q_ref,
                                const void* input_in,
                                void* result_out,
                                const size_t input_size,
                                const int decimals,
                                const DPCTLEventVectorRef dep_event_vec_ref)
{
    (void)decimals;
    (void)dep_event_vec_ref;

    DPCTLSyclEventRef event_ref = nullptr;

    if (!input_size)
    {
        return event_ref;
    }

    sycl::queue q = *(reinterpret_cast<sycl::queue*>(q_ref));
    sycl::event event;

    DPNPC_ptr_adapter<_DataType> input1_ptr(q_ref, input_in, input_size);
    _DataType* input = input1_ptr.get_ptr();
    _DataType* result = reinterpret_cast<_DataType*>(result_out);

    if constexpr (std::is_same<_DataType, double>::value || std::is_same<_DataType, float>::value)
    {
        event = oneapi::mkl::vm::rint(q, input_size, input, result);
    }
    else
    {
        sycl::range<1> gws(input_size);
        auto kernel_parallel_for_func = [=](sycl::id<1> global_id) {
            size_t i = global_id[0];
            {
                result[i] = std::rint(input[i]);
            }
        };

        auto kernel_func = [&](sycl::handler& cgh) {
            cgh.parallel_for<class dpnp_around_c_kernel<_DataType>>(gws, kernel_parallel_for_func);
        };

        event = q.submit(kernel_func);
    }

    event_ref = reinterpret_cast<DPCTLSyclEventRef>(&event);

    return DPCTLEvent_Copy(event_ref);
}

template <typename _DataType>
void dpnp_around_c(const void* input_in, void* result_out, const size_t input_size, const int decimals)
{
    DPCTLSyclQueueRef q_ref = reinterpret_cast<DPCTLSyclQueueRef>(&DPNP_QUEUE);
    DPCTLEventVectorRef dep_event_vec_ref = nullptr;
    DPCTLSyclEventRef event_ref = dpnp_around_c<_DataType>(q_ref,
                                                           input_in,
                                                           result_out,
                                                           input_size,
                                                           decimals,
                                                           dep_event_vec_ref);
    DPCTLEvent_WaitAndThrow(event_ref);
}

template <typename _DataType>
void (*dpnp_around_default_c)(const void*, void*, const size_t, const int) = dpnp_around_c<_DataType>;

template <typename _DataType>
DPCTLSyclEventRef (*dpnp_around_ext_c)(DPCTLSyclQueueRef,
                                       const void*,
                                       void*,
                                       const size_t,
                                       const int,
                                       const DPCTLEventVectorRef) = dpnp_around_c<_DataType>;

template <typename _KernelNameSpecialization1, typename _KernelNameSpecialization2>
class dpnp_elemwise_absolute_c_kernel;

template <typename _DataType_input, typename _DataType_output>
DPCTLSyclEventRef dpnp_elemwise_absolute_c(DPCTLSyclQueueRef q_ref,
                                           const void* input1_in,
                                           void* result1,
                                           size_t size,
                                           const DPCTLEventVectorRef dep_event_vec_ref)
{
    // avoid warning unused variable
    (void)dep_event_vec_ref;

    DPCTLSyclEventRef event_ref = nullptr;

    if (!size)
    {
        return event_ref;
    }

    sycl::queue q = *(reinterpret_cast<sycl::queue*>(q_ref));
    sycl::event event;

    _DataType_input* array1 = static_cast<_DataType_input*>(const_cast<void*>(input1_in));
    _DataType_output* result = static_cast<_DataType_output*>(result1);

    if constexpr (is_any_v<_DataType_input, float, double, std::complex<float>, std::complex<double>>)
    {
        event = oneapi::mkl::vm::abs(q, size, array1, result);
    }
    else
    {
        static_assert(is_any_v<_DataType_input, int32_t, int64_t>,
                      "Integer types are only expected to pass in 'abs' kernel");
        static_assert(std::is_same_v<_DataType_input, _DataType_output>, "Result type must match a type of input data");

        constexpr size_t lws = 64;
        constexpr unsigned int vec_sz = 8;
        constexpr sycl::access::address_space global_space = sycl::access::address_space::global_space;

        auto gws_range = sycl::range<1>(((size + lws * vec_sz - 1) / (lws * vec_sz)) * lws);
        auto lws_range = sycl::range<1>(lws);

        auto kernel_parallel_for_func = [=](sycl::nd_item<1> nd_it) {
            auto sg = nd_it.get_sub_group();
            const auto max_sg_size = sg.get_max_local_range()[0];
            const size_t start =
                vec_sz * (nd_it.get_group(0) * nd_it.get_local_range(0) + sg.get_group_id()[0] * max_sg_size);

            if (start + static_cast<size_t>(vec_sz) * max_sg_size < size)
            {
                using input_ptrT = sycl::multi_ptr<_DataType_input, global_space>;
                using result_ptrT = sycl::multi_ptr<_DataType_output, global_space>;

                sycl::vec<_DataType_input, vec_sz> data_vec = sg.load<vec_sz>(input_ptrT(&array1[start]));

#if (__SYCL_COMPILER_VERSION < __SYCL_COMPILER_VECTOR_ABS_CHANGED)
                // sycl::abs() returns unsigned integers only, so explicit casting to signed ones is required
                using result_absT = typename cl::sycl::detail::make_unsigned<_DataType_output>::type;
                sycl::vec<_DataType_output, vec_sz> res_vec =
                    dpnp_vec_cast<_DataType_output, result_absT, vec_sz>(sycl::abs(data_vec));
#else
                sycl::vec<_DataType_output, vec_sz> res_vec = sycl::abs(data_vec);
#endif
<<<<<<< HEAD
=======

>>>>>>> 2e8f40cc
                sg.store<vec_sz>(result_ptrT(&result[start]), res_vec);
            }
            else
            {
                for (size_t k = start + sg.get_local_id()[0]; k < size; k += max_sg_size)
                {
                    result[k] = std::abs(array1[k]);
                }
            }
        };

        auto kernel_func = [&](sycl::handler& cgh) {
            cgh.parallel_for<class dpnp_elemwise_absolute_c_kernel<_DataType_input, _DataType_output>>(
                sycl::nd_range<1>(gws_range, lws_range), kernel_parallel_for_func);
        };
        event = q.submit(kernel_func);
    }

    event_ref = reinterpret_cast<DPCTLSyclEventRef>(&event);
    return DPCTLEvent_Copy(event_ref);
}

template <typename _DataType>
void dpnp_elemwise_absolute_c(const void* input1_in, void* result1, size_t size)
{
    DPCTLSyclQueueRef q_ref = reinterpret_cast<DPCTLSyclQueueRef>(&DPNP_QUEUE);
    DPCTLEventVectorRef dep_event_vec_ref = nullptr;
    DPCTLSyclEventRef event_ref = dpnp_elemwise_absolute_c<_DataType, _DataType>(q_ref,
                                                                                 input1_in,
                                                                                 result1,
                                                                                 size,
                                                                                 dep_event_vec_ref);
    DPCTLEvent_WaitAndThrow(event_ref);
    DPCTLEvent_Delete(event_ref);
}

template <typename _DataType>
void (*dpnp_elemwise_absolute_default_c)(const void*, void*, size_t) = dpnp_elemwise_absolute_c<_DataType>;

template <typename _DataType_input, typename _DataType_output = _DataType_input>
DPCTLSyclEventRef (*dpnp_elemwise_absolute_ext_c)(DPCTLSyclQueueRef,
                                                  const void*,
                                                  void*,
                                                  size_t,
                                                  const DPCTLEventVectorRef) = dpnp_elemwise_absolute_c<_DataType_input, _DataType_output>;

template <typename _DataType_output, typename _DataType_input1, typename _DataType_input2>
DPCTLSyclEventRef dpnp_cross_c(DPCTLSyclQueueRef q_ref,
                               void* result_out,
                               const void* input1_in,
                               const size_t input1_size,
                               const shape_elem_type* input1_shape,
                               const size_t input1_shape_ndim,
                               const void* input2_in,
                               const size_t input2_size,
                               const shape_elem_type* input2_shape,
                               const size_t input2_shape_ndim,
                               const size_t* where,
                               const DPCTLEventVectorRef dep_event_vec_ref)
{
    (void)input1_size; // avoid warning unused variable
    (void)input1_shape;
    (void)input1_shape_ndim;
    (void)input2_size;
    (void)input2_shape;
    (void)input2_shape_ndim;
    (void)where;
    (void)dep_event_vec_ref;

    DPCTLSyclEventRef event_ref = nullptr;
    sycl::queue q = *(reinterpret_cast<sycl::queue*>(q_ref));

    DPNPC_ptr_adapter<_DataType_input1> input1_ptr(q_ref, input1_in, input1_size, true);
    DPNPC_ptr_adapter<_DataType_input2> input2_ptr(q_ref, input2_in, input2_size, true);
    DPNPC_ptr_adapter<_DataType_output> result_ptr(q_ref, result_out, input1_size, true, true);
    const _DataType_input1* input1 = input1_ptr.get_ptr();
    const _DataType_input2* input2 = input2_ptr.get_ptr();
    _DataType_output* result = result_ptr.get_ptr();

    result[0] = input1[1] * input2[2] - input1[2] * input2[1];

    result[1] = input1[2] * input2[0] - input1[0] * input2[2];

    result[2] = input1[0] * input2[1] - input1[1] * input2[0];

    return event_ref;
}

template <typename _DataType_output, typename _DataType_input1, typename _DataType_input2>
void dpnp_cross_c(void* result_out,
                  const void* input1_in,
                  const size_t input1_size,
                  const shape_elem_type* input1_shape,
                  const size_t input1_shape_ndim,
                  const void* input2_in,
                  const size_t input2_size,
                  const shape_elem_type* input2_shape,
                  const size_t input2_shape_ndim,
                  const size_t* where)
{
    DPCTLSyclQueueRef q_ref = reinterpret_cast<DPCTLSyclQueueRef>(&DPNP_QUEUE);
    DPCTLEventVectorRef dep_event_vec_ref = nullptr;
    DPCTLSyclEventRef event_ref = dpnp_cross_c<_DataType_output, _DataType_input1, _DataType_input2>(q_ref,
                                                                                                     result_out,
                                                                                                     input1_in,
                                                                                                     input1_size,
                                                                                                     input1_shape,
                                                                                                     input1_shape_ndim,
                                                                                                     input2_in,
                                                                                                     input2_size,
                                                                                                     input2_shape,
                                                                                                     input2_shape_ndim,
                                                                                                     where,
                                                                                                     dep_event_vec_ref);
    DPCTLEvent_WaitAndThrow(event_ref);
}

template <typename _DataType_output, typename _DataType_input1, typename _DataType_input2>
void (*dpnp_cross_default_c)(void*,
                             const void*,
                             const size_t,
                             const shape_elem_type*,
                             const size_t,
                             const void*,
                             const size_t,
                             const shape_elem_type*,
                             const size_t,
                             const size_t*) = dpnp_cross_c<_DataType_output, _DataType_input1, _DataType_input2>;

template <typename _DataType_output, typename _DataType_input1, typename _DataType_input2>
DPCTLSyclEventRef (*dpnp_cross_ext_c)(
    DPCTLSyclQueueRef,
    void*,
    const void*,
    const size_t,
    const shape_elem_type*,
    const size_t,
    const void*,
    const size_t,
    const shape_elem_type*,
    const size_t,
    const size_t*,
    const DPCTLEventVectorRef) = dpnp_cross_c<_DataType_output, _DataType_input1, _DataType_input2>;

template <typename _KernelNameSpecialization1, typename _KernelNameSpecialization2>
class dpnp_cumprod_c_kernel;

template <typename _DataType_input, typename _DataType_output>
DPCTLSyclEventRef dpnp_cumprod_c(DPCTLSyclQueueRef q_ref,
                                 void* array1_in,
                                 void* result1,
                                 size_t size,
                                 const DPCTLEventVectorRef dep_event_vec_ref)
{
    // avoid warning unused variable
    (void)dep_event_vec_ref;

    DPCTLSyclEventRef event_ref = nullptr;

    if (!size)
    {
        return event_ref;
    }

    sycl::queue q = *(reinterpret_cast<sycl::queue*>(q_ref));

    DPNPC_ptr_adapter<_DataType_input> input1_ptr(q_ref, array1_in, size, true);
    DPNPC_ptr_adapter<_DataType_output> result_ptr(q_ref, result1, size, true, true);
    _DataType_input* array1 = input1_ptr.get_ptr();
    _DataType_output* result = result_ptr.get_ptr();

    _DataType_output cur_res = 1;

    for (size_t i = 0; i < size; ++i)
    {
        cur_res *= array1[i];
        result[i] = cur_res;
    }

    return event_ref;
}

template <typename _DataType_input, typename _DataType_output>
void dpnp_cumprod_c(void* array1_in, void* result1, size_t size)
{
    DPCTLSyclQueueRef q_ref = reinterpret_cast<DPCTLSyclQueueRef>(&DPNP_QUEUE);
    DPCTLEventVectorRef dep_event_vec_ref = nullptr;
    DPCTLSyclEventRef event_ref = dpnp_cumprod_c<_DataType_input, _DataType_output>(q_ref,
                                                                                    array1_in,
                                                                                    result1,
                                                                                    size,
                                                                                    dep_event_vec_ref);
    DPCTLEvent_WaitAndThrow(event_ref);
}

template <typename _DataType_input, typename _DataType_output>
void (*dpnp_cumprod_default_c)(void*, void*, size_t) = dpnp_cumprod_c<_DataType_input, _DataType_output>;

template <typename _DataType_input, typename _DataType_output>
DPCTLSyclEventRef (*dpnp_cumprod_ext_c)(DPCTLSyclQueueRef,
                                        void*,
                                        void*,
                                        size_t,
                                        const DPCTLEventVectorRef) = dpnp_cumprod_c<_DataType_input, _DataType_output>;

template <typename _KernelNameSpecialization1, typename _KernelNameSpecialization2>
class dpnp_cumsum_c_kernel;

template <typename _DataType_input, typename _DataType_output>
DPCTLSyclEventRef dpnp_cumsum_c(DPCTLSyclQueueRef q_ref,
                                void* array1_in,
                                void* result1,
                                size_t size,
                                const DPCTLEventVectorRef dep_event_vec_ref)
{
    // avoid warning unused variable
    (void)dep_event_vec_ref;

    DPCTLSyclEventRef event_ref = nullptr;

    if (!size)
    {
        return event_ref;
    }

    sycl::queue q = *(reinterpret_cast<sycl::queue*>(q_ref));

    DPNPC_ptr_adapter<_DataType_input> input1_ptr(q_ref, array1_in, size, true);
    DPNPC_ptr_adapter<_DataType_output> result_ptr(q_ref, result1, size, true, true);
    _DataType_input* array1 = input1_ptr.get_ptr();
    _DataType_output* result = result_ptr.get_ptr();

    _DataType_output cur_res = 0;

    for (size_t i = 0; i < size; ++i)
    {
        cur_res += array1[i];
        result[i] = cur_res;
    }

    return event_ref;
}

template <typename _DataType_input, typename _DataType_output>
void dpnp_cumsum_c(void* array1_in, void* result1, size_t size)
{
    DPCTLSyclQueueRef q_ref = reinterpret_cast<DPCTLSyclQueueRef>(&DPNP_QUEUE);
    DPCTLEventVectorRef dep_event_vec_ref = nullptr;
    DPCTLSyclEventRef event_ref = dpnp_cumsum_c<_DataType_input, _DataType_output>(q_ref,
                                                                                   array1_in,
                                                                                   result1,
                                                                                   size,
                                                                                   dep_event_vec_ref);
    DPCTLEvent_WaitAndThrow(event_ref);
}

template <typename _DataType_input, typename _DataType_output>
void (*dpnp_cumsum_default_c)(void*, void*, size_t) = dpnp_cumsum_c<_DataType_input, _DataType_output>;

template <typename _DataType_input, typename _DataType_output>
DPCTLSyclEventRef (*dpnp_cumsum_ext_c)(DPCTLSyclQueueRef,
                                       void*,
                                       void*,
                                       size_t,
                                       const DPCTLEventVectorRef) = dpnp_cumsum_c<_DataType_input, _DataType_output>;

template <typename _KernelNameSpecialization1, typename _KernelNameSpecialization2>
class dpnp_ediff1d_c_kernel;

template <typename _DataType_input, typename _DataType_output>
DPCTLSyclEventRef dpnp_ediff1d_c(DPCTLSyclQueueRef q_ref,
                                 void* result_out,
                                 const size_t result_size,
                                 const size_t result_ndim,
                                 const shape_elem_type* result_shape,
                                 const shape_elem_type* result_strides,
                                 const void* input1_in,
                                 const size_t input1_size,
                                 const size_t input1_ndim,
                                 const shape_elem_type* input1_shape,
                                 const shape_elem_type* input1_strides,
                                 const size_t* where,
                                 const DPCTLEventVectorRef dep_event_vec_ref)
{
    /* avoid warning unused variable*/
    (void)result_ndim;
    (void)result_shape;
    (void)result_strides;
    (void)input1_ndim;
    (void)input1_shape;
    (void)input1_strides;
    (void)where;
    (void)dep_event_vec_ref;

    DPCTLSyclEventRef event_ref = nullptr;

    if (!input1_size)
    {
        return event_ref;
    }

    sycl::queue q = *(reinterpret_cast<sycl::queue*>(q_ref));

    DPNPC_ptr_adapter<_DataType_input> input1_ptr(q_ref, input1_in, input1_size);
    DPNPC_ptr_adapter<_DataType_output> result_ptr(q_ref, result_out, result_size, false, true);

    _DataType_input* input1_data = input1_ptr.get_ptr();
    _DataType_output* result = result_ptr.get_ptr();

    cl::sycl::event event;
    cl::sycl::range<1> gws(result_size);

    auto kernel_parallel_for_func = [=](cl::sycl::id<1> global_id) {
        size_t output_id = global_id[0]; /*for (size_t i = 0; i < result_size; ++i)*/
        {
            const _DataType_output curr_elem = input1_data[output_id];
            const _DataType_output next_elem = input1_data[output_id + 1];
            result[output_id] = next_elem - curr_elem;
        }
    };
    auto kernel_func = [&](cl::sycl::handler& cgh) {
        cgh.parallel_for<class dpnp_ediff1d_c_kernel<_DataType_input, _DataType_output>>(
            gws, kernel_parallel_for_func);
    };
    event = q.submit(kernel_func);

    input1_ptr.depends_on(event);
    result_ptr.depends_on(event);
    event_ref = reinterpret_cast<DPCTLSyclEventRef>(&event);

    return DPCTLEvent_Copy(event_ref);
}

template <typename _DataType_input, typename _DataType_output>
void dpnp_ediff1d_c(void* result_out,
                    const size_t result_size,
                    const size_t result_ndim,
                    const shape_elem_type* result_shape,
                    const shape_elem_type* result_strides,
                    const void* input1_in,
                    const size_t input1_size,
                    const size_t input1_ndim,
                    const shape_elem_type* input1_shape,
                    const shape_elem_type* input1_strides,
                    const size_t* where)
{
    DPCTLSyclQueueRef q_ref = reinterpret_cast<DPCTLSyclQueueRef>(&DPNP_QUEUE);
    DPCTLEventVectorRef dep_event_vec_ref = nullptr;
    DPCTLSyclEventRef event_ref = dpnp_ediff1d_c<_DataType_input, _DataType_output>(q_ref,
                                                                                    result_out,
                                                                                    result_size,
                                                                                    result_ndim,
                                                                                    result_shape,
                                                                                    result_strides,
                                                                                    input1_in,
                                                                                    input1_size,
                                                                                    input1_ndim,
                                                                                    input1_shape,
                                                                                    input1_strides,
                                                                                    where,
                                                                                    dep_event_vec_ref);
    DPCTLEvent_WaitAndThrow(event_ref);
}

template <typename _DataType_input, typename _DataType_output>
void (*dpnp_ediff1d_default_c)(void*,
                               const size_t,
                               const size_t,
                               const shape_elem_type*,
                               const shape_elem_type*,
                               const void*,
                               const size_t,
                               const size_t,
                               const shape_elem_type*,
                               const shape_elem_type*,
                               const size_t*) = dpnp_ediff1d_c<_DataType_input, _DataType_output>;

template <typename _DataType_input, typename _DataType_output>
DPCTLSyclEventRef (*dpnp_ediff1d_ext_c)(DPCTLSyclQueueRef,
                                        void*,
                                        const size_t,
                                        const size_t,
                                        const shape_elem_type*,
                                        const shape_elem_type*,
                                        const void*,
                                        const size_t,
                                        const size_t,
                                        const shape_elem_type*,
                                        const shape_elem_type*,
                                        const size_t*,
                                        const DPCTLEventVectorRef) = dpnp_ediff1d_c<_DataType_input, _DataType_output>;

template <typename _KernelNameSpecialization1, typename _KernelNameSpecialization2, typename _KernelNameSpecialization3>
class dpnp_floor_divide_c_kernel;

template <typename _DataType_output, typename _DataType_input1, typename _DataType_input2>
DPCTLSyclEventRef dpnp_floor_divide_c(DPCTLSyclQueueRef q_ref,
                                      void* result_out,
                                      const void* input1_in,
                                      const size_t input1_size,
                                      const shape_elem_type* input1_shape,
                                      const size_t input1_shape_ndim,
                                      const void* input2_in,
                                      const size_t input2_size,
                                      const shape_elem_type* input2_shape,
                                      const size_t input2_shape_ndim,
                                      const size_t* where,
                                      const DPCTLEventVectorRef dep_event_vec_ref)
{
    // avoid warning unused variable
    (void)where;
    (void)dep_event_vec_ref;

    DPCTLSyclEventRef event_ref = nullptr;

    if (!input1_size || !input2_size)
    {
        return event_ref;
    }

    sycl::queue q = *(reinterpret_cast<sycl::queue*>(q_ref));

    DPNPC_ptr_adapter<_DataType_input1> input1_ptr(q_ref, input1_in, input1_size);
    DPNPC_ptr_adapter<_DataType_input2> input2_ptr(q_ref, input2_in, input2_size);
    _DataType_input1* input1_data = input1_ptr.get_ptr();
    _DataType_input2* input2_data = input2_ptr.get_ptr();
    _DataType_output* result = reinterpret_cast<_DataType_output*>(result_out);

    std::vector<shape_elem_type> result_shape =
        get_result_shape(input1_shape, input1_shape_ndim, input2_shape, input2_shape_ndim);

    DPNPC_id<_DataType_input1>* input1_it;
    const size_t input1_it_size_in_bytes = sizeof(DPNPC_id<_DataType_input1>);
    input1_it = reinterpret_cast<DPNPC_id<_DataType_input1>*>(dpnp_memory_alloc_c(q_ref, input1_it_size_in_bytes));
    new (input1_it) DPNPC_id<_DataType_input1>(q_ref, input1_data, input1_shape, input1_shape_ndim);

    input1_it->broadcast_to_shape(result_shape);

    DPNPC_id<_DataType_input2>* input2_it;
    const size_t input2_it_size_in_bytes = sizeof(DPNPC_id<_DataType_input2>);
    input2_it = reinterpret_cast<DPNPC_id<_DataType_input2>*>(dpnp_memory_alloc_c(q_ref, input2_it_size_in_bytes));
    new (input2_it) DPNPC_id<_DataType_input2>(q_ref, input2_data, input2_shape, input2_shape_ndim);

    input2_it->broadcast_to_shape(result_shape);

    const size_t result_size = input1_it->get_output_size();

    sycl::range<1> gws(result_size);
    auto kernel_parallel_for_func = [=](sycl::id<1> global_id) {
        const size_t i = global_id[0]; /* for (size_t i = 0; i < result_size; ++i) */
        const _DataType_output input1_elem = (*input1_it)[i];
        const _DataType_output input2_elem = (*input2_it)[i];

        double div = (double)input1_elem / (double)input2_elem;
        result[i] = static_cast<_DataType_output>(sycl::floor(div));
    };
    auto kernel_func = [&](sycl::handler& cgh) {
        cgh.parallel_for<class dpnp_floor_divide_c_kernel<_DataType_output, _DataType_input1, _DataType_input2>>(
            gws, kernel_parallel_for_func);
    };

    sycl::event event;

    if (input1_size == input2_size)
    {
        if constexpr ((std::is_same<_DataType_input1, double>::value || std::is_same<_DataType_input1, float>::value) &&
                      std::is_same<_DataType_input2, _DataType_input1>::value)
        {
            event = oneapi::mkl::vm::div(q, input1_size, input1_data, input2_data, result);
            event.wait();
            event = oneapi::mkl::vm::floor(q, input1_size, result, result);
        }
        else
        {
            event = q.submit(kernel_func);
        }
    }
    else
    {
        event = q.submit(kernel_func);
    }

    event.wait();

    input1_it->~DPNPC_id();
    input2_it->~DPNPC_id();

    sycl::free(input1_it, q);
    sycl::free(input2_it, q);

    return event_ref;
}

template <typename _DataType_output, typename _DataType_input1, typename _DataType_input2>
void dpnp_floor_divide_c(void* result_out,
                         const void* input1_in,
                         const size_t input1_size,
                         const shape_elem_type* input1_shape,
                         const size_t input1_shape_ndim,
                         const void* input2_in,
                         const size_t input2_size,
                         const shape_elem_type* input2_shape,
                         const size_t input2_shape_ndim,
                         const size_t* where)
{
    DPCTLSyclQueueRef q_ref = reinterpret_cast<DPCTLSyclQueueRef>(&DPNP_QUEUE);
    DPCTLEventVectorRef dep_event_vec_ref = nullptr;
    DPCTLSyclEventRef event_ref = dpnp_floor_divide_c<_DataType_output, _DataType_input1, _DataType_input2>(
        q_ref,
        result_out,
        input1_in,
        input1_size,
        input1_shape,
        input1_shape_ndim,
        input2_in,
        input2_size,
        input2_shape,
        input2_shape_ndim,
        where,
        dep_event_vec_ref);
    DPCTLEvent_WaitAndThrow(event_ref);
    DPCTLEvent_Delete(event_ref);
}

template <typename _DataType_output, typename _DataType_input1, typename _DataType_input2>
void (*dpnp_floor_divide_default_c)(
      void*,
      const void*,
      const size_t,
      const shape_elem_type*,
      const size_t,
      const void*,
      const size_t,
      const shape_elem_type*,
      const size_t,
      const size_t*) = dpnp_floor_divide_c<_DataType_output, _DataType_input1, _DataType_input2>;

template <typename _DataType_output, typename _DataType_input1, typename _DataType_input2>
DPCTLSyclEventRef (*dpnp_floor_divide_ext_c)(
    DPCTLSyclQueueRef,
    void*,
    const void*,
    const size_t,
    const shape_elem_type*,
    const size_t,
    const void*,
    const size_t,
    const shape_elem_type*,
    const size_t,
    const size_t*,
    const DPCTLEventVectorRef) = dpnp_floor_divide_c<_DataType_output, _DataType_input1, _DataType_input2>;

template <typename _KernelNameSpecialization1, typename _KernelNameSpecialization2>
class dpnp_modf_c_kernel;

template <typename _DataType_input, typename _DataType_output>
DPCTLSyclEventRef dpnp_modf_c(DPCTLSyclQueueRef q_ref,
                              void* array1_in,
                              void* result1_out,
                              void* result2_out,
                              size_t size,
                              const DPCTLEventVectorRef dep_event_vec_ref)
{
    // avoid warning unused variable
    (void)dep_event_vec_ref;

    DPCTLSyclEventRef event_ref = nullptr;

    sycl::queue q = *(reinterpret_cast<sycl::queue*>(q_ref));
    sycl::event event;

    DPNPC_ptr_adapter<_DataType_input> input1_ptr(q_ref, array1_in, size);
    _DataType_input* array1 = input1_ptr.get_ptr();
    _DataType_output* result1 = reinterpret_cast<_DataType_output*>(result1_out);
    _DataType_output* result2 = reinterpret_cast<_DataType_output*>(result2_out);

    if constexpr (std::is_same<_DataType_input, double>::value || std::is_same<_DataType_input, float>::value)
    {
        event = oneapi::mkl::vm::modf(q, size, array1, result2, result1);
    }
    else
    {
        sycl::range<1> gws(size);
        auto kernel_parallel_for_func = [=](sycl::id<1> global_id) {
            size_t i = global_id[0]; /*for (size_t i = 0; i < size; ++i)*/
            {
                _DataType_input input_elem1 = array1[i];
                result2[i] = sycl::modf(double(input_elem1), &result1[i]);
            }
        };

        auto kernel_func = [&](sycl::handler& cgh) {
            cgh.parallel_for<class dpnp_modf_c_kernel<_DataType_input, _DataType_output>>(gws,
                                                                                          kernel_parallel_for_func);
        };

        event = q.submit(kernel_func);
    }

    event_ref = reinterpret_cast<DPCTLSyclEventRef>(&event);

    return DPCTLEvent_Copy(event_ref);
}

template <typename _DataType_input, typename _DataType_output>
void dpnp_modf_c(void* array1_in, void* result1_out, void* result2_out, size_t size)
{
    DPCTLSyclQueueRef q_ref = reinterpret_cast<DPCTLSyclQueueRef>(&DPNP_QUEUE);
    DPCTLEventVectorRef dep_event_vec_ref = nullptr;
    DPCTLSyclEventRef event_ref = dpnp_modf_c<_DataType_input, _DataType_output>(q_ref,
                                                                                 array1_in,
                                                                                 result1_out,
                                                                                 result2_out,
                                                                                 size,
                                                                                 dep_event_vec_ref);
    DPCTLEvent_WaitAndThrow(event_ref);
    DPCTLEvent_Delete(event_ref);
}

template <typename _DataType_input, typename _DataType_output>
void (*dpnp_modf_default_c)(void*, void*, void*, size_t) = dpnp_modf_c<_DataType_input, _DataType_output>;

template <typename _DataType_input, typename _DataType_output>
DPCTLSyclEventRef (*dpnp_modf_ext_c)(DPCTLSyclQueueRef,
                                     void*,
                                     void*,
                                     void*,
                                     size_t,
                                     const DPCTLEventVectorRef) = dpnp_modf_c<_DataType_input, _DataType_output>;

template <typename _KernelNameSpecialization1, typename _KernelNameSpecialization2, typename _KernelNameSpecialization3>
class dpnp_remainder_c_kernel;

template <typename _DataType_output, typename _DataType_input1, typename _DataType_input2>
DPCTLSyclEventRef dpnp_remainder_c(DPCTLSyclQueueRef q_ref,
                                   void* result_out,
                                   const void* input1_in,
                                   const size_t input1_size,
                                   const shape_elem_type* input1_shape,
                                   const size_t input1_shape_ndim,
                                   const void* input2_in,
                                   const size_t input2_size,
                                   const shape_elem_type* input2_shape,
                                   const size_t input2_shape_ndim,
                                   const size_t* where,
                                   const DPCTLEventVectorRef dep_event_vec_ref)
{
    // avoid warning unused variable
    (void)where;
    (void)dep_event_vec_ref;

    DPCTLSyclEventRef event_ref = nullptr;

    if (!input1_size || !input2_size)
    {
        return event_ref;
    }

    sycl::queue q = *(reinterpret_cast<sycl::queue*>(q_ref));

    DPNPC_ptr_adapter<_DataType_input1> input1_ptr(q_ref, input1_in, input1_size);
    DPNPC_ptr_adapter<_DataType_input2> input2_ptr(q_ref, input2_in, input2_size);
    _DataType_input1* input1_data = input1_ptr.get_ptr();
    _DataType_input2* input2_data = input2_ptr.get_ptr();
    _DataType_output* result = reinterpret_cast<_DataType_output*>(result_out);

    std::vector<shape_elem_type> result_shape =
        get_result_shape(input1_shape, input1_shape_ndim, input2_shape, input2_shape_ndim);

    DPNPC_id<_DataType_input1>* input1_it;
    const size_t input1_it_size_in_bytes = sizeof(DPNPC_id<_DataType_input1>);
    input1_it = reinterpret_cast<DPNPC_id<_DataType_input1>*>(dpnp_memory_alloc_c(q_ref, input1_it_size_in_bytes));
    new (input1_it) DPNPC_id<_DataType_input1>(q_ref, input1_data, input1_shape, input1_shape_ndim);

    input1_it->broadcast_to_shape(result_shape);

    DPNPC_id<_DataType_input2>* input2_it;
    const size_t input2_it_size_in_bytes = sizeof(DPNPC_id<_DataType_input2>);
    input2_it = reinterpret_cast<DPNPC_id<_DataType_input2>*>(dpnp_memory_alloc_c(q_ref, input2_it_size_in_bytes));
    new (input2_it) DPNPC_id<_DataType_input2>(q_ref, input2_data, input2_shape, input2_shape_ndim);

    input2_it->broadcast_to_shape(result_shape);

    const size_t result_size = input1_it->get_output_size();

    sycl::range<1> gws(result_size);
    auto kernel_parallel_for_func = [=](sycl::id<1> global_id) {
        const size_t i = global_id[0];
        const _DataType_output input1_elem = (*input1_it)[i];
        const _DataType_output input2_elem = (*input2_it)[i];
        double fmod_res = sycl::fmod((double)input1_elem, (double)input2_elem);
        double add = fmod_res + input2_elem;
        result[i] = sycl::fmod(add, (double)input2_elem);
    };
    auto kernel_func = [&](sycl::handler& cgh) {
        cgh.parallel_for<class dpnp_remainder_c_kernel<_DataType_output, _DataType_input1, _DataType_input2>>(
            gws, kernel_parallel_for_func);
    };

    sycl::event event;

    if (input1_size == input2_size)
    {
        if constexpr ((std::is_same<_DataType_input1, double>::value || std::is_same<_DataType_input1, float>::value) &&
                      std::is_same<_DataType_input2, _DataType_input1>::value)
        {
            event = oneapi::mkl::vm::fmod(q, input1_size, input1_data, input2_data, result);
            event.wait();
            event = oneapi::mkl::vm::add(q, input1_size, result, input2_data, result);
            event.wait();
            event = oneapi::mkl::vm::fmod(q, input1_size, result, input2_data, result);
        }
        else
        {
            event = q.submit(kernel_func);
        }
    }
    else
    {
        event = q.submit(kernel_func);
    }

    event.wait();

    input1_it->~DPNPC_id();
    input2_it->~DPNPC_id();

    return event_ref;
}

template <typename _DataType_output, typename _DataType_input1, typename _DataType_input2>
void dpnp_remainder_c(void* result_out,
                      const void* input1_in,
                      const size_t input1_size,
                      const shape_elem_type* input1_shape,
                      const size_t input1_shape_ndim,
                      const void* input2_in,
                      const size_t input2_size,
                      const shape_elem_type* input2_shape,
                      const size_t input2_shape_ndim,
                      const size_t* where)
{
    DPCTLSyclQueueRef q_ref = reinterpret_cast<DPCTLSyclQueueRef>(&DPNP_QUEUE);
    DPCTLEventVectorRef dep_event_vec_ref = nullptr;
    DPCTLSyclEventRef event_ref = dpnp_remainder_c<_DataType_output, _DataType_input1, _DataType_input2>(
        q_ref,
        result_out,
        input1_in,
        input1_size,
        input1_shape,
        input1_shape_ndim,
        input2_in,
        input2_size,
        input2_shape,
        input2_shape_ndim,
        where,
        dep_event_vec_ref);
    DPCTLEvent_WaitAndThrow(event_ref);
    DPCTLEvent_Delete(event_ref);
}

template <typename _DataType_output, typename _DataType_input1, typename _DataType_input2>
void (*dpnp_remainder_default_c)(
    void*,
    const void*,
    const size_t,
    const shape_elem_type*,
    const size_t,
    const void*,
    const size_t,
    const shape_elem_type*,
    const size_t,
    const size_t*) = dpnp_remainder_c<_DataType_output, _DataType_input1, _DataType_input2>;

template <typename _DataType_output, typename _DataType_input1, typename _DataType_input2>
DPCTLSyclEventRef (*dpnp_remainder_ext_c)(
    DPCTLSyclQueueRef,
    void*,
    const void*,
    const size_t,
    const shape_elem_type*,
    const size_t,
    const void*,
    const size_t,
    const shape_elem_type*,
    const size_t,
    const size_t*,
    const DPCTLEventVectorRef) = dpnp_remainder_c<_DataType_output, _DataType_input1, _DataType_input2>;

template <typename _KernelNameSpecialization1, typename _KernelNameSpecialization2, typename _KernelNameSpecialization3>
class dpnp_trapz_c_kernel;

template <typename _DataType_input1, typename _DataType_input2, typename _DataType_output>
DPCTLSyclEventRef dpnp_trapz_c(DPCTLSyclQueueRef q_ref,
                               const void* array1_in,
                               const void* array2_in,
                               void* result1,
                               double dx,
                               size_t array1_size,
                               size_t array2_size,
                               const DPCTLEventVectorRef dep_event_vec_ref)
{
    // avoid warning unused variable
    (void)dep_event_vec_ref;

    DPCTLSyclEventRef event_ref = nullptr;

    if ((array1_in == nullptr) || (array2_in == nullptr && array2_size > 1))
    {
        return event_ref;
    }

    sycl::queue q = *(reinterpret_cast<sycl::queue*>(q_ref));
    sycl::event event;

    DPNPC_ptr_adapter<_DataType_input1> input1_ptr(q_ref, array1_in, array1_size);
    DPNPC_ptr_adapter<_DataType_input2> input2_ptr(q_ref, array2_in, array2_size);
    _DataType_input1* array1 = input1_ptr.get_ptr();
    _DataType_input2* array2 = input2_ptr.get_ptr();
    _DataType_output* result = reinterpret_cast<_DataType_output*>(result1);

    if (array1_size < 2)
    {
        const _DataType_output init_val = 0;
        q.memcpy(result, &init_val, sizeof(_DataType_output)).wait(); // result[0] = 0;

        return event_ref;
    }

    if (array1_size == array2_size)
    {
        size_t cur_res_size = array1_size - 2;

        _DataType_output* cur_res =
            reinterpret_cast<_DataType_output*>(sycl::malloc_shared((cur_res_size) * sizeof(_DataType_output), q));

        sycl::range<1> gws(cur_res_size);
        auto kernel_parallel_for_func = [=](sycl::id<1> global_id) {
            size_t i = global_id[0];
            {
                cur_res[i] = array1[i + 1] * (array2[i + 2] - array2[i]);
            }
        };

        auto kernel_func = [&](sycl::handler& cgh) {
            cgh.parallel_for<class dpnp_trapz_c_kernel<_DataType_input1, _DataType_input2, _DataType_output>>(
                gws, kernel_parallel_for_func);
        };

        event = q.submit(kernel_func);

        event.wait();

        shape_elem_type _shape = cur_res_size;
        dpnp_sum_c<_DataType_output, _DataType_output>(result, cur_res, &_shape, 1, NULL, 0, NULL, NULL);

        sycl::free(cur_res, q);

        result[0] += array1[0] * (array2[1] - array2[0]) +
                     array1[array1_size - 1] * (array2[array2_size - 1] - array2[array2_size - 2]);

        result[0] *= 0.5;
    }
    else
    {
        shape_elem_type _shape = array1_size;
        dpnp_sum_c<_DataType_output, _DataType_input1>(result, array1, &_shape, 1, NULL, 0, NULL, NULL);

        result[0] -= (array1[0] + array1[array1_size - 1]) * 0.5;
        result[0] *= dx;
    }
    return event_ref;
}

template <typename _DataType_input1, typename _DataType_input2, typename _DataType_output>
void dpnp_trapz_c(
    const void* array1_in, const void* array2_in, void* result1, double dx, size_t array1_size, size_t array2_size)
{
    DPCTLSyclQueueRef q_ref = reinterpret_cast<DPCTLSyclQueueRef>(&DPNP_QUEUE);
    DPCTLEventVectorRef dep_event_vec_ref = nullptr;
    DPCTLSyclEventRef event_ref = dpnp_trapz_c<_DataType_input1, _DataType_input2, _DataType_output>(q_ref,
                                                                                                     array1_in,
                                                                                                     array2_in,
                                                                                                     result1,
                                                                                                     dx,
                                                                                                     array1_size,
                                                                                                     array2_size,
                                                                                                     dep_event_vec_ref);
    DPCTLEvent_WaitAndThrow(event_ref);
    DPCTLEvent_Delete(event_ref);
}

template <typename _DataType_input1, typename _DataType_input2, typename _DataType_output>
void (*dpnp_trapz_default_c)(const void*,
                             const void*,
                             void*,
                             double,
                             size_t,
                             size_t) = dpnp_trapz_c<_DataType_input1, _DataType_input2, _DataType_output>;

template <typename _DataType_input1, typename _DataType_input2, typename _DataType_output>
DPCTLSyclEventRef (*dpnp_trapz_ext_c)(
    DPCTLSyclQueueRef,
    const void*,
    const void*,
    void*,
    double,
    size_t,
    size_t,
    const DPCTLEventVectorRef) = dpnp_trapz_c<_DataType_input1, _DataType_input2, _DataType_output>;

void func_map_init_mathematical(func_map_t& fmap)
{
    fmap[DPNPFuncName::DPNP_FN_ABSOLUTE][eft_INT][eft_INT] = {eft_INT,
                                                              (void*)dpnp_elemwise_absolute_default_c<int32_t>};
    fmap[DPNPFuncName::DPNP_FN_ABSOLUTE][eft_LNG][eft_LNG] = {eft_LNG,
                                                              (void*)dpnp_elemwise_absolute_default_c<int64_t>};
    fmap[DPNPFuncName::DPNP_FN_ABSOLUTE][eft_FLT][eft_FLT] = {eft_FLT,
                                                              (void*)dpnp_elemwise_absolute_default_c<float>};
    fmap[DPNPFuncName::DPNP_FN_ABSOLUTE][eft_DBL][eft_DBL] = {eft_DBL,
                                                              (void*)dpnp_elemwise_absolute_default_c<double>};

    fmap[DPNPFuncName::DPNP_FN_ABSOLUTE_EXT][eft_INT][eft_INT] = {eft_INT,
                                                                  (void*)dpnp_elemwise_absolute_ext_c<int32_t>};
    fmap[DPNPFuncName::DPNP_FN_ABSOLUTE_EXT][eft_LNG][eft_LNG] = {eft_LNG,
                                                                  (void*)dpnp_elemwise_absolute_ext_c<int64_t>};
    fmap[DPNPFuncName::DPNP_FN_ABSOLUTE_EXT][eft_FLT][eft_FLT] = {eft_FLT, (void*)dpnp_elemwise_absolute_ext_c<float>};
    fmap[DPNPFuncName::DPNP_FN_ABSOLUTE_EXT][eft_DBL][eft_DBL] = {eft_DBL, (void*)dpnp_elemwise_absolute_ext_c<double>};
    fmap[DPNPFuncName::DPNP_FN_ABSOLUTE_EXT][eft_C64][eft_C64] = {
        eft_FLT, (void*)dpnp_elemwise_absolute_ext_c<std::complex<float>, float>};
    fmap[DPNPFuncName::DPNP_FN_ABSOLUTE_EXT][eft_C128][eft_C128] = {
        eft_DBL, (void*)dpnp_elemwise_absolute_ext_c<std::complex<double>, double>};

    fmap[DPNPFuncName::DPNP_FN_AROUND][eft_INT][eft_INT] = {eft_INT, (void*)dpnp_around_default_c<int32_t>};
    fmap[DPNPFuncName::DPNP_FN_AROUND][eft_LNG][eft_LNG] = {eft_LNG, (void*)dpnp_around_default_c<int64_t>};
    fmap[DPNPFuncName::DPNP_FN_AROUND][eft_FLT][eft_FLT] = {eft_FLT, (void*)dpnp_around_default_c<float>};
    fmap[DPNPFuncName::DPNP_FN_AROUND][eft_DBL][eft_DBL] = {eft_DBL, (void*)dpnp_around_default_c<double>};

    fmap[DPNPFuncName::DPNP_FN_AROUND_EXT][eft_INT][eft_INT] = {eft_INT, (void*)dpnp_around_ext_c<int32_t>};
    fmap[DPNPFuncName::DPNP_FN_AROUND_EXT][eft_LNG][eft_LNG] = {eft_LNG, (void*)dpnp_around_ext_c<int64_t>};
    fmap[DPNPFuncName::DPNP_FN_AROUND_EXT][eft_FLT][eft_FLT] = {eft_FLT, (void*)dpnp_around_ext_c<float>};
    fmap[DPNPFuncName::DPNP_FN_AROUND_EXT][eft_DBL][eft_DBL] = {eft_DBL, (void*)dpnp_around_ext_c<double>};

    fmap[DPNPFuncName::DPNP_FN_CROSS][eft_INT][eft_INT] = {eft_INT,
                                                           (void*)dpnp_cross_default_c<int32_t, int32_t, int32_t>};
    fmap[DPNPFuncName::DPNP_FN_CROSS][eft_INT][eft_LNG] = {eft_LNG,
                                                           (void*)dpnp_cross_default_c<int64_t, int32_t, int64_t>};
    fmap[DPNPFuncName::DPNP_FN_CROSS][eft_INT][eft_FLT] = {eft_DBL,
                                                           (void*)dpnp_cross_default_c<double, int32_t, float>};
    fmap[DPNPFuncName::DPNP_FN_CROSS][eft_INT][eft_DBL] = {eft_DBL,
                                                           (void*)dpnp_cross_default_c<double, int32_t, double>};
    fmap[DPNPFuncName::DPNP_FN_CROSS][eft_LNG][eft_INT] = {eft_LNG,
                                                           (void*)dpnp_cross_default_c<int64_t, int64_t, int32_t>};
    fmap[DPNPFuncName::DPNP_FN_CROSS][eft_LNG][eft_LNG] = {eft_LNG,
                                                           (void*)dpnp_cross_default_c<int64_t, int64_t, int64_t>};
    fmap[DPNPFuncName::DPNP_FN_CROSS][eft_LNG][eft_FLT] = {eft_DBL,
                                                           (void*)dpnp_cross_default_c<double, int64_t, float>};
    fmap[DPNPFuncName::DPNP_FN_CROSS][eft_LNG][eft_DBL] = {eft_DBL,
                                                           (void*)dpnp_cross_default_c<double, int64_t, double>};
    fmap[DPNPFuncName::DPNP_FN_CROSS][eft_FLT][eft_INT] = {eft_DBL,
                                                           (void*)dpnp_cross_default_c<double, float, int32_t>};
    fmap[DPNPFuncName::DPNP_FN_CROSS][eft_FLT][eft_LNG] = {eft_DBL,
                                                           (void*)dpnp_cross_default_c<double, float, int64_t>};
    fmap[DPNPFuncName::DPNP_FN_CROSS][eft_FLT][eft_FLT] = {eft_FLT,
                                                           (void*)dpnp_cross_default_c<float, float, float>};
    fmap[DPNPFuncName::DPNP_FN_CROSS][eft_FLT][eft_DBL] = {eft_DBL,
                                                           (void*)dpnp_cross_default_c<double, float, double>};
    fmap[DPNPFuncName::DPNP_FN_CROSS][eft_DBL][eft_INT] = {eft_DBL,
                                                           (void*)dpnp_cross_default_c<double, double, int32_t>};
    fmap[DPNPFuncName::DPNP_FN_CROSS][eft_DBL][eft_LNG] = {eft_DBL,
                                                           (void*)dpnp_cross_default_c<double, double, int64_t>};
    fmap[DPNPFuncName::DPNP_FN_CROSS][eft_DBL][eft_FLT] = {eft_DBL,
                                                           (void*)dpnp_cross_default_c<double, double, float>};
    fmap[DPNPFuncName::DPNP_FN_CROSS][eft_DBL][eft_DBL] = {eft_DBL,
                                                           (void*)dpnp_cross_default_c<double, double, double>};

    fmap[DPNPFuncName::DPNP_FN_CROSS_EXT][eft_INT][eft_INT] = {eft_INT,
                                                               (void*)dpnp_cross_ext_c<int32_t, int32_t, int32_t>};
    fmap[DPNPFuncName::DPNP_FN_CROSS_EXT][eft_INT][eft_LNG] = {eft_LNG,
                                                               (void*)dpnp_cross_ext_c<int64_t, int32_t, int64_t>};
    fmap[DPNPFuncName::DPNP_FN_CROSS_EXT][eft_INT][eft_FLT] = {eft_DBL,
                                                               (void*)dpnp_cross_ext_c<double, int32_t, float>};
    fmap[DPNPFuncName::DPNP_FN_CROSS_EXT][eft_INT][eft_DBL] = {eft_DBL,
                                                               (void*)dpnp_cross_ext_c<double, int32_t, double>};
    fmap[DPNPFuncName::DPNP_FN_CROSS_EXT][eft_LNG][eft_INT] = {eft_LNG,
                                                               (void*)dpnp_cross_ext_c<int64_t, int64_t, int32_t>};
    fmap[DPNPFuncName::DPNP_FN_CROSS_EXT][eft_LNG][eft_LNG] = {eft_LNG,
                                                               (void*)dpnp_cross_ext_c<int64_t, int64_t, int64_t>};
    fmap[DPNPFuncName::DPNP_FN_CROSS_EXT][eft_LNG][eft_FLT] = {eft_DBL,
                                                               (void*)dpnp_cross_ext_c<double, int64_t, float>};
    fmap[DPNPFuncName::DPNP_FN_CROSS_EXT][eft_LNG][eft_DBL] = {eft_DBL,
                                                               (void*)dpnp_cross_ext_c<double, int64_t, double>};
    fmap[DPNPFuncName::DPNP_FN_CROSS_EXT][eft_FLT][eft_INT] = {eft_DBL,
                                                               (void*)dpnp_cross_ext_c<double, float, int32_t>};
    fmap[DPNPFuncName::DPNP_FN_CROSS_EXT][eft_FLT][eft_LNG] = {eft_DBL,
                                                               (void*)dpnp_cross_ext_c<double, float, int64_t>};
    fmap[DPNPFuncName::DPNP_FN_CROSS_EXT][eft_FLT][eft_FLT] = {eft_FLT,
                                                               (void*)dpnp_cross_ext_c<float, float, float>};
    fmap[DPNPFuncName::DPNP_FN_CROSS_EXT][eft_FLT][eft_DBL] = {eft_DBL,
                                                               (void*)dpnp_cross_ext_c<double, float, double>};
    fmap[DPNPFuncName::DPNP_FN_CROSS_EXT][eft_DBL][eft_INT] = {eft_DBL,
                                                               (void*)dpnp_cross_ext_c<double, double, int32_t>};
    fmap[DPNPFuncName::DPNP_FN_CROSS_EXT][eft_DBL][eft_LNG] = {eft_DBL,
                                                               (void*)dpnp_cross_ext_c<double, double, int64_t>};
    fmap[DPNPFuncName::DPNP_FN_CROSS_EXT][eft_DBL][eft_FLT] = {eft_DBL,
                                                               (void*)dpnp_cross_ext_c<double, double, float>};
    fmap[DPNPFuncName::DPNP_FN_CROSS_EXT][eft_DBL][eft_DBL] = {eft_DBL,
                                                               (void*)dpnp_cross_ext_c<double, double, double>};

    fmap[DPNPFuncName::DPNP_FN_CUMPROD][eft_INT][eft_INT] = {eft_LNG, (void*)dpnp_cumprod_default_c<int32_t, int64_t>};
    fmap[DPNPFuncName::DPNP_FN_CUMPROD][eft_LNG][eft_LNG] = {eft_LNG, (void*)dpnp_cumprod_default_c<int64_t, int64_t>};
    fmap[DPNPFuncName::DPNP_FN_CUMPROD][eft_FLT][eft_FLT] = {eft_FLT, (void*)dpnp_cumprod_default_c<float, float>};
    fmap[DPNPFuncName::DPNP_FN_CUMPROD][eft_DBL][eft_DBL] = {eft_DBL, (void*)dpnp_cumprod_default_c<double, double>};

    fmap[DPNPFuncName::DPNP_FN_CUMPROD_EXT][eft_INT][eft_INT] = {eft_LNG, (void*)dpnp_cumprod_ext_c<int32_t, int64_t>};
    fmap[DPNPFuncName::DPNP_FN_CUMPROD_EXT][eft_LNG][eft_LNG] = {eft_LNG, (void*)dpnp_cumprod_ext_c<int64_t, int64_t>};
    fmap[DPNPFuncName::DPNP_FN_CUMPROD_EXT][eft_FLT][eft_FLT] = {eft_FLT, (void*)dpnp_cumprod_ext_c<float, float>};
    fmap[DPNPFuncName::DPNP_FN_CUMPROD_EXT][eft_DBL][eft_DBL] = {eft_DBL, (void*)dpnp_cumprod_ext_c<double, double>};

    fmap[DPNPFuncName::DPNP_FN_CUMSUM][eft_INT][eft_INT] = {eft_LNG, (void*)dpnp_cumsum_default_c<int32_t, int64_t>};
    fmap[DPNPFuncName::DPNP_FN_CUMSUM][eft_LNG][eft_LNG] = {eft_LNG, (void*)dpnp_cumsum_default_c<int64_t, int64_t>};
    fmap[DPNPFuncName::DPNP_FN_CUMSUM][eft_FLT][eft_FLT] = {eft_FLT, (void*)dpnp_cumsum_default_c<float, float>};
    fmap[DPNPFuncName::DPNP_FN_CUMSUM][eft_DBL][eft_DBL] = {eft_DBL, (void*)dpnp_cumsum_default_c<double, double>};

    fmap[DPNPFuncName::DPNP_FN_CUMSUM_EXT][eft_INT][eft_INT] = {eft_LNG, (void*)dpnp_cumsum_ext_c<int32_t, int64_t>};
    fmap[DPNPFuncName::DPNP_FN_CUMSUM_EXT][eft_LNG][eft_LNG] = {eft_LNG, (void*)dpnp_cumsum_ext_c<int64_t, int64_t>};
    fmap[DPNPFuncName::DPNP_FN_CUMSUM_EXT][eft_FLT][eft_FLT] = {eft_FLT, (void*)dpnp_cumsum_ext_c<float, float>};
    fmap[DPNPFuncName::DPNP_FN_CUMSUM_EXT][eft_DBL][eft_DBL] = {eft_DBL, (void*)dpnp_cumsum_ext_c<double, double>};

    fmap[DPNPFuncName::DPNP_FN_EDIFF1D][eft_INT][eft_INT] = {eft_LNG, (void*)dpnp_ediff1d_default_c<int32_t, int64_t>};
    fmap[DPNPFuncName::DPNP_FN_EDIFF1D][eft_LNG][eft_LNG] = {eft_LNG, (void*)dpnp_ediff1d_default_c<int64_t, int64_t>};
    fmap[DPNPFuncName::DPNP_FN_EDIFF1D][eft_FLT][eft_FLT] = {eft_FLT, (void*)dpnp_ediff1d_default_c<float, float>};
    fmap[DPNPFuncName::DPNP_FN_EDIFF1D][eft_DBL][eft_DBL] = {eft_DBL, (void*)dpnp_ediff1d_default_c<double, double>};

    fmap[DPNPFuncName::DPNP_FN_EDIFF1D_EXT][eft_INT][eft_INT] = {eft_LNG, (void*)dpnp_ediff1d_ext_c<int32_t, int64_t>};
    fmap[DPNPFuncName::DPNP_FN_EDIFF1D_EXT][eft_LNG][eft_LNG] = {eft_LNG, (void*)dpnp_ediff1d_ext_c<int64_t, int64_t>};
    fmap[DPNPFuncName::DPNP_FN_EDIFF1D_EXT][eft_FLT][eft_FLT] = {eft_FLT, (void*)dpnp_ediff1d_ext_c<float, float>};
    fmap[DPNPFuncName::DPNP_FN_EDIFF1D_EXT][eft_DBL][eft_DBL] = {eft_DBL, (void*)dpnp_ediff1d_ext_c<double, double>};

    fmap[DPNPFuncName::DPNP_FN_FLOOR_DIVIDE][eft_INT][eft_INT] = {
        eft_INT, (void*)dpnp_floor_divide_default_c<int32_t, int32_t, int32_t>};
    fmap[DPNPFuncName::DPNP_FN_FLOOR_DIVIDE][eft_INT][eft_LNG] = {
        eft_LNG, (void*)dpnp_floor_divide_default_c<int64_t, int32_t, int64_t>};
    fmap[DPNPFuncName::DPNP_FN_FLOOR_DIVIDE][eft_INT][eft_FLT] = {
        eft_DBL, (void*)dpnp_floor_divide_default_c<double, int32_t, float>};
    fmap[DPNPFuncName::DPNP_FN_FLOOR_DIVIDE][eft_INT][eft_DBL] = {
        eft_DBL, (void*)dpnp_floor_divide_default_c<double, int32_t, double>};
    fmap[DPNPFuncName::DPNP_FN_FLOOR_DIVIDE][eft_LNG][eft_INT] = {
        eft_LNG, (void*)dpnp_floor_divide_default_c<int64_t, int64_t, int32_t>};
    fmap[DPNPFuncName::DPNP_FN_FLOOR_DIVIDE][eft_LNG][eft_LNG] = {
        eft_LNG, (void*)dpnp_floor_divide_default_c<int64_t, int64_t, int64_t>};
    fmap[DPNPFuncName::DPNP_FN_FLOOR_DIVIDE][eft_LNG][eft_FLT] = {
        eft_DBL, (void*)dpnp_floor_divide_default_c<double, int64_t, float>};
    fmap[DPNPFuncName::DPNP_FN_FLOOR_DIVIDE][eft_LNG][eft_DBL] = {
        eft_DBL, (void*)dpnp_floor_divide_default_c<double, int64_t, double>};
    fmap[DPNPFuncName::DPNP_FN_FLOOR_DIVIDE][eft_FLT][eft_INT] = {
        eft_DBL, (void*)dpnp_floor_divide_default_c<double, float, int32_t>};
    fmap[DPNPFuncName::DPNP_FN_FLOOR_DIVIDE][eft_FLT][eft_LNG] = {
        eft_DBL, (void*)dpnp_floor_divide_default_c<double, float, int64_t>};
    fmap[DPNPFuncName::DPNP_FN_FLOOR_DIVIDE][eft_FLT][eft_FLT] = {
        eft_FLT, (void*)dpnp_floor_divide_default_c<float, float, float>};
    fmap[DPNPFuncName::DPNP_FN_FLOOR_DIVIDE][eft_FLT][eft_DBL] = {
        eft_DBL, (void*)dpnp_floor_divide_default_c<double, float, double>};
    fmap[DPNPFuncName::DPNP_FN_FLOOR_DIVIDE][eft_DBL][eft_INT] = {
        eft_DBL, (void*)dpnp_floor_divide_default_c<double, double, int32_t>};
    fmap[DPNPFuncName::DPNP_FN_FLOOR_DIVIDE][eft_DBL][eft_LNG] = {
        eft_DBL, (void*)dpnp_floor_divide_default_c<double, double, int64_t>};
    fmap[DPNPFuncName::DPNP_FN_FLOOR_DIVIDE][eft_DBL][eft_FLT] = {
        eft_DBL, (void*)dpnp_floor_divide_default_c<double, double, float>};
    fmap[DPNPFuncName::DPNP_FN_FLOOR_DIVIDE][eft_DBL][eft_DBL] = {
        eft_DBL, (void*)dpnp_floor_divide_default_c<double, double, double>};

    fmap[DPNPFuncName::DPNP_FN_FLOOR_DIVIDE_EXT][eft_INT][eft_INT] = {
        eft_INT, (void*)dpnp_floor_divide_ext_c<int32_t, int32_t, int32_t>};
    fmap[DPNPFuncName::DPNP_FN_FLOOR_DIVIDE_EXT][eft_INT][eft_LNG] = {
        eft_LNG, (void*)dpnp_floor_divide_ext_c<int64_t, int32_t, int64_t>};
    fmap[DPNPFuncName::DPNP_FN_FLOOR_DIVIDE_EXT][eft_INT][eft_FLT] = {
        eft_DBL, (void*)dpnp_floor_divide_ext_c<double, int32_t, float>};
    fmap[DPNPFuncName::DPNP_FN_FLOOR_DIVIDE_EXT][eft_INT][eft_DBL] = {
        eft_DBL, (void*)dpnp_floor_divide_ext_c<double, int32_t, double>};
    fmap[DPNPFuncName::DPNP_FN_FLOOR_DIVIDE_EXT][eft_LNG][eft_INT] = {
        eft_LNG, (void*)dpnp_floor_divide_ext_c<int64_t, int64_t, int32_t>};
    fmap[DPNPFuncName::DPNP_FN_FLOOR_DIVIDE_EXT][eft_LNG][eft_LNG] = {
        eft_LNG, (void*)dpnp_floor_divide_ext_c<int64_t, int64_t, int64_t>};
    fmap[DPNPFuncName::DPNP_FN_FLOOR_DIVIDE_EXT][eft_LNG][eft_FLT] = {
        eft_DBL, (void*)dpnp_floor_divide_ext_c<double, int64_t, float>};
    fmap[DPNPFuncName::DPNP_FN_FLOOR_DIVIDE_EXT][eft_LNG][eft_DBL] = {
        eft_DBL, (void*)dpnp_floor_divide_ext_c<double, int64_t, double>};
    fmap[DPNPFuncName::DPNP_FN_FLOOR_DIVIDE_EXT][eft_FLT][eft_INT] = {
        eft_DBL, (void*)dpnp_floor_divide_ext_c<double, float, int32_t>};
    fmap[DPNPFuncName::DPNP_FN_FLOOR_DIVIDE_EXT][eft_FLT][eft_LNG] = {
        eft_DBL, (void*)dpnp_floor_divide_ext_c<double, float, int64_t>};
    fmap[DPNPFuncName::DPNP_FN_FLOOR_DIVIDE_EXT][eft_FLT][eft_FLT] = {
        eft_FLT, (void*)dpnp_floor_divide_ext_c<float, float, float>};
    fmap[DPNPFuncName::DPNP_FN_FLOOR_DIVIDE_EXT][eft_FLT][eft_DBL] = {
        eft_DBL, (void*)dpnp_floor_divide_ext_c<double, float, double>};
    fmap[DPNPFuncName::DPNP_FN_FLOOR_DIVIDE_EXT][eft_DBL][eft_INT] = {
        eft_DBL, (void*)dpnp_floor_divide_ext_c<double, double, int32_t>};
    fmap[DPNPFuncName::DPNP_FN_FLOOR_DIVIDE_EXT][eft_DBL][eft_LNG] = {
        eft_DBL, (void*)dpnp_floor_divide_ext_c<double, double, int64_t>};
    fmap[DPNPFuncName::DPNP_FN_FLOOR_DIVIDE_EXT][eft_DBL][eft_FLT] = {
        eft_DBL, (void*)dpnp_floor_divide_ext_c<double, double, float>};
    fmap[DPNPFuncName::DPNP_FN_FLOOR_DIVIDE_EXT][eft_DBL][eft_DBL] = {
        eft_DBL, (void*)dpnp_floor_divide_ext_c<double, double, double>};

    fmap[DPNPFuncName::DPNP_FN_MODF][eft_INT][eft_INT] = {eft_DBL, (void*)dpnp_modf_default_c<int32_t, double>};
    fmap[DPNPFuncName::DPNP_FN_MODF][eft_LNG][eft_LNG] = {eft_DBL, (void*)dpnp_modf_default_c<int64_t, double>};
    fmap[DPNPFuncName::DPNP_FN_MODF][eft_FLT][eft_FLT] = {eft_FLT, (void*)dpnp_modf_default_c<float, float>};
    fmap[DPNPFuncName::DPNP_FN_MODF][eft_DBL][eft_DBL] = {eft_DBL, (void*)dpnp_modf_default_c<double, double>};

    fmap[DPNPFuncName::DPNP_FN_MODF_EXT][eft_INT][eft_INT] = {eft_DBL, (void*)dpnp_modf_ext_c<int32_t, double>};
    fmap[DPNPFuncName::DPNP_FN_MODF_EXT][eft_LNG][eft_LNG] = {eft_DBL, (void*)dpnp_modf_ext_c<int64_t, double>};
    fmap[DPNPFuncName::DPNP_FN_MODF_EXT][eft_FLT][eft_FLT] = {eft_FLT, (void*)dpnp_modf_ext_c<float, float>};
    fmap[DPNPFuncName::DPNP_FN_MODF_EXT][eft_DBL][eft_DBL] = {eft_DBL, (void*)dpnp_modf_ext_c<double, double>};

    fmap[DPNPFuncName::DPNP_FN_REMAINDER][eft_INT][eft_INT] = {
        eft_INT, (void*)dpnp_remainder_default_c<int32_t, int32_t, int32_t>};
    fmap[DPNPFuncName::DPNP_FN_REMAINDER][eft_INT][eft_LNG] = {
        eft_LNG, (void*)dpnp_remainder_default_c<int64_t, int32_t, int64_t>};
    fmap[DPNPFuncName::DPNP_FN_REMAINDER][eft_INT][eft_FLT] = {
        eft_DBL, (void*)dpnp_remainder_default_c<double, int32_t, float>};
    fmap[DPNPFuncName::DPNP_FN_REMAINDER][eft_INT][eft_DBL] = {
        eft_DBL, (void*)dpnp_remainder_default_c<double, int32_t, double>};
    fmap[DPNPFuncName::DPNP_FN_REMAINDER][eft_LNG][eft_INT] = {
        eft_LNG, (void*)dpnp_remainder_default_c<int64_t, int64_t, int32_t>};
    fmap[DPNPFuncName::DPNP_FN_REMAINDER][eft_LNG][eft_LNG] = {
        eft_LNG, (void*)dpnp_remainder_default_c<int64_t, int64_t, int64_t>};
    fmap[DPNPFuncName::DPNP_FN_REMAINDER][eft_LNG][eft_FLT] = {
        eft_DBL, (void*)dpnp_remainder_default_c<double, int64_t, float>};
    fmap[DPNPFuncName::DPNP_FN_REMAINDER][eft_LNG][eft_DBL] = {
        eft_DBL, (void*)dpnp_remainder_default_c<double, int64_t, double>};
    fmap[DPNPFuncName::DPNP_FN_REMAINDER][eft_FLT][eft_INT] = {
        eft_DBL, (void*)dpnp_remainder_default_c<double, float, int32_t>};
    fmap[DPNPFuncName::DPNP_FN_REMAINDER][eft_FLT][eft_LNG] = {
        eft_DBL, (void*)dpnp_remainder_default_c<double, float, int64_t>};
    fmap[DPNPFuncName::DPNP_FN_REMAINDER][eft_FLT][eft_FLT] = {
        eft_FLT, (void*)dpnp_remainder_default_c<float, float, float>};
    fmap[DPNPFuncName::DPNP_FN_REMAINDER][eft_FLT][eft_DBL] = {
        eft_DBL, (void*)dpnp_remainder_default_c<double, float, double>};
    fmap[DPNPFuncName::DPNP_FN_REMAINDER][eft_DBL][eft_INT] = {
        eft_DBL, (void*)dpnp_remainder_default_c<double, double, int32_t>};
    fmap[DPNPFuncName::DPNP_FN_REMAINDER][eft_DBL][eft_LNG] = {
        eft_DBL, (void*)dpnp_remainder_default_c<double, double, int64_t>};
    fmap[DPNPFuncName::DPNP_FN_REMAINDER][eft_DBL][eft_FLT] = {
        eft_DBL, (void*)dpnp_remainder_default_c<double, double, float>};
    fmap[DPNPFuncName::DPNP_FN_REMAINDER][eft_DBL][eft_DBL] = {
        eft_DBL, (void*)dpnp_remainder_default_c<double, double, double>};

    fmap[DPNPFuncName::DPNP_FN_REMAINDER_EXT][eft_INT][eft_INT] = {
        eft_INT, (void*)dpnp_remainder_ext_c<int32_t, int32_t, int32_t>};
    fmap[DPNPFuncName::DPNP_FN_REMAINDER_EXT][eft_INT][eft_LNG] = {
        eft_LNG, (void*)dpnp_remainder_ext_c<int64_t, int32_t, int64_t>};
    fmap[DPNPFuncName::DPNP_FN_REMAINDER_EXT][eft_INT][eft_FLT] = {
        eft_DBL, (void*)dpnp_remainder_ext_c<double, int32_t, float>};
    fmap[DPNPFuncName::DPNP_FN_REMAINDER_EXT][eft_INT][eft_DBL] = {
        eft_DBL, (void*)dpnp_remainder_ext_c<double, int32_t, double>};
    fmap[DPNPFuncName::DPNP_FN_REMAINDER_EXT][eft_LNG][eft_INT] = {
        eft_LNG, (void*)dpnp_remainder_ext_c<int64_t, int64_t, int32_t>};
    fmap[DPNPFuncName::DPNP_FN_REMAINDER_EXT][eft_LNG][eft_LNG] = {
        eft_LNG, (void*)dpnp_remainder_ext_c<int64_t, int64_t, int64_t>};
    fmap[DPNPFuncName::DPNP_FN_REMAINDER_EXT][eft_LNG][eft_FLT] = {
        eft_DBL, (void*)dpnp_remainder_ext_c<double, int64_t, float>};
    fmap[DPNPFuncName::DPNP_FN_REMAINDER_EXT][eft_LNG][eft_DBL] = {
        eft_DBL, (void*)dpnp_remainder_ext_c<double, int64_t, double>};
    fmap[DPNPFuncName::DPNP_FN_REMAINDER_EXT][eft_FLT][eft_INT] = {
        eft_DBL, (void*)dpnp_remainder_ext_c<double, float, int32_t>};
    fmap[DPNPFuncName::DPNP_FN_REMAINDER_EXT][eft_FLT][eft_LNG] = {
        eft_DBL, (void*)dpnp_remainder_ext_c<double, float, int64_t>};
    fmap[DPNPFuncName::DPNP_FN_REMAINDER_EXT][eft_FLT][eft_FLT] = {
        eft_FLT, (void*)dpnp_remainder_ext_c<float, float, float>};
    fmap[DPNPFuncName::DPNP_FN_REMAINDER_EXT][eft_FLT][eft_DBL] = {
        eft_DBL, (void*)dpnp_remainder_ext_c<double, float, double>};
    fmap[DPNPFuncName::DPNP_FN_REMAINDER_EXT][eft_DBL][eft_INT] = {
        eft_DBL, (void*)dpnp_remainder_ext_c<double, double, int32_t>};
    fmap[DPNPFuncName::DPNP_FN_REMAINDER_EXT][eft_DBL][eft_LNG] = {
        eft_DBL, (void*)dpnp_remainder_ext_c<double, double, int64_t>};
    fmap[DPNPFuncName::DPNP_FN_REMAINDER_EXT][eft_DBL][eft_FLT] = {
        eft_DBL, (void*)dpnp_remainder_ext_c<double, double, float>};
    fmap[DPNPFuncName::DPNP_FN_REMAINDER_EXT][eft_DBL][eft_DBL] = {
        eft_DBL, (void*)dpnp_remainder_ext_c<double, double, double>};

    fmap[DPNPFuncName::DPNP_FN_TRAPZ][eft_INT][eft_INT] = {eft_DBL,
                                                           (void*)dpnp_trapz_default_c<int32_t, int32_t, double>};
    fmap[DPNPFuncName::DPNP_FN_TRAPZ][eft_INT][eft_LNG] = {eft_DBL,
                                                           (void*)dpnp_trapz_default_c<int32_t, int64_t, double>};
    fmap[DPNPFuncName::DPNP_FN_TRAPZ][eft_INT][eft_FLT] = {eft_DBL,
                                                           (void*)dpnp_trapz_default_c<int32_t, float, double>};
    fmap[DPNPFuncName::DPNP_FN_TRAPZ][eft_INT][eft_DBL] = {eft_DBL,
                                                           (void*)dpnp_trapz_default_c<int32_t, double, double>};
    fmap[DPNPFuncName::DPNP_FN_TRAPZ][eft_LNG][eft_INT] = {eft_DBL,
                                                           (void*)dpnp_trapz_default_c<int64_t, int32_t, double>};
    fmap[DPNPFuncName::DPNP_FN_TRAPZ][eft_LNG][eft_LNG] = {eft_DBL,
                                                           (void*)dpnp_trapz_default_c<int64_t, int64_t, double>};
    fmap[DPNPFuncName::DPNP_FN_TRAPZ][eft_LNG][eft_FLT] = {eft_DBL,
                                                           (void*)dpnp_trapz_default_c<int64_t, float, double>};
    fmap[DPNPFuncName::DPNP_FN_TRAPZ][eft_LNG][eft_DBL] = {eft_DBL,
                                                           (void*)dpnp_trapz_default_c<int64_t, double, double>};
    fmap[DPNPFuncName::DPNP_FN_TRAPZ][eft_FLT][eft_INT] = {eft_DBL,
                                                           (void*)dpnp_trapz_default_c<float, int32_t, double>};
    fmap[DPNPFuncName::DPNP_FN_TRAPZ][eft_FLT][eft_LNG] = {eft_DBL,
                                                           (void*)dpnp_trapz_default_c<float, int64_t, double>};
    fmap[DPNPFuncName::DPNP_FN_TRAPZ][eft_FLT][eft_FLT] = {eft_FLT,
                                                           (void*)dpnp_trapz_default_c<float, float, float>};
    fmap[DPNPFuncName::DPNP_FN_TRAPZ][eft_FLT][eft_DBL] = {eft_DBL,
                                                           (void*)dpnp_trapz_default_c<float, double, double>};
    fmap[DPNPFuncName::DPNP_FN_TRAPZ][eft_DBL][eft_INT] = {eft_DBL,
                                                           (void*)dpnp_trapz_default_c<double, int32_t, double>};
    fmap[DPNPFuncName::DPNP_FN_TRAPZ][eft_DBL][eft_LNG] = {eft_DBL,
                                                           (void*)dpnp_trapz_default_c<double, int64_t, double>};
    fmap[DPNPFuncName::DPNP_FN_TRAPZ][eft_DBL][eft_FLT] = {eft_DBL,
                                                           (void*)dpnp_trapz_default_c<double, float, double>};
    fmap[DPNPFuncName::DPNP_FN_TRAPZ][eft_DBL][eft_DBL] = {eft_DBL,
                                                           (void*)dpnp_trapz_default_c<double, double, double>};

    fmap[DPNPFuncName::DPNP_FN_TRAPZ_EXT][eft_INT][eft_INT] = {eft_DBL,
                                                               (void*)dpnp_trapz_ext_c<int32_t, int32_t, double>};
    fmap[DPNPFuncName::DPNP_FN_TRAPZ_EXT][eft_INT][eft_LNG] = {eft_DBL,
                                                               (void*)dpnp_trapz_ext_c<int32_t, int64_t, double>};
    fmap[DPNPFuncName::DPNP_FN_TRAPZ_EXT][eft_INT][eft_FLT] = {eft_DBL,
                                                               (void*)dpnp_trapz_ext_c<int32_t, float, double>};
    fmap[DPNPFuncName::DPNP_FN_TRAPZ_EXT][eft_INT][eft_DBL] = {eft_DBL,
                                                               (void*)dpnp_trapz_ext_c<int32_t, double, double>};
    fmap[DPNPFuncName::DPNP_FN_TRAPZ_EXT][eft_LNG][eft_INT] = {eft_DBL,
                                                               (void*)dpnp_trapz_ext_c<int64_t, int32_t, double>};
    fmap[DPNPFuncName::DPNP_FN_TRAPZ_EXT][eft_LNG][eft_LNG] = {eft_DBL,
                                                               (void*)dpnp_trapz_ext_c<int64_t, int64_t, double>};
    fmap[DPNPFuncName::DPNP_FN_TRAPZ_EXT][eft_LNG][eft_FLT] = {eft_DBL,
                                                               (void*)dpnp_trapz_ext_c<int64_t, float, double>};
    fmap[DPNPFuncName::DPNP_FN_TRAPZ_EXT][eft_LNG][eft_DBL] = {eft_DBL,
                                                               (void*)dpnp_trapz_ext_c<int64_t, double, double>};
    fmap[DPNPFuncName::DPNP_FN_TRAPZ_EXT][eft_FLT][eft_INT] = {eft_DBL,
                                                               (void*)dpnp_trapz_ext_c<float, int32_t, double>};
    fmap[DPNPFuncName::DPNP_FN_TRAPZ_EXT][eft_FLT][eft_LNG] = {eft_DBL,
                                                               (void*)dpnp_trapz_ext_c<float, int64_t, double>};
    fmap[DPNPFuncName::DPNP_FN_TRAPZ_EXT][eft_FLT][eft_FLT] = {eft_FLT,
                                                               (void*)dpnp_trapz_ext_c<float, float, float>};
    fmap[DPNPFuncName::DPNP_FN_TRAPZ_EXT][eft_FLT][eft_DBL] = {eft_DBL,
                                                               (void*)dpnp_trapz_ext_c<float, double, double>};
    fmap[DPNPFuncName::DPNP_FN_TRAPZ_EXT][eft_DBL][eft_INT] = {eft_DBL,
                                                               (void*)dpnp_trapz_ext_c<double, int32_t, double>};
    fmap[DPNPFuncName::DPNP_FN_TRAPZ_EXT][eft_DBL][eft_LNG] = {eft_DBL,
                                                               (void*)dpnp_trapz_ext_c<double, int64_t, double>};
    fmap[DPNPFuncName::DPNP_FN_TRAPZ_EXT][eft_DBL][eft_FLT] = {eft_DBL,
                                                               (void*)dpnp_trapz_ext_c<double, float, double>};
    fmap[DPNPFuncName::DPNP_FN_TRAPZ_EXT][eft_DBL][eft_DBL] = {eft_DBL,
                                                               (void*)dpnp_trapz_ext_c<double, double, double>};

    return;
}<|MERGE_RESOLUTION|>--- conflicted
+++ resolved
@@ -177,11 +177,7 @@
                     dpnp_vec_cast<_DataType_output, result_absT, vec_sz>(sycl::abs(data_vec));
 #else
                 sycl::vec<_DataType_output, vec_sz> res_vec = sycl::abs(data_vec);
-#endif
-<<<<<<< HEAD
-=======
-
->>>>>>> 2e8f40cc
+
                 sg.store<vec_sz>(result_ptrT(&result[start]), res_vec);
             }
             else
