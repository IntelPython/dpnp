--- conflicted
+++ resolved
@@ -236,14 +236,10 @@
 class dpnp_multiply_array_array_c_kernel;
 
 template <typename _DataType_input1, typename _DataType_input2, typename _DataType_output>
-<<<<<<< HEAD
-void dpnp_multiply_array_array_c(void* input1_in, void* input2_in, void* result_out, const size_t size)
-=======
 void dpnp_multiply_array_array_c(const void* input1_in,
                                  const void* input2_in,
                                  const void* result_out,
                                  const size_t size)
->>>>>>> daa90f11
 {
     if (!size)
     {
@@ -251,15 +247,9 @@
     }
 
     cl::sycl::event event;
-<<<<<<< HEAD
-    _DataType_input1* input1 = reinterpret_cast<_DataType_input1*>(input1_in);
-    _DataType_input2* input2 = reinterpret_cast<_DataType_input2*>(input2_in);
-    _DataType_output* result = reinterpret_cast<_DataType_output*>(result_out);
-=======
     _DataType_input1* input1 = reinterpret_cast<_DataType_input1*>(const_cast<void*>(input1_in));
     _DataType_input2* input2 = reinterpret_cast<_DataType_input2*>(const_cast<void*>(input2_in));
     _DataType_output* result = reinterpret_cast<_DataType_output*>(const_cast<void*>(result_out));
->>>>>>> daa90f11
 
     cl::sycl::range<1> gws(size);
     auto kernel_parallel_for_func = [=](cl::sycl::id<1> global_id) {
@@ -277,10 +267,7 @@
                    std::is_same<_DataType_input1, float>::value) &&
                   std::is_same<_DataType_input2, _DataType_input1>::value)
     {
-<<<<<<< HEAD
-=======
         // https://docs.oneapi.com/versions/latest/onemkl/mul.html
->>>>>>> daa90f11
         event = oneapi::mkl::vm::mul(DPNP_QUEUE, size, input1, input2, result);
     }
     else
