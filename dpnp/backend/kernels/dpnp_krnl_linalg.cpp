--- conflicted
+++ resolved
@@ -35,11 +35,7 @@
 namespace mkl_lapack = oneapi::mkl::lapack;
 
 template <typename _DataType>
-<<<<<<< HEAD
-void dpnp_cholesky_c(void* array1_in, void* result1, size_t* shape)
-=======
 void dpnp_cholesky_c(void* array1_in, void* result1, const size_t size, const size_t data_size)
->>>>>>> 0c8ccea6
 {
     cl::sycl::event event;
 
