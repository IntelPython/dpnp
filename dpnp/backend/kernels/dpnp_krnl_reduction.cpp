--- conflicted
+++ resolved
@@ -72,17 +72,7 @@
         return;
     }
 
-<<<<<<< HEAD
-    const _DataType_output* initial_ptr = reinterpret_cast<const _DataType_output*>(initial);
-    const _DataType_output init = (initial_ptr == nullptr) ? _DataType_output{0} : *initial_ptr;
-=======
-    if (!input_size)
-    {
-        return;
-    }
-
     const _DataType_output init = get_initial_value<_DataType_output>(initial);
->>>>>>> ff2026ac
 
     _DataType_input* input = get_array_ptr<_DataType_input>(input_in);
     _DataType_output* result = get_array_ptr<_DataType_output>(result_out);
@@ -113,27 +103,8 @@
         }
     }
 
-<<<<<<< HEAD
     DPNPC_id<_DataType_input> input_it(input, input_shape, input_shape_ndim);
-    if ((axes != nullptr) && (axes_ndim > 0))
-    {
-        const std::vector<long> axes_vec(axes, axes + axes_ndim);
-        input_it.set_axes(axes_vec);
-    }
-=======
-    std::vector<size_t> input_shape_vec;
-    if ((input_shape != nullptr) && (input_shape_ndim > 0))
-    {
-        input_shape_vec.assign(input_shape, input_shape + input_shape_ndim);
-    }
-    else
-    { // No shape provided. 1D array or scalar
-        input_shape_vec.assign({input_size});
-    }
-
-    DPNPC_id<_DataType_input> input_it(input, input_shape_vec);
     input_it.set_axes(axes, axes_ndim);
->>>>>>> ff2026ac
 
     const size_t output_size = input_it.get_output_size();
     auto policy =
