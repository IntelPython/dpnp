--- conflicted
+++ resolved
@@ -53,17 +53,10 @@
 
     size_t dummy[] = {1};
     dpnp_dot_c<_DataType_output, _DataType_input1, _DataType_input2>(result_out,
-<<<<<<< HEAD
-                                                                     1, // dummy result_size
-                                                                     1, // dummy result_ndim
-                                                                     dummy, // dummy result_shape
-                                                                     dummy, // dummy result_strides
-=======
                                                                      42,   // dummy result_size
                                                                      42,   // dummy result_ndim
                                                                      NULL, // dummy result_shape
                                                                      NULL, // dummy result_strides
->>>>>>> cf9122ab
                                                                      input1_in,
                                                                      input1_size,
                                                                      input1_shape_ndim,
