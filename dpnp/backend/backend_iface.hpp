//*****************************************************************************
// Copyright (c) 2016-2020, Intel Corporation
// All rights reserved.
//
// Redistribution and use in source and binary forms, with or without
// modification, are permitted provided that the following conditions are met:
// - Redistributions of source code must retain the above copyright notice,
//   this list of conditions and the following disclaimer.
// - Redistributions in binary form must reproduce the above copyright notice,
//   this list of conditions and the following disclaimer in the documentation
//   and/or other materials provided with the distribution.
//
// THIS SOFTWARE IS PROVIDED BY THE COPYRIGHT HOLDERS AND CONTRIBUTORS "AS IS"
// AND ANY EXPRESS OR IMPLIED WARRANTIES, INCLUDING, BUT NOT LIMITED TO, THE
// IMPLIED WARRANTIES OF MERCHANTABILITY AND FITNESS FOR A PARTICULAR PURPOSE
// ARE DISCLAIMED. IN NO EVENT SHALL THE COPYRIGHT HOLDER OR CONTRIBUTORS BE
// LIABLE FOR ANY DIRECT, INDIRECT, INCIDENTAL, SPECIAL, EXEMPLARY, OR
// CONSEQUENTIAL DAMAGES (INCLUDING, BUT NOT LIMITED TO, PROCUREMENT OF
// SUBSTITUTE GOODS OR SERVICES; LOSS OF USE, DATA, OR PROFITS; OR BUSINESS
// INTERRUPTION) HOWEVER CAUSED AND ON ANY THEORY OF LIABILITY, WHETHER IN
// CONTRACT, STRICT LIABILITY, OR TORT (INCLUDING NEGLIGENCE OR OTHERWISE)
// ARISING IN ANY WAY OUT OF THE USE OF THIS SOFTWARE, EVEN IF ADVISED OF
// THE POSSIBILITY OF SUCH DAMAGE.
//*****************************************************************************

/*
 * This header file is for interface Cython with C++.
 * It should not contains any backend specific headers (like SYCL or math library) because
 * all included headers will be exposed in Cython compilation procedure
 *
 * We would like to avoid backend specific things in higher level Cython modules.
 * Any backend interface functions and types should be defined here.
 *
 * Also, this file should contains documentation on functions and types
 * which are used in the interface
 */

#pragma once
#ifndef BACKEND_IFACE_H // Cython compatibility
#define BACKEND_IFACE_H

#include <cstdint>
#include <vector>

#ifdef _WIN
#define INP_DLLEXPORT __declspec(dllexport)
#else
#define INP_DLLEXPORT
#endif

/**
 * @defgroup BACKEND_API Backend C++ library interface API
 * @{
 * This section describes Backend API.
 * @}
 */

/**
 * @ingroup BACKEND_API
 * @brief SYCL queue initialization selector.
 *
 * The structure defines the parameters that are used for the library initialization
 * by @ref dpnp_queue_initialize_c "dpnp_queue_initialize".
 */
enum class QueueOptions : uint32_t
{
    CPU_SELECTOR, /**< CPU side execution mode */
    GPU_SELECTOR  /**< Intel GPU side execution mode */
};

/**
 * @ingroup BACKEND_API
 * @brief SYCL queue initialization.
 *
 * Global SYCL queue initialization.
 *
 * @param [in]  selector       Select type @ref QueueOptions of the SYCL queue.
 */
INP_DLLEXPORT void dpnp_queue_initialize_c(QueueOptions selector);

/**
 * @ingroup BACKEND_API
 * @brief SYCL queue memory allocation.
 *
 * Memory allocation on the SYCL backend.
 *
 * @param [in]  size_in_bytes  Number of bytes for requested memory allocation.
 *
 * @return  A pointer to newly created memory on @ref dpnp_queue_initialize_c "initialized SYCL device".
 */
INP_DLLEXPORT char* dpnp_memory_alloc_c(size_t size_in_bytes);

INP_DLLEXPORT void dpnp_memory_free_c(void* ptr);
void dpnp_memory_memcpy_c(void* dst, const void* src, size_t size_in_bytes);

/**
 * @ingroup BACKEND_API
 * @brief Matrix multiplication.
 *
 * Matrix multiplication procedure. Works with 2-D matrices
 *
 * @param [in]  array1    Input array.
 *
 * @param [in]  array2    Input array.
 *
 * @param [out] result1   Output array.
 *
 * @param [in]  size      Number of elements in input arrays.
 *
 */
template <typename _DataType>
INP_DLLEXPORT void
    dpnp_matmul_c(void* array1, void* array2, void* result1, size_t size_m, size_t size_n, size_t size_k);

/**
 * @ingroup BACKEND_API
 * @brief absolute function.
 *
 * @param [in]  array1_in    Input array.
 *
 * @param [out] result1      Output array.
 *
 * @param [in]  size         Number of elements in input arrays.
 *
 */
template <typename _DataType>
INP_DLLEXPORT void
    custom_elemwise_absolute_c(void* array1_in, void* result1, size_t size);

/**
 * @ingroup BACKEND_API
 * @brief Custom implementation of dot function
 *
 * @param [in]  array1  Input array.
 *
 * @param [in]  array2  Input array.
 *
 * @param [out] result1 Output array.
 *
 * @param [in]  size    Number of elements in input arrays.
 *
 */
template <typename _DataType>
INP_DLLEXPORT void dpnp_dot_c(void* array1, void* array2, void* result1, size_t size);

/**
 * @ingroup BACKEND_API
 * @brief Sum of array elements
 *
 * @param [in]  array  Input array.
 *
 * @param [in]  size    Number of input elements in `array`.
 *
 * @param [out] result Output array contains one element.
 */
template <typename _DataType>
INP_DLLEXPORT void custom_sum_c(void* array, void* result, size_t size);

/**
 * @ingroup BACKEND_API
 * @brief Product of array elements
 *
 * @param [in]  array  Input array.
 *
 * @param [in]  size    Number of input elements in `array`.
 *
 * @param [out] result Output array contains one element.
 */
template <typename _DataType>
INP_DLLEXPORT void custom_prod_c(void* array, void* result, size_t size);

/**
 * @ingroup BACKEND_API
 * @brief Compute the eigenvalues and right eigenvectors of a square array.
 *
 * @param [in]  array_in  Input array[size][size]
 *
 * @param [out] result1   The eigenvalues, each repeated according to its multiplicity
 *
 * @param [out] result2   The normalized (unit “length”) eigenvectors
 *
 * @param [in]  size      One dimension of square [size][size] array
 *
 */
template <typename _DataType, typename _ResultType>
INP_DLLEXPORT void dpnp_eig_c(const void* array_in, void* result1, void* result2, size_t size);

/**
 * @ingroup BACKEND_API
 * @brief math library implementation of argsort function
 *
 * @param [in]  array   Input array with data.
 *
 * @param [out] result  Output array with indeces.
 *
 * @param [in]  size    Number of elements in input arrays.
 *
 */
template <typename _DataType, typename _idx_DataType>
INP_DLLEXPORT void custom_argsort_c(void* array, void* result, size_t size);

/**
 * @ingroup BACKEND_API
 * @brief math library implementation of sort function
 *
 * @param [in]  array   Input array with data.
 *
 * @param [out] result  Output array with indeces.
 *
 * @param [in]  size    Number of elements in input arrays.
 *
 */
template <typename _DataType>
INP_DLLEXPORT void custom_sort_c(void* array, void* result, size_t size);

/**
 * @ingroup BACKEND_API
 * @brief Custom implementation of cov function with math library and PSTL
 *
 * @param [in]  array       Input array.
 *
 * @param [out] result      Output array.
 *
 * @param [in]  nrows       Number of rows in input array.
 *
 * @param [in]  ncols       Number of columns in input array.
 *
 */
template <typename _DataType>
INP_DLLEXPORT void custom_cov_c(void* array1_in, void* result1, size_t nrows, size_t ncols);

/**
 * @ingroup BACKEND_API
 * @brief math library implementation of max function
 *
 * @param [in]  array   Input array with data.
 *
 * @param [out] result  Output array.
 *
 * @param [in]  shape   Shape of input array.
 *
 * @param [in]  ndim    Number of elements in shape.
 *
 * @param [in]  axis    Axis.
 *
 * @param [in]  naxis   Number of elements in axis.
 *
 */
template <typename _DataType>
INP_DLLEXPORT void
    custom_max_c(void* array1_in, void* result1, const size_t* shape, size_t ndim, const size_t* axis, size_t naxis);

/**
 * @ingroup BACKEND_API
 * @brief math library implementation of mean function
 *
 * @param [in]  array   Input array with data.
 *
 * @param [out] result  Output array.
 *
 * @param [in]  shape   Shape of input array.
 *
 * @param [in]  ndim    Number of elements in shape.
 *
 * @param [in]  axis    Axis.
 *
 * @param [in]  naxis   Number of elements in axis.
 *
 */
template <typename _DataType, typename _ResultType>
INP_DLLEXPORT void
    custom_mean_c(void* array, void* result, const size_t* shape, size_t ndim, const size_t* axis, size_t naxis);

/**
 * @ingroup BACKEND_API
 * @brief math library implementation of median function
 *
 * @param [in]  array   Input array with data.
 *
 * @param [out] result  Output array.
 *
 * @param [in]  shape   Shape of input array.
 *
 * @param [in]  ndim    Number of elements in shape.
 *
 * @param [in]  axis    Axis.
 *
 * @param [in]  naxis   Number of elements in axis.
 *
 */
template <typename _DataType, typename _ResultType>
INP_DLLEXPORT void
    custom_median_c(void* array, void* result, const size_t* shape, size_t ndim, const size_t* axis, size_t naxis);

/**
 * @ingroup BACKEND_API
 * @brief math library implementation of min function
 *
 * @param [in]  array   Input array with data.
 *
 * @param [out] result  Output array.
 *
 * @param [in]  shape   Shape of input array.
 *
 * @param [in]  ndim    Number of elements in shape.
 *
 * @param [in]  axis    Axis.
 *
 * @param [in]  naxis   Number of elements in axis.
 *
 */
template <typename _DataType>
INP_DLLEXPORT void
    custom_min_c(void* array, void* result, const size_t* shape, size_t ndim, const size_t* axis, size_t naxis);

/**
 * @ingroup BACKEND_API
 * @brief math library implementation of argmax function
 *
 * @param [in]  array   Input array with data.
 *
 * @param [out] result  Output array with indeces.
 *
 * @param [in]  size    Number of elements in input array.
 *
 */
template <typename _DataType, typename _idx_DataType>
INP_DLLEXPORT void custom_argmax_c(void* array, void* result, size_t size);

/**
 * @ingroup BACKEND_API
 * @brief math library implementation of argmin function
 *
 * @param [in]  array   Input array with data.
 *
 * @param [out] result  Output array with indeces.
 *
 * @param [in]  size    Number of elements in input array.
 *
 */
template <typename _DataType, typename _idx_DataType>
INP_DLLEXPORT void custom_argmin_c(void* array, void* result, size_t size);

/**
 * @ingroup BACKEND_API
 * @brief math library implementation of std function
 *
 * @param [in]  array   Input array with data.
 *
 * @param [out] result  Output array with indeces.
 *
 * @param [in]  shape   Shape of input array.
 *
 * @param [in]  ndim    Number of elements in shape.
 *
 * @param [in]  axis    Axis.
 *
 * @param [in]  naxis   Number of elements in axis.
 *
 * @param [in]  ddof    Delta degrees of freedom.
 *
 */
template <typename _DataType, typename _ResultType>
INP_DLLEXPORT void custom_std_c(
    void* array, void* result, const size_t* shape, size_t ndim, const size_t* axis, size_t naxis, size_t ddof);

/**
 * @ingroup BACKEND_API
 * @brief math library implementation of var function
 *
 * @param [in]  array   Input array with data.
 *
 * @param [out] result  Output array with indeces.
 *
 * @param [in]  shape   Shape of input array.
 *
 * @param [in]  ndim    Number of elements in shape.
 *
 * @param [in]  axis    Axis.
 *
 * @param [in]  naxis   Number of elements in axis.
 *
 * @param [in]  ddof    Delta degrees of freedom.
 *
 */
template <typename _DataType, typename _ResultType>
INP_DLLEXPORT void custom_var_c(
    void* array, void* result, const size_t* shape, size_t ndim, const size_t* axis, size_t naxis, size_t ddof);

/**
 * @ingroup BACKEND_API
 * @brief Element wise function __name__
 *
 * __name__ function called with the SYCL backend.
 *
 * @param [in]  size  Number of elements in the input array.
 *
 */
<<<<<<< HEAD

#define MACRO_CUSTOM_1ARG_1TYPE_OP(__name__, __operation__)                                                            \
=======
#define MACRO_CUSTOM_1ARG_1TYPE_OP(__name__, __operation1__, __operation2__)                                           \
>>>>>>> 1a0081b3
    template <typename _DataType>                                                                                      \
    INP_DLLEXPORT void __name__(void* array1, void* result1, size_t size);

#include <custom_1arg_1type_tbl.hpp>

#define MACRO_CUSTOM_1ARG_2TYPES_OP(__name__, __operation1__, __operation2__)                                          \
    template <typename _DataType_input, typename _DataType_output>                                                     \
    INP_DLLEXPORT void __name__(void* array1, void* result1, size_t size);

#include <custom_1arg_2type_tbl.hpp>

#define MACRO_CUSTOM_2ARG_3TYPES_OP(__name__, __operation1__, __operation2__)                                          \
    template <typename _DataType_input1, typename _DataType_input2, typename _DataType_output>                         \
    INP_DLLEXPORT void __name__(void* array1, void* array2, void* result1, size_t size);

#include <custom_2arg_3type_tbl.hpp>

/**
 * @ingroup BACKEND_API
 * @brief transpose function. Permute axes of the input to the output with elements permutation.
 *
 * @param [in]  array1_in    Input array.
 *
 * @param [in]  input_shape  Input shape.
 *
 * @param [in]  result_shape Output shape.
 *
 * @param [in]  permute_axes Order of axis by it's id as it should be presented in output.
 *
 * @param [out] result1      Output array.
 *
 * @param [in]  size         Number of elements in input arrays.
 *
 */
template <typename _DataType>
INP_DLLEXPORT void custom_elemwise_transpose_c(void* array1_in,
                                               const std::vector<long>& input_shape,
                                               const std::vector<long>& result_shape,
                                               const std::vector<long>& permute_axes,
                                               void* result1,
                                               size_t size);

/**
 * @ingroup BACKEND_API
 * @brief math library implementation of random number generator (gaussian continious distribution)
 *
 * @param [in]  size   Number of elements in `result` arrays.
 *
 * @param [out] result Output array.
 *
 */
template <typename _DataType>
INP_DLLEXPORT void mkl_rng_gaussian(void* result, size_t size);

/**
 * @ingroup BACKEND_API
 * @brief math library implementation of random number generator (uniform distribution)
 *
 * @param [in]  low    Left bound of array values.
 *
 * @param [in]  high   Right bound of array values.
 *
 * @param [in]  size   Number of elements in `result` array.
 *
 * @param [out] result Output array.
 *
 */
template <typename _DataType>
INP_DLLEXPORT void mkl_rng_uniform(void* result, long low, long high, size_t size);

#endif // BACKEND_IFACE_H<|MERGE_RESOLUTION|>--- conflicted
+++ resolved
@@ -396,12 +396,7 @@
  * @param [in]  size  Number of elements in the input array.
  *
  */
-<<<<<<< HEAD
-
-#define MACRO_CUSTOM_1ARG_1TYPE_OP(__name__, __operation__)                                                            \
-=======
 #define MACRO_CUSTOM_1ARG_1TYPE_OP(__name__, __operation1__, __operation2__)                                           \
->>>>>>> 1a0081b3
     template <typename _DataType>                                                                                      \
     INP_DLLEXPORT void __name__(void* array1, void* result1, size_t size);
 
