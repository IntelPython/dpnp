--- conflicted
+++ resolved
@@ -398,17 +398,7 @@
  * @param [in]  size  Number of elements in the input array.
  *
  */
-<<<<<<< HEAD
-#define MACRO_CUSTOM_1ARG_2TYPES_OP(__name__, __operation__)                                                           \
-    template <typename _DataType_input, typename _DataType_output>                                                     \
-    INP_DLLEXPORT void custom_elemwise_##__name__##_c(void* array1, void* result1, size_t size);
-
-#include <custom_1arg_2type_tbl.hpp>
-
 #define MACRO_CUSTOM_1ARG_1TYPE_OP(__name__, __operation1__, __operation2__)                                           \
-=======
-#define MACRO_CUSTOM_1ARG_1TYPE_OP(__name__, __operation__)                                                            \
->>>>>>> 1f8a5edc
     template <typename _DataType>                                                                                      \
     INP_DLLEXPORT void __name__(void* array1, void* result1, size_t size);
 
