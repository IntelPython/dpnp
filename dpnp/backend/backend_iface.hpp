--- conflicted
+++ resolved
@@ -719,191 +719,193 @@
 
 /**
  * @ingroup BACKEND_API
-<<<<<<< HEAD
+ * @brief math library implementation of random number generator (normal continious distribution)
+ *
+ * @param [in]  size   Number of elements in `result` arrays.
+ *
+ * @param [in]  mean   Mean value.
+ *
+ * @param [in]  stddev Standard deviation.
+ *
+ * @param [out] result Output array.
+ *
+ */
+template <typename _DataType>
+INP_DLLEXPORT void custom_rng_normal_c(void* result, _DataType mean, _DataType stddev, size_t size);
+
+/**
+ * @ingroup BACKEND_API
+ * @brief math library implementation of random number generator (hypergeometric distribution)
+ *
+ * @param [in]  size   Number of elements in `result` arrays.
+ *
+ * @param [in]  l      Lot size of l.
+ *
+ * @param [in]  s      Size of sampling without replacement.
+ *
+ * @param [in]  m      Number of marked elements m.
+ *
+ * @param [out] result Output array.
+ *
+ */
+template <typename _DataType>
+INP_DLLEXPORT void custom_rng_hypergeometric_c(void* result, int l, int s, int m, size_t size);
+
+/**
+ * @ingroup BACKEND_API
+ * @brief math library implementation of random number generator (geometric distribution)
+ *
+ * @param [in]  size   Number of elements in `result` arrays.
+ *
+ * @param [in]  p      Success probability p of a trial.
+ *
+ * @param [out] result Output array.
+ *
+ */
+template <typename _DataType>
+INP_DLLEXPORT void custom_rng_geometric_c(void* result, float p, size_t size);
+
+/**
+ * @ingroup BACKEND_API
+ * @brief math library implementation of random number generator (gumbel distribution)
+ *
+ * @param [in]  size   Number of elements in `result` arrays.
+ *
+ * @param [in]  loc    The location of the mode of the distribution.
+ *
+ * @param [in]  scale  The scale parameter of the distribution.
+ *
+ * @param [out] result Output array.
+ *
+ */
+template <typename _DataType>
+INP_DLLEXPORT void custom_rng_gumbel_c(void* result, double loc, double scale, size_t size);
+
+/**
+ * @ingroup BACKEND_API
+ * @brief math library implementation of random number generator (laplace distribution)
+ *
+ * @param [in]  size   Number of elements in `result` arrays.
+ *
+ * @param [in]  loc    The position of the distribution peak.
+ *
+ * @param [in]  scale  The exponential decay.
+ *
+ * @param [out] result Output array.
+ *
+ */
+template <typename _DataType>
+INP_DLLEXPORT void custom_rng_laplace_c(void* result, double loc, double scale, size_t size);
+
+/**
+ * @ingroup BACKEND_API
+ * @brief math library implementation of random number generator (lognormal distribution)
+ *
+ * @param [in]  size   Number of elements in `result` arrays.
+ *
+ * @param [in]  mean   Mean value.
+ *
+ * @param [in]  stddev Standard deviation.
+ *
+ * @param [out] result Output array.
+ *
+ */
+template <typename _DataType>
+INP_DLLEXPORT void custom_rng_lognormal_c(void* result, _DataType mean, _DataType stddev, size_t size);
+
+/**
+ * @ingroup BACKEND_API
+ * @brief math library implementation of random number generator (negative binomial distribution)
+ *
+ * @param [in]  size   Number of elements in `result` arrays.
+ *
+ * @param [in]  a      The first distribution parameter a, > 0.
+ *
+ * @param [in]  p      The second distribution parameter p, >= 0 and <=1.
+ *
+ * @param [out] result Output array.
+ *
+ */
+template <typename _DataType>
+INP_DLLEXPORT void custom_rng_negative_binomial_c(void* result, double a, double p, size_t size);
+
+/**
+ * @ingroup BACKEND_API
+ * @brief math library implementation of random number generator (poisson distribution)
+ *
+ * @param [in]  size   Number of elements in `result` arrays.
+ *
+ * @param [in]  lambda Distribution parameter lambda.
+ *
+ * @param [out] result Output array.
+ *
+ */
+template <typename _DataType>
+INP_DLLEXPORT void custom_rng_poisson_c(void* result, double lambda, size_t size);
+
+/**
+ * @ingroup BACKEND_API
+ * @brief math library implementation of random number generator (rayleigh distribution)
+ *
+ * @param [in]  size   Number of elements in `result` arrays.
+ *
+ * @param [in]  scale  Distribution parameter, scalefactor.
+ *
+ * @param [out] result Output array.
+ *
+ */
+template <typename _DataType>
+INP_DLLEXPORT void custom_rng_rayleigh_c(void* result, _DataType scale, size_t size);
+
+/**
+ * @ingroup BACKEND_API
+ * @brief math library implementation of random number generator (standard cauchy distribution)
+ *
+ * @param [in]  size   Number of elements in `result` arrays.
+ *
+ * @param [out] result Output array.
+ *
+ */
+template <typename _DataType>
+INP_DLLEXPORT void custom_rng_standard_cauchy_c(void* result, size_t size);
+
+/**
+ * @ingroup BACKEND_API
+ * @brief math library implementation of random number generator (standard normal distribution)
+ *
+ * @param [in]  size   Number of elements in `result` arrays.
+ *
+ * @param [out] result Output array.
+ *
+ */
+template <typename _DataType>
+INP_DLLEXPORT void custom_rng_standard_normal_c(void* result, size_t size);
+
+/**
+ * @ingroup BACKEND_API
+ * @brief math library implementation of random number generator (standard exponential distribution)
+ *
+ * @param [in]  size   Number of elements in `result` arrays.
+ *
+ * @param [out] result Output array.
+ *
+ */
+template <typename _DataType>
+INP_DLLEXPORT void custom_rng_standard_exponential_c(void* result, size_t size);
+
+/**
+ * @ingroup BACKEND_API
  * @brief math library implementation of random number generator (standard gamma distribution)
  *
  * @param [in]  size   Number of elements in `result` arrays.
  *
  * @param [in]  shape  Shape value.
-=======
- * @brief math library implementation of random number generator (normal continious distribution)
- *
- * @param [in]  size   Number of elements in `result` arrays.
- *
- * @param [in]  mean   Mean value.
- *
- * @param [in]  stddev Standard deviation.
- *
- * @param [out] result Output array.
- *
- */
-template <typename _DataType>
-INP_DLLEXPORT void custom_rng_normal_c(void* result, _DataType mean, _DataType stddev, size_t size);
-
-/**
- * @ingroup BACKEND_API
- * @brief math library implementation of random number generator (hypergeometric distribution)
- *
- * @param [in]  size   Number of elements in `result` arrays.
- *
- * @param [in]  l      Lot size of l.
- *
- * @param [in]  s      Size of sampling without replacement.
- *
- * @param [in]  m      Number of marked elements m.
- *
- * @param [out] result Output array.
- *
- */
-template <typename _DataType>
-INP_DLLEXPORT void custom_rng_hypergeometric_c(void* result, int l, int s, int m, size_t size);
-
-/**
- * @ingroup BACKEND_API
- * @brief math library implementation of random number generator (geometric distribution)
- *
- * @param [in]  size   Number of elements in `result` arrays.
- *
- * @param [in]  p      Success probability p of a trial.
- *
- * @param [out] result Output array.
- *
- */
-template <typename _DataType>
-INP_DLLEXPORT void custom_rng_geometric_c(void* result, float p, size_t size);
-
-/**
- * @ingroup BACKEND_API
- * @brief math library implementation of random number generator (gumbel distribution)
- *
- * @param [in]  size   Number of elements in `result` arrays.
- *
- * @param [in]  loc    The location of the mode of the distribution.
- *
- * @param [in]  scale  The scale parameter of the distribution.
- *
- * @param [out] result Output array.
- *
- */
-template <typename _DataType>
-INP_DLLEXPORT void custom_rng_gumbel_c(void* result, double loc, double scale, size_t size);
-
-/**
- * @ingroup BACKEND_API
- * @brief math library implementation of random number generator (laplace distribution)
- *
- * @param [in]  size   Number of elements in `result` arrays.
- *
- * @param [in]  loc    The position of the distribution peak.
- *
- * @param [in]  scale  The exponential decay.
- *
- * @param [out] result Output array.
- *
- */
-template <typename _DataType>
-INP_DLLEXPORT void custom_rng_laplace_c(void* result, double loc, double scale, size_t size);
-
-/**
- * @ingroup BACKEND_API
- * @brief math library implementation of random number generator (lognormal distribution)
- *
- * @param [in]  size   Number of elements in `result` arrays.
- *
- * @param [in]  mean   Mean value.
- *
- * @param [in]  stddev Standard deviation.
- *
- * @param [out] result Output array.
- *
- */
-template <typename _DataType>
-INP_DLLEXPORT void custom_rng_lognormal_c(void* result, _DataType mean, _DataType stddev, size_t size);
-
-/**
- * @ingroup BACKEND_API
- * @brief math library implementation of random number generator (negative binomial distribution)
- *
- * @param [in]  size   Number of elements in `result` arrays.
- *
- * @param [in]  a      The first distribution parameter a, > 0.
- *
- * @param [in]  p      The second distribution parameter p, >= 0 and <=1.
- *
- * @param [out] result Output array.
- *
- */
-template <typename _DataType>
-INP_DLLEXPORT void custom_rng_negative_binomial_c(void* result, double a, double p, size_t size);
-
-/**
- * @ingroup BACKEND_API
- * @brief math library implementation of random number generator (poisson distribution)
- *
- * @param [in]  size   Number of elements in `result` arrays.
- *
- * @param [in]  lambda Distribution parameter lambda.
- *
- * @param [out] result Output array.
- *
- */
-template <typename _DataType>
-INP_DLLEXPORT void custom_rng_poisson_c(void* result, double lambda, size_t size);
-
-/**
- * @ingroup BACKEND_API
- * @brief math library implementation of random number generator (rayleigh distribution)
- *
- * @param [in]  size   Number of elements in `result` arrays.
- *
- * @param [in]  scale  Distribution parameter, scalefactor.
- *
- * @param [out] result Output array.
- *
- */
-template <typename _DataType>
-INP_DLLEXPORT void custom_rng_rayleigh_c(void* result, _DataType scale, size_t size);
-
-/**
- * @ingroup BACKEND_API
- * @brief math library implementation of random number generator (standard cauchy distribution)
- *
- * @param [in]  size   Number of elements in `result` arrays.
- *
- * @param [out] result Output array.
- *
- */
-template <typename _DataType>
-INP_DLLEXPORT void custom_rng_standard_cauchy_c(void* result, size_t size);
-
-/**
- * @ingroup BACKEND_API
- * @brief math library implementation of random number generator (standard normal distribution)
- *
- * @param [in]  size   Number of elements in `result` arrays.
- *
- * @param [out] result Output array.
- *
- */
-template <typename _DataType>
-INP_DLLEXPORT void custom_rng_standard_normal_c(void* result, size_t size);
-
-/**
- * @ingroup BACKEND_API
- * @brief math library implementation of random number generator (standard exponential distribution)
- *
- * @param [in]  size   Number of elements in `result` arrays.
->>>>>>> 35479bec
- *
- * @param [out] result Output array.
- *
- */
-template <typename _DataType>
-<<<<<<< HEAD
+ *
+ * @param [out] result Output array.
+ *
+ */
+template <typename _DataType>
 INP_DLLEXPORT void custom_rng_standard_gamma_c(void* result, _DataType shape, size_t size);
-=======
-INP_DLLEXPORT void custom_rng_standard_exponential_c(void* result, size_t size);
->>>>>>> 35479bec
 
 /**
  * @ingroup BACKEND_API
