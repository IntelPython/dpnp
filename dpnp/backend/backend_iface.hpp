--- conflicted
+++ resolved
@@ -719,7 +719,6 @@
 
 /**
  * @ingroup BACKEND_API
-<<<<<<< HEAD
  * @brief math library implementation of random number generator (hypergeometric distribution)
  *
  * @param [in]  size   Number of elements in `result` arrays.
@@ -729,7 +728,15 @@
  * @param [in]  s      Size of sampling without replacement.
  *
  * @param [in]  m      Number of marked elements m.
-=======
+ *
+ * @param [out] result Output array.
+ *
+ */
+template <typename _DataType>
+INP_DLLEXPORT void custom_rng_hypergeometric_c(void* result, int l, int s, int m, size_t size);
+
+/**
+ * @ingroup BACKEND_API
  * @brief math library implementation of random number generator (geometric distribution)
  *
  * @param [in]  size   Number of elements in `result` arrays.
@@ -863,17 +870,12 @@
  * @brief math library implementation of random number generator (standard exponential distribution)
  *
  * @param [in]  size   Number of elements in `result` arrays.
->>>>>>> 8801c76c
- *
- * @param [out] result Output array.
- *
- */
-template <typename _DataType>
-<<<<<<< HEAD
-INP_DLLEXPORT void custom_rng_hypergeometric_c(void* result, int l, int s, int m, size_t size);
-=======
+ *
+ * @param [out] result Output array.
+ *
+ */
+template <typename _DataType>
 INP_DLLEXPORT void custom_rng_standard_exponential_c(void* result, size_t size);
->>>>>>> 8801c76c
 
 /**
  * @ingroup BACKEND_API
