# *****************************************************************************
# Copyright (c) 2016-2023, Intel Corporation
# All rights reserved.
#
# Redistribution and use in source and binary forms, with or without
# modification, are permitted provided that the following conditions are met:
# - Redistributions of source code must retain the above copyright notice,
#   this list of conditions and the following disclaimer.
# - Redistributions in binary form must reproduce the above copyright notice,
#   this list of conditions and the following disclaimer in the documentation
#   and/or other materials provided with the distribution.
#
# THIS SOFTWARE IS PROVIDED BY THE COPYRIGHT HOLDERS AND CONTRIBUTORS "AS IS"
# AND ANY EXPRESS OR IMPLIED WARRANTIES, INCLUDING, BUT NOT LIMITED TO, THE
# IMPLIED WARRANTIES OF MERCHANTABILITY AND FITNESS FOR A PARTICULAR PURPOSE
# ARE DISCLAIMED. IN NO EVENT SHALL THE COPYRIGHT HOLDER OR CONTRIBUTORS BE
# LIABLE FOR ANY DIRECT, INDIRECT, INCIDENTAL, SPECIAL, EXEMPLARY, OR
# CONSEQUENTIAL DAMAGES (INCLUDING, BUT NOT LIMITED TO, PROCUREMENT OF
# SUBSTITUTE GOODS OR SERVICES; LOSS OF USE, DATA, OR PROFITS; OR BUSINESS
# INTERRUPTION) HOWEVER CAUSED AND ON ANY THEORY OF LIABILITY, WHETHER IN
# CONTRACT, STRICT LIABILITY, OR TORT (INCLUDING NEGLIGENCE OR OTHERWISE)
# ARISING IN ANY WAY OUT OF THE USE OF THIS SOFTWARE, EVEN IF ADVISED OF
# THE POSSIBILITY OF SUCH DAMAGE.
# *****************************************************************************


set(python_module_name _lapack_impl)
set(_module_src
    ${CMAKE_CURRENT_SOURCE_DIR}/lapack_py.cpp
<<<<<<< HEAD
    ${CMAKE_CURRENT_SOURCE_DIR}/getrf.cpp
    ${CMAKE_CURRENT_SOURCE_DIR}/getrf_batch.cpp
=======
    ${CMAKE_CURRENT_SOURCE_DIR}/gesv.cpp
>>>>>>> 74609d63
    ${CMAKE_CURRENT_SOURCE_DIR}/heevd.cpp
    ${CMAKE_CURRENT_SOURCE_DIR}/syevd.cpp
)

pybind11_add_module(${python_module_name} MODULE ${_module_src})
add_sycl_to_target(TARGET ${python_module_name} SOURCES ${_module_src})

if (WIN32)
    if (${CMAKE_VERSION} VERSION_LESS "3.27")
        # this is a work-around for target_link_options inserting option after -link option, cause
        # linker to ignore it.
        set(CMAKE_CXX_LINK_FLAGS "${CMAKE_CXX_LINK_FLAGS} -fsycl-device-code-split=per_kernel")
    endif()
endif()

set_target_properties(${python_module_name} PROPERTIES CMAKE_POSITION_INDEPENDENT_CODE ON)

target_include_directories(${python_module_name} PRIVATE ${CMAKE_CURRENT_SOURCE_DIR}/../../include)
target_include_directories(${python_module_name} PRIVATE ${CMAKE_CURRENT_SOURCE_DIR}/../../src)

target_include_directories(${python_module_name} PUBLIC ${Dpctl_INCLUDE_DIRS})
target_include_directories(${python_module_name} PUBLIC ${Dpctl_TENSOR_INCLUDE_DIR})

if (WIN32)
  target_compile_options(${python_module_name} PRIVATE
    /clang:-fno-approx-func
    /clang:-fno-finite-math-only
    )
else()
  target_compile_options(${python_module_name} PRIVATE
    -fno-approx-func
    -fno-finite-math-only
    )
endif()

target_link_options(${python_module_name} PUBLIC -fsycl-device-code-split=per_kernel)
if (UNIX)
    # this option is support on Linux only
    target_link_options(${python_module_name} PUBLIC -fsycl-link-huge-device-code)
endif()

if (DPNP_GENERATE_COVERAGE)
    target_link_options(${python_module_name} PRIVATE -fprofile-instr-generate -fcoverage-mapping)
endif()

if (MKL_VERSION_2024)
    target_link_libraries(${python_module_name} PUBLIC MKL::MKL_SYCL::LAPACK)
else()
    target_link_libraries(${python_module_name} PUBLIC MKL::MKL_DPCPP)
endif()

install(TARGETS ${python_module_name}
  DESTINATION "dpnp/backend/extensions/lapack"
)<|MERGE_RESOLUTION|>--- conflicted
+++ resolved
@@ -27,12 +27,9 @@
 set(python_module_name _lapack_impl)
 set(_module_src
     ${CMAKE_CURRENT_SOURCE_DIR}/lapack_py.cpp
-<<<<<<< HEAD
+    ${CMAKE_CURRENT_SOURCE_DIR}/gesv.cpp
     ${CMAKE_CURRENT_SOURCE_DIR}/getrf.cpp
     ${CMAKE_CURRENT_SOURCE_DIR}/getrf_batch.cpp
-=======
-    ${CMAKE_CURRENT_SOURCE_DIR}/gesv.cpp
->>>>>>> 74609d63
     ${CMAKE_CURRENT_SOURCE_DIR}/heevd.cpp
     ${CMAKE_CURRENT_SOURCE_DIR}/syevd.cpp
 )
