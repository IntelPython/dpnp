--- conflicted
+++ resolved
@@ -133,12 +133,8 @@
         });
     });
 
-<<<<<<< HEAD
-    return gesv_event;
+    return ht_ev;
 #endif // USE_ONEMKL_INTERFACES
-=======
-    return ht_ev;
->>>>>>> 1e5ba88a
 }
 
 std::pair<sycl::event, sycl::event>
