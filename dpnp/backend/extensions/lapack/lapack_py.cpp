//*****************************************************************************
// Copyright (c) 2023, Intel Corporation
// All rights reserved.
//
// Redistribution and use in source and binary forms, with or without
// modification, are permitted provided that the following conditions are met:
// - Redistributions of source code must retain the above copyright notice,
//   this list of conditions and the following disclaimer.
// - Redistributions in binary form must reproduce the above copyright notice,
//   this list of conditions and the following disclaimer in the documentation
//   and/or other materials provided with the distribution.
//
// THIS SOFTWARE IS PROVIDED BY THE COPYRIGHT HOLDERS AND CONTRIBUTORS "AS IS"
// AND ANY EXPRESS OR IMPLIED WARRANTIES, INCLUDING, BUT NOT LIMITED TO, THE
// IMPLIED WARRANTIES OF MERCHANTABILITY AND FITNESS FOR A PARTICULAR PURPOSE
// ARE DISCLAIMED. IN NO EVENT SHALL THE COPYRIGHT HOLDER OR CONTRIBUTORS BE
// LIABLE FOR ANY DIRECT, INDIRECT, INCIDENTAL, SPECIAL, EXEMPLARY, OR
// CONSEQUENTIAL DAMAGES (INCLUDING, BUT NOT LIMITED TO, PROCUREMENT OF
// SUBSTITUTE GOODS OR SERVICES; LOSS OF USE, DATA, OR PROFITS; OR BUSINESS
// INTERRUPTION) HOWEVER CAUSED AND ON ANY THEORY OF LIABILITY, WHETHER IN
// CONTRACT, STRICT LIABILITY, OR TORT (INCLUDING NEGLIGENCE OR OTHERWISE)
// ARISING IN ANY WAY OUT OF THE USE OF THIS SOFTWARE, EVEN IF ADVISED OF
// THE POSSIBILITY OF SUCH DAMAGE.
//*****************************************************************************
//
// This file defines functions of dpnp.backend._lapack_impl extensions
//
//*****************************************************************************

#include <pybind11/pybind11.h>
#include <pybind11/stl.h>

<<<<<<< HEAD
#include "gesvd.hpp"
=======
#include "gesv.hpp"
>>>>>>> d9c1ca1b
#include "heevd.hpp"
#include "linalg_exceptions.hpp"
#include "syevd.hpp"

namespace lapack_ext = dpnp::backend::ext::lapack;
namespace py = pybind11;

// populate dispatch vectors
void init_dispatch_vectors(void)
{
    lapack_ext::init_gesv_dispatch_vector();
    lapack_ext::init_syevd_dispatch_vector();
}

// populate dispatch tables
void init_dispatch_tables(void)
{
    lapack_ext::init_gesvd_dispatch_table();
    lapack_ext::init_heevd_dispatch_table();
}

PYBIND11_MODULE(_lapack_impl, m)
{
    // Register a custom LinAlgError exception in the dpnp.linalg submodule
    py::module_ linalg_module = py::module_::import("dpnp.linalg");
    py::register_exception<lapack_ext::LinAlgError>(
        linalg_module, "LinAlgError", PyExc_ValueError);

    init_dispatch_vectors();
    init_dispatch_tables();

<<<<<<< HEAD
    m.def("_gesvd", &lapack_ext::gesvd,
          "Call `gesvd` from OneMKL LAPACK library to return "
          "the singular value decomposition of a general rectangular matrix",
          py::arg("sycl_queue"), py::arg("jobu_val"), py::arg("jobvt_val"),
          py::arg("m"), py::arg("n"), py::arg("a_array"), py::arg("res_s"),
          py::arg("res_u"), py::arg("res_vt"), py::arg("depends") = py::list());
=======
    m.def("_gesv", &lapack_ext::gesv,
          "Call `gesv` from OneMKL LAPACK library to return "
          "the solution of a system of linear equations with "
          "a square coefficient matrix A and multiple dependent variables",
          py::arg("sycl_queue"), py::arg("coeff_matrix"),
          py::arg("dependent_vals"), py::arg("depends") = py::list());
>>>>>>> d9c1ca1b

    m.def("_heevd", &lapack_ext::heevd,
          "Call `heevd` from OneMKL LAPACK library to return "
          "the eigenvalues and eigenvectors of a complex Hermitian matrix",
          py::arg("sycl_queue"), py::arg("jobz"), py::arg("upper_lower"),
          py::arg("eig_vecs"), py::arg("eig_vals"),
          py::arg("depends") = py::list());

    m.def("_syevd", &lapack_ext::syevd,
          "Call `syevd` from OneMKL LAPACK library to return "
          "the eigenvalues and eigenvectors of a real symmetric matrix",
          py::arg("sycl_queue"), py::arg("jobz"), py::arg("upper_lower"),
          py::arg("eig_vecs"), py::arg("eig_vals"),
          py::arg("depends") = py::list());
}<|MERGE_RESOLUTION|>--- conflicted
+++ resolved
@@ -30,11 +30,8 @@
 #include <pybind11/pybind11.h>
 #include <pybind11/stl.h>
 
-<<<<<<< HEAD
+#include "gesv.hpp"
 #include "gesvd.hpp"
-=======
-#include "gesv.hpp"
->>>>>>> d9c1ca1b
 #include "heevd.hpp"
 #include "linalg_exceptions.hpp"
 #include "syevd.hpp"
@@ -66,21 +63,19 @@
     init_dispatch_vectors();
     init_dispatch_tables();
 
-<<<<<<< HEAD
+    m.def("_gesv", &lapack_ext::gesv,
+          "Call `gesv` from OneMKL LAPACK library to return "
+          "the solution of a system of linear equations with "
+          "a square coefficient matrix A and multiple dependent variables",
+          py::arg("sycl_queue"), py::arg("coeff_matrix"),
+          py::arg("dependent_vals"), py::arg("depends") = py::list());
+
     m.def("_gesvd", &lapack_ext::gesvd,
           "Call `gesvd` from OneMKL LAPACK library to return "
           "the singular value decomposition of a general rectangular matrix",
           py::arg("sycl_queue"), py::arg("jobu_val"), py::arg("jobvt_val"),
           py::arg("m"), py::arg("n"), py::arg("a_array"), py::arg("res_s"),
           py::arg("res_u"), py::arg("res_vt"), py::arg("depends") = py::list());
-=======
-    m.def("_gesv", &lapack_ext::gesv,
-          "Call `gesv` from OneMKL LAPACK library to return "
-          "the solution of a system of linear equations with "
-          "a square coefficient matrix A and multiple dependent variables",
-          py::arg("sycl_queue"), py::arg("coeff_matrix"),
-          py::arg("dependent_vals"), py::arg("depends") = py::list());
->>>>>>> d9c1ca1b
 
     m.def("_heevd", &lapack_ext::heevd,
           "Call `heevd` from OneMKL LAPACK library to return "
