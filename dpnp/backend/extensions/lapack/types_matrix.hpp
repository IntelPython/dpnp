//*****************************************************************************
// Copyright (c) 2023-2024, Intel Corporation
// All rights reserved.
//
// Redistribution and use in source and binary forms, with or without
// modification, are permitted provided that the following conditions are met:
// - Redistributions of source code must retain the above copyright notice,
//   this list of conditions and the following disclaimer.
// - Redistributions in binary form must reproduce the above copyright notice,
//   this list of conditions and the following disclaimer in the documentation
//   and/or other materials provided with the distribution.
//
// THIS SOFTWARE IS PROVIDED BY THE COPYRIGHT HOLDERS AND CONTRIBUTORS "AS IS"
// AND ANY EXPRESS OR IMPLIED WARRANTIES, INCLUDING, BUT NOT LIMITED TO, THE
// IMPLIED WARRANTIES OF MERCHANTABILITY AND FITNESS FOR A PARTICULAR PURPOSE
// ARE DISCLAIMED. IN NO EVENT SHALL THE COPYRIGHT HOLDER OR CONTRIBUTORS BE
// LIABLE FOR ANY DIRECT, INDIRECT, INCIDENTAL, SPECIAL, EXEMPLARY, OR
// CONSEQUENTIAL DAMAGES (INCLUDING, BUT NOT LIMITED TO, PROCUREMENT OF
// SUBSTITUTE GOODS OR SERVICES; LOSS OF USE, DATA, OR PROFITS; OR BUSINESS
// INTERRUPTION) HOWEVER CAUSED AND ON ANY THEORY OF LIABILITY, WHETHER IN
// CONTRACT, STRICT LIABILITY, OR TORT (INCLUDING NEGLIGENCE OR OTHERWISE)
// ARISING IN ANY WAY OUT OF THE USE OF THIS SOFTWARE, EVEN IF ADVISED OF
// THE POSSIBILITY OF SUCH DAMAGE.
//*****************************************************************************

#pragma once

#include <type_traits>

// dpctl tensor headers
#include "utils/type_dispatch.hpp"

// dpctl namespace for operations with types
namespace dpctl_td_ns = dpctl::tensor::type_dispatch;

namespace dpnp
{
namespace backend
{
namespace ext
{
namespace lapack
{
namespace types
{
/**
 * @brief A factory to define pairs of supported types for which
 * MKL LAPACK library provides support in oneapi::mkl::lapack::gesv<T>
 * function.
 *
 * @tparam T Type of array containing the coefficient matrix A and
 * the array of multiple dependent variables. Upon execution, the array of
 * multiple dependent variables will be overwritten with the solution.
 */
template <typename T>
struct GesvTypePairSupportFactory
{
    static constexpr bool is_defined = std::disjunction<
        dpctl_td_ns::TypePairDefinedEntry<T, float, T, float>,
        dpctl_td_ns::TypePairDefinedEntry<T, double, T, double>,
        dpctl_td_ns::TypePairDefinedEntry<T,
                                          std::complex<float>,
                                          T,
                                          std::complex<float>>,
        dpctl_td_ns::TypePairDefinedEntry<T,
                                          std::complex<double>,
                                          T,
                                          std::complex<double>>,
        // fall-through
        dpctl_td_ns::NotDefinedEntry>::is_defined;
};

/**
 * @brief A factory to define pairs of supported types for which
<<<<<<< HEAD
 * MKL LAPACK library provides support in oneapi::mkl::lapack::gesvd<T, RealT>
 * function.
 *
 * @tparam T Type of array containing input matrix A and output matrices U and
 * VT of singular vectors.
 * @tparam RealT Type of output array containing singular values of A.
 */
template <typename T, typename RealT>
struct GesvdTypePairSupportFactory
{
    static constexpr bool is_defined = std::disjunction<
        dpctl_td_ns::TypePairDefinedEntry<T, float, RealT, float>,
        dpctl_td_ns::TypePairDefinedEntry<T, double, RealT, double>,
        dpctl_td_ns::TypePairDefinedEntry<T, std::complex<float>, RealT, float>,
        dpctl_td_ns::
            TypePairDefinedEntry<T, std::complex<double>, RealT, double>,
=======
 * MKL LAPACK library provides support in oneapi::mkl::lapack::getrf<T>
 * function.
 *
 * @tparam T Type of array containing input matrix,
 * as well as the output array for storing the LU factorization.
 */
template <typename T>
struct GetrfTypePairSupportFactory
{
    static constexpr bool is_defined = std::disjunction<
        dpctl_td_ns::TypePairDefinedEntry<T, double, T, double>,
        dpctl_td_ns::TypePairDefinedEntry<T, float, T, float>,
        dpctl_td_ns::TypePairDefinedEntry<T,
                                          std::complex<float>,
                                          T,
                                          std::complex<float>>,
        dpctl_td_ns::TypePairDefinedEntry<T,
                                          std::complex<double>,
                                          T,
                                          std::complex<double>>,
        // fall-through
        dpctl_td_ns::NotDefinedEntry>::is_defined;
};

/**
 * @brief A factory to define pairs of supported types for which
 * MKL LAPACK library provides support in oneapi::mkl::lapack::getrf_batch<T>
 * function.
 *
 * @tparam T Type of array containing input matrix,
 * as well as the output array for storing the LU factorization.
 */
template <typename T>
struct GetrfBatchTypePairSupportFactory
{
    static constexpr bool is_defined = std::disjunction<
        dpctl_td_ns::TypePairDefinedEntry<T, double, T, double>,
        dpctl_td_ns::TypePairDefinedEntry<T, float, T, float>,
        dpctl_td_ns::TypePairDefinedEntry<T,
                                          std::complex<float>,
                                          T,
                                          std::complex<float>>,
        dpctl_td_ns::TypePairDefinedEntry<T,
                                          std::complex<double>,
                                          T,
                                          std::complex<double>>,
>>>>>>> 249eeb17
        // fall-through
        dpctl_td_ns::NotDefinedEntry>::is_defined;
};

/**
 * @brief A factory to define pairs of supported types for which
 * MKL LAPACK library provides support in oneapi::mkl::lapack::heevd<T, RealT>
 * function.
 *
 * @tparam T Type of array containing input matrix A and an output array with
 * eigenvectors.
 * @tparam RealT Type of output array containing eigenvalues of A.
 */
template <typename T, typename RealT>
struct HeevdTypePairSupportFactory
{
    static constexpr bool is_defined = std::disjunction<
        dpctl_td_ns::
            TypePairDefinedEntry<T, std::complex<double>, RealT, double>,
        dpctl_td_ns::TypePairDefinedEntry<T, std::complex<float>, RealT, float>,
        // fall-through
        dpctl_td_ns::NotDefinedEntry>::is_defined;
};

/**
 * @brief A factory to define pairs of supported types for which
 * MKL LAPACK library provides support in oneapi::mkl::lapack::syevd<T>
 * function.
 *
 * @tparam T Type of array containing input matrix A and an output arrays with
 * eigenvectors and eigenvectors.
 */
template <typename T>
struct SyevdTypePairSupportFactory
{
    static constexpr bool is_defined = std::disjunction<
        dpctl_td_ns::TypePairDefinedEntry<T, double, T, double>,
        dpctl_td_ns::TypePairDefinedEntry<T, float, T, float>,
        // fall-through
        dpctl_td_ns::NotDefinedEntry>::is_defined;
};
} // namespace types
} // namespace lapack
} // namespace ext
} // namespace backend
} // namespace dpnp<|MERGE_RESOLUTION|>--- conflicted
+++ resolved
@@ -72,24 +72,6 @@
 
 /**
  * @brief A factory to define pairs of supported types for which
-<<<<<<< HEAD
- * MKL LAPACK library provides support in oneapi::mkl::lapack::gesvd<T, RealT>
- * function.
- *
- * @tparam T Type of array containing input matrix A and output matrices U and
- * VT of singular vectors.
- * @tparam RealT Type of output array containing singular values of A.
- */
-template <typename T, typename RealT>
-struct GesvdTypePairSupportFactory
-{
-    static constexpr bool is_defined = std::disjunction<
-        dpctl_td_ns::TypePairDefinedEntry<T, float, RealT, float>,
-        dpctl_td_ns::TypePairDefinedEntry<T, double, RealT, double>,
-        dpctl_td_ns::TypePairDefinedEntry<T, std::complex<float>, RealT, float>,
-        dpctl_td_ns::
-            TypePairDefinedEntry<T, std::complex<double>, RealT, double>,
-=======
  * MKL LAPACK library provides support in oneapi::mkl::lapack::getrf<T>
  * function.
  *
@@ -136,7 +118,28 @@
                                           std::complex<double>,
                                           T,
                                           std::complex<double>>,
->>>>>>> 249eeb17
+        // fall-through
+        dpctl_td_ns::NotDefinedEntry>::is_defined;
+};
+
+/**
+ * @brief A factory to define pairs of supported types for which
+ * MKL LAPACK library provides support in oneapi::mkl::lapack::gesvd<T, RealT>
+ * function.
+ *
+ * @tparam T Type of array containing input matrix A and output matrices U and
+ * VT of singular vectors.
+ * @tparam RealT Type of output array containing singular values of A.
+ */
+template <typename T, typename RealT>
+struct GesvdTypePairSupportFactory
+{
+    static constexpr bool is_defined = std::disjunction<
+        dpctl_td_ns::TypePairDefinedEntry<T, float, RealT, float>,
+        dpctl_td_ns::TypePairDefinedEntry<T, double, RealT, double>,
+        dpctl_td_ns::TypePairDefinedEntry<T, std::complex<float>, RealT, float>,
+        dpctl_td_ns::
+            TypePairDefinedEntry<T, std::complex<double>, RealT, double>,
         // fall-through
         dpctl_td_ns::NotDefinedEntry>::is_defined;
 };
