//*****************************************************************************
// Copyright (c) 2023-2024, Intel Corporation
// All rights reserved.
//
// Redistribution and use in source and binary forms, with or without
// modification, are permitted provided that the following conditions are met:
// - Redistributions of source code must retain the above copyright notice,
//   this list of conditions and the following disclaimer.
// - Redistributions in binary form must reproduce the above copyright notice,
//   this list of conditions and the following disclaimer in the documentation
//   and/or other materials provided with the distribution.
//
// THIS SOFTWARE IS PROVIDED BY THE COPYRIGHT HOLDERS AND CONTRIBUTORS "AS IS"
// AND ANY EXPRESS OR IMPLIED WARRANTIES, INCLUDING, BUT NOT LIMITED TO, THE
// IMPLIED WARRANTIES OF MERCHANTABILITY AND FITNESS FOR A PARTICULAR PURPOSE
// ARE DISCLAIMED. IN NO EVENT SHALL THE COPYRIGHT HOLDER OR CONTRIBUTORS BE
// LIABLE FOR ANY DIRECT, INDIRECT, INCIDENTAL, SPECIAL, EXEMPLARY, OR
// CONSEQUENTIAL DAMAGES (INCLUDING, BUT NOT LIMITED TO, PROCUREMENT OF
// SUBSTITUTE GOODS OR SERVICES; LOSS OF USE, DATA, OR PROFITS; OR BUSINESS
// INTERRUPTION) HOWEVER CAUSED AND ON ANY THEORY OF LIABILITY, WHETHER IN
// CONTRACT, STRICT LIABILITY, OR TORT (INCLUDING NEGLIGENCE OR OTHERWISE)
// ARISING IN ANY WAY OUT OF THE USE OF THIS SOFTWARE, EVEN IF ADVISED OF
// THE POSSIBILITY OF SUCH DAMAGE.
//*****************************************************************************

#pragma once

#include <type_traits>

// dpctl tensor headers
#include "utils/type_dispatch.hpp"

// dpctl namespace for operations with types
namespace dpctl_td_ns = dpctl::tensor::type_dispatch;

namespace dpnp
{
namespace backend
{
namespace ext
{
namespace lapack
{
namespace types
{
/**
 * @brief A factory to define pairs of supported types for which
 * MKL LAPACK library provides support in oneapi::mkl::lapack::gesv<T>
 * function.
 *
 * @tparam T Type of array containing the coefficient matrix A and
 * the array of multiple dependent variables. Upon execution, the array of
 * multiple dependent variables will be overwritten with the solution.
 */
template <typename T>
struct GesvTypePairSupportFactory
{
    static constexpr bool is_defined = std::disjunction<
        dpctl_td_ns::TypePairDefinedEntry<T, float, T, float>,
        dpctl_td_ns::TypePairDefinedEntry<T, double, T, double>,
        dpctl_td_ns::TypePairDefinedEntry<T,
                                          std::complex<float>,
                                          T,
                                          std::complex<float>>,
        dpctl_td_ns::TypePairDefinedEntry<T,
                                          std::complex<double>,
                                          T,
                                          std::complex<double>>,
        // fall-through
        dpctl_td_ns::NotDefinedEntry>::is_defined;
};

/**
 * @brief A factory to define pairs of supported types for which
 * MKL LAPACK library provides support in oneapi::mkl::lapack::getrf<T>
 * function.
 *
 * @tparam T Type of array containing input matrix,
 * as well as the output array for storing the LU factorization.
 */
template <typename T>
struct GetrfTypePairSupportFactory
{
    static constexpr bool is_defined = std::disjunction<
        dpctl_td_ns::TypePairDefinedEntry<T, double, T, double>,
        dpctl_td_ns::TypePairDefinedEntry<T, float, T, float>,
        dpctl_td_ns::TypePairDefinedEntry<T,
                                          std::complex<float>,
                                          T,
                                          std::complex<float>>,
        dpctl_td_ns::TypePairDefinedEntry<T,
                                          std::complex<double>,
                                          T,
                                          std::complex<double>>,
        // fall-through
        dpctl_td_ns::NotDefinedEntry>::is_defined;
};

/**
 * @brief A factory to define pairs of supported types for which
 * MKL LAPACK library provides support in oneapi::mkl::lapack::getrf_batch<T>
 * function.
 *
 * @tparam T Type of array containing input matrix,
 * as well as the output array for storing the LU factorization.
 */
template <typename T>
struct GetrfBatchTypePairSupportFactory
{
    static constexpr bool is_defined = std::disjunction<
        dpctl_td_ns::TypePairDefinedEntry<T, double, T, double>,
        dpctl_td_ns::TypePairDefinedEntry<T, float, T, float>,
        dpctl_td_ns::TypePairDefinedEntry<T,
                                          std::complex<float>,
                                          T,
                                          std::complex<float>>,
        dpctl_td_ns::TypePairDefinedEntry<T,
                                          std::complex<double>,
                                          T,
                                          std::complex<double>>,
        // fall-through
        dpctl_td_ns::NotDefinedEntry>::is_defined;
};

/**
 * @brief A factory to define pairs of supported types for which
<<<<<<< HEAD
 * MKL LAPACK library provides support in oneapi::mkl::lapack::gesvd<T, RealT>
 * function.
 *
 * @tparam T Type of array containing input matrix A and output matrices U and
 * VT of singular vectors.
 * @tparam RealT Type of output array containing singular values of A.
 */
template <typename T, typename RealT>
struct GesvdTypePairSupportFactory
{
    static constexpr bool is_defined = std::disjunction<
        dpctl_td_ns::TypePairDefinedEntry<T, float, RealT, float>,
        dpctl_td_ns::TypePairDefinedEntry<T, double, RealT, double>,
        dpctl_td_ns::TypePairDefinedEntry<T, std::complex<float>, RealT, float>,
        dpctl_td_ns::
            TypePairDefinedEntry<T, std::complex<double>, RealT, double>,
=======
 * MKL LAPACK library provides support in oneapi::mkl::lapack::getri_batch<T>
 * function.
 *
 * @tparam T Type of array containing input matrix (LU-factored form),
 * as well as the output array for storing the inverse of the matrix.
 */
template <typename T>
struct GetriBatchTypePairSupportFactory
{
    static constexpr bool is_defined = std::disjunction<
        dpctl_td_ns::TypePairDefinedEntry<T, double, T, double>,
        dpctl_td_ns::TypePairDefinedEntry<T, float, T, float>,
        dpctl_td_ns::TypePairDefinedEntry<T,
                                          std::complex<float>,
                                          T,
                                          std::complex<float>>,
        dpctl_td_ns::TypePairDefinedEntry<T,
                                          std::complex<double>,
                                          T,
                                          std::complex<double>>,
>>>>>>> 94ad65bb
        // fall-through
        dpctl_td_ns::NotDefinedEntry>::is_defined;
};

/**
 * @brief A factory to define pairs of supported types for which
 * MKL LAPACK library provides support in oneapi::mkl::lapack::heevd<T, RealT>
 * function.
 *
 * @tparam T Type of array containing input matrix A and an output array with
 * eigenvectors.
 * @tparam RealT Type of output array containing eigenvalues of A.
 */
template <typename T, typename RealT>
struct HeevdTypePairSupportFactory
{
    static constexpr bool is_defined = std::disjunction<
        dpctl_td_ns::
            TypePairDefinedEntry<T, std::complex<double>, RealT, double>,
        dpctl_td_ns::TypePairDefinedEntry<T, std::complex<float>, RealT, float>,
        // fall-through
        dpctl_td_ns::NotDefinedEntry>::is_defined;
};

/**
 * @brief A factory to define pairs of supported types for which
 * MKL LAPACK library provides support in oneapi::mkl::lapack::potrf<T>
 * function.
 *
 * @tparam T Type of array containing input matrix,
 * as well as the output array for storing the Cholesky factor L.
 */
template <typename T>
struct PotrfTypePairSupportFactory
{
    static constexpr bool is_defined = std::disjunction<
        dpctl_td_ns::TypePairDefinedEntry<T, double, T, double>,
        dpctl_td_ns::TypePairDefinedEntry<T, float, T, float>,
        dpctl_td_ns::TypePairDefinedEntry<T,
                                          std::complex<float>,
                                          T,
                                          std::complex<float>>,
        dpctl_td_ns::TypePairDefinedEntry<T,
                                          std::complex<double>,
                                          T,
                                          std::complex<double>>,
        // fall-through
        dpctl_td_ns::NotDefinedEntry>::is_defined;
};

/**
 * @brief A factory to define pairs of supported types for which
 * MKL LAPACK library provides support in oneapi::mkl::lapack::potrf<T>
 * function.
 *
 * @tparam T Type of array containing input matrices,
 * as well as the output arrays for storing the Cholesky factor L.
 */
template <typename T>
struct PotrfBatchTypePairSupportFactory
{
    static constexpr bool is_defined = std::disjunction<
        dpctl_td_ns::TypePairDefinedEntry<T, double, T, double>,
        dpctl_td_ns::TypePairDefinedEntry<T, float, T, float>,
        dpctl_td_ns::TypePairDefinedEntry<T,
                                          std::complex<float>,
                                          T,
                                          std::complex<float>>,
        dpctl_td_ns::TypePairDefinedEntry<T,
                                          std::complex<double>,
                                          T,
                                          std::complex<double>>,
        // fall-through
        dpctl_td_ns::NotDefinedEntry>::is_defined;
};

/**
 * @brief A factory to define pairs of supported types for which
 * MKL LAPACK library provides support in oneapi::mkl::lapack::syevd<T>
 * function.
 *
 * @tparam T Type of array containing input matrix A and an output arrays with
 * eigenvectors and eigenvectors.
 */
template <typename T>
struct SyevdTypePairSupportFactory
{
    static constexpr bool is_defined = std::disjunction<
        dpctl_td_ns::TypePairDefinedEntry<T, double, T, double>,
        dpctl_td_ns::TypePairDefinedEntry<T, float, T, float>,
        // fall-through
        dpctl_td_ns::NotDefinedEntry>::is_defined;
};
} // namespace types
} // namespace lapack
} // namespace ext
} // namespace backend
} // namespace dpnp<|MERGE_RESOLUTION|>--- conflicted
+++ resolved
@@ -72,59 +72,6 @@
 
 /**
  * @brief A factory to define pairs of supported types for which
- * MKL LAPACK library provides support in oneapi::mkl::lapack::getrf<T>
- * function.
- *
- * @tparam T Type of array containing input matrix,
- * as well as the output array for storing the LU factorization.
- */
-template <typename T>
-struct GetrfTypePairSupportFactory
-{
-    static constexpr bool is_defined = std::disjunction<
-        dpctl_td_ns::TypePairDefinedEntry<T, double, T, double>,
-        dpctl_td_ns::TypePairDefinedEntry<T, float, T, float>,
-        dpctl_td_ns::TypePairDefinedEntry<T,
-                                          std::complex<float>,
-                                          T,
-                                          std::complex<float>>,
-        dpctl_td_ns::TypePairDefinedEntry<T,
-                                          std::complex<double>,
-                                          T,
-                                          std::complex<double>>,
-        // fall-through
-        dpctl_td_ns::NotDefinedEntry>::is_defined;
-};
-
-/**
- * @brief A factory to define pairs of supported types for which
- * MKL LAPACK library provides support in oneapi::mkl::lapack::getrf_batch<T>
- * function.
- *
- * @tparam T Type of array containing input matrix,
- * as well as the output array for storing the LU factorization.
- */
-template <typename T>
-struct GetrfBatchTypePairSupportFactory
-{
-    static constexpr bool is_defined = std::disjunction<
-        dpctl_td_ns::TypePairDefinedEntry<T, double, T, double>,
-        dpctl_td_ns::TypePairDefinedEntry<T, float, T, float>,
-        dpctl_td_ns::TypePairDefinedEntry<T,
-                                          std::complex<float>,
-                                          T,
-                                          std::complex<float>>,
-        dpctl_td_ns::TypePairDefinedEntry<T,
-                                          std::complex<double>,
-                                          T,
-                                          std::complex<double>>,
-        // fall-through
-        dpctl_td_ns::NotDefinedEntry>::is_defined;
-};
-
-/**
- * @brief A factory to define pairs of supported types for which
-<<<<<<< HEAD
  * MKL LAPACK library provides support in oneapi::mkl::lapack::gesvd<T, RealT>
  * function.
  *
@@ -141,7 +88,64 @@
         dpctl_td_ns::TypePairDefinedEntry<T, std::complex<float>, RealT, float>,
         dpctl_td_ns::
             TypePairDefinedEntry<T, std::complex<double>, RealT, double>,
-=======
+        // fall-through
+        dpctl_td_ns::NotDefinedEntry>::is_defined;
+};
+
+/**
+ * @brief A factory to define pairs of supported types for which
+ * MKL LAPACK library provides support in oneapi::mkl::lapack::getrf<T>
+ * function.
+ *
+ * @tparam T Type of array containing input matrix,
+ * as well as the output array for storing the LU factorization.
+ */
+template <typename T>
+struct GetrfTypePairSupportFactory
+{
+    static constexpr bool is_defined = std::disjunction<
+        dpctl_td_ns::TypePairDefinedEntry<T, double, T, double>,
+        dpctl_td_ns::TypePairDefinedEntry<T, float, T, float>,
+        dpctl_td_ns::TypePairDefinedEntry<T,
+                                          std::complex<float>,
+                                          T,
+                                          std::complex<float>>,
+        dpctl_td_ns::TypePairDefinedEntry<T,
+                                          std::complex<double>,
+                                          T,
+                                          std::complex<double>>,
+        // fall-through
+        dpctl_td_ns::NotDefinedEntry>::is_defined;
+};
+
+/**
+ * @brief A factory to define pairs of supported types for which
+ * MKL LAPACK library provides support in oneapi::mkl::lapack::getrf_batch<T>
+ * function.
+ *
+ * @tparam T Type of array containing input matrix,
+ * as well as the output array for storing the LU factorization.
+ */
+template <typename T>
+struct GetrfBatchTypePairSupportFactory
+{
+    static constexpr bool is_defined = std::disjunction<
+        dpctl_td_ns::TypePairDefinedEntry<T, double, T, double>,
+        dpctl_td_ns::TypePairDefinedEntry<T, float, T, float>,
+        dpctl_td_ns::TypePairDefinedEntry<T,
+                                          std::complex<float>,
+                                          T,
+                                          std::complex<float>>,
+        dpctl_td_ns::TypePairDefinedEntry<T,
+                                          std::complex<double>,
+                                          T,
+                                          std::complex<double>>,
+        // fall-through
+        dpctl_td_ns::NotDefinedEntry>::is_defined;
+};
+
+/**
+ * @brief A factory to define pairs of supported types for which
  * MKL LAPACK library provides support in oneapi::mkl::lapack::getri_batch<T>
  * function.
  *
@@ -162,7 +166,6 @@
                                           std::complex<double>,
                                           T,
                                           std::complex<double>>,
->>>>>>> 94ad65bb
         // fall-through
         dpctl_td_ns::NotDefinedEntry>::is_defined;
 };
