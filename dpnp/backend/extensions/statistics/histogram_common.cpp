//*****************************************************************************
// Copyright (c) 2024, Intel Corporation
// All rights reserved.
//
// Redistribution and use in source and binary forms, with or without
// modification, are permitted provided that the following conditions are met:
// - Redistributions of source code must retain the above copyright notice,
//   this list of conditions and the following disclaimer.
// - Redistributions in binary form must reproduce the above copyright notice,
//   this list of conditions and the following disclaimer in the documentation
//   and/or other materials provided with the distribution.
//
// THIS SOFTWARE IS PROVIDED BY THE COPYRIGHT HOLDERS AND CONTRIBUTORS "AS IS"
// AND ANY EXPRESS OR IMPLIED WARRANTIES, INCLUDING, BUT NOT LIMITED TO, THE
// IMPLIED WARRANTIES OF MERCHANTABILITY AND FITNESS FOR A PARTICULAR PURPOSE
// ARE DISCLAIMED. IN NO EVENT SHALL THE COPYRIGHT HOLDER OR CONTRIBUTORS BE
// LIABLE FOR ANY DIRECT, INDIRECT, INCIDENTAL, SPECIAL, EXEMPLARY, OR
// CONSEQUENTIAL DAMAGES (INCLUDING, BUT NOT LIMITED TO, PROCUREMENT OF
// SUBSTITUTE GOODS OR SERVICES; LOSS OF USE, DATA, OR PROFITS; OR BUSINESS
// INTERRUPTION) HOWEVER CAUSED AND ON ANY THEORY OF LIABILITY, WHETHER IN
// CONTRACT, STRICT LIABILITY, OR TORT (INCLUDING NEGLIGENCE OR OTHERWISE)
// ARISING IN ANY WAY OUT OF THE USE OF THIS SOFTWARE, EVEN IF ADVISED OF
// THE POSSIBILITY OF SUCH DAMAGE.
//*****************************************************************************

#include <algorithm>
#include <limits>
#include <string>
#include <vector>

#include "dpctl4pybind11.hpp"
#include "utils/type_dispatch.hpp"

#include <pybind11/pybind11.h>

#include "histogram_common.hpp"

#include "validation_utils.hpp"

namespace dpctl_td_ns = dpctl::tensor::type_dispatch;
using dpctl::tensor::usm_ndarray;
using dpctl_td_ns::typenum_t;

namespace statistics
{
using common::CeilDiv;

using validation::array_names;
using validation::array_ptr;

using validation::check_max_dims;
using validation::check_num_dims;
using validation::check_size_at_least;
using validation::common_checks;
using validation::name_of;

namespace histogram
{

void validate(const usm_ndarray &sample,
              const std::optional<const dpctl::tensor::usm_ndarray> &bins,
              const std::optional<const dpctl::tensor::usm_ndarray> &weights,
              const usm_ndarray &histogram)
{
    auto exec_q = sample.get_queue();

    std::vector<array_ptr> arrays{&sample, &histogram};
    array_names names = {{arrays[0], "sample"}, {arrays[1], "histogram"}};

    array_ptr bins_ptr = nullptr;

    if (bins.has_value()) {
        bins_ptr = &bins.value();
        arrays.push_back(bins_ptr);
        names.insert({bins_ptr, "bins"});
    }

    array_ptr weights_ptr = nullptr;

    if (weights.has_value()) {
        weights_ptr = &weights.value();
        arrays.push_back(weights_ptr);
        names.insert({weights_ptr, "weights"});
    }

    common_checks({&sample, bins.has_value() ? &bins.value() : nullptr,
                   weights.has_value() ? &weights.value() : nullptr},
                  {&histogram}, names);

    check_size_at_least(bins_ptr, 2, names);

<<<<<<< HEAD
    check_size_at_least(&histogram, 1, names);
    check_num_dims(&histogram, 1, names);
=======
    auto check_overlaping = [&](const array_ptr &first,
                                const array_ptr &second) {
        if (first == nullptr || second == nullptr) {
            return;
        }

        const auto &overlap = dpctl::tensor::overlap::MemoryOverlap();

        if (overlap(*first, *second)) {
            throw py::value_error(get_name(first) +
                                  " has overlapping memory segments with " +
                                  get_name(second));
        }
    };

    check_overlaping(&sample, &histogram);
    check_overlaping(bins_ptr, &histogram);
    check_overlaping(weights_ptr, &histogram);

    if (bins_ptr && bins_ptr->get_size() < 2) {
        throw py::value_error(get_name(bins_ptr) +
                              " parameter must have at least 2 elements");
    }

    if (histogram.get_size() < 1) {
        throw py::value_error(get_name(&histogram) +
                              " parameter must have at least 1 element");
    }
>>>>>>> 0bfe1e37

    if (weights_ptr) {
        check_num_dims(weights_ptr, 1, names);

        auto sample_size = sample.get_shape(0);
        auto weights_size = weights_ptr->get_size();
<<<<<<< HEAD
        if (sample.get_size() != weights_ptr->get_size()) {
            throw py::value_error(name_of(&sample, names) + " size (" +
                                  std::to_string(sample_size) + ") and " +
                                  name_of(weights_ptr, names) + " size (" +
                                  std::to_string(weights_size) + ")" +
                                  " must match");
=======
        if (sample_size != weights_ptr->get_size()) {
            throw py::value_error(
                get_name(&sample) + " size (" + std::to_string(sample_size) +
                ") and " + get_name(weights_ptr) + " size (" +
                std::to_string(weights_size) + ")" + " must match");
>>>>>>> 0bfe1e37
        }
    }

    check_max_dims(&sample, 2, names);

    if (sample.get_ndim() == 1) {
<<<<<<< HEAD
        check_num_dims(bins_ptr, 1, names);
=======
        if (histogram.get_ndim() != 1) {
            throw py::value_error(get_name(&sample) + " parameter is 1d, but " +
                                  get_name(&histogram) + " is " +
                                  std::to_string(histogram.get_ndim()) + "d");
        }

        if (bins_ptr && histogram.get_size() != bins_ptr->get_size() - 1) {
            auto hist_size = histogram.get_size();
            auto bins_size = bins_ptr->get_size();
            throw py::value_error(
                get_name(&histogram) + " parameter and " + get_name(bins_ptr) +
                " parameters shape mismatch. " + get_name(&histogram) +
                " size is " + std::to_string(hist_size) + get_name(bins_ptr) +
                " must have size " + std::to_string(hist_size + 1) +
                " but have " + std::to_string(bins_size));
        }
>>>>>>> 0bfe1e37
    }
    else if (sample.get_ndim() == 2) {
        auto sample_count = sample.get_shape(0);
        auto expected_dims = sample.get_shape(1);

<<<<<<< HEAD
        if (bins_ptr != nullptr && bins_ptr->get_ndim() != expected_dims) {
            throw py::value_error(
                name_of(&sample, names) + " parameter has shape {" +
                std::to_string(sample_count) + "x" +
                std::to_string(expected_dims) + "}" + ", so " +
                name_of(bins_ptr, names) + " parameter expected to be " +
                std::to_string(expected_dims) +
                "d. "
                "Actual " +
                std::to_string(bins->get_ndim()) + "d");
        }
    }

    if (bins_ptr != nullptr) {
        py::ssize_t expected_hist_size = 1;
        for (int i = 0; i < bins_ptr->get_ndim(); ++i) {
            expected_hist_size *= (bins_ptr->get_shape(i) - 1);
        }

        if (histogram.get_size() != expected_hist_size) {
            throw py::value_error(
                name_of(&histogram, names) + " and " +
                name_of(bins_ptr, names) + " shape mismatch. " +
                name_of(&histogram, names) + " expected to have size = " +
                std::to_string(expected_hist_size) + ". Actual " +
                std::to_string(histogram.get_size()));
=======
        if (histogram.get_ndim() != expected_dims) {
            throw py::value_error(get_name(&sample) + " parameter has shape (" +
                                  std::to_string(sample_count) + ", " +
                                  std::to_string(expected_dims) + ")" +
                                  ", so " + get_name(&histogram) +
                                  " parameter expected to be " +
                                  std::to_string(expected_dims) +
                                  "d. "
                                  "Actual " +
                                  std::to_string(histogram.get_ndim()) + "d");
>>>>>>> 0bfe1e37
        }
    }

    int64_t max_hist_size = std::numeric_limits<uint32_t>::max() - 1;
    if (histogram.get_size() > max_hist_size) {
        throw py::value_error(name_of(&histogram, names) +
                              " parameter size expected to be less than " +
                              std::to_string(max_hist_size) + ". Actual " +
                              std::to_string(histogram.get_size()));
    }

    auto array_types = dpctl_td_ns::usm_ndarray_types();
    auto hist_type = static_cast<typenum_t>(
        array_types.typenum_to_lookup_id(histogram.get_typenum()));
    if (histogram.get_elemsize() == 8 && hist_type != typenum_t::CFLOAT) {
        auto device = exec_q.get_device();
        bool _64bit_atomics = device.has(sycl::aspect::atomic64);

        if (!_64bit_atomics) {
            auto device_name = device.get_info<sycl::info::device::name>();
            throw py::value_error(
                name_of(&histogram, names) +
                " parameter has 64-bit type, but 64-bit atomics " +
                " are not supported for " + device_name);
        }
    }
}

uint32_t get_local_hist_copies_count(uint32_t loc_mem_size_in_items,
                                     uint32_t local_size,
                                     uint32_t hist_size_in_items)
{
    constexpr uint32_t local_copies_limit = 16;
    constexpr uint32_t atomics_per_work_item = 4;

    const uint32_t preferred_local_copies =
        CeilDiv(atomics_per_work_item * local_size, hist_size_in_items);
    const uint32_t local_copies_fit_memory =
        loc_mem_size_in_items / hist_size_in_items;

    uint32_t local_hist_count =
        std::min(preferred_local_copies, local_copies_limit);
    local_hist_count = std::min(local_hist_count, local_copies_fit_memory);

    return local_hist_count;
}

} // namespace histogram
} // namespace statistics<|MERGE_RESOLUTION|>--- conflicted
+++ resolved
@@ -88,154 +88,94 @@
                   {&histogram}, names);
 
     check_size_at_least(bins_ptr, 2, names);
-
-<<<<<<< HEAD
     check_size_at_least(&histogram, 1, names);
-    check_num_dims(&histogram, 1, names);
-=======
-    auto check_overlaping = [&](const array_ptr &first,
-                                const array_ptr &second) {
-        if (first == nullptr || second == nullptr) {
-            return;
-        }
-
-        const auto &overlap = dpctl::tensor::overlap::MemoryOverlap();
-
-        if (overlap(*first, *second)) {
-            throw py::value_error(get_name(first) +
-                                  " has overlapping memory segments with " +
-                                  get_name(second));
-        }
-    };
-
-    check_overlaping(&sample, &histogram);
-    check_overlaping(bins_ptr, &histogram);
-    check_overlaping(weights_ptr, &histogram);
-
-    if (bins_ptr && bins_ptr->get_size() < 2) {
-        throw py::value_error(get_name(bins_ptr) +
-                              " parameter must have at least 2 elements");
-    }
-
-    if (histogram.get_size() < 1) {
-        throw py::value_error(get_name(&histogram) +
-                              " parameter must have at least 1 element");
-    }
->>>>>>> 0bfe1e37
 
     if (weights_ptr) {
         check_num_dims(weights_ptr, 1, names);
 
         auto sample_size = sample.get_shape(0);
         auto weights_size = weights_ptr->get_size();
-<<<<<<< HEAD
-        if (sample.get_size() != weights_ptr->get_size()) {
+        if (sample_size != weights_ptr->get_size()) {
             throw py::value_error(name_of(&sample, names) + " size (" +
                                   std::to_string(sample_size) + ") and " +
                                   name_of(weights_ptr, names) + " size (" +
                                   std::to_string(weights_size) + ")" +
                                   " must match");
-=======
-        if (sample_size != weights_ptr->get_size()) {
-            throw py::value_error(
-                get_name(&sample) + " size (" + std::to_string(sample_size) +
-                ") and " + get_name(weights_ptr) + " size (" +
-                std::to_string(weights_size) + ")" + " must match");
->>>>>>> 0bfe1e37
         }
     }
 
     check_max_dims(&sample, 2, names);
 
     if (sample.get_ndim() == 1) {
-<<<<<<< HEAD
         check_num_dims(bins_ptr, 1, names);
-=======
-        if (histogram.get_ndim() != 1) {
-            throw py::value_error(get_name(&sample) + " parameter is 1d, but " +
-                                  get_name(&histogram) + " is " +
-                                  std::to_string(histogram.get_ndim()) + "d");
-        }
 
         if (bins_ptr && histogram.get_size() != bins_ptr->get_size() - 1) {
             auto hist_size = histogram.get_size();
             auto bins_size = bins_ptr->get_size();
             throw py::value_error(
-                get_name(&histogram) + " parameter and " + get_name(bins_ptr) +
-                " parameters shape mismatch. " + get_name(&histogram) +
-                " size is " + std::to_string(hist_size) + get_name(bins_ptr) +
+                name_of(&histogram, names) + " parameter and " +
+                name_of(bins_ptr, names) + " parameters shape mismatch. " +
+                name_of(&histogram, names) + " size is " +
+                std::to_string(hist_size) + name_of(bins_ptr, names) +
                 " must have size " + std::to_string(hist_size + 1) +
                 " but have " + std::to_string(bins_size));
         }
->>>>>>> 0bfe1e37
     }
     else if (sample.get_ndim() == 2) {
         auto sample_count = sample.get_shape(0);
         auto expected_dims = sample.get_shape(1);
 
-<<<<<<< HEAD
-        if (bins_ptr != nullptr && bins_ptr->get_ndim() != expected_dims) {
+        if (histogram.get_ndim() != expected_dims) {
             throw py::value_error(
-                name_of(&sample, names) + " parameter has shape {" +
-                std::to_string(sample_count) + "x" +
-                std::to_string(expected_dims) + "}" + ", so " +
-                name_of(bins_ptr, names) + " parameter expected to be " +
+                name_of(&sample, names) + " parameter has shape (" +
+                std::to_string(sample_count) + ", " +
+                std::to_string(expected_dims) + ")" + ", so " +
+                name_of(&histogram, names) + " parameter expected to be " +
                 std::to_string(expected_dims) +
                 "d. "
                 "Actual " +
-                std::to_string(bins->get_ndim()) + "d");
-        }
-    }
-
-    if (bins_ptr != nullptr) {
-        py::ssize_t expected_hist_size = 1;
-        for (int i = 0; i < bins_ptr->get_ndim(); ++i) {
-            expected_hist_size *= (bins_ptr->get_shape(i) - 1);
-        }
-
-        if (histogram.get_size() != expected_hist_size) {
-            throw py::value_error(
-                name_of(&histogram, names) + " and " +
-                name_of(bins_ptr, names) + " shape mismatch. " +
-                name_of(&histogram, names) + " expected to have size = " +
-                std::to_string(expected_hist_size) + ". Actual " +
-                std::to_string(histogram.get_size()));
-=======
-        if (histogram.get_ndim() != expected_dims) {
-            throw py::value_error(get_name(&sample) + " parameter has shape (" +
-                                  std::to_string(sample_count) + ", " +
-                                  std::to_string(expected_dims) + ")" +
-                                  ", so " + get_name(&histogram) +
-                                  " parameter expected to be " +
-                                  std::to_string(expected_dims) +
-                                  "d. "
-                                  "Actual " +
-                                  std::to_string(histogram.get_ndim()) + "d");
->>>>>>> 0bfe1e37
-        }
-    }
-
-    int64_t max_hist_size = std::numeric_limits<uint32_t>::max() - 1;
-    if (histogram.get_size() > max_hist_size) {
-        throw py::value_error(name_of(&histogram, names) +
-                              " parameter size expected to be less than " +
-                              std::to_string(max_hist_size) + ". Actual " +
-                              std::to_string(histogram.get_size()));
-    }
-
-    auto array_types = dpctl_td_ns::usm_ndarray_types();
-    auto hist_type = static_cast<typenum_t>(
-        array_types.typenum_to_lookup_id(histogram.get_typenum()));
-    if (histogram.get_elemsize() == 8 && hist_type != typenum_t::CFLOAT) {
-        auto device = exec_q.get_device();
-        bool _64bit_atomics = device.has(sycl::aspect::atomic64);
-
-        if (!_64bit_atomics) {
-            auto device_name = device.get_info<sycl::info::device::name>();
-            throw py::value_error(
-                name_of(&histogram, names) +
-                " parameter has 64-bit type, but 64-bit atomics " +
-                " are not supported for " + device_name);
+                std::to_string(histogram.get_ndim()) + "d");
+        }
+
+        if (bins_ptr != nullptr) {
+            py::ssize_t expected_bins_size = 0;
+            for (int i = 0; i < histogram.get_ndim(); ++i) {
+                expected_bins_size += histogram.get_shape(i) + 1;
+            }
+
+            auto actual_bins_size = bins_ptr->get_size();
+            if (actual_bins_size != expected_bins_size) {
+                throw py::value_error(
+                    name_of(&histogram, names) + " and " +
+                    name_of(bins_ptr, names) + " shape mismatch. " +
+                    name_of(bins_ptr, names) + " expected to have size = " +
+                    std::to_string(expected_bins_size) + ". Actual " +
+                    std::to_string(actual_bins_size));
+            }
+        }
+
+        int64_t max_hist_size = std::numeric_limits<uint32_t>::max() - 1;
+        if (histogram.get_size() > max_hist_size) {
+            throw py::value_error(name_of(&histogram, names) +
+                                  " parameter size expected to be less than " +
+                                  std::to_string(max_hist_size) + ". Actual " +
+                                  std::to_string(histogram.get_size()));
+        }
+
+        auto array_types = dpctl_td_ns::usm_ndarray_types();
+        auto hist_type = static_cast<typenum_t>(
+            array_types.typenum_to_lookup_id(histogram.get_typenum()));
+        if (histogram.get_elemsize() == 8 && hist_type != typenum_t::CFLOAT) {
+            auto device = exec_q.get_device();
+            bool _64bit_atomics = device.has(sycl::aspect::atomic64);
+
+            if (!_64bit_atomics) {
+                auto device_name = device.get_info<sycl::info::device::name>();
+                throw py::value_error(
+                    name_of(&histogram, names) +
+                    " parameter has 64-bit type, but 64-bit atomics " +
+                    " are not supported for " + device_name);
+            }
         }
     }
 }
