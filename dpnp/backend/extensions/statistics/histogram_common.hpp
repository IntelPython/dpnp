--- conflicted
+++ resolved
@@ -29,14 +29,11 @@
 
 #include "common.hpp"
 
-<<<<<<< HEAD
-=======
 namespace dpctl::tensor
 {
 class usm_ndarray;
 }
 
->>>>>>> b990bac5
 using dpctl::tensor::usm_ndarray;
 
 namespace statistics
