--- conflicted
+++ resolved
@@ -39,11 +39,8 @@
 #include "floor.hpp"
 #include "ln.hpp"
 #include "mul.hpp"
-<<<<<<< HEAD
 #include "pow.hpp"
-=======
 #include "round.hpp"
->>>>>>> a78ae52f
 #include "sin.hpp"
 #include "sqr.hpp"
 #include "sqrt.hpp"
@@ -65,11 +62,8 @@
 static unary_impl_fn_ptr_t conj_dispatch_vector[dpctl_td_ns::num_types];
 static unary_impl_fn_ptr_t ln_dispatch_vector[dpctl_td_ns::num_types];
 static binary_impl_fn_ptr_t mul_dispatch_vector[dpctl_td_ns::num_types];
-<<<<<<< HEAD
 static binary_impl_fn_ptr_t pow_dispatch_vector[dpctl_td_ns::num_types];
-=======
 static unary_impl_fn_ptr_t round_dispatch_vector[dpctl_td_ns::num_types];
->>>>>>> a78ae52f
 static unary_impl_fn_ptr_t sin_dispatch_vector[dpctl_td_ns::num_types];
 static unary_impl_fn_ptr_t sqr_dispatch_vector[dpctl_td_ns::num_types];
 static unary_impl_fn_ptr_t sqrt_dispatch_vector[dpctl_td_ns::num_types];
@@ -311,7 +305,6 @@
               py::arg("dst"));
     }
 
-<<<<<<< HEAD
     // BinaryUfunc: ==== Pow(x1, x2) ====
     {
         vm_ext::init_ufunc_dispatch_vector<binary_impl_fn_ptr_t,
@@ -340,7 +333,8 @@
               "OneMKL VM library can be used",
               py::arg("sycl_queue"), py::arg("src1"), py::arg("src2"),
               py::arg("dst"));
-=======
+    }
+
     // UnaryUfunc: ==== Round(x) ====
     {
         vm_ext::init_ufunc_dispatch_vector<unary_impl_fn_ptr_t,
@@ -367,7 +361,6 @@
               "Check input arguments to answer if `rint` function from "
               "OneMKL VM library can be used",
               py::arg("sycl_queue"), py::arg("src"), py::arg("dst"));
->>>>>>> a78ae52f
     }
 
     // UnaryUfunc: ==== Sin(x) ====
