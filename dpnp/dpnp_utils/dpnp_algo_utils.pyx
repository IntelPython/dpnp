# cython: language_level=3
# -*- coding: utf-8 -*-
# *****************************************************************************
# Copyright (c) 2016-2020, Intel Corporation
# All rights reserved.
#
# Redistribution and use in source and binary forms, with or without
# modification, are permitted provided that the following conditions are met:
# - Redistributions of source code must retain the above copyright notice,
#   this list of conditions and the following disclaimer.
# - Redistributions in binary form must reproduce the above copyright notice,
#   this list of conditions and the following disclaimer in the documentation
#   and/or other materials provided with the distribution.
#
# THIS SOFTWARE IS PROVIDED BY THE COPYRIGHT HOLDERS AND CONTRIBUTORS "AS IS"
# AND ANY EXPRESS OR IMPLIED WARRANTIES, INCLUDING, BUT NOT LIMITED TO, THE
# IMPLIED WARRANTIES OF MERCHANTABILITY AND FITNESS FOR A PARTICULAR PURPOSE
# ARE DISCLAIMED. IN NO EVENT SHALL THE COPYRIGHT HOLDER OR CONTRIBUTORS BE
# LIABLE FOR ANY DIRECT, INDIRECT, INCIDENTAL, SPECIAL, EXEMPLARY, OR
# CONSEQUENTIAL DAMAGES (INCLUDING, BUT NOT LIMITED TO, PROCUREMENT OF
# SUBSTITUTE GOODS OR SERVICES; LOSS OF USE, DATA, OR PROFITS; OR BUSINESS
# INTERRUPTION) HOWEVER CAUSED AND ON ANY THEORY OF LIABILITY, WHETHER IN
# CONTRACT, STRICT LIABILITY, OR TORT (INCLUDING NEGLIGENCE OR OTHERWISE)
# ARISING IN ANY WAY OUT OF THE USE OF THIS SOFTWARE, EVEN IF ADVISED OF
# THE POSSIBILITY OF SUCH DAMAGE.
# *****************************************************************************

"""Module Utilities

This module contains differnt helpers and utilities

"""

from libcpp cimport bool as cpp_bool
from libcpp.complex cimport complex as cpp_complex

import dpnp
import dpnp.config as config
import numpy

cimport cpython
cimport cython
cimport numpy


"""
Python import functions
"""
__all__ = [
    "call_origin",
    "checker_throw_axis_error",
    "checker_throw_index_error",
    "checker_throw_runtime_error",
    "checker_throw_type_error",
    "checker_throw_value_error",
    "dp2nd_array",
<<<<<<< HEAD
    "dpnp_descriptor",
=======
>>>>>>> ef404c0f
    "get_axis_indeces",
    "get_axis_offsets",
    "_get_linear_index",
    "nd2dp_array",
    "normalize_axis",
    "_object_to_tuple",
    "use_origin_backend"
]

cdef ERROR_PREFIX = "DPNP error:"


def call_origin(function, *args, **kwargs):
    """
    Call fallback function for unsupported cases
    """

    kwargs_out = kwargs.get("out", None)
    if (kwargs_out is not None):
        kwargs["out"] = dpnp.asnumpy(kwargs_out) if isinstance(kwargs_out, dparray) else kwargs_out

    args_new = []
    for arg in args:
        argx = dpnp.asnumpy(arg) if isinstance(arg, dparray) else arg
        args_new.append(argx)

    kwargs_new = {}
    for key, kwarg in kwargs.items():
        kwargx = dpnp.asnumpy(kwarg) if isinstance(kwarg, dparray) else kwarg
        kwargs_new[key] = kwargx

    # TODO need to put dparray memory into NumPy call
    result_origin = function(*args_new, **kwargs_new)
    result = result_origin
    if isinstance(result, numpy.ndarray):
        if (kwargs_out is None):
            result_dtype = result_origin.dtype
            kwargs_dtype = kwargs.get("dtype", None)
            if (kwargs_dtype is not None):
                result_dtype = kwargs_dtype

            result = dparray(result_origin.shape, dtype=result_dtype)
        else:
            result = kwargs_out

        for i in range(result.size):
            result._setitem_scalar(i, result_origin.item(i))

    return result


cpdef checker_throw_axis_error(function_name, param_name, param, expected):
    err_msg = f"{ERROR_PREFIX} in function {function_name}()"
    err_msg += f" axes '{param_name}' expected `{expected}`, but '{param}' provided"
    raise numpy.AxisError(err_msg)


cpdef checker_throw_index_error(function_name, index, size):
    raise IndexError(
        f"{ERROR_PREFIX} in function {function_name}() index {index} is out of bounds. dimension size `{size}`")


cpdef checker_throw_runtime_error(function_name, message):
    raise RuntimeError(f"{ERROR_PREFIX} in function {function_name}(): '{message}'")


cpdef checker_throw_type_error(function_name, given_type):
    raise TypeError(f"{ERROR_PREFIX} in function {function_name}() type '{given_type}' is not supported")


cpdef checker_throw_value_error(function_name, param_name, param, expected):
    # import sys
    # sys.tracebacklimit = 0
    err_msg = f"{ERROR_PREFIX} in function {function_name}() paramenter '{param_name}'"
    err_msg += f" expected `{expected}`, but '{param}' provided"
    raise ValueError(err_msg)


cpdef dp2nd_array(arr):
    """Convert dparray to ndarray"""
    return dpnp.asnumpy(arr) if isinstance(arr, dparray) else arr

cdef long copy_values_to_dparray(dparray dst, input_obj, size_t dst_idx=0) except -1:
    cdef elem_dtype = dst.dtype

    for elem_value in input_obj:
        if isinstance(elem_value, (list, tuple)):
            dst_idx = copy_values_to_dparray(dst, elem_value, dst_idx)
        elif issubclass(type(elem_value), (numpy.ndarray, dparray)):
            dst_idx = copy_values_to_dparray(dst, elem_value, dst_idx)
        else:
            if elem_dtype == numpy.float64:
                ( < double * > dst.get_data())[dst_idx] = elem_value
            elif elem_dtype == numpy.float32:
                ( < float * > dst.get_data())[dst_idx] = elem_value
            elif elem_dtype == numpy.int64:
                ( < long * > dst.get_data())[dst_idx] = elem_value
            elif elem_dtype == numpy.int32:
                ( < int * > dst.get_data())[dst_idx] = elem_value
            elif elem_dtype == numpy.bool_ or elem_dtype == numpy.bool:
                (< cpp_bool * > dst.get_data())[dst_idx] = elem_value
            elif elem_dtype == numpy.complex128:
                (< cpp_complex[double] * > dst.get_data())[dst_idx] = elem_value
            else:
                checker_throw_type_error("copy_values_to_dparray", elem_dtype)

            dst_idx += 1

    return dst_idx


cpdef tuple get_axis_indeces(idx, shape):
    """
    Compute axis indices of an element in array from array linear index
    """

    ids = []
    remainder = idx
    offsets = get_axis_offsets(shape)
    for i in offsets:
        quotient, remainder = divmod(remainder, i)
        ids.append(quotient)

    return _object_to_tuple(ids)


cpdef tuple get_axis_offsets(shape):
    """
    Compute axis offsets in the linear array memory
    """

    res_size = len(shape)
    result = [0] * res_size
    acc = 1
    for i in range(res_size - 1, -1, -1):
        result[i] = acc
        acc *= shape[i]

    return _object_to_tuple(result)


cpdef long _get_linear_index(key, tuple shape, int ndim):
    """
    Compute linear index of an element in memory from array indices
    """

    if isinstance(key, tuple):
        li = 0
        m = 1
        for i in range(ndim - 1, -1, -1):
            li += key[i] * m
            m *= shape[i]
    else:
        li = key
    return li


cdef tuple get_shape_dtype(object input_obj):
    cdef dparray_shape_type return_shape  # empty shape means scalar
    return_dtype = None

    if issubclass(type(input_obj), (numpy.ndarray, dparray)):
        return (input_obj.shape, input_obj.dtype)

    cdef dparray_shape_type elem_shape
    cdef dparray_shape_type list_shape
    if isinstance(input_obj, (list, tuple)):
        for elem in input_obj:
            elem_shape, elem_dtype = get_shape_dtype(elem)

            if return_shape.empty():
                return_shape = elem_shape
                return_dtype = elem_dtype

            # shape and dtype does not match with siblings.
            if ((return_shape != elem_shape) or (return_dtype != elem_dtype)):
                return (elem_shape, numpy.dtype(numpy.object))

        list_shape.push_back(len(input_obj))
        list_shape.insert(list_shape.end(), return_shape.begin(), return_shape.end())
        return (list_shape, return_dtype)

    # assume scalar or object
    return (return_shape, numpy.dtype(type(input_obj)))


cpdef find_common_type(object x1_obj, object x2_obj):
    cdef bint x1_obj_is_dparray = isinstance(x1_obj, dparray)
    cdef bint x2_obj_is_dparray = isinstance(x2_obj, dparray)

    _, x1_dtype = get_shape_dtype(x1_obj)
    _, x2_dtype = get_shape_dtype(x2_obj)

    cdef list array_types = []
    cdef list scalar_types = []

    if x1_obj_is_dparray:
        array_types.append(x1_dtype)
    else:
        scalar_types.append(x1_dtype)

    if x2_obj_is_dparray:
        array_types.append(x2_dtype)
    else:
        scalar_types.append(x2_dtype)

    return numpy.find_common_type(array_types, scalar_types)


cdef dparray_shape_type get_common_shape(dparray_shape_type input1_shape, dparray_shape_type input2_shape):
    cdef dparray_shape_type result_shape

    # ex (8, 1, 6, 1) and (7, 1, 5) -> (8, 1, 6, 1) and (1, 7, 1, 5)
    cdef size_t max_shape_size = max(input1_shape.size(), input2_shape.size())
    input1_shape.insert(input1_shape.begin(), max_shape_size - input1_shape.size(), 1)
    input2_shape.insert(input2_shape.begin(), max_shape_size - input2_shape.size(), 1)

    # ex result (8, 7, 6, 5)
    for it in range(max_shape_size):
        if input1_shape[it] == input2_shape[it]:
            result_shape.push_back(input1_shape[it])
        elif input1_shape[it] == 1:
            result_shape.push_back(input2_shape[it])
        elif input2_shape[it] == 1:
            result_shape.push_back(input1_shape[it])
        else:
            err_msg = f"{ERROR_PREFIX} in function get_common_shape()"
            err_msg += f"operands could not be broadcast together with shapes {input1_shape} {input2_shape}"
            ValueError(err_msg)

    return result_shape


cdef dparray_shape_type get_reduction_output_shape(dparray_shape_type input_shape, object axis, cpp_bool keepdims):
    cdef dparray_shape_type result_shape
    cdef tuple axis_tuple = _object_to_tuple(axis)

    if axis is not None:
        for it in range(input_shape.size()):
            if it not in axis_tuple:
                result_shape.push_back(input_shape[it])
            elif keepdims is True:
                result_shape.push_back(1)
    elif keepdims is True:
        for it in range(input_shape.size()):
            result_shape.push_back(1)

    return result_shape


cdef DPNPFuncType get_output_c_type(DPNPFuncName funcID,
                                    DPNPFuncType input_array_c_type,
                                    object requested_out,
                                    object requested_dtype):

    if requested_out is None:
        if requested_dtype is None:
            """ get recommended result type by function ID """
            kernel_data = get_dpnp_function_ptr(funcID, input_array_c_type, input_array_c_type)
            return kernel_data.return_type
        else:
            """ return type by request """
            return dpnp_dtype_to_DPNPFuncType(requested_dtype)
    else:
        if requested_dtype is None:
            """ determined by 'out' parameter """
            return dpnp_dtype_to_DPNPFuncType(requested_out.dtype)

    checker_throw_value_error("get_output_c_type", "dtype and out", requested_dtype, requested_out)


cdef dparray create_output_array(dparray_shape_type output_shape, DPNPFuncType c_type, object requested_out):
    cdef dparray result

    if requested_out is None:
        """ Create DPNP array """
        result = dparray(output_shape, dtype=dpnp_DPNPFuncType_to_dtype( < size_t > c_type))
    else:
        """ Based on 'out' parameter """
        if (output_shape != requested_out.shape):
            checker_throw_value_error("create_output_array", "out.shape", requested_out.shape, output_shape)
        result = requested_out

    return result


cpdef nd2dp_array(arr):
    """Convert ndarray to dparray"""
    if not isinstance(arr, numpy.ndarray):
        return arr

    result = dparray(arr.shape, dtype=arr.dtype)
    for i in range(result.size):
        result._setitem_scalar(i, arr.item(i))

    return result


cpdef dparray_shape_type normalize_axis(dparray_shape_type axis, size_t shape_size_inp):
    """
    Conversion of the transformation shape axis [-1, 0, 1] into [2, 0, 1] where numbers are `id`s of array shape axis
    """

    cdef ssize_t shape_size = shape_size_inp  # convert type for comparison with axis id

    cdef size_t axis_size = axis.size()
    cdef dparray_shape_type result = dparray_shape_type(axis_size, 0)
    for i in range(axis_size):
        if (axis[i] >= shape_size) or (axis[i] < -shape_size):
            checker_throw_axis_error("normalize_axis", "axis", axis[i], shape_size - 1)

        if (axis[i] < 0):
            result[i] = shape_size + axis[i]
        else:
            result[i] = axis[i]

    return result


@cython.profile(False)
cdef inline int _normalize_order(order, cpp_bool allow_k=True) except? 0:
    """ Converts memory order letters to some common view

    """

    cdef int order_type
    order_type = b'C' if len(order) == 0 else ord(order[0])

    if order_type == b'K' or order_type == b'k':
        if not allow_k:
            raise ValueError("DPNP _normalize_order(): order \'K\' is not permitted")
        order_type = b'K'
    elif order_type == b'A' or order_type == b'a':
        order_type = b'A'
    elif order_type == b'C' or order_type == b'c':
        order_type = b'C'
    elif order_type == b'F' or order_type == b'f':
        order_type = b'F'
    else:
        raise TypeError("DPNP _normalize_order(): order is not understood")

    return order_type


@cython.profile(False)
cpdef inline tuple _object_to_tuple(object obj):
    """ Converts Python object into tuple

    """

    if obj is None:
        return ()

    if cpython.PySequence_Check(obj):
        return tuple(obj)

    if dpnp.isscalar(obj):
        return (obj, )

    raise ValueError("DPNP object_to_tuple(): 'obj' should be 'None', collections.abc.Sequence, or 'int'")


cpdef cpp_bool use_origin_backend(input1=None, size_t compute_size=0):
    """
    This function needs to redirect particular computation cases to original backend
    Parameters:
        input1: One of the input parameter of the API function
        compute_size: Some amount of total compute size of the task
    Return:
        True - computations are better to be executed on original backend
        False - it is better to use this SW to compute
    """

    if (config.__DPNP_ORIGIN__):
        return True

    return False


cdef class dpnp_descriptor:
    def __init__(self, obj):
        self.descriptor = getattr(obj, "__array_interface__", None)
        if self.descriptor is None:
            return

        if self.descriptor["version"] != 3:
            return

        # array size calculation
        cdef Py_ssize_t shape_it = 0
        self.dpnp_descriptor_data_size = 1
        for shape_it in self.shape:
            if shape_it < 0:
                raise ValueError(f"{ERROR_PREFIX} dpnp_descriptor::__init__() invalid value {shape_it} in 'shape'")
            self.dpnp_descriptor_data_size *= shape_it

        # set scalar propery
        self.dpnp_descriptor_is_scalar = False

    @property
    def shape(self):
        if self.descriptor is None:
            return None
        return self.descriptor["shape"]

    @property
    def size(self):
        if self.descriptor is None:
            return None
        return self.dpnp_descriptor_data_size

    @property
    def dtype(self):
        if self.descriptor is None:
            return None

        type_str = self.descriptor["typestr"]
        return dpnp.dtype(type_str)

    @property
    def is_scalar(self):
        return self.dpnp_descriptor_is_scalar

    @property
    def data(self):
        if self.descriptor is None:
            return None

        data_tupple = self.descriptor["data"]
        return data_tupple[0]

    cdef void * get_data(self):
        cdef long val = self.data
        return < void * > val

    def __bool__(self):
        if self.descriptor is None:
            return False
        return True

    def __str__(self):
        return str(self.descriptor)<|MERGE_RESOLUTION|>--- conflicted
+++ resolved
@@ -54,10 +54,7 @@
     "checker_throw_type_error",
     "checker_throw_value_error",
     "dp2nd_array",
-<<<<<<< HEAD
     "dpnp_descriptor",
-=======
->>>>>>> ef404c0f
     "get_axis_indeces",
     "get_axis_offsets",
     "_get_linear_index",
