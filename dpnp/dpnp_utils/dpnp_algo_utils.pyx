# cython: language_level=3
# -*- coding: utf-8 -*-
# *****************************************************************************
# Copyright (c) 2016-2020, Intel Corporation
# All rights reserved.
#
# Redistribution and use in source and binary forms, with or without
# modification, are permitted provided that the following conditions are met:
# - Redistributions of source code must retain the above copyright notice,
#   this list of conditions and the following disclaimer.
# - Redistributions in binary form must reproduce the above copyright notice,
#   this list of conditions and the following disclaimer in the documentation
#   and/or other materials provided with the distribution.
#
# THIS SOFTWARE IS PROVIDED BY THE COPYRIGHT HOLDERS AND CONTRIBUTORS "AS IS"
# AND ANY EXPRESS OR IMPLIED WARRANTIES, INCLUDING, BUT NOT LIMITED TO, THE
# IMPLIED WARRANTIES OF MERCHANTABILITY AND FITNESS FOR A PARTICULAR PURPOSE
# ARE DISCLAIMED. IN NO EVENT SHALL THE COPYRIGHT HOLDER OR CONTRIBUTORS BE
# LIABLE FOR ANY DIRECT, INDIRECT, INCIDENTAL, SPECIAL, EXEMPLARY, OR
# CONSEQUENTIAL DAMAGES (INCLUDING, BUT NOT LIMITED TO, PROCUREMENT OF
# SUBSTITUTE GOODS OR SERVICES; LOSS OF USE, DATA, OR PROFITS; OR BUSINESS
# INTERRUPTION) HOWEVER CAUSED AND ON ANY THEORY OF LIABILITY, WHETHER IN
# CONTRACT, STRICT LIABILITY, OR TORT (INCLUDING NEGLIGENCE OR OTHERWISE)
# ARISING IN ANY WAY OUT OF THE USE OF THIS SOFTWARE, EVEN IF ADVISED OF
# THE POSSIBILITY OF SUCH DAMAGE.
# *****************************************************************************

"""Module Utilities

This module contains differnt helpers and utilities

"""

import numpy
import dpnp.config as config
import dpnp
from dpnp.dpnp_algo cimport dpnp_DPNPFuncType_to_dtype, dpnp_dtype_to_DPNPFuncType, get_dpnp_function_ptr
from dpnp.dpnp_container import create_output_container, container_copy
from libcpp cimport bool as cpp_bool
from libcpp.complex cimport complex as cpp_complex

cimport cpython
cimport cython
cimport numpy

import dpctl

"""
Python import functions
"""
__all__ = [
    "call_origin",
    "checker_throw_axis_error",
    "checker_throw_index_error",
    "checker_throw_runtime_error",
    "checker_throw_type_error",
    "checker_throw_value_error",
    "create_output_descriptor_py",
    "convert_item",
    "dpnp_descriptor",
    "get_axis_indeces",
    "get_axis_offsets",
    "_get_linear_index",
    "normalize_axis",
    "_object_to_tuple",
    "strides_to_vector",
    "use_origin_backend"
]

cdef ERROR_PREFIX = "DPNP error:"


def convert_item(item):
    if getattr(item, "__sycl_usm_array_interface__", False):
        item_converted = dpnp.asnumpy(item)
    elif getattr(item, "__array_interface__", False):  # detect if it is a container (TODO any better way?)
        mod_name = getattr(item, "__module__", 'none')
        if (mod_name != 'numpy'):
            item_converted = dpnp.asnumpy(item)
        else:
            item_converted = item
    elif isinstance(item, list):
        item_converted = convert_list_args(item)
    elif isinstance(item, tuple):
        item_converted = tuple(convert_list_args(item))
    else:
        item_converted = item

    return item_converted


def convert_list_args(input_list):
    result_list = []
    for item in input_list:
        item_converted = convert_item(item)
        result_list.append(item_converted)

    return result_list


def copy_from_origin(dst, src):
    """Copy origin result to output result."""
    if config.__DPNP_OUTPUT_DPCTL__ and hasattr(dst, "__sycl_usm_array_interface__"):
        if src.size:
            # dst.usm_data.copy_from_host(src.reshape(-1).view("|u1"))
            dpctl.tensor._copy_utils.copy_from_numpy_into(dst, src)
    else:
        for i in range(dst.size):
            dst.flat[i] = src.item(i)


def call_origin(function, *args, **kwargs):
    """
    Call fallback function for unsupported cases
    """

    dpnp_inplace = kwargs.pop("dpnp_inplace", False)
    # print(f"DPNP call_origin(): Fallback called. \n\t function={function}, \n\t args={args}, \n\t kwargs={kwargs}, \n\t dpnp_inplace={dpnp_inplace}")

    kwargs_out = kwargs.get("out", None)
    if (kwargs_out is not None):
        if isinstance(kwargs_out, numpy.ndarray):
            kwargs["out"] = kwargs_out
        else:
            kwargs["out"] = dpnp.asnumpy(kwargs_out)

    args_new_list = []
    for arg in args:
        argx = convert_item(arg)
        args_new_list.append(argx)
    args_new = tuple(args_new_list)

    kwargs_new = {}
    for key, kwarg in kwargs.items():
        kwargx = convert_item(kwarg)
        kwargs_new[key] = kwargx

    # print(f"DPNP call_origin(): bakend called. \n\t function={function}, \n\t args_new={args_new}, \n\t kwargs_new={kwargs_new}, \n\t dpnp_inplace={dpnp_inplace}")
    # TODO need to put array memory into NumPy call
    result_origin = function(*args_new, **kwargs_new)
    # print(f"DPNP call_origin(): result from backend. \n\t result_origin={result_origin}, \n\t args_new={args_new}, \n\t kwargs_new={kwargs_new}, \n\t dpnp_inplace={dpnp_inplace}")
    result = result_origin
    if dpnp_inplace:
        # enough to modify only first argument in place
        if args and args_new:
            arg, arg_new = args[0], args_new[0]
            if isinstance(arg_new, numpy.ndarray):
                copy_from_origin(arg, arg_new)
            elif isinstance(arg_new, list):
                for i, val in enumerate(arg_new):
                    arg[i] = val

    elif isinstance(result, numpy.ndarray):
        if (kwargs_out is None):
            result_dtype = result_origin.dtype
            kwargs_dtype = kwargs.get("dtype", None)
            if (kwargs_dtype is not None):
                result_dtype = kwargs_dtype

            result = create_output_container(result_origin.shape, result_dtype)
        else:
            result = kwargs_out

        copy_from_origin(result, result_origin)

    elif isinstance(result, tuple):
        # convert tuple(fallback_array) to tuple(result_array)
        result_list = []
        for res_origin in result:
            res = res_origin
            if isinstance(res_origin, numpy.ndarray):
                res = create_output_container(res_origin.shape, res_origin.dtype)
                copy_from_origin(res, res_origin)
            result_list.append(res)

        result = tuple(result_list)

    return result


cpdef checker_throw_axis_error(function_name, param_name, param, expected):
    err_msg = f"{ERROR_PREFIX} in function {function_name}()"
    err_msg += f" axes '{param_name}' expected `{expected}`, but '{param}' provided"
    raise numpy.AxisError(err_msg)


cpdef checker_throw_index_error(function_name, index, size):
    raise IndexError(
        f"{ERROR_PREFIX} in function {function_name}() index {index} is out of bounds. dimension size `{size}`")


cpdef checker_throw_runtime_error(function_name, message):
    raise RuntimeError(f"{ERROR_PREFIX} in function {function_name}(): '{message}'")


cpdef checker_throw_type_error(function_name, given_type):
    raise TypeError(f"{ERROR_PREFIX} in function {function_name}() type '{given_type}' is not supported")


cpdef checker_throw_value_error(function_name, param_name, param, expected):
    # import sys
    # sys.tracebacklimit = 0
    err_msg = f"{ERROR_PREFIX} in function {function_name}() paramenter '{param_name}'"
    err_msg += f" expected `{expected}`, but '{param}' provided"
    raise ValueError(err_msg)


cpdef dpnp_descriptor create_output_descriptor_py(shape_type_c output_shape, object d_type, object requested_out):
    py_type = dpnp.default_float_type() if d_type is None else d_type

    cdef DPNPFuncType c_type = dpnp_dtype_to_DPNPFuncType(py_type)

    return create_output_descriptor(output_shape, c_type, requested_out)


cpdef tuple get_axis_indeces(idx, shape):
    """
    Compute axis indices of an element in array from array linear index
    """

    ids = []
    remainder = idx
    offsets = get_axis_offsets(shape)
    for i in offsets:
        quotient, remainder = divmod(remainder, i)
        ids.append(quotient)

    return _object_to_tuple(ids)


cpdef tuple get_axis_offsets(shape):
    """
    Compute axis offsets in the linear array memory
    """

    res_size = len(shape)
    result = [0] * res_size
    acc = 1
    for i in range(res_size - 1, -1, -1):
        result[i] = acc
        acc *= shape[i]

    return _object_to_tuple(result)


cpdef long _get_linear_index(key, tuple shape, int ndim):
    """
    Compute linear index of an element in memory from array indices
    """

    if isinstance(key, tuple):
        li = 0
        m = 1
        for i in range(ndim - 1, -1, -1):
            li += key[i] * m
            m *= shape[i]
    else:
        li = key
    return li


cdef tuple get_shape_dtype(object input_obj):
    cdef shape_type_c return_shape  # empty shape means scalar
    return_dtype = None

    # TODO replace with checking "shape" and "dtype" attributes
    if hasattr(input_obj, "shape") and hasattr(input_obj, "dtype"):
        return (input_obj.shape, input_obj.dtype)

    cdef shape_type_c elem_shape
    cdef shape_type_c list_shape
    if isinstance(input_obj, (list, tuple)):
        for elem in input_obj:
            elem_shape, elem_dtype = get_shape_dtype(elem)

            if return_shape.empty():
                return_shape = elem_shape
                return_dtype = elem_dtype

            # shape and dtype does not match with siblings.
            if ((return_shape != elem_shape) or (return_dtype != elem_dtype)):
                return (elem_shape, numpy.dtype(numpy.object))

        list_shape.push_back(len(input_obj))
        list_shape.insert(list_shape.end(), return_shape.begin(), return_shape.end())
        return (list_shape, return_dtype)

    # assume scalar or object
    return (return_shape, numpy.dtype(type(input_obj)))


cpdef find_common_type(object x1_obj, object x2_obj):
    _, x1_dtype = get_shape_dtype(x1_obj)
    _, x2_dtype = get_shape_dtype(x2_obj)

    cdef list array_types = []
    cdef list scalar_types = []

    if dpnp.isscalar(x1_obj):
        scalar_types.append(x1_dtype)
    else:
        array_types.append(x1_dtype)

    if dpnp.isscalar(x2_obj):
        scalar_types.append(x2_dtype)
    else:
        array_types.append(x2_dtype)

    return numpy.find_common_type(array_types, scalar_types)


cdef shape_type_c get_common_shape(shape_type_c input1_shape, shape_type_c input2_shape):
    cdef shape_type_c result_shape

    # ex (8, 1, 6, 1) and (7, 1, 5) -> (8, 1, 6, 1) and (1, 7, 1, 5)
    cdef size_t max_shape_size = max(input1_shape.size(), input2_shape.size())
    input1_shape.insert(input1_shape.begin(), max_shape_size - input1_shape.size(), 1)
    input2_shape.insert(input2_shape.begin(), max_shape_size - input2_shape.size(), 1)

    # ex result (8, 7, 6, 5)
    for it in range(max_shape_size):
        if input1_shape[it] == input2_shape[it]:
            result_shape.push_back(input1_shape[it])
        elif input1_shape[it] == 1:
            result_shape.push_back(input2_shape[it])
        elif input2_shape[it] == 1:
            result_shape.push_back(input1_shape[it])
        else:
            err_msg = f"{ERROR_PREFIX} in function get_common_shape()"
            err_msg += f"operands could not be broadcast together with shapes {input1_shape} {input2_shape}"
            ValueError(err_msg)

    return result_shape


cdef shape_type_c get_reduction_output_shape(shape_type_c input_shape, object axis, cpp_bool keepdims):
    cdef shape_type_c result_shape
    cdef tuple axis_tuple = _object_to_tuple(axis)

    if axis is not None:
        for it in range(input_shape.size()):
            if it not in axis_tuple:
                result_shape.push_back(input_shape[it])
            elif keepdims is True:
                result_shape.push_back(1)
    elif keepdims is True:
        for it in range(input_shape.size()):
            result_shape.push_back(1)

    return result_shape


cdef DPNPFuncType get_output_c_type(DPNPFuncName funcID,
                                    DPNPFuncType input_array_c_type,
                                    object requested_out,
                                    object requested_dtype):

    if requested_out is None:
        if requested_dtype is None:
            """ get recommended result type by function ID """
            kernel_data = get_dpnp_function_ptr(funcID, input_array_c_type, input_array_c_type)
            return kernel_data.return_type
        else:
            """ return type by request """
            return dpnp_dtype_to_DPNPFuncType(requested_dtype)
    else:
        if requested_dtype is None:
            """ determined by 'out' parameter """
            return dpnp_dtype_to_DPNPFuncType(requested_out.dtype)

    checker_throw_value_error("get_output_c_type", "dtype and out", requested_dtype, requested_out)


cdef dpnp_descriptor create_output_descriptor(shape_type_c output_shape,
                                              DPNPFuncType c_type,
                                              dpnp_descriptor requested_out):
    cdef dpnp_descriptor result_desc

    if requested_out is None:
        result = None
        result_dtype = dpnp_DPNPFuncType_to_dtype(< size_t > c_type)
        result_obj = create_output_container(output_shape, result_dtype)
        result_desc = dpnp_descriptor(result_obj)
    else:
        """ Based on 'out' parameter """
        if (output_shape != requested_out.shape):
            checker_throw_value_error("create_output_descriptor", "out.shape", requested_out.shape, output_shape)

        if isinstance(requested_out, dpnp_descriptor):
            result_desc = requested_out
        else:
            result_desc = dpnp_descriptor(requested_out)

    return result_desc


cpdef shape_type_c normalize_axis(object axis_obj, size_t shape_size_inp):
    """
    Conversion of the transformation shape axis [-1, 0, 1] into [2, 0, 1] where numbers are `id`s of array shape axis
    """

    cdef shape_type_c axis = _object_to_tuple(axis_obj)  # axis_obj might be a scalar
    cdef ssize_t shape_size = shape_size_inp  # convert type for comparison with axis id

    cdef size_t axis_size = axis.size()
    cdef shape_type_c result = shape_type_c(axis_size, 0)
    for i in range(axis_size):
        if (axis[i] >= shape_size) or (axis[i] < -shape_size):
            checker_throw_axis_error("normalize_axis", "axis", axis[i], shape_size - 1)

        if (axis[i] < 0):
            result[i] = shape_size + axis[i]
        else:
            result[i] = axis[i]

    return result


@cython.profile(False)
cdef inline int _normalize_order(order, cpp_bool allow_k=True) except? 0:
    """ Converts memory order letters to some common view

    """

    cdef int order_type
    order_type = b'C' if len(order) == 0 else ord(order[0])

    if order_type == b'K' or order_type == b'k':
        if not allow_k:
            raise ValueError("DPNP _normalize_order(): order \'K\' is not permitted")
        order_type = b'K'
    elif order_type == b'A' or order_type == b'a':
        order_type = b'A'
    elif order_type == b'C' or order_type == b'c':
        order_type = b'C'
    elif order_type == b'F' or order_type == b'f':
        order_type = b'F'
    else:
        raise TypeError("DPNP _normalize_order(): order is not understood")

    return order_type


@cython.profile(False)
cpdef inline tuple _object_to_tuple(object obj):
    """ Converts Python object into tuple

    """

    if obj is None:
        return ()

    if cpython.PySequence_Check(obj):
        return tuple(obj)

    if dpnp.isscalar(obj):
        return (obj, )

    raise ValueError("DPNP object_to_tuple(): 'obj' should be 'None', collections.abc.Sequence, or 'int'")


cpdef cpp_bool use_origin_backend(input1=None, size_t compute_size=0):
    """
    This function needs to redirect particular computation cases to original backend
    Parameters:
        input1: One of the input parameter of the API function
        compute_size: Some amount of total compute size of the task
    Return:
        True - computations are better to be executed on original backend
        False - it is better to use this SW to compute
    """

    if (config.__DPNP_ORIGIN__):
        return True

    return False


<<<<<<< HEAD
cpdef shape_type_c strides_to_vector(strides, shape) except *:
    """Get or calculate srtides based on shape."""
=======
cdef shape_type_c strides_to_vector(object strides, object shape) except *:
    """
    Get or calculate srtides based on shape.
    """
>>>>>>> 41d557f6
    cdef shape_type_c res
    if strides is None:
        res = get_axis_offsets(shape)
    else:
        res = strides

    return res


cdef class dpnp_descriptor:
    def __init__(self, obj):
        """ Initialze variables """
        self.origin_pyobj = None
        self.descriptor = None
        self.dpnp_descriptor_data_size = 0
        self.dpnp_descriptor_is_scalar = True

        """ Accure DPCTL data container storage """
        self.descriptor = getattr(obj, "__sycl_usm_array_interface__", None)
        if self.descriptor is None:

            """ Accure main data storage """
            self.descriptor = getattr(obj, "__array_interface__", None)
            if self.descriptor is None:
                return

            if self.descriptor["version"] != 3:
                return

        self.origin_pyobj = obj

        """ array size calculation """
        cdef Py_ssize_t shape_it = 0
        self.dpnp_descriptor_data_size = 1
        for shape_it in self.shape:
            # TODO need to use common procedure from utils to calculate array size by shape
            if shape_it < 0:
                raise ValueError(f"{ERROR_PREFIX} dpnp_descriptor::__init__() invalid value {shape_it} in 'shape'")
            self.dpnp_descriptor_data_size *= shape_it

        """ set scalar property """
        self.dpnp_descriptor_is_scalar = False

    @property
    def is_valid(self):
        if self.descriptor is None:
            return False
        return True

    @property
    def shape(self):
        if self.is_valid:
            return self.descriptor["shape"]
        return None

    @property
    def strides(self):
        if self.is_valid:
            return self.descriptor["strides"]
        return None

    @property
    def ndim(self):
        if self.is_valid:
            return len(self.shape)
        return 0

    @property
    def size(self):
        if self.is_valid:
            return self.dpnp_descriptor_data_size
        return 0

    @property
    def dtype(self):
        if self.is_valid:
            type_str = self.descriptor["typestr"]
            return dpnp.dtype(type_str)
        return None

    @property
    def is_scalar(self):
        return self.dpnp_descriptor_is_scalar

    @property
    def data(self):
        if self.is_valid:
            data_tuple = self.descriptor["data"]
            return data_tuple[0]
        return None

    @property
    def descr(self):
        if self.is_valid:
            return self.descriptor["descr"]
        return None

    @property
    def __array_interface__(self):
        # print(f"====dpnp_descriptor::__array_interface__====self.descriptor={ < size_t > self.descriptor}")
        if self.descriptor is None:
            return None

        # TODO need to think about feature compatibility
        interface_dict = {
            "data": self.descriptor["data"],
            "strides": self.descriptor["strides"],
            "descr": self.descriptor["descr"],
            "typestr": self.descriptor["typestr"],
            "shape": self.descriptor["shape"],
            "version": self.descriptor["version"]
        }

        return interface_dict

    def get_pyobj(self):
        return self.origin_pyobj

    cdef void * get_data(self):
        cdef size_t val = self.data
        return < void * > val

    def __bool__(self):
        return self.is_valid

    def __str__(self):
        return str(self.descriptor)<|MERGE_RESOLUTION|>--- conflicted
+++ resolved
@@ -63,7 +63,6 @@
     "_get_linear_index",
     "normalize_axis",
     "_object_to_tuple",
-    "strides_to_vector",
     "use_origin_backend"
 ]
 
@@ -476,15 +475,10 @@
     return False
 
 
-<<<<<<< HEAD
-cpdef shape_type_c strides_to_vector(strides, shape) except *:
-    """Get or calculate srtides based on shape."""
-=======
 cdef shape_type_c strides_to_vector(object strides, object shape) except *:
     """
     Get or calculate srtides based on shape.
     """
->>>>>>> 41d557f6
     cdef shape_type_c res
     if strides is None:
         res = get_axis_offsets(shape)
