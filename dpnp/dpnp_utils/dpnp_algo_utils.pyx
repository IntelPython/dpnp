# cython: language_level=3
# -*- coding: utf-8 -*-
# *****************************************************************************
# Copyright (c) 2016-2020, Intel Corporation
# All rights reserved.
#
# Redistribution and use in source and binary forms, with or without
# modification, are permitted provided that the following conditions are met:
# - Redistributions of source code must retain the above copyright notice,
#   this list of conditions and the following disclaimer.
# - Redistributions in binary form must reproduce the above copyright notice,
#   this list of conditions and the following disclaimer in the documentation
#   and/or other materials provided with the distribution.
#
# THIS SOFTWARE IS PROVIDED BY THE COPYRIGHT HOLDERS AND CONTRIBUTORS "AS IS"
# AND ANY EXPRESS OR IMPLIED WARRANTIES, INCLUDING, BUT NOT LIMITED TO, THE
# IMPLIED WARRANTIES OF MERCHANTABILITY AND FITNESS FOR A PARTICULAR PURPOSE
# ARE DISCLAIMED. IN NO EVENT SHALL THE COPYRIGHT HOLDER OR CONTRIBUTORS BE
# LIABLE FOR ANY DIRECT, INDIRECT, INCIDENTAL, SPECIAL, EXEMPLARY, OR
# CONSEQUENTIAL DAMAGES (INCLUDING, BUT NOT LIMITED TO, PROCUREMENT OF
# SUBSTITUTE GOODS OR SERVICES; LOSS OF USE, DATA, OR PROFITS; OR BUSINESS
# INTERRUPTION) HOWEVER CAUSED AND ON ANY THEORY OF LIABILITY, WHETHER IN
# CONTRACT, STRICT LIABILITY, OR TORT (INCLUDING NEGLIGENCE OR OTHERWISE)
# ARISING IN ANY WAY OUT OF THE USE OF THIS SOFTWARE, EVEN IF ADVISED OF
# THE POSSIBILITY OF SUCH DAMAGE.
# *****************************************************************************

"""Module Utilities

This module contains differnt helpers and utilities

"""

import numpy
import dpnp.config as config
import dpnp
from dpnp.dpnp_algo cimport dpnp_DPNPFuncType_to_dtype, dpnp_dtype_to_DPNPFuncType, get_dpnp_function_ptr
from dpnp.dpnp_container import create_output_container, container_copy
from libcpp cimport bool as cpp_bool
from libcpp.complex cimport complex as cpp_complex

cimport cpython
cimport cython
cimport numpy

import dpctl

"""
Python import functions
"""
__all__ = [
    "call_origin",
    "checker_throw_axis_error",
    "checker_throw_index_error",
    "checker_throw_runtime_error",
    "checker_throw_type_error",
    "checker_throw_value_error",
    "create_output_descriptor_py",
    "convert_item",
    "dpnp_descriptor",
    "get_axis_indeces",
    "get_axis_offsets",
    "_get_linear_index",
    "normalize_axis",
    "_object_to_tuple",
    "strides_to_vector",
    "use_origin_backend"
]

cdef ERROR_PREFIX = "DPNP error:"


def convert_item(item):
    if getattr(item, "__sycl_usm_array_interface__", False):
        item_converted = dpnp.asnumpy(item)
    elif getattr(item, "__array_interface__", False):  # detect if it is a container (TODO any better way?)
        mod_name = getattr(item, "__module__", 'none')
        if (mod_name != 'numpy'):
            item_converted = dpnp.asnumpy(item)
        else:
            item_converted = item
    elif isinstance(item, list):
        item_converted = convert_list_args(item)
    elif isinstance(item, tuple):
        item_converted = tuple(convert_list_args(item))
    else:
        item_converted = item

    return item_converted


def convert_list_args(input_list):
    result_list = []
    for item in input_list:
        item_converted = convert_item(item)
        result_list.append(item_converted)

    return result_list


def copy_from_origin(dst, src):
    """Copy origin result to output result."""
    if config.__DPNP_OUTPUT_DPCTL__ and hasattr(dst, "__sycl_usm_array_interface__"):
        if src.size:
            # dst.usm_data.copy_from_host(src.reshape(-1).view("|u1"))
            dpctl.tensor._copy_utils.copy_from_numpy_into(dst, src)
    else:
        for i in range(dst.size):
            dst.flat[i] = src.item(i)


def call_origin(function, *args, **kwargs):
    """
    Call fallback function for unsupported cases
    """

    dpnp_inplace = kwargs.pop("dpnp_inplace", False)
    # print(f"DPNP call_origin(): Fallback called. \n\t function={function}, \n\t args={args}, \n\t kwargs={kwargs}, \n\t dpnp_inplace={dpnp_inplace}")

    kwargs_out = kwargs.get("out", None)
    if (kwargs_out is not None):
        if isinstance(kwargs_out, numpy.ndarray):
            kwargs["out"] = kwargs_out
        else:
            kwargs["out"] = dpnp.asnumpy(kwargs_out)

    args_new_list = []
    for arg in args:
        argx = convert_item(arg)
        args_new_list.append(argx)
    args_new = tuple(args_new_list)

    kwargs_new = {}
    for key, kwarg in kwargs.items():
        kwargx = convert_item(kwarg)
        kwargs_new[key] = kwargx

    # print(f"DPNP call_origin(): bakend called. \n\t function={function}, \n\t args_new={args_new}, \n\t kwargs_new={kwargs_new}, \n\t dpnp_inplace={dpnp_inplace}")
    # TODO need to put array memory into NumPy call
    result_origin = function(*args_new, **kwargs_new)
    # print(f"DPNP call_origin(): result from backend. \n\t result_origin={result_origin}, \n\t args_new={args_new}, \n\t kwargs_new={kwargs_new}, \n\t dpnp_inplace={dpnp_inplace}")
    result = result_origin
    if dpnp_inplace:
        # enough to modify only first argument in place
        if args and args_new:
            arg, arg_new = args[0], args_new[0]
            if isinstance(arg_new, numpy.ndarray):
                copy_from_origin(arg, arg_new)
            elif isinstance(arg_new, list):
                for i, val in enumerate(arg_new):
                    arg[i] = val

    elif isinstance(result, numpy.ndarray):
        if (kwargs_out is None):
            result_dtype = result_origin.dtype
            kwargs_dtype = kwargs.get("dtype", None)
            if (kwargs_dtype is not None):
                result_dtype = kwargs_dtype

            result = create_output_container(result_origin.shape, result_dtype)
        else:
            result = kwargs_out

        copy_from_origin(result, result_origin)

    elif isinstance(result, tuple):
        # convert tuple(fallback_array) to tuple(result_array)
        result_list = []
        for res_origin in result:
            res = res_origin
            if isinstance(res_origin, numpy.ndarray):
                res = create_output_container(res_origin.shape, res_origin.dtype)
                copy_from_origin(res, res_origin)
            result_list.append(res)

        result = tuple(result_list)

    return result


cpdef checker_throw_axis_error(function_name, param_name, param, expected):
    err_msg = f"{ERROR_PREFIX} in function {function_name}()"
    err_msg += f" axes '{param_name}' expected `{expected}`, but '{param}' provided"
    raise numpy.AxisError(err_msg)


cpdef checker_throw_index_error(function_name, index, size):
    raise IndexError(
        f"{ERROR_PREFIX} in function {function_name}() index {index} is out of bounds. dimension size `{size}`")


cpdef checker_throw_runtime_error(function_name, message):
    raise RuntimeError(f"{ERROR_PREFIX} in function {function_name}(): '{message}'")


cpdef checker_throw_type_error(function_name, given_type):
    raise TypeError(f"{ERROR_PREFIX} in function {function_name}() type '{given_type}' is not supported")


cpdef checker_throw_value_error(function_name, param_name, param, expected):
    # import sys
    # sys.tracebacklimit = 0
    err_msg = f"{ERROR_PREFIX} in function {function_name}() paramenter '{param_name}'"
    err_msg += f" expected `{expected}`, but '{param}' provided"
    raise ValueError(err_msg)


cpdef dpnp_descriptor create_output_descriptor_py(shape_type_c output_shape, object d_type, object requested_out):
    py_type = dpnp.default_float_type() if d_type is None else d_type

    cdef DPNPFuncType c_type = dpnp_dtype_to_DPNPFuncType(py_type)

    return create_output_descriptor(output_shape, c_type, requested_out)


cpdef tuple get_axis_indeces(idx, shape):
    """
    Compute axis indices of an element in array from array linear index
    """

    ids = []
    remainder = idx
    offsets = get_axis_offsets(shape)
    for i in offsets:
        quotient, remainder = divmod(remainder, i)
        ids.append(quotient)

    return _object_to_tuple(ids)


cpdef tuple get_axis_offsets(shape):
    """
    Compute axis offsets in the linear array memory
    """

    res_size = len(shape)
    result = [0] * res_size
    acc = 1
    for i in range(res_size - 1, -1, -1):
        result[i] = acc
        acc *= shape[i]

    return _object_to_tuple(result)


cpdef long _get_linear_index(key, tuple shape, int ndim):
    """
    Compute linear index of an element in memory from array indices
    """

    if isinstance(key, tuple):
        li = 0
        m = 1
        for i in range(ndim - 1, -1, -1):
            li += key[i] * m
            m *= shape[i]
    else:
        li = key
    return li


cdef tuple get_shape_dtype(object input_obj):
    cdef shape_type_c return_shape  # empty shape means scalar
    return_dtype = None

    # TODO replace with checking "shape" and "dtype" attributes
    if hasattr(input_obj, "shape") and hasattr(input_obj, "dtype"):
        return (input_obj.shape, input_obj.dtype)

    cdef shape_type_c elem_shape
    cdef shape_type_c list_shape
    if isinstance(input_obj, (list, tuple)):
        for elem in input_obj:
            elem_shape, elem_dtype = get_shape_dtype(elem)

            if return_shape.empty():
                return_shape = elem_shape
                return_dtype = elem_dtype

            # shape and dtype does not match with siblings.
            if ((return_shape != elem_shape) or (return_dtype != elem_dtype)):
                return (elem_shape, numpy.dtype(numpy.object))

        list_shape.push_back(len(input_obj))
        list_shape.insert(list_shape.end(), return_shape.begin(), return_shape.end())
        return (list_shape, return_dtype)

    # assume scalar or object
    return (return_shape, numpy.dtype(type(input_obj)))


cpdef find_common_type(object x1_obj, object x2_obj):
    _, x1_dtype = get_shape_dtype(x1_obj)
    _, x2_dtype = get_shape_dtype(x2_obj)

    cdef list array_types = []
    cdef list scalar_types = []

    if dpnp.isscalar(x1_obj):
        scalar_types.append(x1_dtype)
    else:
        array_types.append(x1_dtype)

    if dpnp.isscalar(x2_obj):
        scalar_types.append(x2_dtype)
    else:
        array_types.append(x2_dtype)

    return numpy.find_common_type(array_types, scalar_types)


cdef shape_type_c get_common_shape(shape_type_c input1_shape, shape_type_c input2_shape):
    cdef shape_type_c result_shape

    # ex (8, 1, 6, 1) and (7, 1, 5) -> (8, 1, 6, 1) and (1, 7, 1, 5)
    cdef size_t max_shape_size = max(input1_shape.size(), input2_shape.size())
    input1_shape.insert(input1_shape.begin(), max_shape_size - input1_shape.size(), 1)
    input2_shape.insert(input2_shape.begin(), max_shape_size - input2_shape.size(), 1)

    # ex result (8, 7, 6, 5)
    for it in range(max_shape_size):
        if input1_shape[it] == input2_shape[it]:
            result_shape.push_back(input1_shape[it])
        elif input1_shape[it] == 1:
            result_shape.push_back(input2_shape[it])
        elif input2_shape[it] == 1:
            result_shape.push_back(input1_shape[it])
        else:
            err_msg = f"{ERROR_PREFIX} in function get_common_shape()"
            err_msg += f"operands could not be broadcast together with shapes {input1_shape} {input2_shape}"
            ValueError(err_msg)

    return result_shape


cdef shape_type_c get_reduction_output_shape(shape_type_c input_shape, object axis, cpp_bool keepdims):
    cdef shape_type_c result_shape
    cdef tuple axis_tuple = _object_to_tuple(axis)

    if axis is not None:
        for it in range(input_shape.size()):
            if it not in axis_tuple:
                result_shape.push_back(input_shape[it])
            elif keepdims is True:
                result_shape.push_back(1)
    elif keepdims is True:
        for it in range(input_shape.size()):
            result_shape.push_back(1)

    return result_shape


cdef DPNPFuncType get_output_c_type(DPNPFuncName funcID,
                                    DPNPFuncType input_array_c_type,
                                    object requested_out,
                                    object requested_dtype):

    if requested_out is None:
        if requested_dtype is None:
            """ get recommended result type by function ID """
            kernel_data = get_dpnp_function_ptr(funcID, input_array_c_type, input_array_c_type)
            return kernel_data.return_type
        else:
            """ return type by request """
            return dpnp_dtype_to_DPNPFuncType(requested_dtype)
    else:
        if requested_dtype is None:
            """ determined by 'out' parameter """
            return dpnp_dtype_to_DPNPFuncType(requested_out.dtype)

    checker_throw_value_error("get_output_c_type", "dtype and out", requested_dtype, requested_out)


cdef dpnp_descriptor create_output_descriptor(shape_type_c output_shape,
                                              DPNPFuncType c_type,
                                              dpnp_descriptor requested_out):
    cdef dpnp_descriptor result_desc

    if requested_out is None:
        result = None
        result_dtype = dpnp_DPNPFuncType_to_dtype(< size_t > c_type)
        result_obj = create_output_container(output_shape, result_dtype)
        result_desc = dpnp_descriptor(result_obj)
    else:
        """ Based on 'out' parameter """
        if (output_shape != requested_out.shape):
            checker_throw_value_error("create_output_descriptor", "out.shape", requested_out.shape, output_shape)

        if isinstance(requested_out, dpnp_descriptor):
            result_desc = requested_out
        else:
            result_desc = dpnp_descriptor(requested_out)

    return result_desc


cpdef shape_type_c normalize_axis(object axis_obj, size_t shape_size_inp):
    """
    Conversion of the transformation shape axis [-1, 0, 1] into [2, 0, 1] where numbers are `id`s of array shape axis
    """

    cdef shape_type_c axis = _object_to_tuple(axis_obj)  # axis_obj might be a scalar
    cdef ssize_t shape_size = shape_size_inp  # convert type for comparison with axis id

    cdef size_t axis_size = axis.size()
    cdef shape_type_c result = shape_type_c(axis_size, 0)
    for i in range(axis_size):
        if (axis[i] >= shape_size) or (axis[i] < -shape_size):
            checker_throw_axis_error("normalize_axis", "axis", axis[i], shape_size - 1)

        if (axis[i] < 0):
            result[i] = shape_size + axis[i]
        else:
            result[i] = axis[i]

    return result


@cython.profile(False)
cdef inline int _normalize_order(order, cpp_bool allow_k=True) except? 0:
    """ Converts memory order letters to some common view

    """

    cdef int order_type
    order_type = b'C' if len(order) == 0 else ord(order[0])

    if order_type == b'K' or order_type == b'k':
        if not allow_k:
            raise ValueError("DPNP _normalize_order(): order \'K\' is not permitted")
        order_type = b'K'
    elif order_type == b'A' or order_type == b'a':
        order_type = b'A'
    elif order_type == b'C' or order_type == b'c':
        order_type = b'C'
    elif order_type == b'F' or order_type == b'f':
        order_type = b'F'
    else:
        raise TypeError("DPNP _normalize_order(): order is not understood")

    return order_type


@cython.profile(False)
cpdef inline tuple _object_to_tuple(object obj):
    """ Converts Python object into tuple

    """

    if obj is None:
        return ()

    if cpython.PySequence_Check(obj):
        return tuple(obj)

    if dpnp.isscalar(obj):
        return (obj, )

    raise ValueError("DPNP object_to_tuple(): 'obj' should be 'None', collections.abc.Sequence, or 'int'")


cpdef cpp_bool use_origin_backend(input1=None, size_t compute_size=0):
    """
    This function needs to redirect particular computation cases to original backend
    Parameters:
        input1: One of the input parameter of the API function
        compute_size: Some amount of total compute size of the task
    Return:
        True - computations are better to be executed on original backend
        False - it is better to use this SW to compute
    """

    if (config.__DPNP_ORIGIN__):
        return True

    return False


<<<<<<< HEAD
cpdef shape_type_c strides_to_vector(strides, shape) except *:
    """Get or calculate srtides based on shape."""
=======
cdef shape_type_c strides_to_vector(object strides, object shape) except *:
    """
    Get or calculate srtides based on shape.
    """
>>>>>>> c7e0b6de
    cdef shape_type_c res
    if strides is None:
        res = get_axis_offsets(shape)
    else:
        res = strides

    return res


cdef class dpnp_descriptor:
    def __init__(self, obj):
        """ Initialze variables """
        self.origin_pyobj = None
        self.descriptor = None
        self.dpnp_descriptor_data_size = 0
        self.dpnp_descriptor_is_scalar = True

        """ Accure DPCTL data container storage """
        self.descriptor = getattr(obj, "__sycl_usm_array_interface__", None)
        if self.descriptor is None:

            """ Accure main data storage """
            self.descriptor = getattr(obj, "__array_interface__", None)
            if self.descriptor is None:
                return

            if self.descriptor["version"] != 3:
                return

        self.origin_pyobj = obj

        """ array size calculation """
        cdef Py_ssize_t shape_it = 0
        self.dpnp_descriptor_data_size = 1
        for shape_it in self.shape:
            # TODO need to use common procedure from utils to calculate array size by shape
            if shape_it < 0:
                raise ValueError(f"{ERROR_PREFIX} dpnp_descriptor::__init__() invalid value {shape_it} in 'shape'")
            self.dpnp_descriptor_data_size *= shape_it

        """ set scalar property """
        self.dpnp_descriptor_is_scalar = False

    @property
    def is_valid(self):
        if self.descriptor is None:
            return False
        return True

    @property
    def shape(self):
        if self.is_valid:
            return self.descriptor["shape"]
        return None

    @property
    def strides(self):
        if self.is_valid:
            return self.descriptor["strides"]
        return None

    @property
    def ndim(self):
        if self.is_valid:
            return len(self.shape)
        return 0

    @property
    def size(self):
        if self.is_valid:
            return self.dpnp_descriptor_data_size
        return 0

    @property
    def dtype(self):
        if self.is_valid:
            type_str = self.descriptor["typestr"]
            return dpnp.dtype(type_str)
        return None

    @property
    def is_scalar(self):
        return self.dpnp_descriptor_is_scalar

    @property
    def data(self):
        if self.is_valid:
            data_tuple = self.descriptor["data"]
            return data_tuple[0]
        return None

    @property
    def descr(self):
        if self.is_valid:
            return self.descriptor["descr"]
        return None

    @property
    def __array_interface__(self):
        # print(f"====dpnp_descriptor::__array_interface__====self.descriptor={ < size_t > self.descriptor}")
        if self.descriptor is None:
            return None

        # TODO need to think about feature compatibility
        interface_dict = {
            "data": self.descriptor["data"],
            "strides": self.descriptor["strides"],
            "descr": self.descriptor["descr"],
            "typestr": self.descriptor["typestr"],
            "shape": self.descriptor["shape"],
            "version": self.descriptor["version"]
        }

        return interface_dict

    def get_pyobj(self):
        return self.origin_pyobj

    cdef void * get_data(self):
        cdef size_t val = self.data
        return < void * > val

    def __bool__(self):
        return self.is_valid

    def __str__(self):
        return str(self.descriptor)<|MERGE_RESOLUTION|>--- conflicted
+++ resolved
@@ -476,15 +476,10 @@
     return False
 
 
-<<<<<<< HEAD
-cpdef shape_type_c strides_to_vector(strides, shape) except *:
-    """Get or calculate srtides based on shape."""
-=======
 cdef shape_type_c strides_to_vector(object strides, object shape) except *:
     """
     Get or calculate srtides based on shape.
     """
->>>>>>> c7e0b6de
     cdef shape_type_c res
     if strides is None:
         res = get_axis_offsets(shape)
