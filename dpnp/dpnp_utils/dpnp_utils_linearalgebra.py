--- conflicted
+++ resolved
@@ -144,9 +144,6 @@
     )
 
 
-<<<<<<< HEAD
-def _copy_array(x, dep_events, host_events, copy_flag=False, dtype=None):
-=======
 def _compute_size_by_dict(indices, idx_dict):
     """
     Copied from _compute_size_by_dict in numpy/core/einsumfunc.py
@@ -202,8 +199,7 @@
     return ret
 
 
-def _copy_array(x, dep_events, host_events, contig_copy=False, dtype=None):
->>>>>>> d7082ad7
+def _copy_array(x, dep_events, host_events, copy_flag=False, dtype=None):
     """
     Creating a copy of input array if needed.
 
@@ -233,7 +229,6 @@
     return x
 
 
-<<<<<<< HEAD
 def _define_contig_flag(x):
     """
     Determines if the data in last two dimensions of array `x` are
@@ -252,7 +247,8 @@
     if x_is_c_contiguous or x_is_f_contiguous:
         flag = True
     return flag
-=======
+
+
 def _einsum_diagonals(input_subscripts, operands):
     """
     Adopted from _einsum_diagonals in cupy/core/_einsum.py
@@ -514,37 +510,6 @@
     return overall_size * op_factor
 
 
-def _gemm_batch_matmul(exec_q, x1, x2, res, x1_is_2D, x2_is_2D, dev_tasks_list):
-    # If input array is F-contiguous, we need to change the order to C-contiguous.
-    # because mkl::gemm_bacth needs each 2D array to be F-contiguous but
-    # when the input array is F-contiguous, the data of 2D array
-    # that needs to be called in mkl::gemm_batch are not contiguous.
-    ht_tasks_list = []
-    contig_copy = not x1.flags.c_contiguous
-    x1 = _copy_array(x1, dev_tasks_list, ht_tasks_list, contig_copy=contig_copy)
-    contig_copy = not x2.flags.c_contiguous
-    x2 = _copy_array(x2, dev_tasks_list, ht_tasks_list, contig_copy=contig_copy)
-
-    x1_strides = x1.strides
-    x2_strides = x2.strides
-    res_strides = res.strides
-
-    # need to standardize to use in ti._contract_iter2
-    x1_strides = _standardize_strides(x1_strides, x1_is_2D, x1.shape, x1.ndim)
-    x2_strides = _standardize_strides(x2_strides, x2_is_2D, x2.shape, x2.ndim)
-
-    batch_size = res.shape[:-2][0]
-    stridea = x1_strides[0]
-    strideb = x2_strides[0]
-    stridec = res_strides[-3]
-
-    if x1.ndim > 3:
-        iter = ti._contract_iter2(
-            res.shape[:-2], x1_strides[:-2], x2_strides[:-2]
-        )
->>>>>>> d7082ad7
-
-
 def _gemm_batch_matmul(exec_q, x1, x2, res, dev_tasks_list):
     # arrays here are already at least 3D, make them 3D
     x1 = x1.reshape(-1, x1.shape[-2], x1.shape[-1])
@@ -576,9 +541,6 @@
     return ht_blas_ev, ht_tasks_list, res
 
 
-<<<<<<< HEAD
-def _compute_res_dtype(*arrays, dtype, casting, sycl_queue):
-=======
 def _greedy_path(input_sets, output_set, idx_dict, memory_limit):
     """
     Copied from _greedy_path in numpy/core/einsumfunc.py
@@ -772,8 +734,7 @@
     )
 
 
-def _op_res_dtype(*arrays, dtype, casting, sycl_queue):
->>>>>>> d7082ad7
+def _compute_res_dtype(*arrays, dtype, casting, sycl_queue):
     """
     Determines the output array data type and an intermediate data type
     used in performing calculations related to a specific math function.
@@ -1183,8 +1144,6 @@
         )
 
 
-<<<<<<< HEAD
-=======
 def _reduced_binary_einsum(arr0, sub0, arr1, sub1, sub_others):
     """Copied from _reduced_binary_einsum in cupy/core/_einsum.py"""
 
@@ -1339,7 +1298,6 @@
     return mod_results
 
 
->>>>>>> d7082ad7
 def _validate_axes(x1, x2, axes):
     """Check axes is valid for matmul function."""
 
