--- conflicted
+++ resolved
@@ -91,11 +91,7 @@
             ):
                 return stypes
 
-<<<<<<< HEAD
-    if not isinstance(dtypes, Iterable):
-        return None
+    if not isinstance(dtypes, Iterable): # pragma: no cover
+        return None # pragma: no cover
 
-    return (None,) * len(dtypes)
-=======
-    return None  # pragma: no cover
->>>>>>> 451c2b3e
+    return (None,) * len(dtypes) # pragma: no cover