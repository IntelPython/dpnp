--- conflicted
+++ resolved
@@ -50,11 +50,8 @@
 
 __all__ = [
     'dot',
-<<<<<<< HEAD
-    "einsum_path"
-=======
+    "einsum_path",
     "multi_dot"
->>>>>>> 2cef3b1b
 ]
 
 
@@ -121,15 +118,32 @@
     return result
 
 
-<<<<<<< HEAD
 def einsum_path(*operands, optimize='greedy', einsum_call=False):
     """
     einsum_path(subscripts, *operands, optimize='greedy')
 
     Evaluates the lowest cost contraction order for an einsum expression by
     considering the creation of intermediate arrays.
-=======
-def multi_dot(arrays, out=None):
+
+    See Also
+    --------
+    :meth:`numpy.multi_dot`
+
+    """
+
+    new_operands = []
+
+    for item in operands:
+        if isinstance(item, dparray):
+            dpnp_array = dpnp.asnumpy(item)
+            new_operands.append(dpnp_array)
+        else:
+            new_operands.append(item)
+
+    return numpy.einsum_path(*new_operands, optimize=optimize, einsum_call=einsum_call)
+
+
+  def multi_dot(arrays, out=None):
     """
     Compute the dot product of two or more arrays in a single function call
 
@@ -146,7 +160,6 @@
     -------
     output : ndarray
         Returns the dot product of the supplied arrays.
->>>>>>> 2cef3b1b
 
     See Also
     --------
@@ -154,20 +167,8 @@
 
     """
 
-<<<<<<< HEAD
-    new_operands = []
+    n = len(arrays)
 
-    for item in operands:
-        if isinstance(item, dparray):
-            dpnp_array = dpnp.asnumpy(item)
-            new_operands.append(dpnp_array)
-        else:
-            new_operands.append(item)
-
-    return numpy.einsum_path(*new_operands, optimize=optimize, einsum_call=einsum_call)
-=======
-    n = len(arrays)
-    # optimization only makes sense for len(arrays) > 2
     if n < 2:
         checker_throw_value_error("multi_dot", "arrays", n, ">1")
 
@@ -175,5 +176,4 @@
     for id in range(1, n):
         result = dot(result, arrays[id])
 
-    return result
->>>>>>> 2cef3b1b
+    return result