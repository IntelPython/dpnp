--- conflicted
+++ resolved
@@ -44,16 +44,6 @@
 
 
 # C function pointer to the C library template functions
-<<<<<<< HEAD
-ctypedef void(*fptr_2in_1out_shapes_t)(void * , void * , void * , size_t * , size_t * , size_t * , size_t)
-ctypedef void(*fptr_2in_1out_dot_t)(void *, const size_t, const size_t, const long * , const long * ,
-                                    void *, const size_t, const size_t, const long * , const long * ,
-                                    void *, const size_t, const size_t, const long * , const long * )
-ctypedef void(*fptr_2in_1out_matmul_t)(void *, const size_t, const size_t, const long * , const long * ,
-                                       void *, const size_t, const size_t, const long * , const long * ,
-                                       void *, const size_t, const size_t, const long * , const long * ,
-                                       void *)
-=======
 ctypedef void(*fptr_2in_1out_shapes_t)(void * , void * , void * , shape_elem_type * ,
                                        shape_elem_type * , shape_elem_type * , size_t)
 ctypedef void(*fptr_2in_1out_dot_t)(void *, const size_t, const size_t,
@@ -62,7 +52,13 @@
                                     const shape_elem_type * , const shape_elem_type * ,
                                     void *, const size_t, const size_t,
                                     const shape_elem_type * , const shape_elem_type * )
->>>>>>> 4d445646
+ctypedef void(*fptr_2in_1out_matmul_t)(void *, const size_t, const size_t,
+                                       const shape_elem_type * , const shape_elem_type * ,
+                                       void *, const size_t, const size_t,
+                                       const shape_elem_type * , const shape_elem_type * ,
+                                       void *, const size_t, const size_t,
+                                       const shape_elem_type * , const shape_elem_type * ,
+                                       void *)
 
 cpdef utils.dpnp_descriptor dpnp_dot(utils.dpnp_descriptor in_array1, utils.dpnp_descriptor in_array2):
 
