# cython: language_level=3
# cython: linetrace=True
# -*- coding: utf-8 -*-
# *****************************************************************************
# Copyright (c) 2016-2023, Intel Corporation
# All rights reserved.
#
# Redistribution and use in source and binary forms, with or without
# modification, are permitted provided that the following conditions are met:
# - Redistributions of source code must retain the above copyright notice,
#   this list of conditions and the following disclaimer.
# - Redistributions in binary form must reproduce the above copyright notice,
#   this list of conditions and the following disclaimer in the documentation
#   and/or other materials provided with the distribution.
#
# THIS SOFTWARE IS PROVIDED BY THE COPYRIGHT HOLDERS AND CONTRIBUTORS "AS IS"
# AND ANY EXPRESS OR IMPLIED WARRANTIES, INCLUDING, BUT NOT LIMITED TO, THE
# IMPLIED WARRANTIES OF MERCHANTABILITY AND FITNESS FOR A PARTICULAR PURPOSE
# ARE DISCLAIMED. IN NO EVENT SHALL THE COPYRIGHT HOLDER OR CONTRIBUTORS BE
# LIABLE FOR ANY DIRECT, INDIRECT, INCIDENTAL, SPECIAL, EXEMPLARY, OR
# CONSEQUENTIAL DAMAGES (INCLUDING, BUT NOT LIMITED TO, PROCUREMENT OF
# SUBSTITUTE GOODS OR SERVICES; LOSS OF USE, DATA, OR PROFITS; OR BUSINESS
# INTERRUPTION) HOWEVER CAUSED AND ON ANY THEORY OF LIABILITY, WHETHER IN
# CONTRACT, STRICT LIABILITY, OR TORT (INCLUDING NEGLIGENCE OR OTHERWISE)
# ARISING IN ANY WAY OUT OF THE USE OF THIS SOFTWARE, EVEN IF ADVISED OF
# THE POSSIBILITY OF SUCH DAMAGE.
# *****************************************************************************

"""Module Backend (Array manipulation routines)

This module contains interface functions between C backend layer
and the rest of the library

"""

# NO IMPORTs here. All imports must be placed into main "dpnp_algo.pyx" file

__all__ += [
    "dpnp_atleast_2d",
    "dpnp_atleast_3d",
    "dpnp_copyto",
    "dpnp_expand_dims",
    "dpnp_repeat",
    "dpnp_reshape",
<<<<<<< HEAD
    "dpnp_squeeze",
=======
    "dpnp_transpose",
>>>>>>> 5cdc287f
]


# C function pointer to the C library template functions
ctypedef c_dpctl.DPCTLSyclEventRef(*fptr_dpnp_repeat_t)(c_dpctl.DPCTLSyclQueueRef,
                                                        const void *, void * , const size_t , const size_t,
                                                        const c_dpctl.DPCTLEventVectorRef)


cpdef utils.dpnp_descriptor dpnp_atleast_2d(utils.dpnp_descriptor arr):
    # it looks like it should be dpnp.copy + dpnp.reshape
    cdef utils.dpnp_descriptor result
    cdef size_t arr_ndim = arr.ndim
    cdef long arr_size = arr.size
    if arr_ndim == 1:
        arr_obj = arr.get_array()
        result = utils_py.create_output_descriptor_py((1, arr_size),
                                                      arr.dtype,
                                                      None,
                                                      device=arr_obj.sycl_device,
                                                      usm_type=arr_obj.usm_type,
                                                      sycl_queue=arr_obj.sycl_queue)
        for i in range(arr_size):
            result.get_pyobj()[0, i] = arr.get_pyobj()[i]
        return result
    else:
        return arr


cpdef utils.dpnp_descriptor dpnp_atleast_3d(utils.dpnp_descriptor arr):
    # it looks like it should be dpnp.copy + dpnp.reshape
    cdef utils.dpnp_descriptor result
    cdef size_t arr_ndim = arr.ndim
    cdef shape_type_c arr_shape = arr.shape
    cdef long arr_size = arr.size

    arr_obj = arr.get_array()

    if arr_ndim == 1:
        result = utils_py.create_output_descriptor_py((1, 1, arr_size),
                                                      arr.dtype,
                                                      None,
                                                      device=arr_obj.sycl_device,
                                                      usm_type=arr_obj.usm_type,
                                                      sycl_queue=arr_obj.sycl_queue)
        for i in range(arr_size):
            result.get_pyobj()[0, 0, i] = arr.get_pyobj()[i]
        return result
    elif arr_ndim == 2:
        result = utils_py.create_output_descriptor_py((1, arr_shape[0], arr_shape[1]),
                                                      arr.dtype,
                                                      None,
                                                      device=arr_obj.sycl_device,
                                                      usm_type=arr_obj.usm_type,
                                                      sycl_queue=arr_obj.sycl_queue)
        for i in range(arr_shape[0]):
            for j in range(arr_shape[1]):
                result.get_pyobj()[0, i, j] = arr.get_pyobj()[i, j]
        return result
    else:
        return arr


cpdef dpnp_copyto(utils.dpnp_descriptor dst, utils.dpnp_descriptor src, where=True):
    # Convert string type names (array.dtype) to C enum DPNPFuncType
    cdef DPNPFuncType dst_type = dpnp_dtype_to_DPNPFuncType(dst.dtype)
    cdef DPNPFuncType src_type = dpnp_dtype_to_DPNPFuncType(src.dtype)

    cdef shape_type_c dst_shape = dst.shape
    cdef shape_type_c dst_strides = utils.strides_to_vector(dst.strides, dst_shape)

    cdef shape_type_c src_shape = src.shape
    cdef shape_type_c src_strides = utils.strides_to_vector(src.strides, src_shape)

    # get the FPTR data structure
    cdef DPNPFuncData kernel_data = get_dpnp_function_ptr(DPNP_FN_COPYTO_EXT, src_type, dst_type)

    _, _, result_sycl_queue = utils.get_common_usm_allocation(dst, src)

    cdef c_dpctl.SyclQueue q = <c_dpctl.SyclQueue> result_sycl_queue
    cdef c_dpctl.DPCTLSyclQueueRef q_ref = q.get_queue_ref()

    # Call FPTR function
    cdef fptr_1in_1out_strides_t func = <fptr_1in_1out_strides_t > kernel_data.ptr
    cdef c_dpctl.DPCTLSyclEventRef event_ref = func(q_ref,
                                                    dst.get_data(),
                                                    dst.size,
                                                    dst.ndim,
                                                    dst_shape.data(),
                                                    dst_strides.data(),
                                                    src.get_data(),
                                                    src.size,
                                                    src.ndim,
                                                    src_shape.data(),
                                                    src_strides.data(),
                                                    NULL,
                                                    NULL)  # dep_events_ref

    with nogil: c_dpctl.DPCTLEvent_WaitAndThrow(event_ref)
    c_dpctl.DPCTLEvent_Delete(event_ref)


cpdef utils.dpnp_descriptor dpnp_expand_dims(utils.dpnp_descriptor in_array, axis):
    axis_tuple = utils._object_to_tuple(axis)
    result_ndim = len(axis_tuple) + in_array.ndim

    if len(axis_tuple) == 0:
        axis_ndim = 0
    else:
        axis_ndim = max(-min(0, min(axis_tuple)), max(0, max(axis_tuple))) + 1

    axis_norm = utils._object_to_tuple(utils.normalize_axis(axis_tuple, result_ndim))

    if axis_ndim - len(axis_norm) > in_array.ndim:
        utils.checker_throw_axis_error("dpnp_expand_dims", "axis", axis, axis_ndim)

    if len(axis_norm) > len(set(axis_norm)):
        utils.checker_throw_value_error("dpnp_expand_dims", "axis", axis, "no repeated axis")

    cdef shape_type_c shape_list
    axis_idx = 0
    for i in range(result_ndim):
        if i in axis_norm:
            shape_list.push_back(1)
        else:
            shape_list.push_back(in_array.shape[axis_idx])
            axis_idx = axis_idx + 1

    return dpnp_reshape(in_array, shape_list)


cpdef utils.dpnp_descriptor dpnp_repeat(utils.dpnp_descriptor array1, repeats, axes=None):
    cdef DPNPFuncType param1_type = dpnp_dtype_to_DPNPFuncType(array1.dtype)

    cdef DPNPFuncData kernel_data = get_dpnp_function_ptr(DPNP_FN_REPEAT_EXT, param1_type, param1_type)

    array1_obj = array1.get_array()

    # ceate result array with type given by FPTR data
    cdef shape_type_c result_shape = (array1.size * repeats, )
    cdef utils.dpnp_descriptor result = utils.create_output_descriptor(result_shape,
                                                                       kernel_data.return_type,
                                                                       None,
                                                                       device=array1_obj.sycl_device,
                                                                       usm_type=array1_obj.usm_type,
                                                                       sycl_queue=array1_obj.sycl_queue)
    result_sycl_queue = result.get_array().sycl_queue

    cdef c_dpctl.SyclQueue q = <c_dpctl.SyclQueue> result_sycl_queue
    cdef c_dpctl.DPCTLSyclQueueRef q_ref = q.get_queue_ref()

    cdef fptr_dpnp_repeat_t func = <fptr_dpnp_repeat_t > kernel_data.ptr
    cdef c_dpctl.DPCTLSyclEventRef event_ref = func(q_ref,
                                                    array1.get_data(),
                                                    result.get_data(),
                                                    repeats,
                                                    array1.size,
                                                    NULL)  # dep_events_ref

    with nogil: c_dpctl.DPCTLEvent_WaitAndThrow(event_ref)
    c_dpctl.DPCTLEvent_Delete(event_ref)

    return result


cpdef utils.dpnp_descriptor dpnp_reshape(utils.dpnp_descriptor array1, newshape, order="C"):
    # return dpnp.get_dpnp_descriptor(dpctl.tensor.usm_ndarray(newshape, dtype=numpy.dtype(array1.dtype).name, buffer=array1.get_pyobj()))
    # return dpnp.get_dpnp_descriptor(dpctl.tensor.reshape(array1.get_pyobj(), newshape))
    array1_obj = array1.get_array()
    array_obj = dpctl.tensor.reshape(array1_obj, newshape, order=order)
    return dpnp.get_dpnp_descriptor(dpnp_array(array_obj.shape,
                                               buffer=array_obj,
                                               order=order,
                                               device=array1_obj.sycl_device,
                                               usm_type=array1_obj.usm_type,
                                               sycl_queue=array1_obj.sycl_queue),
                                    copy_when_nondefault_queue=False)


<<<<<<< HEAD
cpdef utils.dpnp_descriptor dpnp_squeeze(utils.dpnp_descriptor in_array, axis):
    cdef shape_type_c shape_list
    if axis is None:
        for i in range(in_array.ndim):
            if in_array.shape[i] != 1:
                shape_list.push_back(in_array.shape[i])
    else:
        axis_norm = utils._object_to_tuple(utils.normalize_axis(utils._object_to_tuple(axis), in_array.ndim))
        for i in range(in_array.ndim):
            if i in axis_norm:
                if in_array.shape[i] != 1:
                    utils.checker_throw_value_error("dpnp_squeeze", "axis", axis, "axis has size not equal to one")
            else:
                shape_list.push_back(in_array.shape[i])

    in_array_obj = in_array.get_array()

    return dpnp_reshape(dpnp_copy(in_array), shape_list)
=======
cpdef utils.dpnp_descriptor dpnp_transpose(utils.dpnp_descriptor array1, axes=None):
    cdef shape_type_c input_shape = array1.shape
    cdef size_t input_shape_size = array1.ndim
    cdef shape_type_c result_shape = shape_type_c(input_shape_size, 1)

    cdef shape_type_c permute_axes
    if axes is None:
        """
        template to do transpose a tensor
        input_shape=[2, 3, 4]
        permute_axes=[2, 1, 0]
        after application `permute_axes` to `input_shape` result:
        result_shape=[4, 3, 2]

        'do nothing' axes variable is `permute_axes=[0, 1, 2]`

        test: pytest tests/third_party/cupy/manipulation_tests/test_transpose.py::TestTranspose::test_external_transpose_all
        """
        permute_axes = list(reversed([i for i in range(input_shape_size)]))
    else:
        permute_axes = utils.normalize_axis(axes, input_shape_size)

    for i in range(input_shape_size):
        """ construct output shape """
        result_shape[i] = input_shape[permute_axes[i]]

    # convert string type names (array.dtype) to C enum DPNPFuncType
    cdef DPNPFuncType param1_type = dpnp_dtype_to_DPNPFuncType(array1.dtype)

    # get the FPTR data structure
    cdef DPNPFuncData kernel_data = get_dpnp_function_ptr(DPNP_FN_TRANSPOSE_EXT, param1_type, param1_type)

    array1_obj = array1.get_array()

    # ceate result array with type given by FPTR data
    cdef utils.dpnp_descriptor result = utils.create_output_descriptor(result_shape,
                                                                       kernel_data.return_type,
                                                                       None,
                                                                       device=array1_obj.sycl_device,
                                                                       usm_type=array1_obj.usm_type,
                                                                       sycl_queue=array1_obj.sycl_queue)
    result_sycl_queue = result.get_array().sycl_queue

    cdef c_dpctl.SyclQueue q = <c_dpctl.SyclQueue> result_sycl_queue
    cdef c_dpctl.DPCTLSyclQueueRef q_ref = q.get_queue_ref()

    cdef fptr_custom_elemwise_transpose_1in_1out_t func = <fptr_custom_elemwise_transpose_1in_1out_t > kernel_data.ptr
    # call FPTR function
    cdef c_dpctl.DPCTLSyclEventRef event_ref = func(q_ref,
                                                    array1.get_data(),
                                                    input_shape.data(),
                                                    result_shape.data(),
                                                    permute_axes.data(),
                                                    input_shape_size,
                                                    result.get_data(),
                                                    array1.size,
                                                    NULL)  # dep_events_ref

    with nogil: c_dpctl.DPCTLEvent_WaitAndThrow(event_ref)
    c_dpctl.DPCTLEvent_Delete(event_ref)

    return result
>>>>>>> 5cdc287f
<|MERGE_RESOLUTION|>--- conflicted
+++ resolved
@@ -42,11 +42,6 @@
     "dpnp_expand_dims",
     "dpnp_repeat",
     "dpnp_reshape",
-<<<<<<< HEAD
-    "dpnp_squeeze",
-=======
-    "dpnp_transpose",
->>>>>>> 5cdc287f
 ]
 
 
@@ -223,89 +218,4 @@
                                                device=array1_obj.sycl_device,
                                                usm_type=array1_obj.usm_type,
                                                sycl_queue=array1_obj.sycl_queue),
-                                    copy_when_nondefault_queue=False)
-
-
-<<<<<<< HEAD
-cpdef utils.dpnp_descriptor dpnp_squeeze(utils.dpnp_descriptor in_array, axis):
-    cdef shape_type_c shape_list
-    if axis is None:
-        for i in range(in_array.ndim):
-            if in_array.shape[i] != 1:
-                shape_list.push_back(in_array.shape[i])
-    else:
-        axis_norm = utils._object_to_tuple(utils.normalize_axis(utils._object_to_tuple(axis), in_array.ndim))
-        for i in range(in_array.ndim):
-            if i in axis_norm:
-                if in_array.shape[i] != 1:
-                    utils.checker_throw_value_error("dpnp_squeeze", "axis", axis, "axis has size not equal to one")
-            else:
-                shape_list.push_back(in_array.shape[i])
-
-    in_array_obj = in_array.get_array()
-
-    return dpnp_reshape(dpnp_copy(in_array), shape_list)
-=======
-cpdef utils.dpnp_descriptor dpnp_transpose(utils.dpnp_descriptor array1, axes=None):
-    cdef shape_type_c input_shape = array1.shape
-    cdef size_t input_shape_size = array1.ndim
-    cdef shape_type_c result_shape = shape_type_c(input_shape_size, 1)
-
-    cdef shape_type_c permute_axes
-    if axes is None:
-        """
-        template to do transpose a tensor
-        input_shape=[2, 3, 4]
-        permute_axes=[2, 1, 0]
-        after application `permute_axes` to `input_shape` result:
-        result_shape=[4, 3, 2]
-
-        'do nothing' axes variable is `permute_axes=[0, 1, 2]`
-
-        test: pytest tests/third_party/cupy/manipulation_tests/test_transpose.py::TestTranspose::test_external_transpose_all
-        """
-        permute_axes = list(reversed([i for i in range(input_shape_size)]))
-    else:
-        permute_axes = utils.normalize_axis(axes, input_shape_size)
-
-    for i in range(input_shape_size):
-        """ construct output shape """
-        result_shape[i] = input_shape[permute_axes[i]]
-
-    # convert string type names (array.dtype) to C enum DPNPFuncType
-    cdef DPNPFuncType param1_type = dpnp_dtype_to_DPNPFuncType(array1.dtype)
-
-    # get the FPTR data structure
-    cdef DPNPFuncData kernel_data = get_dpnp_function_ptr(DPNP_FN_TRANSPOSE_EXT, param1_type, param1_type)
-
-    array1_obj = array1.get_array()
-
-    # ceate result array with type given by FPTR data
-    cdef utils.dpnp_descriptor result = utils.create_output_descriptor(result_shape,
-                                                                       kernel_data.return_type,
-                                                                       None,
-                                                                       device=array1_obj.sycl_device,
-                                                                       usm_type=array1_obj.usm_type,
-                                                                       sycl_queue=array1_obj.sycl_queue)
-    result_sycl_queue = result.get_array().sycl_queue
-
-    cdef c_dpctl.SyclQueue q = <c_dpctl.SyclQueue> result_sycl_queue
-    cdef c_dpctl.DPCTLSyclQueueRef q_ref = q.get_queue_ref()
-
-    cdef fptr_custom_elemwise_transpose_1in_1out_t func = <fptr_custom_elemwise_transpose_1in_1out_t > kernel_data.ptr
-    # call FPTR function
-    cdef c_dpctl.DPCTLSyclEventRef event_ref = func(q_ref,
-                                                    array1.get_data(),
-                                                    input_shape.data(),
-                                                    result_shape.data(),
-                                                    permute_axes.data(),
-                                                    input_shape_size,
-                                                    result.get_data(),
-                                                    array1.size,
-                                                    NULL)  # dep_events_ref
-
-    with nogil: c_dpctl.DPCTLEvent_WaitAndThrow(event_ref)
-    c_dpctl.DPCTLEvent_Delete(event_ref)
-
-    return result
->>>>>>> 5cdc287f
+                                    copy_when_nondefault_queue=False)