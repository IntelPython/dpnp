--- conflicted
+++ resolved
@@ -42,10 +42,6 @@
     "dpnp_expand_dims",
     "dpnp_repeat",
     "dpnp_reshape",
-<<<<<<< HEAD
-    "dpnp_squeeze",
-=======
->>>>>>> 2e8f40cc
 ]
 
 
@@ -222,28 +218,4 @@
                                                device=array1_obj.sycl_device,
                                                usm_type=array1_obj.usm_type,
                                                sycl_queue=array1_obj.sycl_queue),
-<<<<<<< HEAD
-                                    copy_when_nondefault_queue=False)
-
-
-cpdef utils.dpnp_descriptor dpnp_squeeze(utils.dpnp_descriptor in_array, axis):
-    cdef shape_type_c shape_list
-    if axis is None:
-        for i in range(in_array.ndim):
-            if in_array.shape[i] != 1:
-                shape_list.push_back(in_array.shape[i])
-    else:
-        axis_norm = utils._object_to_tuple(utils.normalize_axis(utils._object_to_tuple(axis), in_array.ndim))
-        for i in range(in_array.ndim):
-            if i in axis_norm:
-                if in_array.shape[i] != 1:
-                    utils.checker_throw_value_error("dpnp_squeeze", "axis", axis, "axis has size not equal to one")
-            else:
-                shape_list.push_back(in_array.shape[i])
-
-    in_array_obj = in_array.get_array()
-
-    return dpnp_reshape(dpnp_copy(in_array), shape_list)
-=======
-                                    copy_when_nondefault_queue=False)
->>>>>>> 2e8f40cc
+                                    copy_when_nondefault_queue=False)