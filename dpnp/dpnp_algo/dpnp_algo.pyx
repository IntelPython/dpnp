# cython: language_level=3
# -*- coding: utf-8 -*-
# *****************************************************************************
# Copyright (c) 2016-2020, Intel Corporation
# All rights reserved.
#
# Redistribution and use in source and binary forms, with or without
# modification, are permitted provided that the following conditions are met:
# - Redistributions of source code must retain the above copyright notice,
#   this list of conditions and the following disclaimer.
# - Redistributions in binary form must reproduce the above copyright notice,
#   this list of conditions and the following disclaimer in the documentation
#   and/or other materials provided with the distribution.
#
# THIS SOFTWARE IS PROVIDED BY THE COPYRIGHT HOLDERS AND CONTRIBUTORS "AS IS"
# AND ANY EXPRESS OR IMPLIED WARRANTIES, INCLUDING, BUT NOT LIMITED TO, THE
# IMPLIED WARRANTIES OF MERCHANTABILITY AND FITNESS FOR A PARTICULAR PURPOSE
# ARE DISCLAIMED. IN NO EVENT SHALL THE COPYRIGHT HOLDER OR CONTRIBUTORS BE
# LIABLE FOR ANY DIRECT, INDIRECT, INCIDENTAL, SPECIAL, EXEMPLARY, OR
# CONSEQUENTIAL DAMAGES (INCLUDING, BUT NOT LIMITED TO, PROCUREMENT OF
# SUBSTITUTE GOODS OR SERVICES; LOSS OF USE, DATA, OR PROFITS; OR BUSINESS
# INTERRUPTION) HOWEVER CAUSED AND ON ANY THEORY OF LIABILITY, WHETHER IN
# CONTRACT, STRICT LIABILITY, OR TORT (INCLUDING NEGLIGENCE OR OTHERWISE)
# ARISING IN ANY WAY OUT OF THE USE OF THIS SOFTWARE, EVEN IF ADVISED OF
# THE POSSIBILITY OF SUCH DAMAGE.
# *****************************************************************************

"""Module Backend

This module contains interface functions between C backend layer
and the rest of the library

"""

from libc.time cimport time, time_t
import dpnp.config as config
import numpy

cimport cpython
cimport dpnp.dpnp_utils as utils
cimport numpy


__all__ = [
    "dpnp_arange",
    "dpnp_array",
    "dpnp_astype",
    "dpnp_flatten",
    "dpnp_init_val",
    "dpnp_matmul",
    "dpnp_queue_initialize",
    "dpnp_queue_is_cpu",
    "dpnp_remainder"
]


include "dpnp_algo_arraycreation.pyx"
include "dpnp_algo_bitwise.pyx"
include "dpnp_algo_counting.pyx"
include "dpnp_algo_indexing.pyx"
include "dpnp_algo_linearalgebra.pyx"
include "dpnp_algo_logic.pyx"
include "dpnp_algo_manipulation.pyx"
include "dpnp_algo_mathematical.pyx"
include "dpnp_algo_searching.pyx"
include "dpnp_algo_sorting.pyx"
include "dpnp_algo_special.pyx"
include "dpnp_algo_statistics.pyx"
include "dpnp_algo_trigonometric.pyx"


ctypedef void(*fptr_dpnp_arange_t)(size_t, size_t, void * , size_t)
ctypedef void(*fptr_dpnp_astype_t)(const void * , void * , const size_t)
ctypedef void(*fptr_dpnp_flatten_t)(const void * , void * , const size_t)
ctypedef void(*fptr_dpnp_initval_t)(void * , void * , size_t)


cpdef dparray dpnp_arange(start, stop, step, dtype):

    if step is not 1:
        raise ValueError("DPNP dpnp_arange(): `step` is not supported")

    obj_len = int(numpy.ceil((stop - start) / step))
    if obj_len < 0:
        raise ValueError(f"DPNP dpnp_arange(): Negative array size (start={start},stop={stop},step={step})")

    cdef DPNPFuncType param1_type = dpnp_dtype_to_DPNPFuncType(dtype)
    cdef DPNPFuncData kernel_data = get_dpnp_function_ptr(DPNP_FN_ARANGE, param1_type, param1_type)

    result_type = dpnp_DPNPFuncType_to_dtype(< size_t > kernel_data.return_type)
    cdef dparray result = dparray(obj_len, dtype=result_type)

    # for i in range(result.size):
    #     result[i] = start + i

    cdef fptr_dpnp_arange_t func = <fptr_dpnp_arange_t > kernel_data.ptr
    func(start, step, result.get_data(), result.size)

    return result


cpdef dparray dpnp_array(obj, dtype=None):
    cdef dparray result
    cdef elem_dtype
    cdef dparray_shape_type obj_shape

    # convert scalar to tuple
    if dpnp.isscalar(obj):
        obj = (obj, )

    if not cpython.PySequence_Check(obj):
        raise TypeError(f"DPNP array(): Unsupported non-sequence obj={type(obj)}")

    obj_shape, elem_dtype = get_shape_dtype(obj)
    if dtype is not None:
        """ Set type from parameter. result might be empty array """
        result = dparray(obj_shape, dtype=dtype)
    else:
        if obj_shape.empty():
            """ Empty object (ex. empty list) and no type provided """
            result = dparray(obj_shape)
        else:
            result = dparray(obj_shape, dtype=elem_dtype)

    copy_values_to_dparray(result, obj)

    return result


cpdef dparray dpnp_astype(dparray array1, dtype_target):
    cdef DPNPFuncType param1_type = dpnp_dtype_to_DPNPFuncType(array1.dtype)
    cdef DPNPFuncType param2_type = dpnp_dtype_to_DPNPFuncType(dtype_target)

    cdef DPNPFuncData kernel_data = get_dpnp_function_ptr(DPNP_FN_ASTYPE, param1_type, param2_type)

    result_type = dpnp_DPNPFuncType_to_dtype( < size_t > kernel_data.return_type)
    cdef dparray result = dparray(array1.shape, dtype=result_type)

    cdef fptr_dpnp_astype_t func = <fptr_dpnp_astype_t > kernel_data.ptr
    func(array1.get_data(), result.get_data(), array1.size)

    return result


cpdef dparray dpnp_flatten(dparray array_):
    cdef DPNPFuncType param1_type = dpnp_dtype_to_DPNPFuncType(array_.dtype)

    cdef DPNPFuncData kernel_data = get_dpnp_function_ptr(DPNP_FN_FLATTEN, param1_type, param1_type)

    result_type = dpnp_DPNPFuncType_to_dtype( < size_t > kernel_data.return_type)
    cdef dparray result = dparray(array_.size, dtype=result_type)

    cdef fptr_dpnp_flatten_t func = <fptr_dpnp_flatten_t > kernel_data.ptr
    func(array_.get_data(), result.get_data(), array_.size)

    return result


cpdef dparray dpnp_init_val(shape, dtype, value):
    cdef DPNPFuncType param1_type = dpnp_dtype_to_DPNPFuncType(dtype)

    cdef DPNPFuncData kernel_data = get_dpnp_function_ptr(DPNP_FN_INITVAL, param1_type, param1_type)

    result_type = dpnp_DPNPFuncType_to_dtype( < size_t > kernel_data.return_type)
    cdef dparray result = dparray(shape, dtype=dtype)

    # TODO: find better way to pass single value with type conversion
    cdef dparray val_arr = dparray((1, ), dtype=dtype)
    val_arr[0] = value

    cdef fptr_dpnp_initval_t func = <fptr_dpnp_initval_t > kernel_data.ptr
    func(result.get_data(), val_arr.get_data(), result.size)

    return result


cpdef dparray dpnp_matmul(dparray in_array1, dparray in_array2, dparray out=None):

    cdef vector[Py_ssize_t] shape_result

    cdef vector[Py_ssize_t] shape1 = in_array1.shape
    cdef vector[Py_ssize_t] shape2 = in_array2.shape

    cdef size_t size_m = 0
    cdef size_t size_n = 0
    cdef size_t size_k = 0

    # Calling this function on an empty container causes undefined behavior.
    if not shape1.empty():
        size_m = shape1.front()
    if not shape2.empty():
        size_n = shape2.back()
    if not shape1.empty():
        size_k = shape1.back()

    cdef size_t ndim_max = max(in_array1.ndim, in_array2.ndim)

    if in_array1.ndim < ndim_max or ndim_max == 1:
        """
        shape1(2,), shape2(2,4)
        test: pytest tests/test_matmul.py::test_matmul[shape_pair4-types0] -v -s
        or
        shape1(2,), shape2(2,)
        test: pytest tests/test_matmul.py::test_matmul[shape_pair8-types0] -v -s
        """
        size_m = 1

    if in_array2.ndim < ndim_max or ndim_max == 1:
        """
        shape1(5,2), shape2(2,)
        test: pytest tests/test_matmul.py::test_matmul[shape_pair6-types0] -v -s
        or
        shape1(3,), shape2(3,)
        test: pytest tests/test_matmul.py::test_matmul[shape_pair8-types0] -v -s
        """
        size_n = 1

    if ndim_max > 2:
        """
        shape1(5, 3, 2) * shape2(5, 2, 4) -> result(5, 3, 4)
        test: pytest tests/test_matmul.py::test_matmul[shape_pair10-types0] -v -s
        """
        shape_result = shape1[:-1] + [shape2.back()]
    else:
        """
        shape1(5,2) * shape2(2,3) -> result(5,3)
        test: pytest tests/test_matmul.py::test_matmul[shape_pair0-types0] -v -s
        """
        shape_result = shape1[:-1] + shape2[1:]

    # convert string type names (dparray.dtype) to C enum DPNPFuncType
    cdef DPNPFuncType param1_type = dpnp_dtype_to_DPNPFuncType(in_array1.dtype)
    cdef DPNPFuncType param2_type = dpnp_dtype_to_DPNPFuncType(in_array2.dtype)

    # get the FPTR data structure
    cdef DPNPFuncData kernel_data = get_dpnp_function_ptr(DPNP_FN_MATMUL, param1_type, param2_type)

<<<<<<< HEAD
    result_type = dpnp_DPNPFuncType_to_dtype(< size_t > kernel_data.return_type)

    cdef dparray result

    if out is not None:
        if out.dtype != result_type:
            checker_throw_value_error('matmul', 'out.dtype', out.dtype, result_type)
        if out.shape != shape_result:
            checker_throw_value_error('matmul', 'out.shape', out.shape, shape_result)
        result = out
    else:
        result = dparray(shape_result, dtype=result_type)

=======
    result_type = dpnp_DPNPFuncType_to_dtype( < size_t > kernel_data.return_type)
    # ceate result array with type given by FPTR data
    cdef dparray result = dparray(shape_result, dtype=result_type)
>>>>>>> d1f40622
    if result.size == 0:
        return result

    cdef fptr_blas_gemm_2in_1out_t func = <fptr_blas_gemm_2in_1out_t > kernel_data.ptr
    # call FPTR function
    func(in_array1.get_data(), in_array2.get_data(), result.get_data(), size_m, size_n, size_k)

    return result


cpdef dpnp_queue_initialize():
    """
    Initialize SYCL queue which will be used for any library operations.
    It takes visible time and needs to be done in the module loading procedure.
    """
    cdef time_t seed_from_time
    cdef QueueOptions queue_type = CPU_SELECTOR

    if (config.__DPNP_QUEUE_GPU__):
        queue_type = GPU_SELECTOR

    dpnp_queue_initialize_c(queue_type)

    # TODO:
    # choose seed number as is in numpy
    seed_from_time = time(NULL)
    dpnp_rng_srand_c(seed_from_time)


cpdef dpnp_queue_is_cpu():
    """Return 1 if current queue is CPU or HOST. Return 0 otherwise.

    """
    return dpnp_queue_is_cpu_c()


"""
Internal functions
"""
cpdef DPNPFuncType dpnp_dtype_to_DPNPFuncType(dtype):

    if dtype in [numpy.float64, 'float64']:
        return DPNP_FT_DOUBLE
    elif dtype in [numpy.float32, 'float32', 'f4']:
        return DPNP_FT_FLOAT
    elif dtype in [numpy.int64, 'int64', 'int', int]:
        return DPNP_FT_LONG
    elif dtype in [numpy.int32, 'int32']:
        return DPNP_FT_INT
    elif dtype in [numpy.complex128, 'complex128']:
        return DPNP_FT_CMPLX128
    elif dtype in [numpy.bool, numpy.bool_, 'bool', '?']:
        return DPNP_FT_BOOL
    else:
        checker_throw_type_error("dpnp_dtype_to_DPNPFuncType", dtype)

cpdef dpnp_DPNPFuncType_to_dtype(size_t type):
    """
    Type 'size_t' used instead 'DPNPFuncType' because Cython has lack of Enum support (0.29)
    TODO needs to use DPNPFuncType here
    """
    if type == <size_t > DPNP_FT_DOUBLE:
        return numpy.float64
    elif type == <size_t > DPNP_FT_FLOAT:
        return numpy.float32
    elif type == <size_t > DPNP_FT_LONG:
        return numpy.int64
    elif type == <size_t > DPNP_FT_INT:
        return numpy.int32
    elif type == <size_t > DPNP_FT_CMPLX128:
        return numpy.complex128
    elif type == <size_t > DPNP_FT_BOOL:
        return numpy.bool
    else:
        checker_throw_type_error("dpnp_DPNPFuncType_to_dtype", type)


cdef dparray call_fptr_1out(DPNPFuncName fptr_name, result_shape, result_dtype):

    # Convert string type names (dparray.dtype) to C enum DPNPFuncType
    cdef DPNPFuncType dtype_in = dpnp_dtype_to_DPNPFuncType(result_dtype)

    # get the FPTR data structure
    cdef DPNPFuncData kernel_data = get_dpnp_function_ptr(fptr_name, dtype_in, dtype_in)

    result_type = dpnp_DPNPFuncType_to_dtype(< size_t > kernel_data.return_type)

    # Create result array with type given by FPTR data
    cdef dparray result = dparray(result_shape, dtype=result_type)

    cdef fptr_1out_t func = <fptr_1out_t > kernel_data.ptr
    # Call FPTR function
    func(result.get_data(), result.size)

    return result


cdef dparray call_fptr_1in_1out(DPNPFuncName fptr_name, dparray x1, dparray_shape_type result_shape):

    """ Convert string type names (dparray.dtype) to C enum DPNPFuncType """
    cdef DPNPFuncType param1_type = dpnp_dtype_to_DPNPFuncType(x1.dtype)

    """ get the FPTR data structure """
    cdef DPNPFuncData kernel_data = get_dpnp_function_ptr(fptr_name, param1_type, param1_type)

    result_type = dpnp_DPNPFuncType_to_dtype( < size_t > kernel_data.return_type)
    """ Create result array with type given by FPTR data """
    cdef dparray result = dparray(result_shape, dtype=result_type)

    cdef fptr_1in_1out_t func = <fptr_1in_1out_t > kernel_data.ptr
    """ Call FPTR function """
    func(x1.get_data(), result.get_data(), x1.size)

    return result


cdef dparray call_fptr_2in_1out(DPNPFuncName fptr_name, object x1_obj, object x2_obj,
                                object dtype=None, dparray out=None, object where=True):
    cdef dparray_shape_type x1_shape, x2_shape, result_shape

    cdef bint x1_obj_is_dparray = isinstance(x1_obj, dparray)
    cdef bint x2_obj_is_dparray = isinstance(x2_obj, dparray)

    cdef dparray x1_dparray, x2_dparray

    common_type = find_common_type(x1_obj, x2_obj)

    if x1_obj_is_dparray:
        x1_dparray = x1_obj
    else:
        x1_dparray = dparray((1,), dtype=common_type)
        copy_values_to_dparray(x1_dparray, (x1_obj,))

    if x2_obj_is_dparray:
        x2_dparray = x2_obj
    else:
        x2_dparray = dparray((1,), dtype=common_type)
        copy_values_to_dparray(x2_dparray, (x2_obj,))

    x1_shape = x1_dparray.shape
    x2_shape = x2_dparray.shape
    result_shape = get_common_shape(x1_shape, x2_shape)

    # Convert string type names (dparray.dtype) to C enum DPNPFuncType
    cdef DPNPFuncType x1_c_type = dpnp_dtype_to_DPNPFuncType(x1_dparray.dtype)
    cdef DPNPFuncType x2_c_type = dpnp_dtype_to_DPNPFuncType(x2_dparray.dtype)

    # get the FPTR data structure
    cdef DPNPFuncData kernel_data = get_dpnp_function_ptr(fptr_name, x1_c_type, x2_c_type)

    # TODO: apply parameters out and dtype after reafactoring fmap (required 4th level nesting)

    # Create result array
    cdef dparray result = create_output_array(result_shape, kernel_data.return_type, out)

    """ Call FPTR function """
    cdef fptr_2in_1out_t func = <fptr_2in_1out_t > kernel_data.ptr
    func(result.get_data(), x1_dparray.get_data(), x1_dparray.size, x1_shape.data(), x1_shape.size(),
         x2_dparray.get_data(), x2_dparray.size, x2_shape.data(), x2_shape.size(), NULL)

    return result<|MERGE_RESOLUTION|>--- conflicted
+++ resolved
@@ -235,8 +235,7 @@
     # get the FPTR data structure
     cdef DPNPFuncData kernel_data = get_dpnp_function_ptr(DPNP_FN_MATMUL, param1_type, param2_type)
 
-<<<<<<< HEAD
-    result_type = dpnp_DPNPFuncType_to_dtype(< size_t > kernel_data.return_type)
+    result_type = dpnp_DPNPFuncType_to_dtype( < size_t > kernel_data.return_type)
 
     cdef dparray result
 
@@ -249,11 +248,6 @@
     else:
         result = dparray(shape_result, dtype=result_type)
 
-=======
-    result_type = dpnp_DPNPFuncType_to_dtype( < size_t > kernel_data.return_type)
-    # ceate result array with type given by FPTR data
-    cdef dparray result = dparray(shape_result, dtype=result_type)
->>>>>>> d1f40622
     if result.size == 0:
         return result
 
