# cython: language_level=3
# -*- coding: utf-8 -*-
# *****************************************************************************
# Copyright (c) 2016-2020, Intel Corporation
# All rights reserved.
#
# Redistribution and use in source and binary forms, with or without
# modification, are permitted provided that the following conditions are met:
# - Redistributions of source code must retain the above copyright notice,
#   this list of conditions and the following disclaimer.
# - Redistributions in binary form must reproduce the above copyright notice,
#   this list of conditions and the following disclaimer in the documentation
#   and/or other materials provided with the distribution.
#
# THIS SOFTWARE IS PROVIDED BY THE COPYRIGHT HOLDERS AND CONTRIBUTORS "AS IS"
# AND ANY EXPRESS OR IMPLIED WARRANTIES, INCLUDING, BUT NOT LIMITED TO, THE
# IMPLIED WARRANTIES OF MERCHANTABILITY AND FITNESS FOR A PARTICULAR PURPOSE
# ARE DISCLAIMED. IN NO EVENT SHALL THE COPYRIGHT HOLDER OR CONTRIBUTORS BE
# LIABLE FOR ANY DIRECT, INDIRECT, INCIDENTAL, SPECIAL, EXEMPLARY, OR
# CONSEQUENTIAL DAMAGES (INCLUDING, BUT NOT LIMITED TO, PROCUREMENT OF
# SUBSTITUTE GOODS OR SERVICES; LOSS OF USE, DATA, OR PROFITS; OR BUSINESS
# INTERRUPTION) HOWEVER CAUSED AND ON ANY THEORY OF LIABILITY, WHETHER IN
# CONTRACT, STRICT LIABILITY, OR TORT (INCLUDING NEGLIGENCE OR OTHERWISE)
# ARISING IN ANY WAY OUT OF THE USE OF THIS SOFTWARE, EVEN IF ADVISED OF
# THE POSSIBILITY OF SUCH DAMAGE.
# *****************************************************************************

"""Module Backend (array creation part)

This module contains interface functions between C backend layer
and the rest of the library

"""


import dpnp
import numpy

from dpnp.dpnp_utils cimport *
from dpnp.dpnp_algo cimport *


__all__ += [
    "dpnp_copy",
    "dpnp_diag",
    "dpnp_full",
    "dpnp_full_like",
    "dpnp_geomspace",
    "dpnp_linspace",
    "dpnp_logspace",
    "dpnp_meshgrid",
    "dpnp_ones",
    "dpnp_ones_like",
    "dpnp_tri",
    "dpnp_tril",
    "dpnp_triu",
    "dpnp_zeros",
    "dpnp_zeros_like"
]


ctypedef void(*custom_1in_1out_func_ptr_t)(void * , void * , const int , size_t * , size_t * , const size_t, const size_t)
ctypedef void(*custom_indexing_1out_func_ptr_t)(void * , const size_t , const size_t , const int)


cpdef dparray dpnp_copy(dparray x1, order, subok):
    return call_fptr_1in_1out(DPNP_FN_COPY, x1, x1.shape)


cpdef dparray dpnp_diag(dparray v, int k):
    if v.ndim == 1:
        n = v.shape[0] + abs(k)

        shape_result = (n, n)
    else:
        n = min(v.shape[0], v.shape[0] + k, v.shape[1], v.shape[1] - k)
        if n < 0:
            n = 0

        shape_result = (n, )

    cdef dparray result = dpnp.zeros(shape_result, dtype=v.dtype)

    cdef DPNPFuncType param1_type = dpnp_dtype_to_DPNPFuncType(v.dtype)

    cdef DPNPFuncData kernel_data = get_dpnp_function_ptr(DPNP_FN_DIAG, param1_type, param1_type)

    result_type = dpnp_DPNPFuncType_to_dtype( < size_t > kernel_data.return_type)

    cdef custom_1in_1out_func_ptr_t func = <custom_1in_1out_func_ptr_t > kernel_data.ptr

    func(v.get_data(), result.get_data(), k, < size_t * > v._dparray_shape.data(), < size_t * > result._dparray_shape.data(), v.ndim, result.ndim)

    return result


cpdef dparray dpnp_full(result_shape, value_in, result_dtype):
    # Convert string type names (dparray.dtype) to C enum DPNPFuncType
    cdef DPNPFuncType dtype_in = dpnp_dtype_to_DPNPFuncType(result_dtype)

    # get the FPTR data structure
    cdef DPNPFuncData kernel_data = get_dpnp_function_ptr(DPNP_FN_FULL, dtype_in, DPNP_FT_NONE)

    result_type = dpnp_DPNPFuncType_to_dtype( < size_t > kernel_data.return_type)
    # Create single-element input array with type given by FPTR data
    cdef dparray_shape_type shape_in = (1,)
    cdef dparray array_in = dparray(shape_in, dtype=result_type)
    array_in[0] = value_in
    # Create result array with type given by FPTR data
    cdef dparray result = dparray(result_shape, dtype=result_type)

    cdef fptr_1in_1out_t func = <fptr_1in_1out_t > kernel_data.ptr
    # Call FPTR function
    func(array_in.get_data(), result.get_data(), result.size)

    return result


cpdef dparray dpnp_full_like(result_shape, value_in, result_dtype):
    # Convert string type names (dparray.dtype) to C enum DPNPFuncType
    cdef DPNPFuncType dtype_in = dpnp_dtype_to_DPNPFuncType(result_dtype)

    # get the FPTR data structure
    cdef DPNPFuncData kernel_data = get_dpnp_function_ptr(DPNP_FN_FULL_LIKE, dtype_in, DPNP_FT_NONE)

    result_type = dpnp_DPNPFuncType_to_dtype( < size_t > kernel_data.return_type)
    # Create single-element input array with type given by FPTR data
    cdef dparray_shape_type shape_in = (1,)
    cdef dparray array_in = dparray(shape_in, dtype=result_type)
    array_in[0] = value_in
    # Create result array with type given by FPTR data
    cdef dparray result = dparray(result_shape, dtype=result_type)

    cdef fptr_1in_1out_t func = <fptr_1in_1out_t > kernel_data.ptr
    # Call FPTR function
    func(array_in.get_data(), result.get_data(), result.size)

    return result


cpdef dparray dpnp_geomspace(start, stop, num, endpoint, dtype, axis):
    cdef dparray result = dparray(num, dtype=dtype)

    if endpoint:
        steps_count = num - 1
    else:
        steps_count = num

    # if there are steps, then fill values
    if steps_count > 0:
        step = dpnp.power(dpnp.float64(stop) / start, 1.0 / steps_count)
        mult = step
        for i in range(1, result.size):
            result[i] = start * mult
            mult = mult * step
    else:
        step = dpnp.nan

    # if result is not empty, then fiil first and last elements
    if num > 0:
        result[0] = start
        if endpoint and result.size > 1:
            result[result.size - 1] = stop

    return result


# TODO this function should work through dpnp_arange_c
cpdef tuple dpnp_linspace(start, stop, num, endpoint, retstep, dtype, axis):
    cdef dparray result = dparray(num, dtype=dtype)

    if endpoint:
        steps_count = num - 1
    else:
        steps_count = num

    # if there are steps, then fill values
    if steps_count > 0:
        step = (dpnp.float64(stop) - start) / steps_count
        for i in range(1, result.size):
            result[i] = start + step * i
    else:
        step = dpnp.nan

    # if result is not empty, then fiil first and last elements
    if num > 0:
        result[0] = start
        if endpoint and result.size > 1:
            result[result.size - 1] = stop

    return (result, step)


cpdef dparray dpnp_logspace(start, stop, num, endpoint, base, dtype, axis):
    temp = dpnp.linspace(start, stop, num=num, endpoint=endpoint)
    return dpnp.power(base, temp).astype(dtype)


cpdef list dpnp_meshgrid(xi, copy, sparse, indexing):
    cdef dparray res_item

    input_count = len(xi)

    # simple case
    if input_count == 0:
        return []

    # simple case
    if input_count == 1:
        return [dpnp.copy(xi[0])]

    shape_mult = 1
    for i in range(input_count):
        shape_mult = shape_mult * xi[i].size

    shape_list = []
    for i in range(input_count):
        shape_list.append(xi[i].size)
    if indexing == "xy":
        temp = shape_list[0]
        shape_list[0] = shape_list[1]
        shape_list[1] = temp

    steps = []
    for i in range(input_count):
        shape_mult = shape_mult // shape_list[i]
        steps.append(shape_mult)
    if indexing == "xy":
        temp = steps[0]
        steps[0] = steps[1]
        steps[1] = temp

    shape = tuple(shape_list)

    result = []
    for i in range(input_count):
        res_item = dparray(shape=shape, dtype=xi[i].dtype)

        for j in range(res_item.size):
            res_item[j] = xi[i][(j // steps[i]) % xi[i].size]

        result.append(res_item)

    return result


cpdef dparray dpnp_ones(result_shape, result_dtype):
    return call_fptr_1out(DPNP_FN_ONES, result_shape, result_dtype)


<<<<<<< HEAD
cpdef dparray dpnp_tri(N, M=None, k=0, dtype=numpy.float):
=======
cpdef dparray dpnp_ones_like(result_shape, result_dtype):
    return call_fptr_1out(DPNP_FN_ONES_LIKE, result_shape, result_dtype)


cpdef dparray dpnp_tri(N, M, k, dtype):
    cdef dparray result

>>>>>>> 74c8670b
    if M is None:
        M = N

    if dtype == numpy.float:
        dtype = numpy.float64

    cdef dparray result

    cdef DPNPFuncType param1_type = dpnp_dtype_to_DPNPFuncType(dtype)

    cdef DPNPFuncData kernel_data = get_dpnp_function_ptr(DPNP_FN_TRI, param1_type, param1_type)

    result_type = dpnp_DPNPFuncType_to_dtype( < size_t > kernel_data.return_type)

    result = dparray(shape=(N, M), dtype=result_type)

    cdef custom_indexing_1out_func_ptr_t func = <custom_indexing_1out_func_ptr_t > kernel_data.ptr

    func(result.get_data(), N, M, k)

    return result


cpdef dparray dpnp_tril(dparray m, int k):
    if m.ndim == 1:
        result_shape = (m.shape[0], m.shape[0])
    else:
        result_shape = m.shape

    result_ndim = len(result_shape)
    cdef dparray result = dparray(result_shape, dtype=m.dtype)

    cdef DPNPFuncType param1_type = dpnp_dtype_to_DPNPFuncType(m.dtype)

    cdef DPNPFuncData kernel_data = get_dpnp_function_ptr(DPNP_FN_TRIL, param1_type, param1_type)

    result_type = dpnp_DPNPFuncType_to_dtype( < size_t > kernel_data.return_type)

    cdef custom_1in_1out_func_ptr_t func = <custom_1in_1out_func_ptr_t > kernel_data.ptr

    func(m.get_data(), result.get_data(), k, < size_t * > m._dparray_shape.data(), < size_t * > result._dparray_shape.data(), m.ndim, result.ndim)

    return result


cpdef dparray dpnp_triu(dparray m, int k):
    if m.ndim == 1:
        res_shape=(m.shape[0], m.shape[0])
    else:
        res_shape=m.shape

    cdef dparray result = dparray(shape=res_shape, dtype=m.dtype)

    cdef DPNPFuncType param1_type = dpnp_dtype_to_DPNPFuncType(m.dtype)

    cdef DPNPFuncData kernel_data = get_dpnp_function_ptr(DPNP_FN_TRIU, param1_type, param1_type)

    cdef custom_1in_1out_func_ptr_t func = <custom_1in_1out_func_ptr_t > kernel_data.ptr

    func(m.get_data(), result.get_data(), k, < size_t * > m._dparray_shape.data(), < size_t * > result._dparray_shape.data(), m.ndim, result.ndim)

    return result


cpdef dparray dpnp_zeros(result_shape, result_dtype):
    return call_fptr_1out(DPNP_FN_ZEROS, result_shape, result_dtype)


cpdef dparray dpnp_zeros_like(result_shape, result_dtype):
    return call_fptr_1out(DPNP_FN_ZEROS_LIKE, result_shape, result_dtype)<|MERGE_RESOLUTION|>--- conflicted
+++ resolved
@@ -248,17 +248,11 @@
     return call_fptr_1out(DPNP_FN_ONES, result_shape, result_dtype)
 
 
-<<<<<<< HEAD
-cpdef dparray dpnp_tri(N, M=None, k=0, dtype=numpy.float):
-=======
 cpdef dparray dpnp_ones_like(result_shape, result_dtype):
     return call_fptr_1out(DPNP_FN_ONES_LIKE, result_shape, result_dtype)
 
 
-cpdef dparray dpnp_tri(N, M, k, dtype):
-    cdef dparray result
-
->>>>>>> 74c8670b
+cpdef dparray dpnp_tri(N, M=None, k=0, dtype=numpy.float):
     if M is None:
         M = N
 
