--- conflicted
+++ resolved
@@ -56,20 +56,11 @@
     "dpnp_zeros_like"
 ]
 
-
-<<<<<<< HEAD
 ctypedef void(*custom_1in_1out_func_ptr_t)(void *, void * , const int , size_t * , size_t * , const size_t, const size_t)
 ctypedef void(*ftpr_custom_vander_1in_1out_t)(void * , void * , size_t, size_t, int)
 ctypedef void(*custom_arraycreation_1in_1out_func_ptr_t)(void * , void * , size_t * , size_t, size_t * , size_t)
 ctypedef void(*custom_indexing_1out_func_ptr_t)(void * , const size_t , const size_t , const int)
 ctypedef void(*fptr_dpnp_trace_t)(const void *, void * , const size_t * , const size_t)
-=======
-ctypedef void(*custom_1in_1out_func_ptr_t)(void * , void * , const int , size_t * , size_t * , const size_t, const size_t)
-ctypedef void(*ftpr_custom_vander_1in_1out_t)(void *, void * , size_t, size_t, int)
-ctypedef void(*custom_indexing_1out_func_ptr_t)(void *, const size_t , const size_t , const int)
-ctypedef void(*fptr_dpnp_trace_t)(const void * , void * , const size_t * , const size_t)
->>>>>>> 6117821a
-
 
 cpdef utils.dpnp_descriptor dpnp_copy(utils.dpnp_descriptor x1):
     return call_fptr_1in_1out(DPNP_FN_COPY, x1, x1.shape)
@@ -281,12 +272,11 @@
     return call_fptr_1out(DPNP_FN_ONES_LIKE, utils._object_to_tuple(result_shape), result_dtype)
 
 
-<<<<<<< HEAD
-cpdef dparray dpnp_ptp(dparray arr, axis=None):
-    cdef dparray_shape_type shape_arr = arr.shape
+cpdef dpnp_ptp(utils.dpnp_descriptor arr, axis=None):
+    cdef shape_type_c shape_arr = arr.shape
     if axis is None:
         axis_ = axis
-        output_shape = 1
+        output_shape = (1,)
     else:
         if isinstance(axis, int):
             if axis < 0:
@@ -302,25 +292,24 @@
                     _axis_.append(axis[i])
             axis_ = tuple(_axis_)
 
-        output_shape = dparray(len(shape_arr) - len(axis_), dtype=numpy.int64)
+        output_shape = []
         ind = 0
         for id, shape_axis in enumerate(shape_arr):
             if id not in axis_:
-                output_shape[ind] = shape_axis
-                ind += 1
-
+                output_shape.append(shape_axis)
+        output_shape = tuple(output_shape)
+ 
     cdef DPNPFuncType param1_type = dpnp_dtype_to_DPNPFuncType(arr.dtype)
 
     cdef DPNPFuncData kernel_data = get_dpnp_function_ptr(DPNP_FN_PTP, param1_type, param1_type)
 
-    result_type = dpnp_DPNPFuncType_to_dtype( < size_t > kernel_data.return_type)
-    cdef dparray result = dparray(output_shape, dtype=result_type)
+    cdef utils.dpnp_descriptor result = utils.create_output_descriptor(output_shape, kernel_data.return_type, None)
 
     cdef custom_arraycreation_1in_1out_func_ptr_t func = <custom_arraycreation_1in_1out_func_ptr_t > kernel_data.ptr
-    cdef dparray_shape_type axis1
+    
+    cdef shape_type_c axis1
     cdef Py_ssize_t axis_size = 0
-    cdef dparray_shape_type axis2 = axis1
-
+    cdef shape_type_c axis2 = axis1
     if axis_ is not None:
         axis1 = axis_
         axis2.reserve(len(axis1))
@@ -329,25 +318,13 @@
                 raise ValueError("DPNP dparray::__init__(): Negative values in 'shape' are not allowed")
             axis2.push_back(shape_it)
         axis_size = len(axis1)
-
-    func(arr.get_data(), result.get_data(), < size_t * > arr._dparray_shape.data(), arr.ndim, < size_t * > axis2.data(), axis_size)
-
-    dpnp_array = dpnp.array(result, dtype=arr.dtype)
-    dpnp_result_array = dpnp_array.reshape(output_shape)
-    # return dpnp_result_array
-
-    cpdef max_arr = dpnp.max(arr, axis=axis)
-    cpdef min_arr = dpnp.min(arr, axis=axis)
-    cpdef result_ = max_arr - min_arr
-    if dpnp.isscalar(result_):
-        return dpnp.array([result_])
-    return result_
-
-
-cpdef dparray dpnp_trace(arr, offset=0, axis1=0, axis2=1, dtype=None, out=None):
-=======
+    
+    func(arr.get_data(), result.get_data(), < size_t * > shape_arr.data(), arr.ndim, < size_t * > axis2.data(), axis_size)
+
+    return result
+
+
 cpdef utils.dpnp_descriptor dpnp_trace(utils.dpnp_descriptor arr, offset=0, axis1=0, axis2=1, dtype=None, out=None):
->>>>>>> 6117821a
     if dtype is None:
         dtype_ = arr.dtype
     else:
