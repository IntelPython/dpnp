# cython: language_level=3
# -*- coding: utf-8 -*-
# *****************************************************************************
# Copyright (c) 2016-2020, Intel Corporation
# All rights reserved.
#
# Redistribution and use in source and binary forms, with or without
# modification, are permitted provided that the following conditions are met:
# - Redistributions of source code must retain the above copyright notice,
#   this list of conditions and the following disclaimer.
# - Redistributions in binary form must reproduce the above copyright notice,
#   this list of conditions and the following disclaimer in the documentation
#   and/or other materials provided with the distribution.
#
# THIS SOFTWARE IS PROVIDED BY THE COPYRIGHT HOLDERS AND CONTRIBUTORS "AS IS"
# AND ANY EXPRESS OR IMPLIED WARRANTIES, INCLUDING, BUT NOT LIMITED TO, THE
# IMPLIED WARRANTIES OF MERCHANTABILITY AND FITNESS FOR A PARTICULAR PURPOSE
# ARE DISCLAIMED. IN NO EVENT SHALL THE COPYRIGHT HOLDER OR CONTRIBUTORS BE
# LIABLE FOR ANY DIRECT, INDIRECT, INCIDENTAL, SPECIAL, EXEMPLARY, OR
# CONSEQUENTIAL DAMAGES (INCLUDING, BUT NOT LIMITED TO, PROCUREMENT OF
# SUBSTITUTE GOODS OR SERVICES; LOSS OF USE, DATA, OR PROFITS; OR BUSINESS
# INTERRUPTION) HOWEVER CAUSED AND ON ANY THEORY OF LIABILITY, WHETHER IN
# CONTRACT, STRICT LIABILITY, OR TORT (INCLUDING NEGLIGENCE OR OTHERWISE)
# ARISING IN ANY WAY OUT OF THE USE OF THIS SOFTWARE, EVEN IF ADVISED OF
# THE POSSIBILITY OF SUCH DAMAGE.
# *****************************************************************************

"""Module Backend (array creation part)

This module contains interface functions between C backend layer
and the rest of the library

"""


import dpnp
import numpy

from dpnp.dpnp_utils cimport *
from dpnp.dpnp_algo cimport *


__all__ += [
    "dpnp_copy",
    "dpnp_diag",
    "dpnp_full",
    "dpnp_geomspace",
    "dpnp_linspace",
    "dpnp_logspace",
    "dpnp_meshgrid",
    "dpnp_ones",
    "dpnp_tri",
    "dpnp_tril",
    "dpnp_triu",
    "dpnp_zeros"
]


ctypedef void(*custom_1in_1out_func_ptr_t)(void * , void * , const int , size_t * , size_t * , const size_t, const size_t)
ctypedef void(*custom_indexing_1out_func_ptr_t)(void * , const size_t , const size_t , const int)


cpdef dparray dpnp_copy(dparray x1, order, subok):
    return call_fptr_1in_1out(DPNP_FN_COPY, x1, x1.shape)


cpdef dparray dpnp_diag(dparray v, int k):
    if v.ndim == 1:
        n = v.shape[0] + abs(k)

        shape_result = (n, n)
    else:
        n = min(v.shape[0], v.shape[0] + k, v.shape[1], v.shape[1] - k)
        if n < 0:
            n = 0

        shape_result = (n, )

    cdef dparray result = dpnp.zeros(shape_result, dtype=v.dtype)

    cdef DPNPFuncType param1_type = dpnp_dtype_to_DPNPFuncType(v.dtype)

    cdef DPNPFuncData kernel_data = get_dpnp_function_ptr(DPNP_FN_DIAG, param1_type, param1_type)

    result_type = dpnp_DPNPFuncType_to_dtype( < size_t > kernel_data.return_type)

    cdef custom_1in_1out_func_ptr_t func = <custom_1in_1out_func_ptr_t > kernel_data.ptr

    func(v.get_data(), result.get_data(), k, < size_t * > v._dparray_shape.data(), < size_t * > result._dparray_shape.data(), v.ndim, result.ndim)

    return result


cpdef dparray dpnp_full(result_shape, value_in, result_dtype):
    # Convert string type names (dparray.dtype) to C enum DPNPFuncType
    cdef DPNPFuncType dtype_in = dpnp_dtype_to_DPNPFuncType(result_dtype)

    # get the FPTR data structure
    cdef DPNPFuncData kernel_data = get_dpnp_function_ptr(DPNP_FN_FULL, dtype_in, DPNP_FT_NONE)

    result_type = dpnp_DPNPFuncType_to_dtype( < size_t > kernel_data.return_type)
    # Create single-element input array with type given by FPTR data
    cdef dparray_shape_type shape_in = (1,)
    cdef dparray array_in = dparray(shape_in, dtype=result_type)
    array_in[0] = value_in
    # Create result array with type given by FPTR data
    cdef dparray result = dparray(result_shape, dtype=result_type)

    cdef fptr_1in_1out_t func = <fptr_1in_1out_t > kernel_data.ptr
    # Call FPTR function
    func(array_in.get_data(), result.get_data(), result.size)

    return result


cpdef dparray dpnp_geomspace(start, stop, num, endpoint, dtype, axis):
    cdef dparray result = dparray(num, dtype=dtype)

    if endpoint:
        steps_count = num - 1
    else:
        steps_count = num

    # if there are steps, then fill values
    if steps_count > 0:
        step = dpnp.power(dpnp.float64(stop) / start, 1.0 / steps_count)
        mult = step
        for i in range(1, result.size):
            result[i] = start * mult
            mult = mult * step
    else:
        step = dpnp.nan

    # if result is not empty, then fiil first and last elements
    if num > 0:
        result[0] = start
        if endpoint and result.size > 1:
            result[result.size - 1] = stop

    return result


# TODO this function should work through dpnp_arange_c
cpdef tuple dpnp_linspace(start, stop, num, endpoint, retstep, dtype, axis):
    cdef dparray result = dparray(num, dtype=dtype)

    if endpoint:
        steps_count = num - 1
    else:
        steps_count = num

    # if there are steps, then fill values
    if steps_count > 0:
        step = (dpnp.float64(stop) - start) / steps_count
        for i in range(1, result.size):
            result[i] = start + step * i
    else:
        step = dpnp.nan

    # if result is not empty, then fiil first and last elements
    if num > 0:
        result[0] = start
        if endpoint and result.size > 1:
            result[result.size - 1] = stop

    return (result, step)


cpdef dparray dpnp_logspace(start, stop, num, endpoint, base, dtype, axis):
    temp = dpnp.linspace(start, stop, num=num, endpoint=endpoint)
    return dpnp.power(base, temp).astype(dtype)


cpdef list dpnp_meshgrid(xi, copy, sparse, indexing):
    cdef dparray res_item

    input_count = len(xi)

    # simple case
    if input_count == 0:
        return []

    # simple case
    if input_count == 1:
        return [dpnp.copy(xi[0])]

    shape_mult = 1
    for i in range(input_count):
        shape_mult = shape_mult * xi[i].size

    shape_list = []
    for i in range(input_count):
        shape_list.append(xi[i].size)
    if indexing == "xy":
        temp = shape_list[0]
        shape_list[0] = shape_list[1]
        shape_list[1] = temp

    steps = []
    for i in range(input_count):
        shape_mult = shape_mult // shape_list[i]
        steps.append(shape_mult)
    if indexing == "xy":
        temp = steps[0]
        steps[0] = steps[1]
        steps[1] = temp

    shape = tuple(shape_list)

    result = []
    for i in range(input_count):
        res_item = dparray(shape=shape, dtype=xi[i].dtype)

        for j in range(res_item.size):
            res_item[j] = xi[i][(j // steps[i]) % xi[i].size]

        result.append(res_item)

    return result


<<<<<<< HEAD
cpdef dparray dpnp_tri(N, M=None, k=0, dtype=numpy.float):
=======
cpdef dparray dpnp_ones(result_shape, result_dtype):
    return call_fptr_1out(DPNP_FN_ONES, result_shape, result_dtype)


cpdef dparray dpnp_tri(N, M, k, dtype):
    cdef dparray result

>>>>>>> 21ab29b1
    if M is None:
        M = N

    if dtype == numpy.float:
        dtype = numpy.float64

    cdef dparray result = dparray(shape=(N, M), dtype=dtype)

    cdef DPNPFuncType param1_type = dpnp_dtype_to_DPNPFuncType(dtype)

    cdef DPNPFuncData kernel_data = get_dpnp_function_ptr(DPNP_FN_TRI, param1_type, param1_type)

    result_type = dpnp_DPNPFuncType_to_dtype( < size_t > kernel_data.return_type)

    cdef custom_indexing_1out_func_ptr_t func = <custom_indexing_1out_func_ptr_t > kernel_data.ptr

    func(result.get_data(), N, M, k)

    return result


cpdef dparray dpnp_tril(dparray m, int k):
    if m.ndim == 1:
        result_shape = (m.shape[0], m.shape[0])
    else:
        result_shape = m.shape

    result_ndim = len(result_shape)
    cdef dparray result = dparray(result_shape, dtype=m.dtype)

    cdef DPNPFuncType param1_type = dpnp_dtype_to_DPNPFuncType(m.dtype)

    cdef DPNPFuncData kernel_data = get_dpnp_function_ptr(DPNP_FN_TRIL, param1_type, param1_type)

    result_type = dpnp_DPNPFuncType_to_dtype( < size_t > kernel_data.return_type)

    cdef custom_1in_1out_func_ptr_t func = <custom_1in_1out_func_ptr_t > kernel_data.ptr

    func(m.get_data(), result.get_data(), k, < size_t * > m._dparray_shape.data(), < size_t * > result._dparray_shape.data(), m.ndim, result.ndim)

    return result


cpdef dparray dpnp_triu(m, k):
    cdef dparray result
    if m.ndim == 1:

        result = dparray(shape=(m.shape[0], m.shape[0]), dtype=m.dtype)

        for i in range(result.size):
            ids = get_axis_indeces(i, result.shape)

            diag_idx = max(-1, ids[result.ndim - 2] + k)
            diag_idx = min(diag_idx, result.shape[result.ndim - 1])

            if ids[result.ndim - 1] >= diag_idx:
                result[i] = m[ids[result.ndim - 1]]
            else:
                result[i] = 0
    else:
        result = dparray(shape=m.shape, dtype=m.dtype)

        for i in range(result.size):
            ids = get_axis_indeces(i, result.shape)

            diag_idx = max(-1, ids[result.ndim - 2] + k)
            diag_idx = min(diag_idx, result.shape[result.ndim - 1])

            if ids[result.ndim - 1] >= diag_idx:
                result[i] = m[i]
            else:
                result[i] = 0

    return result


cpdef dparray dpnp_zeros(result_shape, result_dtype):
    return call_fptr_1out(DPNP_FN_ZEROS, result_shape, result_dtype)<|MERGE_RESOLUTION|>--- conflicted
+++ resolved
@@ -219,17 +219,11 @@
     return result
 
 
-<<<<<<< HEAD
-cpdef dparray dpnp_tri(N, M=None, k=0, dtype=numpy.float):
-=======
 cpdef dparray dpnp_ones(result_shape, result_dtype):
     return call_fptr_1out(DPNP_FN_ONES, result_shape, result_dtype)
 
 
-cpdef dparray dpnp_tri(N, M, k, dtype):
-    cdef dparray result
-
->>>>>>> 21ab29b1
+cpdef dparray dpnp_tri(N, M=None, k=0, dtype=numpy.float):
     if M is None:
         M = N
 
