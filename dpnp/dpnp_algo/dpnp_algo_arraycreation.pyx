# cython: language_level=3
# -*- coding: utf-8 -*-
# *****************************************************************************
# Copyright (c) 2016-2020, Intel Corporation
# All rights reserved.
#
# Redistribution and use in source and binary forms, with or without
# modification, are permitted provided that the following conditions are met:
# - Redistributions of source code must retain the above copyright notice,
#   this list of conditions and the following disclaimer.
# - Redistributions in binary form must reproduce the above copyright notice,
#   this list of conditions and the following disclaimer in the documentation
#   and/or other materials provided with the distribution.
#
# THIS SOFTWARE IS PROVIDED BY THE COPYRIGHT HOLDERS AND CONTRIBUTORS "AS IS"
# AND ANY EXPRESS OR IMPLIED WARRANTIES, INCLUDING, BUT NOT LIMITED TO, THE
# IMPLIED WARRANTIES OF MERCHANTABILITY AND FITNESS FOR A PARTICULAR PURPOSE
# ARE DISCLAIMED. IN NO EVENT SHALL THE COPYRIGHT HOLDER OR CONTRIBUTORS BE
# LIABLE FOR ANY DIRECT, INDIRECT, INCIDENTAL, SPECIAL, EXEMPLARY, OR
# CONSEQUENTIAL DAMAGES (INCLUDING, BUT NOT LIMITED TO, PROCUREMENT OF
# SUBSTITUTE GOODS OR SERVICES; LOSS OF USE, DATA, OR PROFITS; OR BUSINESS
# INTERRUPTION) HOWEVER CAUSED AND ON ANY THEORY OF LIABILITY, WHETHER IN
# CONTRACT, STRICT LIABILITY, OR TORT (INCLUDING NEGLIGENCE OR OTHERWISE)
# ARISING IN ANY WAY OUT OF THE USE OF THIS SOFTWARE, EVEN IF ADVISED OF
# THE POSSIBILITY OF SUCH DAMAGE.
# *****************************************************************************

"""Module Backend (array creation part)

This module contains interface functions between C backend layer
and the rest of the library

"""

# NO IMPORTs here. All imports must be placed into main "dpnp_algo.pyx" file

__all__ += [
    "dpnp_copy",
    "dpnp_diag",
    "dpnp_full",
    "dpnp_full_like",
    "dpnp_geomspace",
    "dpnp_identity",
    "dpnp_linspace",
    "dpnp_logspace",
    "dpnp_meshgrid",
    "dpnp_ones",
    "dpnp_ones_like",
    "dpnp_trace",
    "dpnp_tri",
    "dpnp_tril",
    "dpnp_triu",
    "dpnp_vander",
    "dpnp_zeros",
    "dpnp_zeros_like"
]


ctypedef void(*custom_1in_1out_func_ptr_t)(void * , void * , const int , size_t * , size_t * , const size_t, const size_t)
ctypedef void(*ftpr_custom_vander_1in_1out_t)(void *, void * , size_t, size_t, int)
ctypedef void(*custom_indexing_1out_func_ptr_t)(void *, const size_t , const size_t , const int)
ctypedef void(*fptr_dpnp_trace_t)(const void * , void * , const size_t * , const size_t)


cpdef utils.dpnp_descriptor dpnp_copy(utils.dpnp_descriptor x1):
    return call_fptr_1in_1out(DPNP_FN_COPY, x1, x1.shape)


cpdef utils.dpnp_descriptor dpnp_diag(utils.dpnp_descriptor v, int k):
    cdef shape_type_c input_shape = v.shape

    if v.ndim == 1:
        n = v.shape[0] + abs(k)

        shape_result = (n, n)
    else:
        n = min(v.shape[0], v.shape[0] + k, v.shape[1], v.shape[1] - k)
        if n < 0:
            n = 0

        shape_result = (n, )

    result_obj = dpnp.zeros(shape_result, dtype=v.dtype)  # TODO need to call dpnp_zero instead
    cdef utils.dpnp_descriptor result = dpnp_descriptor(result_obj)

    cdef DPNPFuncType param1_type = dpnp_dtype_to_DPNPFuncType(v.dtype)

    cdef DPNPFuncData kernel_data = get_dpnp_function_ptr(DPNP_FN_DIAG, param1_type, param1_type)

    result_type = dpnp_DPNPFuncType_to_dtype( < size_t > kernel_data.return_type)

    cdef custom_1in_1out_func_ptr_t func = <custom_1in_1out_func_ptr_t > kernel_data.ptr
    cdef shape_type_c result_shape = result.shape

    func(v.get_data(), result.get_data(), k, < size_t * > input_shape.data(), < size_t * > result_shape.data(), v.ndim, result.ndim)

    return result


cpdef utils.dpnp_descriptor dpnp_full(result_shape, value_in, result_dtype):
    # Convert string type names (dparray.dtype) to C enum DPNPFuncType
    cdef DPNPFuncType dtype_in = dpnp_dtype_to_DPNPFuncType(result_dtype)

    # get the FPTR data structure
    cdef DPNPFuncData kernel_data = get_dpnp_function_ptr(DPNP_FN_FULL, dtype_in, DPNP_FT_NONE)

    # Create single-element input fill array with type given by FPTR data
    cdef shape_type_c shape_in = (1,)
    cdef utils.dpnp_descriptor array_fill = utils.create_output_descriptor(shape_in, kernel_data.return_type, None)
    array_fill.get_pyobj()[0] = value_in

    # ceate result array with type given by FPTR data
    cdef shape_type_c result_shape_c = utils._object_to_tuple(result_shape)
    cdef utils.dpnp_descriptor result = utils.create_output_descriptor(result_shape_c, kernel_data.return_type, None)

    cdef fptr_1in_1out_t func = <fptr_1in_1out_t > kernel_data.ptr
    # Call FPTR function
    func(array_fill.get_data(), result.get_data(), result.size)

    return result


cpdef utils.dpnp_descriptor dpnp_full_like(result_shape, value_in, result_dtype):
    # Convert string type names (dparray.dtype) to C enum DPNPFuncType
    cdef DPNPFuncType dtype_in = dpnp_dtype_to_DPNPFuncType(result_dtype)

    # get the FPTR data structure
    cdef DPNPFuncData kernel_data = get_dpnp_function_ptr(DPNP_FN_FULL_LIKE, dtype_in, DPNP_FT_NONE)

<<<<<<< HEAD
    result_type = dpnp_DPNPFuncType_to_dtype( < size_t > kernel_data.return_type)
    # Create single-element input array with type given by FPTR data
    cdef shape_type_c shape_in = (1,)
    cdef dparray array_in = dparray(shape_in, dtype=result_type)
    array_in[0] = value_in
    # Create result array with type given by FPTR data
    cdef dparray result = dparray(result_shape, dtype=result_type)
=======
    # Create single-element input fill array with type given by FPTR data
    cdef dparray_shape_type shape_in = (1,)
    cdef utils.dpnp_descriptor array_fill = utils.create_output_descriptor(shape_in, kernel_data.return_type, None)
    array_fill.get_pyobj()[0] = value_in

    # ceate result array with type given by FPTR data
    cdef dparray_shape_type result_shape_c = utils._object_to_tuple(result_shape)
    cdef utils.dpnp_descriptor result = utils.create_output_descriptor(result_shape_c, kernel_data.return_type, None)
>>>>>>> 91faed1e

    cdef fptr_1in_1out_t func = <fptr_1in_1out_t > kernel_data.ptr
    # Call FPTR function
    func(array_fill.get_data(), result.get_data(), result.size)

    return result


cpdef dparray dpnp_geomspace(start, stop, num, endpoint, dtype, axis):
    cdef dparray result = dparray(num, dtype=dtype)

    if endpoint:
        steps_count = num - 1
    else:
        steps_count = num

    # if there are steps, then fill values
    if steps_count > 0:
        step = dpnp.power(dpnp.float64(stop) / start, 1.0 / steps_count)
        mult = step
        for i in range(1, result.size):
            result[i] = start * mult
            mult = mult * step
    else:
        step = dpnp.nan

    # if result is not empty, then fiil first and last elements
    if num > 0:
        result[0] = start
        if endpoint and result.size > 1:
            result[result.size - 1] = stop

    return result


cpdef dparray dpnp_identity(n, result_dtype):
    cdef DPNPFuncType dtype_in = dpnp_dtype_to_DPNPFuncType(result_dtype)

    cdef DPNPFuncData kernel_data = get_dpnp_function_ptr(DPNP_FN_IDENTITY, dtype_in, DPNP_FT_NONE)

    result_type = dpnp_DPNPFuncType_to_dtype(< size_t > kernel_data.return_type)

    cdef dparray result = dparray((n, n), dtype=result_type)

    cdef fptr_1out_t func = <fptr_1out_t > kernel_data.ptr
    func(result.get_data(), n)

    return result


# TODO this function should work through dpnp_arange_c
cpdef tuple dpnp_linspace(start, stop, num, endpoint, retstep, dtype, axis):
    cdef dparray result = dparray(num, dtype=dtype)

    if endpoint:
        steps_count = num - 1
    else:
        steps_count = num

    # if there are steps, then fill values
    if steps_count > 0:
        step = (dpnp.float64(stop) - start) / steps_count
        for i in range(1, result.size):
            result[i] = start + step * i
    else:
        step = dpnp.nan

    # if result is not empty, then fiil first and last elements
    if num > 0:
        result[0] = start
        if endpoint and result.size > 1:
            result[result.size - 1] = stop

    return (result, step)


cpdef dparray dpnp_logspace(start, stop, num, endpoint, base, dtype, axis):
    temp = dpnp.linspace(start, stop, num=num, endpoint=endpoint)
    return dpnp.power(base, temp).astype(dtype)


cpdef list dpnp_meshgrid(xi, copy, sparse, indexing):
    cdef dparray res_item

    input_count = len(xi)

    # simple case
    if input_count == 0:
        return []

    # simple case
    if input_count == 1:
        return [dpnp_copy(dpnp.get_dpnp_descriptor(xi[0])).get_pyobj()]

    shape_mult = 1
    for i in range(input_count):
        shape_mult = shape_mult * xi[i].size

    shape_list = []
    for i in range(input_count):
        shape_list.append(xi[i].size)
    if indexing == "xy":
        temp = shape_list[0]
        shape_list[0] = shape_list[1]
        shape_list[1] = temp

    steps = []
    for i in range(input_count):
        shape_mult = shape_mult // shape_list[i]
        steps.append(shape_mult)
    if indexing == "xy":
        temp = steps[0]
        steps[0] = steps[1]
        steps[1] = temp

    shape = tuple(shape_list)

    result = []
    for i in range(input_count):
        res_item = utils_py.create_output_descriptor_py(shape, xi[i].dtype, None).get_pyobj()

        for j in range(res_item.size):
            res_item[j] = xi[i][(j // steps[i]) % xi[i].size]

        result.append(res_item)

    return result


cpdef utils.dpnp_descriptor dpnp_ones(result_shape, result_dtype):
    return call_fptr_1out(DPNP_FN_ONES, utils._object_to_tuple(result_shape), result_dtype)


cpdef utils.dpnp_descriptor dpnp_ones_like(result_shape, result_dtype):
    return call_fptr_1out(DPNP_FN_ONES_LIKE, utils._object_to_tuple(result_shape), result_dtype)


cpdef utils.dpnp_descriptor dpnp_trace(utils.dpnp_descriptor arr, offset=0, axis1=0, axis2=1, dtype=None, out=None):
    if dtype is None:
        dtype_ = arr.dtype
    else:
        dtype_ = dtype

    cdef dparray diagonal_arr = dpnp.diagonal(arr, offset, axis1, axis2)
    cdef size_t diagonal_ndim = diagonal_arr.ndim
    cdef shape_type_c diagonal_shape = diagonal_arr.shape

    cdef DPNPFuncType param1_type = dpnp_dtype_to_DPNPFuncType(arr.dtype)
    cdef DPNPFuncType param2_type = dpnp_dtype_to_DPNPFuncType(dtype_)

    cdef DPNPFuncData kernel_data = get_dpnp_function_ptr(DPNP_FN_TRACE, param1_type, param2_type)

    # ceate result array with type given by FPTR data
    cdef shape_type_c result_shape = diagonal_shape[:-1]
    cdef utils.dpnp_descriptor result = utils.create_output_descriptor(result_shape, kernel_data.return_type, None)

    cdef fptr_dpnp_trace_t func = <fptr_dpnp_trace_t > kernel_data.ptr

    func(diagonal_arr.get_data(), result.get_data(), < size_t * > diagonal_shape.data(), diagonal_ndim)

    return result


cpdef dparray dpnp_tri(N, M=None, k=0, dtype=numpy.float):
    if M is None:
        M = N

    if dtype == numpy.float:
        dtype = numpy.float64

    cdef dparray result

    cdef DPNPFuncType param1_type = dpnp_dtype_to_DPNPFuncType(dtype)

    cdef DPNPFuncData kernel_data = get_dpnp_function_ptr(DPNP_FN_TRI, param1_type, param1_type)

    result_type = dpnp_DPNPFuncType_to_dtype(< size_t > kernel_data.return_type)

    result = dparray(shape=(N, M), dtype=result_type)

    cdef custom_indexing_1out_func_ptr_t func = <custom_indexing_1out_func_ptr_t > kernel_data.ptr

    func(result.get_data(), N, M, k)

    return result


cpdef utils.dpnp_descriptor dpnp_tril(utils.dpnp_descriptor m, int k):
    cdef shape_type_c input_shape = m.shape
    cdef shape_type_c result_shape

    if m.ndim == 1:
        result_shape = (m.shape[0], m.shape[0])
    else:
        result_shape = m.shape

    cdef DPNPFuncType param1_type = dpnp_dtype_to_DPNPFuncType(m.dtype)
    cdef DPNPFuncData kernel_data = get_dpnp_function_ptr(DPNP_FN_TRIL, param1_type, param1_type)

    # ceate result array with type given by FPTR data
    cdef utils.dpnp_descriptor result = utils.create_output_descriptor(result_shape, kernel_data.return_type, None)

    cdef custom_1in_1out_func_ptr_t func = <custom_1in_1out_func_ptr_t > kernel_data.ptr
    func(m.get_data(), result.get_data(), k, < size_t * > input_shape.data(), < size_t * > result_shape.data(), m.ndim, result.ndim)

    return result


cpdef utils.dpnp_descriptor dpnp_triu(utils.dpnp_descriptor m, int k):
    cdef shape_type_c input_shape = m.shape
    cdef shape_type_c result_shape

    if m.ndim == 1:
        result_shape = (m.shape[0], m.shape[0])
    else:
        result_shape = m.shape

    cdef DPNPFuncType param1_type = dpnp_dtype_to_DPNPFuncType(m.dtype)
    cdef DPNPFuncData kernel_data = get_dpnp_function_ptr(DPNP_FN_TRIU, param1_type, param1_type)

    # ceate result array with type given by FPTR data
    cdef utils.dpnp_descriptor result = utils.create_output_descriptor(result_shape, kernel_data.return_type, None)

    cdef custom_1in_1out_func_ptr_t func = <custom_1in_1out_func_ptr_t > kernel_data.ptr
    func(m.get_data(), result.get_data(), k, < size_t * > input_shape.data(), < size_t * > result_shape.data(), m.ndim, result.ndim)

    return result


cpdef utils.dpnp_descriptor dpnp_vander(utils.dpnp_descriptor x1, int N, int increasing):
    cdef DPNPFuncType param1_type = dpnp_dtype_to_DPNPFuncType(x1.dtype)
    cdef DPNPFuncData kernel_data = get_dpnp_function_ptr(DPNP_FN_VANDER, param1_type, DPNP_FT_NONE)

    # ceate result array with type given by FPTR data
    cdef shape_type_c result_shape = (x1.size, N)
    cdef utils.dpnp_descriptor result = utils.create_output_descriptor(result_shape, kernel_data.return_type, None)

    cdef ftpr_custom_vander_1in_1out_t func = <ftpr_custom_vander_1in_1out_t > kernel_data.ptr
    func(x1.get_data(), result.get_data(), x1.size, N, increasing)

    return result


cpdef utils.dpnp_descriptor dpnp_zeros(result_shape, result_dtype):
    return call_fptr_1out(DPNP_FN_ZEROS, utils._object_to_tuple(result_shape), result_dtype)


cpdef utils.dpnp_descriptor dpnp_zeros_like(result_shape, result_dtype):
    return call_fptr_1out(DPNP_FN_ZEROS_LIKE, utils._object_to_tuple(result_shape), result_dtype)<|MERGE_RESOLUTION|>--- conflicted
+++ resolved
@@ -127,24 +127,14 @@
     # get the FPTR data structure
     cdef DPNPFuncData kernel_data = get_dpnp_function_ptr(DPNP_FN_FULL_LIKE, dtype_in, DPNP_FT_NONE)
 
-<<<<<<< HEAD
-    result_type = dpnp_DPNPFuncType_to_dtype( < size_t > kernel_data.return_type)
-    # Create single-element input array with type given by FPTR data
+    # Create single-element input fill array with type given by FPTR data
     cdef shape_type_c shape_in = (1,)
-    cdef dparray array_in = dparray(shape_in, dtype=result_type)
-    array_in[0] = value_in
-    # Create result array with type given by FPTR data
-    cdef dparray result = dparray(result_shape, dtype=result_type)
-=======
-    # Create single-element input fill array with type given by FPTR data
-    cdef dparray_shape_type shape_in = (1,)
     cdef utils.dpnp_descriptor array_fill = utils.create_output_descriptor(shape_in, kernel_data.return_type, None)
     array_fill.get_pyobj()[0] = value_in
 
     # ceate result array with type given by FPTR data
-    cdef dparray_shape_type result_shape_c = utils._object_to_tuple(result_shape)
+    cdef shape_type_c result_shape_c = utils._object_to_tuple(result_shape)
     cdef utils.dpnp_descriptor result = utils.create_output_descriptor(result_shape_c, kernel_data.return_type, None)
->>>>>>> 91faed1e
 
     cdef fptr_1in_1out_t func = <fptr_1in_1out_t > kernel_data.ptr
     # Call FPTR function
