# cython: language_level=3
# -*- coding: utf-8 -*-
# *****************************************************************************
# Copyright (c) 2016-2020, Intel Corporation
# All rights reserved.
#
# Redistribution and use in source and binary forms, with or without
# modification, are permitted provided that the following conditions are met:
# - Redistributions of source code must retain the above copyright notice,
#   this list of conditions and the following disclaimer.
# - Redistributions in binary form must reproduce the above copyright notice,
#   this list of conditions and the following disclaimer in the documentation
#   and/or other materials provided with the distribution.
#
# THIS SOFTWARE IS PROVIDED BY THE COPYRIGHT HOLDERS AND CONTRIBUTORS "AS IS"
# AND ANY EXPRESS OR IMPLIED WARRANTIES, INCLUDING, BUT NOT LIMITED TO, THE
# IMPLIED WARRANTIES OF MERCHANTABILITY AND FITNESS FOR A PARTICULAR PURPOSE
# ARE DISCLAIMED. IN NO EVENT SHALL THE COPYRIGHT HOLDER OR CONTRIBUTORS BE
# LIABLE FOR ANY DIRECT, INDIRECT, INCIDENTAL, SPECIAL, EXEMPLARY, OR
# CONSEQUENTIAL DAMAGES (INCLUDING, BUT NOT LIMITED TO, PROCUREMENT OF
# SUBSTITUTE GOODS OR SERVICES; LOSS OF USE, DATA, OR PROFITS; OR BUSINESS
# INTERRUPTION) HOWEVER CAUSED AND ON ANY THEORY OF LIABILITY, WHETHER IN
# CONTRACT, STRICT LIABILITY, OR TORT (INCLUDING NEGLIGENCE OR OTHERWISE)
# ARISING IN ANY WAY OUT OF THE USE OF THIS SOFTWARE, EVEN IF ADVISED OF
# THE POSSIBILITY OF SUCH DAMAGE.
# *****************************************************************************

"""Module Backend (array creation part)

This module contains interface functions between C backend layer
and the rest of the library

"""


import dpnp
import numpy

from dpnp.dpnp_utils cimport *
from dpnp.dpnp_algo cimport *


__all__ += [
    "dpnp_copy",
    "dpnp_diag",
    "dpnp_full",
    "dpnp_full_like",
    "dpnp_geomspace",
    "dpnp_linspace",
    "dpnp_logspace",
    "dpnp_meshgrid",
    "dpnp_ones",
    "dpnp_ones_like",
    "dpnp_tri",
    "dpnp_tril",
    "dpnp_triu",
    "dpnp_vander",
    "dpnp_zeros",
    "dpnp_zeros_like"
]


<<<<<<< HEAD
ctypedef void(*custom_1in_1out_func_ptr_t)(void *, void * , const int , size_t * , size_t * , const size_t, const size_t)
ctypedef void(*ftpr_custom_vander_1in_1out_t)(void *, void *, size_t, size_t, int)
=======
ctypedef void(*custom_1in_1out_func_ptr_t)(void * , void * , const int , size_t * , size_t * , const size_t, const size_t)
ctypedef void(*custom_indexing_1out_func_ptr_t)(void * , const size_t , const size_t , const int)
>>>>>>> 63625f6c


cpdef dparray dpnp_copy(dparray x1, order, subok):
    return call_fptr_1in_1out(DPNP_FN_COPY, x1, x1.shape)


cpdef dparray dpnp_diag(dparray v, int k):
    if v.ndim == 1:
        n = v.shape[0] + abs(k)

        shape_result = (n, n)
    else:
        n = min(v.shape[0], v.shape[0] + k, v.shape[1], v.shape[1] - k)
        if n < 0:
            n = 0

        shape_result = (n, )

    cdef dparray result = dpnp.zeros(shape_result, dtype=v.dtype)

    cdef DPNPFuncType param1_type = dpnp_dtype_to_DPNPFuncType(v.dtype)

    cdef DPNPFuncData kernel_data = get_dpnp_function_ptr(DPNP_FN_DIAG, param1_type, param1_type)

    result_type = dpnp_DPNPFuncType_to_dtype(< size_t > kernel_data.return_type)

    cdef custom_1in_1out_func_ptr_t func = <custom_1in_1out_func_ptr_t > kernel_data.ptr

    func(v.get_data(), result.get_data(), k, < size_t * > v._dparray_shape.data(), < size_t * > result._dparray_shape.data(), v.ndim, result.ndim)

    return result


cpdef dparray dpnp_full(result_shape, value_in, result_dtype):
    # Convert string type names (dparray.dtype) to C enum DPNPFuncType
    cdef DPNPFuncType dtype_in = dpnp_dtype_to_DPNPFuncType(result_dtype)

    # get the FPTR data structure
    cdef DPNPFuncData kernel_data = get_dpnp_function_ptr(DPNP_FN_FULL, dtype_in, DPNP_FT_NONE)

    result_type = dpnp_DPNPFuncType_to_dtype(< size_t > kernel_data.return_type)
    # Create single-element input array with type given by FPTR data
    cdef dparray_shape_type shape_in = (1,)
    cdef dparray array_in = dparray(shape_in, dtype=result_type)
    array_in[0] = value_in
    # Create result array with type given by FPTR data
    cdef dparray result = dparray(result_shape, dtype=result_type)

    cdef fptr_1in_1out_t func = <fptr_1in_1out_t > kernel_data.ptr
    # Call FPTR function
    func(array_in.get_data(), result.get_data(), result.size)

    return result


cpdef dparray dpnp_full_like(result_shape, value_in, result_dtype):
    # Convert string type names (dparray.dtype) to C enum DPNPFuncType
    cdef DPNPFuncType dtype_in = dpnp_dtype_to_DPNPFuncType(result_dtype)

    # get the FPTR data structure
    cdef DPNPFuncData kernel_data = get_dpnp_function_ptr(DPNP_FN_FULL_LIKE, dtype_in, DPNP_FT_NONE)

    result_type = dpnp_DPNPFuncType_to_dtype(< size_t > kernel_data.return_type)
    # Create single-element input array with type given by FPTR data
    cdef dparray_shape_type shape_in = (1,)
    cdef dparray array_in = dparray(shape_in, dtype=result_type)
    array_in[0] = value_in
    # Create result array with type given by FPTR data
    cdef dparray result = dparray(result_shape, dtype=result_type)

    cdef fptr_1in_1out_t func = <fptr_1in_1out_t > kernel_data.ptr
    # Call FPTR function
    func(array_in.get_data(), result.get_data(), result.size)

    return result


cpdef dparray dpnp_geomspace(start, stop, num, endpoint, dtype, axis):
    cdef dparray result = dparray(num, dtype=dtype)

    if endpoint:
        steps_count = num - 1
    else:
        steps_count = num

    # if there are steps, then fill values
    if steps_count > 0:
        step = dpnp.power(dpnp.float64(stop) / start, 1.0 / steps_count)
        mult = step
        for i in range(1, result.size):
            result[i] = start * mult
            mult = mult * step
    else:
        step = dpnp.nan

    # if result is not empty, then fiil first and last elements
    if num > 0:
        result[0] = start
        if endpoint and result.size > 1:
            result[result.size - 1] = stop

    return result


# TODO this function should work through dpnp_arange_c
cpdef tuple dpnp_linspace(start, stop, num, endpoint, retstep, dtype, axis):
    cdef dparray result = dparray(num, dtype=dtype)

    if endpoint:
        steps_count = num - 1
    else:
        steps_count = num

    # if there are steps, then fill values
    if steps_count > 0:
        step = (dpnp.float64(stop) - start) / steps_count
        for i in range(1, result.size):
            result[i] = start + step * i
    else:
        step = dpnp.nan

    # if result is not empty, then fiil first and last elements
    if num > 0:
        result[0] = start
        if endpoint and result.size > 1:
            result[result.size - 1] = stop

    return (result, step)


cpdef dparray dpnp_logspace(start, stop, num, endpoint, base, dtype, axis):
    temp = dpnp.linspace(start, stop, num=num, endpoint=endpoint)
    return dpnp.power(base, temp).astype(dtype)


cpdef list dpnp_meshgrid(xi, copy, sparse, indexing):
    cdef dparray res_item

    input_count = len(xi)

    # simple case
    if input_count == 0:
        return []

    # simple case
    if input_count == 1:
        return [dpnp.copy(xi[0])]

    shape_mult = 1
    for i in range(input_count):
        shape_mult = shape_mult * xi[i].size

    shape_list = []
    for i in range(input_count):
        shape_list.append(xi[i].size)
    if indexing == "xy":
        temp = shape_list[0]
        shape_list[0] = shape_list[1]
        shape_list[1] = temp

    steps = []
    for i in range(input_count):
        shape_mult = shape_mult // shape_list[i]
        steps.append(shape_mult)
    if indexing == "xy":
        temp = steps[0]
        steps[0] = steps[1]
        steps[1] = temp

    shape = tuple(shape_list)

    result = []
    for i in range(input_count):
        res_item = dparray(shape=shape, dtype=xi[i].dtype)

        for j in range(res_item.size):
            res_item[j] = xi[i][(j // steps[i]) % xi[i].size]

        result.append(res_item)

    return result


cpdef dparray dpnp_ones(result_shape, result_dtype):
    return call_fptr_1out(DPNP_FN_ONES, result_shape, result_dtype)


cpdef dparray dpnp_ones_like(result_shape, result_dtype):
    return call_fptr_1out(DPNP_FN_ONES_LIKE, result_shape, result_dtype)


cpdef dparray dpnp_tri(N, M=None, k=0, dtype=numpy.float):
    if M is None:
        M = N

    if dtype == numpy.float:
        dtype = numpy.float64

    cdef dparray result

    cdef DPNPFuncType param1_type = dpnp_dtype_to_DPNPFuncType(dtype)

    cdef DPNPFuncData kernel_data = get_dpnp_function_ptr(DPNP_FN_TRI, param1_type, param1_type)

    result_type = dpnp_DPNPFuncType_to_dtype( < size_t > kernel_data.return_type)

    result = dparray(shape=(N, M), dtype=result_type)

    cdef custom_indexing_1out_func_ptr_t func = <custom_indexing_1out_func_ptr_t > kernel_data.ptr

    func(result.get_data(), N, M, k)

    return result


cpdef dparray dpnp_tril(dparray m, int k):
    if m.ndim == 1:
        result_shape = (m.shape[0], m.shape[0])
    else:
        result_shape = m.shape

    result_ndim = len(result_shape)
    cdef dparray result = dparray(result_shape, dtype=m.dtype)

    cdef DPNPFuncType param1_type = dpnp_dtype_to_DPNPFuncType(m.dtype)

    cdef DPNPFuncData kernel_data = get_dpnp_function_ptr(DPNP_FN_TRIL, param1_type, param1_type)

    result_type = dpnp_DPNPFuncType_to_dtype(< size_t > kernel_data.return_type)

    cdef custom_1in_1out_func_ptr_t func = <custom_1in_1out_func_ptr_t > kernel_data.ptr

    func(m.get_data(), result.get_data(), k, < size_t * > m._dparray_shape.data(), < size_t * > result._dparray_shape.data(), m.ndim, result.ndim)

    return result


cpdef dparray dpnp_triu(dparray m, int k):
    if m.ndim == 1:
        res_shape = (m.shape[0], m.shape[0])
    else:
        res_shape = m.shape

    cdef dparray result = dparray(shape=res_shape, dtype=m.dtype)

    cdef DPNPFuncType param1_type = dpnp_dtype_to_DPNPFuncType(m.dtype)

    cdef DPNPFuncData kernel_data = get_dpnp_function_ptr(DPNP_FN_TRIU, param1_type, param1_type)

    cdef custom_1in_1out_func_ptr_t func = <custom_1in_1out_func_ptr_t > kernel_data.ptr

    func(m.get_data(), result.get_data(), k, < size_t * > m._dparray_shape.data(), < size_t * > result._dparray_shape.data(), m.ndim, result.ndim)

    return result


cpdef dparray dpnp_vander(dparray x1, int N, int increasing):
    cdef DPNPFuncType param1_type = dpnp_dtype_to_DPNPFuncType(x1.dtype)

    cdef DPNPFuncData kernel_data = get_dpnp_function_ptr(DPNP_FN_VANDER, param1_type, DPNP_FT_NONE)

    result_type = dpnp_DPNPFuncType_to_dtype(< size_t > kernel_data.return_type)
    cdef dparray result = dparray((x1.size, N), dtype=result_type)

    cdef ftpr_custom_vander_1in_1out_t func = <ftpr_custom_vander_1in_1out_t > kernel_data.ptr
    func(x1.get_data(), result.get_data(), x1.size, N, increasing)

    return result


cpdef dparray dpnp_zeros(result_shape, result_dtype):
    return call_fptr_1out(DPNP_FN_ZEROS, result_shape, result_dtype)


cpdef dparray dpnp_zeros_like(result_shape, result_dtype):
    return call_fptr_1out(DPNP_FN_ZEROS_LIKE, result_shape, result_dtype)<|MERGE_RESOLUTION|>--- conflicted
+++ resolved
@@ -60,13 +60,9 @@
 ]
 
 
-<<<<<<< HEAD
 ctypedef void(*custom_1in_1out_func_ptr_t)(void *, void * , const int , size_t * , size_t * , const size_t, const size_t)
 ctypedef void(*ftpr_custom_vander_1in_1out_t)(void *, void *, size_t, size_t, int)
-=======
-ctypedef void(*custom_1in_1out_func_ptr_t)(void * , void * , const int , size_t * , size_t * , const size_t, const size_t)
 ctypedef void(*custom_indexing_1out_func_ptr_t)(void * , const size_t , const size_t , const int)
->>>>>>> 63625f6c
 
 
 cpdef dparray dpnp_copy(dparray x1, order, subok):
