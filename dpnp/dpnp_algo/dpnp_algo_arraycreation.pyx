--- conflicted
+++ resolved
@@ -56,20 +56,11 @@
     "dpnp_zeros_like"
 ]
 
-
-<<<<<<< HEAD
 ctypedef void(*custom_1in_1out_func_ptr_t)(void *, void * , const int , size_t * , size_t * , const size_t, const size_t)
 ctypedef void(*ftpr_custom_vander_1in_1out_t)(void * , void * , size_t, size_t, int)
 ctypedef void(*custom_indexing_1out_func_ptr_t)(void * , const size_t , const size_t , const int)
 ctypedef void(*fptr_dpnp_eye_t)(void * , int , const size_t * )
 ctypedef void(*fptr_dpnp_trace_t)(const void *, void * , const size_t * , const size_t)
-=======
-ctypedef void(*custom_1in_1out_func_ptr_t)(void * , void * , const int , size_t * , size_t * , const size_t, const size_t)
-ctypedef void(*ftpr_custom_vander_1in_1out_t)(void *, void * , size_t, size_t, int)
-ctypedef void(*custom_indexing_1out_func_ptr_t)(void *, const size_t , const size_t , const int)
-ctypedef void(*fptr_dpnp_trace_t)(const void * , void * , const size_t * , const size_t)
->>>>>>> d7975992
-
 
 cpdef utils.dpnp_descriptor dpnp_copy(utils.dpnp_descriptor x1):
     return call_fptr_1in_1out(DPNP_FN_COPY, x1, x1.shape)
@@ -106,39 +97,33 @@
     return result
 
 
-<<<<<<< HEAD
-cpdef dparray dpnp_eye(N, M=None, k=0, dtype=None):
+
+cpdef utils.dpnp_descriptor dpnp_eye(N, M=None, k=0, dtype=None):
     if dtype is None:
-        dtype_ = dpnp.float64
-    else:
-        dtype_ = dtype
+        dtype = dpnp.float64
 
     if M is None:
-        M_ = N
-    else:
-        M_ = M
-
-    cpdef dparray result = dparray((N, M_), dtype=dtype_)
-
-    cdef DPNPFuncType param1_type = dpnp_dtype_to_DPNPFuncType(dtype_)
+        M = N
+
+    cdef DPNPFuncType param1_type = dpnp_dtype_to_DPNPFuncType(dtype)
 
     cdef DPNPFuncData kernel_data = get_dpnp_function_ptr(DPNP_FN_EYE, param1_type, param1_type)
 
-    result_type = dpnp_DPNPFuncType_to_dtype( < size_t > kernel_data.return_type)
+    cdef utils.dpnp_descriptor result = utils.create_output_descriptor((N, M), kernel_data.return_type, None)
+
+    # result_type = dpnp_DPNPFuncType_to_dtype( < size_t > kernel_data.return_type)
 
     cdef fptr_dpnp_eye_t func = <fptr_dpnp_eye_t > kernel_data.ptr
 
-    func(result.get_data(), k, < size_t * > result._dparray_shape.data())
-
-    return result
-
-
-cpdef dparray dpnp_full(result_shape, value_in, result_dtype):
-    # Convert string type names (dparray.dtype) to C enum DPNPFuncType
-=======
+    cdef shape_type_c result_shape = result.shape
+
+    func(result.get_data(), k, < size_t * > result_shape.data())
+
+    return result
+
+
 cpdef utils.dpnp_descriptor dpnp_full(result_shape, value_in, result_dtype):
     # Convert string type names (array.dtype) to C enum DPNPFuncType
->>>>>>> d7975992
     cdef DPNPFuncType dtype_in = dpnp_dtype_to_DPNPFuncType(result_dtype)
 
     # get the FPTR data structure
