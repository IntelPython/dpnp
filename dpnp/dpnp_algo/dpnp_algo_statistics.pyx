--- conflicted
+++ resolved
@@ -149,13 +149,8 @@
 
     cdef DPNPFuncData kernel_data = get_dpnp_function_ptr(DPNP_FN_MAX, param1_type, param1_type)
 
-<<<<<<< HEAD
     result_type = dpnp_DPNPFuncType_to_dtype( < size_t > kernel_data.return_type)
     cdef dparray result = dparray(output_shape, dtype=result_type)
-=======
-    result_type = dpnp_DPNPFuncType_to_dtype(< size_t > kernel_data.return_type)
-    cdef dparray result = dparray((1,), dtype=result_type)
->>>>>>> 1e7d33f2
 
     cdef custom_statistic_1in_1out_func_ptr_t func = <custom_statistic_1in_1out_func_ptr_t > kernel_data.ptr
     cdef dparray_shape_type axis
