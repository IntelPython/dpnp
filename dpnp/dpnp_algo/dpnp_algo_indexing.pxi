# cython: language_level=3
# cython: linetrace=True
# -*- coding: utf-8 -*-
# *****************************************************************************
# Copyright (c) 2016-2024, Intel Corporation
# All rights reserved.
#
# Redistribution and use in source and binary forms, with or without
# modification, are permitted provided that the following conditions are met:
# - Redistributions of source code must retain the above copyright notice,
#   this list of conditions and the following disclaimer.
# - Redistributions in binary form must reproduce the above copyright notice,
#   this list of conditions and the following disclaimer in the documentation
#   and/or other materials provided with the distribution.
#
# THIS SOFTWARE IS PROVIDED BY THE COPYRIGHT HOLDERS AND CONTRIBUTORS "AS IS"
# AND ANY EXPRESS OR IMPLIED WARRANTIES, INCLUDING, BUT NOT LIMITED TO, THE
# IMPLIED WARRANTIES OF MERCHANTABILITY AND FITNESS FOR A PARTICULAR PURPOSE
# ARE DISCLAIMED. IN NO EVENT SHALL THE COPYRIGHT HOLDER OR CONTRIBUTORS BE
# LIABLE FOR ANY DIRECT, INDIRECT, INCIDENTAL, SPECIAL, EXEMPLARY, OR
# CONSEQUENTIAL DAMAGES (INCLUDING, BUT NOT LIMITED TO, PROCUREMENT OF
# SUBSTITUTE GOODS OR SERVICES; LOSS OF USE, DATA, OR PROFITS; OR BUSINESS
# INTERRUPTION) HOWEVER CAUSED AND ON ANY THEORY OF LIABILITY, WHETHER IN
# CONTRACT, STRICT LIABILITY, OR TORT (INCLUDING NEGLIGENCE OR OTHERWISE)
# ARISING IN ANY WAY OUT OF THE USE OF THIS SOFTWARE, EVEN IF ADVISED OF
# THE POSSIBILITY OF SUCH DAMAGE.
# *****************************************************************************

"""Module Backend (Indexing part)

This module contains interface functions between C backend layer
and the rest of the library

"""

# NO IMPORTs here. All imports must be placed into main "dpnp_algo.pyx" file

__all__ += [
    "dpnp_choose",
<<<<<<< HEAD
    "dpnp_diagonal",
=======
    "dpnp_diag_indices",
    "dpnp_fill_diagonal",
>>>>>>> 86c8640c
    "dpnp_putmask",
    "dpnp_select",
]

ctypedef c_dpctl.DPCTLSyclEventRef(*fptr_dpnp_choose_t)(c_dpctl.DPCTLSyclQueueRef,
                                                        void *, void * , void ** , size_t, size_t, size_t,
                                                        const c_dpctl.DPCTLEventVectorRef)
ctypedef c_dpctl.DPCTLSyclEventRef(*custom_indexing_2in_1out_func_ptr_t_)(c_dpctl.DPCTLSyclQueueRef,
                                                                          void * ,
                                                                          const size_t,
                                                                          void * ,
                                                                          const size_t,
                                                                          shape_elem_type * ,
                                                                          shape_elem_type *,
                                                                          const size_t,
                                                                          const c_dpctl.DPCTLEventVectorRef)


cpdef utils.dpnp_descriptor dpnp_choose(utils.dpnp_descriptor x1, list choices1):
    cdef vector[void * ] choices
    cdef utils.dpnp_descriptor choice
    for desc in choices1:
        choice = desc
        choices.push_back(choice.get_data())

    cdef shape_type_c x1_shape = x1.shape
    cdef size_t choice_size = choices1[0].size

    cdef DPNPFuncType param1_type = dpnp_dtype_to_DPNPFuncType(x1.dtype)

    cdef DPNPFuncType param2_type = dpnp_dtype_to_DPNPFuncType(choices1[0].dtype)

    cdef DPNPFuncData kernel_data = get_dpnp_function_ptr(DPNP_FN_CHOOSE_EXT, param1_type, param2_type)

    x1_obj = x1.get_array()

    cdef utils.dpnp_descriptor res_array = utils.create_output_descriptor(x1_shape,
                                                                          kernel_data.return_type,
                                                                          None,
                                                                          device=x1_obj.sycl_device,
                                                                          usm_type=x1_obj.usm_type,
                                                                          sycl_queue=x1_obj.sycl_queue)

    result_sycl_queue = res_array.get_array().sycl_queue

    cdef c_dpctl.SyclQueue q = <c_dpctl.SyclQueue> result_sycl_queue
    cdef c_dpctl.DPCTLSyclQueueRef q_ref = q.get_queue_ref()

    cdef fptr_dpnp_choose_t func = <fptr_dpnp_choose_t > kernel_data.ptr

    cdef c_dpctl.DPCTLSyclEventRef event_ref = func(q_ref,
                                                    res_array.get_data(),
                                                    x1.get_data(),
                                                    choices.data(),
                                                    x1_shape[0],
                                                    choices.size(),
                                                    choice_size,
                                                    NULL)  # dep_events_ref

    with nogil: c_dpctl.DPCTLEvent_WaitAndThrow(event_ref)
    c_dpctl.DPCTLEvent_Delete(event_ref)

    return res_array


cpdef utils.dpnp_descriptor dpnp_diagonal(dpnp_descriptor x1, offset=0):
    cdef shape_type_c x1_shape = x1.shape

    n = min(x1.shape[0], x1.shape[1])
    res_shape = [None] * (x1.ndim - 1)

    if x1.ndim > 2:
        for i in range(x1.ndim - 2):
            res_shape[i] = x1.shape[i + 2]

    if (n + offset) > x1.shape[1]:
        res_shape[-1] = x1.shape[1] - offset
    elif (n + offset) > x1.shape[0]:
        res_shape[-1] = x1.shape[0]
    else:
        res_shape[-1] = n + offset

    cdef shape_type_c result_shape = res_shape
    res_ndim = len(res_shape)

    cdef DPNPFuncType param1_type = dpnp_dtype_to_DPNPFuncType(x1.dtype)

    cdef DPNPFuncData kernel_data = get_dpnp_function_ptr(DPNP_FN_DIAGONAL_EXT, param1_type, param1_type)

    x1_obj = x1.get_array()

    cdef utils.dpnp_descriptor result = utils.create_output_descriptor(result_shape,
                                                                       kernel_data.return_type,
                                                                       None,
                                                                       device=x1_obj.sycl_device,
                                                                       usm_type=x1_obj.usm_type,
                                                                       sycl_queue=x1_obj.sycl_queue)

    result_sycl_queue = result.get_array().sycl_queue

    cdef c_dpctl.SyclQueue q = <c_dpctl.SyclQueue> result_sycl_queue
    cdef c_dpctl.DPCTLSyclQueueRef q_ref = q.get_queue_ref()

    cdef custom_indexing_2in_1out_func_ptr_t_ func = <custom_indexing_2in_1out_func_ptr_t_ > kernel_data.ptr

    cdef c_dpctl.DPCTLSyclEventRef event_ref = func(q_ref,
                                                    x1.get_data(),
                                                    x1.size,
                                                    result.get_data(),
                                                    offset,
                                                    x1_shape.data(),
                                                    result_shape.data(),
                                                    res_ndim,
                                                    NULL)  # dep_events_ref

    with nogil: c_dpctl.DPCTLEvent_WaitAndThrow(event_ref)
    c_dpctl.DPCTLEvent_Delete(event_ref)

    return result


cpdef dpnp_putmask(utils.dpnp_descriptor arr, utils.dpnp_descriptor mask, utils.dpnp_descriptor values):
    cdef int values_size = values.size

    mask_flatiter = mask.get_pyobj().flat
    arr_flatiter = arr.get_pyobj().flat
    values_flatiter = values.get_pyobj().flat

    for i in range(arr.size):
        if mask_flatiter[i]:
            arr_flatiter[i] = values_flatiter[i % values_size]


cpdef utils.dpnp_descriptor dpnp_select(list condlist, list choicelist, default):
    cdef size_t size_ = condlist[0].size
    cdef utils.dpnp_descriptor res_array = utils_py.create_output_descriptor_py(condlist[0].shape, choicelist[0].dtype, None)

    pass_val = {a: default for a in range(size_)}
    for i in range(len(condlist)):
        for j in range(size_):
            if (condlist[i])[j]:
                res_array.get_pyobj()[j] = (choicelist[i])[j]
                pass_val.pop(j)

    for ind, val in pass_val.items():
        res_array.get_pyobj()[ind] = val

    return res_array<|MERGE_RESOLUTION|>--- conflicted
+++ resolved
@@ -37,12 +37,6 @@
 
 __all__ += [
     "dpnp_choose",
-<<<<<<< HEAD
-    "dpnp_diagonal",
-=======
-    "dpnp_diag_indices",
-    "dpnp_fill_diagonal",
->>>>>>> 86c8640c
     "dpnp_putmask",
     "dpnp_select",
 ]
