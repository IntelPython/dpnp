# cython: language_level=3
# -*- coding: utf-8 -*-
# *****************************************************************************
# Copyright (c) 2016-2020, Intel Corporation
# All rights reserved.
#
# Redistribution and use in source and binary forms, with or without
# modification, are permitted provided that the following conditions are met:
# - Redistributions of source code must retain the above copyright notice,
#   this list of conditions and the following disclaimer.
# - Redistributions in binary form must reproduce the above copyright notice,
#   this list of conditions and the following disclaimer in the documentation
#   and/or other materials provided with the distribution.
#
# THIS SOFTWARE IS PROVIDED BY THE COPYRIGHT HOLDERS AND CONTRIBUTORS "AS IS"
# AND ANY EXPRESS OR IMPLIED WARRANTIES, INCLUDING, BUT NOT LIMITED TO, THE
# IMPLIED WARRANTIES OF MERCHANTABILITY AND FITNESS FOR A PARTICULAR PURPOSE
# ARE DISCLAIMED. IN NO EVENT SHALL THE COPYRIGHT HOLDER OR CONTRIBUTORS BE
# LIABLE FOR ANY DIRECT, INDIRECT, INCIDENTAL, SPECIAL, EXEMPLARY, OR
# CONSEQUENTIAL DAMAGES (INCLUDING, BUT NOT LIMITED TO, PROCUREMENT OF
# SUBSTITUTE GOODS OR SERVICES; LOSS OF USE, DATA, OR PROFITS; OR BUSINESS
# INTERRUPTION) HOWEVER CAUSED AND ON ANY THEORY OF LIABILITY, WHETHER IN
# CONTRACT, STRICT LIABILITY, OR TORT (INCLUDING NEGLIGENCE OR OTHERWISE)
# ARISING IN ANY WAY OUT OF THE USE OF THIS SOFTWARE, EVEN IF ADVISED OF
# THE POSSIBILITY OF SUCH DAMAGE.
# *****************************************************************************

from libcpp.vector cimport vector
from libcpp cimport bool as cpp_bool
from dpnp.dparray cimport dparray, dparray_shape_type

cdef extern from "dpnp_iface_fptr.hpp" namespace "DPNPFuncName":  # need this namespace for Enum import
    cdef enum DPNPFuncName "DPNPFuncName":
        DPNP_FN_ABSOLUTE
        DPNP_FN_ADD
        DPNP_FN_ALL
        DPNP_FN_ANY
        DPNP_FN_ARANGE
        DPNP_FN_ARCCOS
        DPNP_FN_ARCCOSH
        DPNP_FN_ARCSIN
        DPNP_FN_ARCSINH
        DPNP_FN_ARCTAN
        DPNP_FN_ARCTAN2
        DPNP_FN_ARCTANH
        DPNP_FN_ARGMAX
        DPNP_FN_ARGMIN
        DPNP_FN_ARGSORT
        DPNP_FN_AROUND
        DPNP_FN_ASTYPE
        DPNP_FN_BITWISE_AND
        DPNP_FN_BITWISE_OR
        DPNP_FN_BITWISE_XOR
        DPNP_FN_CBRT
        DPNP_FN_CEIL
        DPNP_FN_CHOLESKY
        DPNP_FN_CONJIGUATE
        DPNP_FN_COPY
        DPNP_FN_COPYSIGN
        DPNP_FN_COPYTO
        DPNP_FN_CORRELATE
        DPNP_FN_COS
        DPNP_FN_COSH
        DPNP_FN_COV
        DPNP_FN_CROSS
        DPNP_FN_CUMPROD
        DPNP_FN_CUMSUM
        DPNP_FN_DEGREES
        DPNP_FN_DET
        DPNP_FN_DIAG
        DPNP_FN_DIAGONAL
        DPNP_FN_DIVIDE
        DPNP_FN_DOT
        DPNP_FN_EDIFF1D
        DPNP_FN_EIG
        DPNP_FN_EIGVALS
        DPNP_FN_ERF
        DPNP_FN_EXP
        DPNP_FN_EXP2
        DPNP_FN_EXPM1
        DPNP_FN_FABS
        DPNP_FN_FFT_FFT
        DPNP_FN_FILL_DIAGONAL
        DPNP_FN_FLATTEN
        DPNP_FN_FLOOR
        DPNP_FN_FLOOR_DIVIDE
        DPNP_FN_FMOD
        DPNP_FN_FULL
        DPNP_FN_FULL_LIKE
        DPNP_FN_HYPOT
        DPNP_FN_IDENTITY
        DPNP_FN_INITVAL
        DPNP_FN_INV
        DPNP_FN_INVERT
        DPNP_FN_KRON
        DPNP_FN_LEFT_SHIFT
        DPNP_FN_LOG
        DPNP_FN_LOG10
        DPNP_FN_LOG1P
        DPNP_FN_LOG2
        DPNP_FN_MATMUL
        DPNP_FN_MATRIX_RANK
        DPNP_FN_MAX
        DPNP_FN_MAXIMUM
        DPNP_FN_MEAN
        DPNP_FN_MEDIAN
        DPNP_FN_MIN
        DPNP_FN_MINIMUM
        DPNP_FN_MODF
        DPNP_FN_MULTIPLY
        DPNP_FN_NANVAR
        DPNP_FN_NEGATIVE
        DPNP_FN_NONZERO
        DPNP_FN_ONES
        DPNP_FN_ONES_LIKE
        DPNP_FN_PARTITION
        DPNP_FN_PLACE
        DPNP_FN_POWER
        DPNP_FN_PROD
        DPNP_FN_PUT
        DPNP_FN_QR
        DPNP_FN_RADIANS
        DPNP_FN_REMAINDER
        DPNP_FN_RECIP
        DPNP_FN_REPEAT
        DPNP_FN_RIGHT_SHIFT
        DPNP_FN_RNG_BETA
        DPNP_FN_RNG_BINOMIAL
        DPNP_FN_RNG_CHISQUARE
        DPNP_FN_RNG_EXPONENTIAL
        DPNP_FN_RNG_F
        DPNP_FN_RNG_GAMMA
        DPNP_FN_RNG_GAUSSIAN
        DPNP_FN_RNG_GEOMETRIC
        DPNP_FN_RNG_GUMBEL
        DPNP_FN_RNG_HYPERGEOMETRIC
        DPNP_FN_RNG_LAPLACE
        DPNP_FN_RNG_LOGISTIC
        DPNP_FN_RNG_LOGNORMAL
        DPNP_FN_RNG_MULTINOMIAL
        DPNP_FN_RNG_MULTIVARIATE_NORMAL
        DPNP_FN_RNG_NEGATIVE_BINOMIAL
        DPNP_FN_RNG_NONCENTRAL_CHISQUARE
        DPNP_FN_RNG_NORMAL
        DPNP_FN_RNG_PARETO
        DPNP_FN_RNG_POISSON
        DPNP_FN_RNG_POWER
        DPNP_FN_PUT_ALONG_AXIS
        DPNP_FN_RNG_RAYLEIGH
        DPNP_FN_RNG_SHUFFLE
        DPNP_FN_RNG_SRAND
        DPNP_FN_RNG_STANDARD_CAUCHY
        DPNP_FN_RNG_STANDARD_EXPONENTIAL
        DPNP_FN_RNG_STANDARD_GAMMA
        DPNP_FN_RNG_STANDARD_NORMAL
        DPNP_FN_RNG_STANDARD_T
        DPNP_FN_RNG_TRIANGULAR
        DPNP_FN_RNG_UNIFORM
        DPNP_FN_RNG_VONMISES
        DPNP_FN_RNG_WALD
        DPNP_FN_RNG_WEIBULL
        DPNP_FN_RNG_ZIPF
        DPNP_FN_SEARCHSORTED
        DPNP_FN_SIGN
        DPNP_FN_SIN
        DPNP_FN_SINH
        DPNP_FN_SORT
        DPNP_FN_SQRT
        DPNP_FN_SQUARE
        DPNP_FN_STD
        DPNP_FN_SUBTRACT
        DPNP_FN_SUM
        DPNP_FN_SVD
        DPNP_FN_TAKE
        DPNP_FN_TAN
        DPNP_FN_TANH
        DPNP_FN_TRACE
        DPNP_FN_TRANSPOSE
        DPNP_FN_TRAPZ
        DPNP_FN_TRI
        DPNP_FN_TRIL
        DPNP_FN_TRIU
        DPNP_FN_TRUNC
        DPNP_FN_VANDER
        DPNP_FN_VAR
        DPNP_FN_ZEROS
        DPNP_FN_ZEROS_LIKE

cdef extern from "dpnp_iface_fptr.hpp" namespace "DPNPFuncType":  # need this namespace for Enum import
    cdef enum DPNPFuncType "DPNPFuncType":
        DPNP_FT_NONE
        DPNP_FT_INT
        DPNP_FT_LONG
        DPNP_FT_FLOAT
        DPNP_FT_DOUBLE
        DPNP_FT_CMPLX128
        DPNP_FT_BOOL

cdef extern from "dpnp_iface_fptr.hpp":
    struct DPNPFuncData:
        DPNPFuncType return_type
        void * ptr

    DPNPFuncData get_dpnp_function_ptr(DPNPFuncName name, DPNPFuncType first_type, DPNPFuncType second_type) except +


cdef extern from "dpnp_iface.hpp" namespace "QueueOptions":  # need this namespace for Enum import
    cdef enum QueueOptions "QueueOptions":
        CPU_SELECTOR
        GPU_SELECTOR
        AUTO_SELECTOR

cdef extern from "dpnp_iface.hpp":
    void dpnp_queue_initialize_c(QueueOptions selector)
    size_t dpnp_queue_is_cpu_c()

    char * dpnp_memory_alloc_c(size_t size_in_bytes) except +
    void dpnp_memory_free_c(void * ptr)
    void dpnp_memory_memcpy_c(void * dst, const void * src, size_t size_in_bytes)
    void dpnp_rng_srand_c(size_t seed)


# C function pointer to the C library template functions
ctypedef void(*fptr_1out_t)(void *, size_t)
ctypedef void(*fptr_1in_1out_t)(void * , void * , size_t)
ctypedef void(*fptr_2in_1out_t)(void *, const void * , const size_t, const long * , const size_t,
                                const void * , const size_t, const long * , const size_t, const long * )
ctypedef void(*fptr_blas_gemm_2in_1out_t)(void * , void * , void * , size_t, size_t, size_t)
ctypedef void(*dpnp_reduction_c_t)(void * , const void * , const size_t*, const size_t, const long*, const size_t, const void * , const long*)

<<<<<<< HEAD
cdef dparray call_fptr_2in_1out(DPNPFuncName fptr_name, object x1_obj, object x2_obj,
                                object dtype=*, dparray out=*, object where=*)

=======
cdef dparray call_fptr_1out(DPNPFuncName fptr_name, result_shape, result_dtype)
cdef dparray call_fptr_1in_1out(DPNPFuncName fptr_name, dparray x1, dparray_shape_type result_shape)
>>>>>>> afbced42

cpdef dparray dpnp_astype(dparray array1, dtype_target)
cpdef dparray dpnp_flatten(dparray array1)


"""
Internal functions
"""
cpdef DPNPFuncType dpnp_dtype_to_DPNPFuncType(dtype)
cpdef dpnp_DPNPFuncType_to_dtype(size_t type)


"""
Bitwise functions
"""
cpdef dparray dpnp_bitwise_and(object x1_obj, object x2_obj, object dtype=*, dparray out=*, object where=*)
cpdef dparray dpnp_bitwise_or(object x1_obj, object x2_obj, object dtype=*, dparray out=*, object where=*)
cpdef dparray dpnp_bitwise_xor(object x1_obj, object x2_obj, object dtype=*, dparray out=*, object where=*)
cpdef dparray dpnp_invert(dparray arr)
cpdef dparray dpnp_left_shift(object x1_obj, object x2_obj, object dtype=*, dparray out=*, object where=*)
cpdef dparray dpnp_right_shift(object x1_obj, object x2_obj, object dtype=*, dparray out=*, object where=*)


"""
Logic functions
"""
cpdef dparray dpnp_equal(dparray array1, input2)
cpdef dparray dpnp_greater(dparray input1, input2)
cpdef dparray dpnp_greater_equal(dparray input1, input2)
cpdef dparray dpnp_isclose(dparray input1, input2, double rtol=*, double atol=*, cpp_bool equal_nan=*)
cpdef dparray dpnp_less(dparray input1, input2)
cpdef dparray dpnp_less_equal(dparray input1, input2)
cpdef dparray dpnp_logical_and(dparray input1, dparray input2)
cpdef dparray dpnp_logical_not(dparray input1)
cpdef dparray dpnp_logical_or(dparray input1, dparray input2)
cpdef dparray dpnp_logical_xor(dparray input1, dparray input2)
cpdef dparray dpnp_not_equal(dparray input1, input2)


"""
Linear algebra
"""
cpdef dparray dpnp_dot(dparray in_array1, dparray in_array2)
cpdef dparray dpnp_matmul(dparray in_array1, dparray in_array2)


"""
Array creation routines
"""
cpdef dparray dpnp_arange(start, stop, step, dtype)
cpdef dparray dpnp_array(obj, dtype=*)
cpdef dparray dpnp_init_val(shape, dtype, value)


"""
Mathematical functions
"""
cpdef dparray dpnp_add(object x1_obj, object x2_obj, object dtype=*, dparray out=*, object where=*)
cpdef dparray dpnp_arctan2(object x1_obj, object x2_obj, object dtype=*, dparray out=*, object where=*)
cpdef dparray dpnp_cos(dparray array1)
cpdef dparray dpnp_divide(object x1_obj, object x2_obj, object dtype=*, dparray out=*, object where=*)
cpdef dparray dpnp_hypot(object x1_obj, object x2_obj, object dtype=*, dparray out=*, object where=*)
cpdef dparray dpnp_maximum(object x1_obj, object x2_obj, object dtype=*, dparray out=*, object where=*)
cpdef dparray dpnp_minimum(object x1_obj, object x2_obj, object dtype=*, dparray out=*, object where=*)
cpdef dparray dpnp_multiply(object x1_obj, object x2_obj, object dtype=*, dparray out=*, object where=*)
cpdef dparray dpnp_negative(dparray array1)
cpdef dparray dpnp_power(object x1_obj, object x2_obj, object dtype=*, dparray out=*, object where=*)
cpdef dparray dpnp_remainder(object x1_obj, object x2_obj, object dtype=*, dparray out=*, object where=*)
cpdef dparray dpnp_sin(dparray array1)
cpdef dparray dpnp_subtract(object x1_obj, object x2_obj, object dtype=*, dparray out=*, object where=*)


"""
Array manipulation routines
"""
cpdef dparray dpnp_repeat(dparray array1, repeats, axes=*)
cpdef dparray dpnp_transpose(dparray array1, axes=*)


"""
Statistics functions
"""
cpdef dparray dpnp_cov(dparray array1)
cpdef dparray dpnp_mean(dparray a, axis)
cpdef dparray dpnp_min(dparray a, axis)


"""
Sorting functions
"""
cpdef dparray dpnp_argsort(dparray array1)
cpdef dparray dpnp_sort(dparray array1)

"""
Searching functions
"""
cpdef dparray dpnp_argmax(dparray array1)
cpdef dparray dpnp_argmin(dparray array1)

"""
Trigonometric functions
"""
cpdef dparray dpnp_arccos(dparray array1)
cpdef dparray dpnp_arccosh(dparray array1)
cpdef dparray dpnp_arcsin(dparray array1)
cpdef dparray dpnp_arcsinh(dparray array1)
cpdef dparray dpnp_arctan(dparray array1)
cpdef dparray dpnp_arctanh(dparray array1)
cpdef dparray dpnp_cbrt(dparray array1)
cpdef dparray dpnp_cos(dparray array1)
cpdef dparray dpnp_cosh(dparray array1)
cpdef dparray dpnp_degrees(dparray array1)
cpdef dparray dpnp_exp(dparray array1)
cpdef dparray dpnp_exp2(dparray array1)
cpdef dparray dpnp_expm1(dparray array1)
cpdef dparray dpnp_log(dparray array1)
cpdef dparray dpnp_log10(dparray array1)
cpdef dparray dpnp_log1p(dparray array1)
cpdef dparray dpnp_log2(dparray array1)
cpdef dparray dpnp_radians(dparray array1)
cpdef dparray dpnp_recip(dparray array1)
cpdef dparray dpnp_sin(dparray array1)
cpdef dparray dpnp_sinh(dparray array1)
cpdef dparray dpnp_sqrt(dparray array1)
cpdef dparray dpnp_square(dparray array1)
cpdef dparray dpnp_tan(dparray array1)
cpdef dparray dpnp_tanh(dparray array1)<|MERGE_RESOLUTION|>--- conflicted
+++ resolved
@@ -228,15 +228,6 @@
 ctypedef void(*fptr_blas_gemm_2in_1out_t)(void * , void * , void * , size_t, size_t, size_t)
 ctypedef void(*dpnp_reduction_c_t)(void * , const void * , const size_t*, const size_t, const long*, const size_t, const void * , const long*)
 
-<<<<<<< HEAD
-cdef dparray call_fptr_2in_1out(DPNPFuncName fptr_name, object x1_obj, object x2_obj,
-                                object dtype=*, dparray out=*, object where=*)
-
-=======
-cdef dparray call_fptr_1out(DPNPFuncName fptr_name, result_shape, result_dtype)
-cdef dparray call_fptr_1in_1out(DPNPFuncName fptr_name, dparray x1, dparray_shape_type result_shape)
->>>>>>> afbced42
-
 cpdef dparray dpnp_astype(dparray array1, dtype_target)
 cpdef dparray dpnp_flatten(dparray array1)
 
