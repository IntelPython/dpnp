# cython: language_level=3
# -*- coding: utf-8 -*-
# *****************************************************************************
# Copyright (c) 2016-2024, Intel Corporation
# All rights reserved.
#
# Redistribution and use in source and binary forms, with or without
# modification, are permitted provided that the following conditions are met:
# - Redistributions of source code must retain the above copyright notice,
#   this list of conditions and the following disclaimer.
# - Redistributions in binary form must reproduce the above copyright notice,
#   this list of conditions and the following disclaimer in the documentation
#   and/or other materials provided with the distribution.
#
# THIS SOFTWARE IS PROVIDED BY THE COPYRIGHT HOLDERS AND CONTRIBUTORS "AS IS"
# AND ANY EXPRESS OR IMPLIED WARRANTIES, INCLUDING, BUT NOT LIMITED TO, THE
# IMPLIED WARRANTIES OF MERCHANTABILITY AND FITNESS FOR A PARTICULAR PURPOSE
# ARE DISCLAIMED. IN NO EVENT SHALL THE COPYRIGHT HOLDER OR CONTRIBUTORS BE
# LIABLE FOR ANY DIRECT, INDIRECT, INCIDENTAL, SPECIAL, EXEMPLARY, OR
# CONSEQUENTIAL DAMAGES (INCLUDING, BUT NOT LIMITED TO, PROCUREMENT OF
# SUBSTITUTE GOODS OR SERVICES; LOSS OF USE, DATA, OR PROFITS; OR BUSINESS
# INTERRUPTION) HOWEVER CAUSED AND ON ANY THEORY OF LIABILITY, WHETHER IN
# CONTRACT, STRICT LIABILITY, OR TORT (INCLUDING NEGLIGENCE OR OTHERWISE)
# ARISING IN ANY WAY OUT OF THE USE OF THIS SOFTWARE, EVEN IF ADVISED OF
# THE POSSIBILITY OF SUCH DAMAGE.
# *****************************************************************************
cimport dpctl as c_dpctl
from libcpp cimport bool as cpp_bool

from dpnp.dpnp_algo cimport shape_elem_type, shape_type_c
from dpnp.dpnp_utils.dpnp_algo_utils cimport dpnp_descriptor


cdef extern from "dpnp_iface_fptr.hpp" namespace "DPNPFuncName":  # need this namespace for Enum import
    cdef enum DPNPFuncName "DPNPFuncName":
        DPNP_FN_ALLCLOSE
        DPNP_FN_ALLCLOSE_EXT
        DPNP_FN_ARANGE
        DPNP_FN_ARGSORT
        DPNP_FN_ARGSORT_EXT
        DPNP_FN_CHOLESKY
        DPNP_FN_CHOLESKY_EXT
        DPNP_FN_CHOOSE
        DPNP_FN_CHOOSE_EXT
        DPNP_FN_COPY
        DPNP_FN_COPY_EXT
        DPNP_FN_CORRELATE
        DPNP_FN_CORRELATE_EXT
        DPNP_FN_CROSS
        DPNP_FN_CROSS_EXT
        DPNP_FN_CUMPROD
        DPNP_FN_CUMPROD_EXT
        DPNP_FN_CUMSUM
        DPNP_FN_CUMSUM_EXT
        DPNP_FN_DEGREES
        DPNP_FN_DEGREES_EXT
        DPNP_FN_DIAG_INDICES
        DPNP_FN_DIAG_INDICES_EXT
        DPNP_FN_DIAGONAL
        DPNP_FN_DIAGONAL_EXT
        DPNP_FN_DOT
        DPNP_FN_DOT_EXT
        DPNP_FN_EDIFF1D
        DPNP_FN_EDIFF1D_EXT
        DPNP_FN_EIG
        DPNP_FN_EIG_EXT
        DPNP_FN_EIGVALS
        DPNP_FN_EIGVALS_EXT
        DPNP_FN_ERF
        DPNP_FN_ERF_EXT
        DPNP_FN_EYE
        DPNP_FN_EYE_EXT
        DPNP_FN_FABS
        DPNP_FN_FABS_EXT
        DPNP_FN_FFT_FFT
        DPNP_FN_FFT_FFT_EXT
        DPNP_FN_FFT_RFFT
        DPNP_FN_FFT_RFFT_EXT
        DPNP_FN_FILL_DIAGONAL
        DPNP_FN_FILL_DIAGONAL_EXT
        DPNP_FN_FMOD
        DPNP_FN_FMOD_EXT
        DPNP_FN_FULL
        DPNP_FN_FULL_LIKE
        DPNP_FN_INV
        DPNP_FN_INV_EXT
        DPNP_FN_KRON
        DPNP_FN_KRON_EXT
        DPNP_FN_MATRIX_RANK
        DPNP_FN_MATRIX_RANK_EXT
        DPNP_FN_MAXIMUM
        DPNP_FN_MAXIMUM_EXT
        DPNP_FN_MEDIAN
        DPNP_FN_MEDIAN_EXT
        DPNP_FN_MINIMUM
        DPNP_FN_MINIMUM_EXT
        DPNP_FN_MODF
        DPNP_FN_MODF_EXT
        DPNP_FN_NONZERO
        DPNP_FN_ONES
        DPNP_FN_ONES_LIKE
        DPNP_FN_PARTITION
        DPNP_FN_PARTITION_EXT
        DPNP_FN_PLACE
        DPNP_FN_QR
        DPNP_FN_QR_EXT
        DPNP_FN_RADIANS
        DPNP_FN_RADIANS_EXT
        DPNP_FN_RECIP
        DPNP_FN_RECIP_EXT
        DPNP_FN_RNG_BETA
        DPNP_FN_RNG_BETA_EXT
        DPNP_FN_RNG_BINOMIAL
        DPNP_FN_RNG_BINOMIAL_EXT
        DPNP_FN_RNG_CHISQUARE
        DPNP_FN_RNG_CHISQUARE_EXT
        DPNP_FN_RNG_EXPONENTIAL
        DPNP_FN_RNG_EXPONENTIAL_EXT
        DPNP_FN_RNG_F
        DPNP_FN_RNG_F_EXT
        DPNP_FN_RNG_GAMMA
        DPNP_FN_RNG_GAMMA_EXT
        DPNP_FN_RNG_GAUSSIAN
        DPNP_FN_RNG_GAUSSIAN_EXT
        DPNP_FN_RNG_GEOMETRIC
        DPNP_FN_RNG_GEOMETRIC_EXT
        DPNP_FN_RNG_GUMBEL
        DPNP_FN_RNG_GUMBEL_EXT
        DPNP_FN_RNG_HYPERGEOMETRIC
        DPNP_FN_RNG_HYPERGEOMETRIC_EXT
        DPNP_FN_RNG_LAPLACE
        DPNP_FN_RNG_LAPLACE_EXT
        DPNP_FN_RNG_LOGISTIC
        DPNP_FN_RNG_LOGISTIC_EXT
        DPNP_FN_RNG_LOGNORMAL
        DPNP_FN_RNG_LOGNORMAL_EXT
        DPNP_FN_RNG_MULTINOMIAL
        DPNP_FN_RNG_MULTINOMIAL_EXT
        DPNP_FN_RNG_MULTIVARIATE_NORMAL
        DPNP_FN_RNG_MULTIVARIATE_NORMAL_EXT
        DPNP_FN_RNG_NEGATIVE_BINOMIAL
        DPNP_FN_RNG_NEGATIVE_BINOMIAL_EXT
        DPNP_FN_RNG_NONCENTRAL_CHISQUARE
        DPNP_FN_RNG_NONCENTRAL_CHISQUARE_EXT
        DPNP_FN_RNG_NORMAL
        DPNP_FN_RNG_NORMAL_EXT
        DPNP_FN_RNG_PARETO
        DPNP_FN_RNG_PARETO_EXT
        DPNP_FN_RNG_POISSON
        DPNP_FN_RNG_POISSON_EXT
        DPNP_FN_RNG_POWER
        DPNP_FN_RNG_POWER_EXT
        DPNP_FN_RNG_RAYLEIGH
        DPNP_FN_RNG_RAYLEIGH_EXT
        DPNP_FN_RNG_SHUFFLE
        DPNP_FN_RNG_SHUFFLE_EXT
        DPNP_FN_RNG_SRAND
        DPNP_FN_RNG_SRAND_EXT
        DPNP_FN_RNG_STANDARD_CAUCHY
        DPNP_FN_RNG_STANDARD_CAUCHY_EXT
        DPNP_FN_RNG_STANDARD_EXPONENTIAL
        DPNP_FN_RNG_STANDARD_EXPONENTIAL_EXT
        DPNP_FN_RNG_STANDARD_GAMMA
        DPNP_FN_RNG_STANDARD_GAMMA_EXT
        DPNP_FN_RNG_STANDARD_NORMAL
        DPNP_FN_RNG_STANDARD_T
        DPNP_FN_RNG_STANDARD_T_EXT
        DPNP_FN_RNG_TRIANGULAR
        DPNP_FN_RNG_TRIANGULAR_EXT
        DPNP_FN_RNG_UNIFORM
        DPNP_FN_RNG_UNIFORM_EXT
        DPNP_FN_RNG_VONMISES
        DPNP_FN_RNG_VONMISES_EXT
        DPNP_FN_RNG_WALD
        DPNP_FN_RNG_WALD_EXT
        DPNP_FN_RNG_WEIBULL
        DPNP_FN_RNG_WEIBULL_EXT
        DPNP_FN_RNG_ZIPF
        DPNP_FN_RNG_ZIPF_EXT
        DPNP_FN_SEARCHSORTED
        DPNP_FN_SEARCHSORTED_EXT
        DPNP_FN_SORT
        DPNP_FN_SORT_EXT
<<<<<<< HEAD
        DPNP_FN_SUM
        DPNP_FN_SUM_EXT
=======
        DPNP_FN_SVD
        DPNP_FN_SVD_EXT
>>>>>>> 249eeb17
        DPNP_FN_TRACE
        DPNP_FN_TRACE_EXT
        DPNP_FN_TRANSPOSE
        DPNP_FN_TRAPZ
        DPNP_FN_TRAPZ_EXT
        DPNP_FN_TRIL
        DPNP_FN_TRIL_EXT
        DPNP_FN_TRIU
        DPNP_FN_TRIU_EXT
        DPNP_FN_ZEROS
        DPNP_FN_ZEROS_LIKE

cdef extern from "dpnp_iface_fptr.hpp" namespace "DPNPFuncType":  # need this namespace for Enum import
    cdef enum DPNPFuncType "DPNPFuncType":
        DPNP_FT_NONE
        DPNP_FT_INT
        DPNP_FT_LONG
        DPNP_FT_FLOAT
        DPNP_FT_DOUBLE
        DPNP_FT_CMPLX64
        DPNP_FT_CMPLX128
        DPNP_FT_BOOL

cdef extern from "dpnp_iface_fptr.hpp":
    struct DPNPFuncData:
        DPNPFuncType return_type
        void * ptr
        DPNPFuncType return_type_no_fp64
        void *ptr_no_fp64

    DPNPFuncData get_dpnp_function_ptr(DPNPFuncName name, DPNPFuncType first_type, DPNPFuncType second_type) except +


cdef extern from "dpnp_iface.hpp" namespace "QueueOptions":  # need this namespace for Enum import
    cdef enum QueueOptions "QueueOptions":
        CPU_SELECTOR
        GPU_SELECTOR
        AUTO_SELECTOR

cdef extern from "constants.hpp":
    void dpnp_python_constants_initialize_c(void * py_none, void * py_nan)

cdef extern from "dpnp_iface.hpp":
    void dpnp_queue_initialize_c(QueueOptions selector)

    char * dpnp_memory_alloc_c(size_t size_in_bytes) except +
    void dpnp_memory_free_c(void * ptr)
    void dpnp_memory_memcpy_c(void * dst, const void * src, size_t size_in_bytes)
    void dpnp_rng_srand_c(size_t seed)


# C function pointer to the C library template functions
ctypedef c_dpctl.DPCTLSyclEventRef(*fptr_1out_t)(c_dpctl.DPCTLSyclQueueRef,
                                                 void * , size_t,
                                                 const c_dpctl.DPCTLEventVectorRef) except +
ctypedef c_dpctl.DPCTLSyclEventRef(*fptr_1in_1out_t)(c_dpctl.DPCTLSyclQueueRef,
                                                     void *, void * , size_t,
                                                     const c_dpctl.DPCTLEventVectorRef)
ctypedef c_dpctl.DPCTLSyclEventRef(*fptr_1in_1out_strides_t)(c_dpctl.DPCTLSyclQueueRef,
                                                             void *, const size_t, const size_t,
                                                             const shape_elem_type * , const shape_elem_type * ,
                                                             void *, const size_t, const size_t,
                                                             const shape_elem_type * , const shape_elem_type * ,
                                                             const long * ,
                                                             const c_dpctl.DPCTLEventVectorRef)
ctypedef c_dpctl.DPCTLSyclEventRef(*fptr_2in_1out_t)(c_dpctl.DPCTLSyclQueueRef,
                                                     void * ,
                                                     const void * ,
                                                     const size_t,
                                                     const shape_elem_type * ,
                                                     const size_t,
                                                     const void *,
                                                     const size_t,
                                                     const shape_elem_type * ,
                                                     const size_t,
                                                     const long * ,
                                                     const c_dpctl.DPCTLEventVectorRef)
ctypedef c_dpctl.DPCTLSyclEventRef(*fptr_2in_1out_strides_t)(c_dpctl.DPCTLSyclQueueRef,
                                                             void *,
                                                             const size_t,
                                                             const size_t,
                                                             const shape_elem_type * ,
                                                             const shape_elem_type * ,
                                                             void *,
                                                             const size_t,
                                                             const size_t,
                                                             const shape_elem_type * ,
                                                             const shape_elem_type * ,
                                                             void *,
                                                             const size_t, const size_t,
                                                             const shape_elem_type * ,
                                                             const shape_elem_type * ,
                                                             const long * ,
                                                             const c_dpctl.DPCTLEventVectorRef) except +
ctypedef void(*fptr_blas_gemm_2in_1out_t)(void *, void * , void * , size_t, size_t, size_t)


"""
Internal functions
"""
cdef DPNPFuncType dpnp_dtype_to_DPNPFuncType(dtype)
cdef dpnp_DPNPFuncType_to_dtype(size_t type)


"""
Logic functions
"""
cpdef dpnp_descriptor dpnp_isclose(dpnp_descriptor input1, dpnp_descriptor input2,
                                   double rtol=*, double atol=*, cpp_bool equal_nan=*)


"""
Linear algebra
"""
cpdef dpnp_descriptor dpnp_dot(dpnp_descriptor in_array1, dpnp_descriptor in_array2)

"""
Array creation routines
"""
cpdef dpnp_descriptor dpnp_copy(dpnp_descriptor x1)

"""
Mathematical functions
"""
cpdef dpnp_descriptor dpnp_fmax(dpnp_descriptor x1_obj, dpnp_descriptor x2_obj, object dtype=*,
                                   dpnp_descriptor out=*, object where=*)
cpdef dpnp_descriptor dpnp_fmin(dpnp_descriptor x1_obj, dpnp_descriptor x2_obj, object dtype=*,
                                   dpnp_descriptor out=*, object where=*)


"""
Sorting functions
"""
cpdef dpnp_descriptor dpnp_argsort(dpnp_descriptor array1)
cpdef dpnp_descriptor dpnp_sort(dpnp_descriptor array1)

"""
Trigonometric functions
"""
cpdef dpnp_descriptor dpnp_degrees(dpnp_descriptor array1)
cpdef dpnp_descriptor dpnp_radians(dpnp_descriptor array1)
cpdef dpnp_descriptor dpnp_recip(dpnp_descriptor array1)<|MERGE_RESOLUTION|>--- conflicted
+++ resolved
@@ -181,13 +181,6 @@
         DPNP_FN_SEARCHSORTED_EXT
         DPNP_FN_SORT
         DPNP_FN_SORT_EXT
-<<<<<<< HEAD
-        DPNP_FN_SUM
-        DPNP_FN_SUM_EXT
-=======
-        DPNP_FN_SVD
-        DPNP_FN_SVD_EXT
->>>>>>> 249eeb17
         DPNP_FN_TRACE
         DPNP_FN_TRACE_EXT
         DPNP_FN_TRANSPOSE
