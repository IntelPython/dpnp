# cython: language_level=3
# -*- coding: utf-8 -*-
# *****************************************************************************
# Copyright (c) 2016-2023, Intel Corporation
# All rights reserved.
#
# Redistribution and use in source and binary forms, with or without
# modification, are permitted provided that the following conditions are met:
# - Redistributions of source code must retain the above copyright notice,
#   this list of conditions and the following disclaimer.
# - Redistributions in binary form must reproduce the above copyright notice,
#   this list of conditions and the following disclaimer in the documentation
#   and/or other materials provided with the distribution.
#
# THIS SOFTWARE IS PROVIDED BY THE COPYRIGHT HOLDERS AND CONTRIBUTORS "AS IS"
# AND ANY EXPRESS OR IMPLIED WARRANTIES, INCLUDING, BUT NOT LIMITED TO, THE
# IMPLIED WARRANTIES OF MERCHANTABILITY AND FITNESS FOR A PARTICULAR PURPOSE
# ARE DISCLAIMED. IN NO EVENT SHALL THE COPYRIGHT HOLDER OR CONTRIBUTORS BE
# LIABLE FOR ANY DIRECT, INDIRECT, INCIDENTAL, SPECIAL, EXEMPLARY, OR
# CONSEQUENTIAL DAMAGES (INCLUDING, BUT NOT LIMITED TO, PROCUREMENT OF
# SUBSTITUTE GOODS OR SERVICES; LOSS OF USE, DATA, OR PROFITS; OR BUSINESS
# INTERRUPTION) HOWEVER CAUSED AND ON ANY THEORY OF LIABILITY, WHETHER IN
# CONTRACT, STRICT LIABILITY, OR TORT (INCLUDING NEGLIGENCE OR OTHERWISE)
# ARISING IN ANY WAY OUT OF THE USE OF THIS SOFTWARE, EVEN IF ADVISED OF
# THE POSSIBILITY OF SUCH DAMAGE.
# *****************************************************************************
cimport dpctl as c_dpctl

from libcpp cimport bool as cpp_bool

from dpnp.dpnp_utils.dpnp_algo_utils cimport dpnp_descriptor

from dpnp.dpnp_algo cimport shape_elem_type, shape_type_c

cdef extern from "dpnp_iface_fptr.hpp" namespace "DPNPFuncName":  # need this namespace for Enum import
    cdef enum DPNPFuncName "DPNPFuncName":
        DPNP_FN_ABSOLUTE
        DPNP_FN_ABSOLUTE_EXT
        DPNP_FN_ALL
        DPNP_FN_ALL_EXT
        DPNP_FN_ALLCLOSE
        DPNP_FN_ALLCLOSE_EXT
        DPNP_FN_ANY
        DPNP_FN_ANY_EXT
        DPNP_FN_ARANGE
        DPNP_FN_ARCCOS
        DPNP_FN_ARCCOS_EXT
        DPNP_FN_ARCCOSH
        DPNP_FN_ARCCOSH_EXT
        DPNP_FN_ARCSIN
        DPNP_FN_ARCSIN_EXT
        DPNP_FN_ARCSINH
        DPNP_FN_ARCSINH_EXT
        DPNP_FN_ARCTAN
        DPNP_FN_ARCTAN_EXT
        DPNP_FN_ARCTAN2
        DPNP_FN_ARCTAN2_EXT
        DPNP_FN_ARCTANH
        DPNP_FN_ARCTANH_EXT
        DPNP_FN_ARGMAX
        DPNP_FN_ARGMAX_EXT
        DPNP_FN_ARGMIN
        DPNP_FN_ARGMIN_EXT
        DPNP_FN_ARGSORT
        DPNP_FN_ARGSORT_EXT
        DPNP_FN_AROUND
        DPNP_FN_AROUND_EXT
        DPNP_FN_ASTYPE
        DPNP_FN_ASTYPE_EXT
        DPNP_FN_BITWISE_AND
        DPNP_FN_BITWISE_AND_EXT
        DPNP_FN_BITWISE_OR
        DPNP_FN_BITWISE_OR_EXT
        DPNP_FN_BITWISE_XOR
        DPNP_FN_BITWISE_XOR_EXT
        DPNP_FN_CBRT
        DPNP_FN_CBRT_EXT
        DPNP_FN_CEIL
        DPNP_FN_CEIL_EXT
        DPNP_FN_CHOLESKY
        DPNP_FN_CHOLESKY_EXT
        DPNP_FN_CHOOSE
        DPNP_FN_CHOOSE_EXT
        DPNP_FN_CONJIGUATE
        DPNP_FN_CONJIGUATE_EXT
        DPNP_FN_COPY
        DPNP_FN_COPY_EXT
        DPNP_FN_COPYSIGN
        DPNP_FN_COPYSIGN_EXT
        DPNP_FN_COPYTO
        DPNP_FN_COPYTO_EXT
        DPNP_FN_CORRELATE
        DPNP_FN_CORRELATE_EXT
        DPNP_FN_COS
        DPNP_FN_COS_EXT
        DPNP_FN_COSH
        DPNP_FN_COSH_EXT
        DPNP_FN_COUNT_NONZERO
        DPNP_FN_COUNT_NONZERO_EXT
        DPNP_FN_CROSS
        DPNP_FN_CROSS_EXT
        DPNP_FN_CUMPROD
        DPNP_FN_CUMPROD_EXT
        DPNP_FN_CUMSUM
        DPNP_FN_CUMSUM_EXT
        DPNP_FN_DEGREES
        DPNP_FN_DEGREES_EXT
        DPNP_FN_DET
        DPNP_FN_DET_EXT
        DPNP_FN_DIAG
        DPNP_FN_DIAG_EXT
        DPNP_FN_DIAG_INDICES
        DPNP_FN_DIAG_INDICES_EXT
        DPNP_FN_DIAGONAL
        DPNP_FN_DIAGONAL_EXT
        DPNP_FN_DOT
        DPNP_FN_DOT_EXT
        DPNP_FN_EDIFF1D
        DPNP_FN_EDIFF1D_EXT
        DPNP_FN_EIG
        DPNP_FN_EIG_EXT
        DPNP_FN_EIGVALS
        DPNP_FN_EIGVALS_EXT
        DPNP_FN_EQUAL_EXT
        DPNP_FN_ERF
        DPNP_FN_ERF_EXT
        DPNP_FN_EYE
        DPNP_FN_EYE_EXT
        DPNP_FN_EXP
        DPNP_FN_EXP_EXT
        DPNP_FN_EXP2
        DPNP_FN_EXP2_EXT
        DPNP_FN_EXPM1
        DPNP_FN_EXPM1_EXT
        DPNP_FN_FABS
        DPNP_FN_FABS_EXT
        DPNP_FN_FFT_FFT
        DPNP_FN_FFT_FFT_EXT
        DPNP_FN_FFT_RFFT
        DPNP_FN_FFT_RFFT_EXT
        DPNP_FN_FILL_DIAGONAL
        DPNP_FN_FILL_DIAGONAL_EXT
        DPNP_FN_FLATTEN
        DPNP_FN_FLATTEN_EXT
        DPNP_FN_FLOOR
        DPNP_FN_FLOOR_EXT
        DPNP_FN_FLOOR_DIVIDE
        DPNP_FN_FLOOR_DIVIDE_EXT
        DPNP_FN_FMOD
        DPNP_FN_FMOD_EXT
        DPNP_FN_FULL
        DPNP_FN_FULL_LIKE
        DPNP_FN_GREATER_EXT
        DPNP_FN_GREATER_EQUAL_EXT
        DPNP_FN_HYPOT
        DPNP_FN_HYPOT_EXT
        DPNP_FN_IDENTITY
        DPNP_FN_IDENTITY_EXT
        DPNP_FN_INITVAL
        DPNP_FN_INITVAL_EXT
        DPNP_FN_INV
        DPNP_FN_INV_EXT
        DPNP_FN_INVERT
        DPNP_FN_INVERT_EXT
        DPNP_FN_KRON
        DPNP_FN_KRON_EXT
        DPNP_FN_LEFT_SHIFT
        DPNP_FN_LEFT_SHIFT_EXT
        DPNP_FN_LESS_EXT
        DPNP_FN_LESS_EQUAL_EXT
        DPNP_FN_LOG
        DPNP_FN_LOG_EXT
        DPNP_FN_LOG10
        DPNP_FN_LOG10_EXT
        DPNP_FN_LOG1P
        DPNP_FN_LOG1P_EXT
        DPNP_FN_LOG2
        DPNP_FN_LOG2_EXT
        DPNP_FN_LOGICAL_AND_EXT
        DPNP_FN_LOGICAL_NOT_EXT
        DPNP_FN_LOGICAL_OR_EXT
        DPNP_FN_LOGICAL_XOR_EXT
        DPNP_FN_MATMUL
        DPNP_FN_MATMUL_EXT
        DPNP_FN_MATRIX_RANK
        DPNP_FN_MATRIX_RANK_EXT
        DPNP_FN_MAX
        DPNP_FN_MAX_EXT
        DPNP_FN_MAXIMUM
        DPNP_FN_MAXIMUM_EXT
        DPNP_FN_MEDIAN
        DPNP_FN_MEDIAN_EXT
        DPNP_FN_MIN
        DPNP_FN_MIN_EXT
        DPNP_FN_MINIMUM
        DPNP_FN_MINIMUM_EXT
        DPNP_FN_MODF
        DPNP_FN_MODF_EXT
        DPNP_FN_NANVAR
        DPNP_FN_NANVAR_EXT
        DPNP_FN_NEGATIVE
        DPNP_FN_NEGATIVE_EXT
        DPNP_FN_NONZERO
        DPNP_FN_NOT_EQUAL_EXT
        DPNP_FN_ONES
        DPNP_FN_ONES_LIKE
        DPNP_FN_PARTITION
        DPNP_FN_PARTITION_EXT
        DPNP_FN_PLACE
        DPNP_FN_POWER
        DPNP_FN_POWER_EXT
        DPNP_FN_PROD
        DPNP_FN_PROD_EXT
        DPNP_FN_PTP
        DPNP_FN_PTP_EXT
        DPNP_FN_PUT
        DPNP_FN_PUT_EXT
        DPNP_FN_QR
        DPNP_FN_QR_EXT
        DPNP_FN_RADIANS
        DPNP_FN_RADIANS_EXT
        DPNP_FN_REMAINDER
        DPNP_FN_REMAINDER_EXT
        DPNP_FN_RECIP
        DPNP_FN_RECIP_EXT
        DPNP_FN_REPEAT
        DPNP_FN_REPEAT_EXT
        DPNP_FN_RIGHT_SHIFT
        DPNP_FN_RIGHT_SHIFT_EXT
        DPNP_FN_RNG_BETA
        DPNP_FN_RNG_BETA_EXT
        DPNP_FN_RNG_BINOMIAL
        DPNP_FN_RNG_BINOMIAL_EXT
        DPNP_FN_RNG_CHISQUARE
        DPNP_FN_RNG_CHISQUARE_EXT
        DPNP_FN_RNG_EXPONENTIAL
        DPNP_FN_RNG_EXPONENTIAL_EXT
        DPNP_FN_RNG_F
        DPNP_FN_RNG_F_EXT
        DPNP_FN_RNG_GAMMA
        DPNP_FN_RNG_GAMMA_EXT
        DPNP_FN_RNG_GAUSSIAN
        DPNP_FN_RNG_GAUSSIAN_EXT
        DPNP_FN_RNG_GEOMETRIC
        DPNP_FN_RNG_GEOMETRIC_EXT
        DPNP_FN_RNG_GUMBEL
        DPNP_FN_RNG_GUMBEL_EXT
        DPNP_FN_RNG_HYPERGEOMETRIC
        DPNP_FN_RNG_HYPERGEOMETRIC_EXT
        DPNP_FN_RNG_LAPLACE
        DPNP_FN_RNG_LAPLACE_EXT
        DPNP_FN_RNG_LOGISTIC
        DPNP_FN_RNG_LOGISTIC_EXT
        DPNP_FN_RNG_LOGNORMAL
        DPNP_FN_RNG_LOGNORMAL_EXT
        DPNP_FN_RNG_MULTINOMIAL
        DPNP_FN_RNG_MULTINOMIAL_EXT
        DPNP_FN_RNG_MULTIVARIATE_NORMAL
        DPNP_FN_RNG_MULTIVARIATE_NORMAL_EXT
        DPNP_FN_RNG_NEGATIVE_BINOMIAL
        DPNP_FN_RNG_NEGATIVE_BINOMIAL_EXT
        DPNP_FN_RNG_NONCENTRAL_CHISQUARE
        DPNP_FN_RNG_NONCENTRAL_CHISQUARE_EXT
        DPNP_FN_RNG_NORMAL
        DPNP_FN_RNG_NORMAL_EXT
        DPNP_FN_RNG_PARETO
        DPNP_FN_RNG_PARETO_EXT
        DPNP_FN_RNG_POISSON
        DPNP_FN_RNG_POISSON_EXT
        DPNP_FN_RNG_POWER
        DPNP_FN_RNG_POWER_EXT
        DPNP_FN_PUT_ALONG_AXIS
        DPNP_FN_PUT_ALONG_AXIS_EXT
        DPNP_FN_RNG_RAYLEIGH
        DPNP_FN_RNG_RAYLEIGH_EXT
        DPNP_FN_RNG_SHUFFLE
        DPNP_FN_RNG_SHUFFLE_EXT
        DPNP_FN_RNG_SRAND
        DPNP_FN_RNG_SRAND_EXT
        DPNP_FN_RNG_STANDARD_CAUCHY
        DPNP_FN_RNG_STANDARD_CAUCHY_EXT
        DPNP_FN_RNG_STANDARD_EXPONENTIAL
        DPNP_FN_RNG_STANDARD_EXPONENTIAL_EXT
        DPNP_FN_RNG_STANDARD_GAMMA
        DPNP_FN_RNG_STANDARD_GAMMA_EXT
        DPNP_FN_RNG_STANDARD_NORMAL
        DPNP_FN_RNG_STANDARD_T
        DPNP_FN_RNG_STANDARD_T_EXT
        DPNP_FN_RNG_TRIANGULAR
        DPNP_FN_RNG_TRIANGULAR_EXT
        DPNP_FN_RNG_UNIFORM
        DPNP_FN_RNG_UNIFORM_EXT
        DPNP_FN_RNG_VONMISES
        DPNP_FN_RNG_VONMISES_EXT
        DPNP_FN_RNG_WALD
        DPNP_FN_RNG_WALD_EXT
        DPNP_FN_RNG_WEIBULL
        DPNP_FN_RNG_WEIBULL_EXT
        DPNP_FN_RNG_ZIPF
        DPNP_FN_RNG_ZIPF_EXT
        DPNP_FN_SEARCHSORTED
        DPNP_FN_SEARCHSORTED_EXT
        DPNP_FN_SIGN
        DPNP_FN_SIGN_EXT
        DPNP_FN_SIN
        DPNP_FN_SIN_EXT
        DPNP_FN_SINH
        DPNP_FN_SINH_EXT
        DPNP_FN_SORT
        DPNP_FN_SORT_EXT
        DPNP_FN_SQRT
        DPNP_FN_SQRT_EXT
        DPNP_FN_SQUARE
        DPNP_FN_SQUARE_EXT
        DPNP_FN_STD
        DPNP_FN_STD_EXT
        DPNP_FN_SUM
        DPNP_FN_SUM_EXT
        DPNP_FN_SVD
        DPNP_FN_SVD_EXT
        DPNP_FN_TAKE
        DPNP_FN_TAKE_EXT
        DPNP_FN_TAN
        DPNP_FN_TAN_EXT
        DPNP_FN_TANH
        DPNP_FN_TANH_EXT
        DPNP_FN_TRACE
        DPNP_FN_TRACE_EXT
        DPNP_FN_TRANSPOSE
        DPNP_FN_TRAPZ
        DPNP_FN_TRAPZ_EXT
        DPNP_FN_TRI
        DPNP_FN_TRI_EXT
        DPNP_FN_TRIL
        DPNP_FN_TRIL_EXT
        DPNP_FN_TRIU
        DPNP_FN_TRIU_EXT
        DPNP_FN_TRUNC
        DPNP_FN_TRUNC_EXT
        DPNP_FN_VANDER
        DPNP_FN_VANDER_EXT
        DPNP_FN_VAR
        DPNP_FN_VAR_EXT
        DPNP_FN_ZEROS
        DPNP_FN_ZEROS_LIKE

cdef extern from "dpnp_iface_fptr.hpp" namespace "DPNPFuncType":  # need this namespace for Enum import
    cdef enum DPNPFuncType "DPNPFuncType":
        DPNP_FT_NONE
        DPNP_FT_INT
        DPNP_FT_LONG
        DPNP_FT_FLOAT
        DPNP_FT_DOUBLE
        DPNP_FT_CMPLX64
        DPNP_FT_CMPLX128
        DPNP_FT_BOOL

cdef extern from "dpnp_iface_fptr.hpp":
    struct DPNPFuncData:
        DPNPFuncType return_type
        void * ptr

    DPNPFuncData get_dpnp_function_ptr(DPNPFuncName name, DPNPFuncType first_type, DPNPFuncType second_type) except +


cdef extern from "dpnp_iface.hpp" namespace "QueueOptions":  # need this namespace for Enum import
    cdef enum QueueOptions "QueueOptions":
        CPU_SELECTOR
        GPU_SELECTOR
        AUTO_SELECTOR

cdef extern from "constants.hpp":
    void dpnp_python_constants_initialize_c(void * py_none, void * py_nan)

cdef extern from "dpnp_iface.hpp":
    void dpnp_queue_initialize_c(QueueOptions selector)
    size_t dpnp_queue_is_cpu_c() except +

    char * dpnp_memory_alloc_c(size_t size_in_bytes) except +
    void dpnp_memory_free_c(void * ptr)
    void dpnp_memory_memcpy_c(void * dst, const void * src, size_t size_in_bytes)
    void dpnp_rng_srand_c(size_t seed)


# C function pointer to the C library template functions
ctypedef c_dpctl.DPCTLSyclEventRef(*fptr_1out_t)(c_dpctl.DPCTLSyclQueueRef,
                                                 void * , size_t,
                                                 const c_dpctl.DPCTLEventVectorRef) except +
ctypedef c_dpctl.DPCTLSyclEventRef(*fptr_1in_1out_t)(c_dpctl.DPCTLSyclQueueRef,
                                                     void *, void * , size_t,
                                                     const c_dpctl.DPCTLEventVectorRef)
ctypedef c_dpctl.DPCTLSyclEventRef(*fptr_1in_1out_strides_t)(c_dpctl.DPCTLSyclQueueRef,
                                                             void *, const size_t, const size_t,
                                                             const shape_elem_type * , const shape_elem_type * ,
                                                             void *, const size_t, const size_t,
                                                             const shape_elem_type * , const shape_elem_type * ,
                                                             const long * ,
                                                             const c_dpctl.DPCTLEventVectorRef)
ctypedef c_dpctl.DPCTLSyclEventRef(*fptr_2in_1out_t)(c_dpctl.DPCTLSyclQueueRef,
                                                     void * ,
                                                     const void * ,
                                                     const size_t,
                                                     const shape_elem_type * ,
                                                     const size_t,
                                                     const void *,
                                                     const size_t,
                                                     const shape_elem_type * ,
                                                     const size_t,
                                                     const long * ,
                                                     const c_dpctl.DPCTLEventVectorRef)
ctypedef c_dpctl.DPCTLSyclEventRef(*fptr_2in_1out_strides_t)(c_dpctl.DPCTLSyclQueueRef,
                                                             void *,
                                                             const size_t,
                                                             const size_t,
                                                             const shape_elem_type * ,
                                                             const shape_elem_type * ,
                                                             void *,
                                                             const size_t,
                                                             const size_t,
                                                             const shape_elem_type * ,
                                                             const shape_elem_type * ,
                                                             void *,
                                                             const size_t, const size_t,
                                                             const shape_elem_type * ,
                                                             const shape_elem_type * ,
                                                             const long * ,
                                                             const c_dpctl.DPCTLEventVectorRef) except +
ctypedef void(*fptr_blas_gemm_2in_1out_t)(void *, void * , void * , size_t, size_t, size_t)
ctypedef c_dpctl.DPCTLSyclEventRef(*dpnp_reduction_c_t)(c_dpctl.DPCTLSyclQueueRef,
                                                        void *,
                                                        const void * ,
                                                        const shape_elem_type*,
                                                        const size_t,
                                                        const shape_elem_type*,
                                                        const size_t,
                                                        const void * ,
                                                        const long*,
                                                        const c_dpctl.DPCTLEventVectorRef)

cpdef dpnp_descriptor dpnp_astype(dpnp_descriptor x1, dtype)
cpdef dpnp_descriptor dpnp_flatten(dpnp_descriptor x1)


"""
Internal functions
"""
cdef DPNPFuncType dpnp_dtype_to_DPNPFuncType(dtype)
cdef dpnp_DPNPFuncType_to_dtype(size_t type)


"""
Bitwise functions
"""
cpdef dpnp_descriptor dpnp_bitwise_and(dpnp_descriptor x1_obj,
                                       dpnp_descriptor x2_obj,
                                       object dtype=*,
                                       dpnp_descriptor out=*,
                                       object where=*)
cpdef dpnp_descriptor dpnp_bitwise_or(dpnp_descriptor x1_obj,
                                      dpnp_descriptor x2_obj,
                                      object dtype=*,
                                      dpnp_descriptor out=*,
                                      object where=*)
cpdef dpnp_descriptor dpnp_bitwise_xor(dpnp_descriptor x1_obj,
                                       dpnp_descriptor x2_obj,
                                       object dtype=*,
                                       dpnp_descriptor out=*,
                                       object where=*)
cpdef dpnp_descriptor dpnp_invert(dpnp_descriptor x1)
cpdef dpnp_descriptor dpnp_left_shift(dpnp_descriptor x1_obj,
                                      dpnp_descriptor x2_obj,
                                      object dtype=*,
                                      dpnp_descriptor out=*,
                                      object where=*)
cpdef dpnp_descriptor dpnp_right_shift(dpnp_descriptor x1_obj,
                                       dpnp_descriptor x2_obj,
                                       object dtype=*,
                                       dpnp_descriptor out=*,
                                       object where=*)


"""
Logic functions
"""
cpdef dpnp_descriptor dpnp_equal(dpnp_descriptor array1, dpnp_descriptor input2)
cpdef dpnp_descriptor dpnp_greater(dpnp_descriptor input1, dpnp_descriptor input2)
cpdef dpnp_descriptor dpnp_greater_equal(dpnp_descriptor input1, dpnp_descriptor input2)
cpdef dpnp_descriptor dpnp_isclose(dpnp_descriptor input1, dpnp_descriptor input2,
                                   double rtol=*, double atol=*, cpp_bool equal_nan=*)
cpdef dpnp_descriptor dpnp_less(dpnp_descriptor input1, dpnp_descriptor input2)
cpdef dpnp_descriptor dpnp_less_equal(dpnp_descriptor input1, dpnp_descriptor input2)
cpdef dpnp_descriptor dpnp_logical_and(dpnp_descriptor input1, dpnp_descriptor input2)
cpdef dpnp_descriptor dpnp_logical_not(dpnp_descriptor input1)
cpdef dpnp_descriptor dpnp_logical_or(dpnp_descriptor input1, dpnp_descriptor input2)
cpdef dpnp_descriptor dpnp_logical_xor(dpnp_descriptor input1, dpnp_descriptor input2)
cpdef dpnp_descriptor dpnp_not_equal(dpnp_descriptor input1, dpnp_descriptor input2)


"""
Linear algebra
"""
cpdef dpnp_descriptor dpnp_dot(dpnp_descriptor in_array1, dpnp_descriptor in_array2)
cpdef dpnp_descriptor dpnp_matmul(dpnp_descriptor in_array1, dpnp_descriptor in_array2, dpnp_descriptor out=*)


"""
Array creation routines
"""
cpdef dpnp_descriptor dpnp_init_val(shape, dtype, value)
cpdef dpnp_descriptor dpnp_copy(dpnp_descriptor x1)

"""
Mathematical functions
"""
cpdef dpnp_descriptor dpnp_arctan2(dpnp_descriptor x1_obj, dpnp_descriptor x2_obj, object dtype=*,
                                   dpnp_descriptor out=*, object where=*)
cpdef dpnp_descriptor dpnp_hypot(dpnp_descriptor x1_obj, dpnp_descriptor x2_obj, object dtype=*,
                                 dpnp_descriptor out=*, object where=*)
cpdef dpnp_descriptor dpnp_maximum(dpnp_descriptor x1_obj, dpnp_descriptor x2_obj, object dtype=*,
                                   dpnp_descriptor out=*, object where=*)
cpdef dpnp_descriptor dpnp_minimum(dpnp_descriptor x1_obj, dpnp_descriptor x2_obj, object dtype=*,
                                   dpnp_descriptor out=*, object where=*)
cpdef dpnp_descriptor dpnp_negative(dpnp_descriptor array1)
cpdef dpnp_descriptor dpnp_power(dpnp_descriptor x1_obj, dpnp_descriptor x2_obj, object dtype=*,
                                 dpnp_descriptor out=*, object where=*)
cpdef dpnp_descriptor dpnp_remainder(dpnp_descriptor x1_obj, dpnp_descriptor x2_obj, object dtype=*,
                                     dpnp_descriptor out=*, object where=*)


"""
Array manipulation routines
"""
cpdef dpnp_descriptor dpnp_repeat(dpnp_descriptor array1, repeats, axes=*)


"""
Statistics functions
"""
<<<<<<< HEAD
cpdef object dpnp_mean(dpnp_descriptor a, axis)
=======
cpdef dpnp_descriptor dpnp_cov(dpnp_descriptor array1)
>>>>>>> 126e2ca4
cpdef dpnp_descriptor dpnp_min(dpnp_descriptor a, axis)


"""
Sorting functions
"""
cpdef dpnp_descriptor dpnp_argsort(dpnp_descriptor array1)
cpdef dpnp_descriptor dpnp_sort(dpnp_descriptor array1)

"""
Searching functions
"""
cpdef dpnp_descriptor dpnp_argmax(dpnp_descriptor array1)
cpdef dpnp_descriptor dpnp_argmin(dpnp_descriptor array1)

"""
Trigonometric functions
"""
cpdef dpnp_descriptor dpnp_arccos(dpnp_descriptor array1)
cpdef dpnp_descriptor dpnp_arccosh(dpnp_descriptor array1)
cpdef dpnp_descriptor dpnp_arcsin(dpnp_descriptor array1, dpnp_descriptor out)
cpdef dpnp_descriptor dpnp_arcsinh(dpnp_descriptor array1)
cpdef dpnp_descriptor dpnp_arctan(dpnp_descriptor array1, dpnp_descriptor out)
cpdef dpnp_descriptor dpnp_arctanh(dpnp_descriptor array1)
cpdef dpnp_descriptor dpnp_cbrt(dpnp_descriptor array1)
cpdef dpnp_descriptor dpnp_cos(dpnp_descriptor array1, dpnp_descriptor out)
cpdef dpnp_descriptor dpnp_cosh(dpnp_descriptor array1)
cpdef dpnp_descriptor dpnp_degrees(dpnp_descriptor array1)
cpdef dpnp_descriptor dpnp_exp(dpnp_descriptor array1, dpnp_descriptor out)
cpdef dpnp_descriptor dpnp_exp2(dpnp_descriptor array1)
cpdef dpnp_descriptor dpnp_expm1(dpnp_descriptor array1)
cpdef dpnp_descriptor dpnp_log(dpnp_descriptor array1, dpnp_descriptor out)
cpdef dpnp_descriptor dpnp_log10(dpnp_descriptor array1)
cpdef dpnp_descriptor dpnp_log1p(dpnp_descriptor array1)
cpdef dpnp_descriptor dpnp_log2(dpnp_descriptor array1)
cpdef dpnp_descriptor dpnp_radians(dpnp_descriptor array1)
cpdef dpnp_descriptor dpnp_recip(dpnp_descriptor array1)
cpdef dpnp_descriptor dpnp_sin(dpnp_descriptor array1, dpnp_descriptor out)
cpdef dpnp_descriptor dpnp_sinh(dpnp_descriptor array1)
cpdef dpnp_descriptor dpnp_sqrt(dpnp_descriptor array1, dpnp_descriptor out)
cpdef dpnp_descriptor dpnp_square(dpnp_descriptor array1)
cpdef dpnp_descriptor dpnp_tan(dpnp_descriptor array1, dpnp_descriptor out)
cpdef dpnp_descriptor dpnp_tanh(dpnp_descriptor array1)<|MERGE_RESOLUTION|>--- conflicted
+++ resolved
@@ -536,11 +536,6 @@
 """
 Statistics functions
 """
-<<<<<<< HEAD
-cpdef object dpnp_mean(dpnp_descriptor a, axis)
-=======
-cpdef dpnp_descriptor dpnp_cov(dpnp_descriptor array1)
->>>>>>> 126e2ca4
 cpdef dpnp_descriptor dpnp_min(dpnp_descriptor a, axis)
 
 
