--- conflicted
+++ resolved
@@ -211,12 +211,9 @@
 ctypedef void(*fptr_1out_t)(void *, size_t)
 ctypedef void(*fptr_1in_1out_t)(void * , void * , size_t)
 ctypedef void(*fptr_2in_1out_t)(void * , void*, void*, size_t)
-<<<<<<< HEAD
+ctypedef void(*fptr_2in_1out_new_t)(void * , void*, size_t, void*, size_t) # to be fused with fptr_2in_1out_t
 ctypedef void(*fptr_2in_1out_full_t)(void *, const void *, const void *, const size_t, const size_t,
                                      const long*, const long*, const size_t, const size_t, const long*)
-=======
-ctypedef void(*fptr_2in_1out_new_t)(void * , void*, size_t, void*, size_t) # to be fused with fptr_2in_1out_t
->>>>>>> f95f1598
 ctypedef void(*fptr_blas_gemm_2in_1out_t)(void * , void * , void * , size_t, size_t, size_t)
 ctypedef void(*dpnp_reduction_c_t)(void * , const void * , const size_t*, const size_t, const long*, const size_t, const void * , const long*)
 
