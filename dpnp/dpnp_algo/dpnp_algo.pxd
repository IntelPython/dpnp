--- conflicted
+++ resolved
@@ -94,11 +94,6 @@
         DPNP_FN_RNG_WALD_EXT
         DPNP_FN_RNG_WEIBULL_EXT
         DPNP_FN_RNG_ZIPF_EXT
-<<<<<<< HEAD
-        DPNP_FN_TRACE
-=======
-        DPNP_FN_SEARCHSORTED_EXT
->>>>>>> 726738d0
         DPNP_FN_TRACE_EXT
         DPNP_FN_TRAPZ_EXT
 
