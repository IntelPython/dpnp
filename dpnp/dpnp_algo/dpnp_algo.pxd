# cython: language_level=3
# -*- coding: utf-8 -*-
# *****************************************************************************
# Copyright (c) 2016-2020, Intel Corporation
# All rights reserved.
#
# Redistribution and use in source and binary forms, with or without
# modification, are permitted provided that the following conditions are met:
# - Redistributions of source code must retain the above copyright notice,
#   this list of conditions and the following disclaimer.
# - Redistributions in binary form must reproduce the above copyright notice,
#   this list of conditions and the following disclaimer in the documentation
#   and/or other materials provided with the distribution.
#
# THIS SOFTWARE IS PROVIDED BY THE COPYRIGHT HOLDERS AND CONTRIBUTORS "AS IS"
# AND ANY EXPRESS OR IMPLIED WARRANTIES, INCLUDING, BUT NOT LIMITED TO, THE
# IMPLIED WARRANTIES OF MERCHANTABILITY AND FITNESS FOR A PARTICULAR PURPOSE
# ARE DISCLAIMED. IN NO EVENT SHALL THE COPYRIGHT HOLDER OR CONTRIBUTORS BE
# LIABLE FOR ANY DIRECT, INDIRECT, INCIDENTAL, SPECIAL, EXEMPLARY, OR
# CONSEQUENTIAL DAMAGES (INCLUDING, BUT NOT LIMITED TO, PROCUREMENT OF
# SUBSTITUTE GOODS OR SERVICES; LOSS OF USE, DATA, OR PROFITS; OR BUSINESS
# INTERRUPTION) HOWEVER CAUSED AND ON ANY THEORY OF LIABILITY, WHETHER IN
# CONTRACT, STRICT LIABILITY, OR TORT (INCLUDING NEGLIGENCE OR OTHERWISE)
# ARISING IN ANY WAY OUT OF THE USE OF THIS SOFTWARE, EVEN IF ADVISED OF
# THE POSSIBILITY OF SUCH DAMAGE.
# *****************************************************************************

from libcpp cimport bool as cpp_bool

from dpnp.dpnp_utils.dpnp_algo_utils cimport dpnp_descriptor

<<<<<<< HEAD

ctypedef ssize_t shape_elem_type
ctypedef vector.vector[shape_elem_type] shape_type_c

=======
from dpnp.dpnp_algo cimport shape_elem_type, shape_type_c
>>>>>>> de31bf4b

cdef extern from "dpnp_iface_fptr.hpp" namespace "DPNPFuncName":  # need this namespace for Enum import
    cdef enum DPNPFuncName "DPNPFuncName":
        DPNP_FN_ABSOLUTE
        DPNP_FN_ADD
        DPNP_FN_ALL
        DPNP_FN_ALLCLOSE
        DPNP_FN_ANY
        DPNP_FN_ARANGE
        DPNP_FN_ARCCOS
        DPNP_FN_ARCCOSH
        DPNP_FN_ARCSIN
        DPNP_FN_ARCSINH
        DPNP_FN_ARCTAN
        DPNP_FN_ARCTAN2
        DPNP_FN_ARCTANH
        DPNP_FN_ARGMAX
        DPNP_FN_ARGMIN
        DPNP_FN_ARGSORT
        DPNP_FN_AROUND
        DPNP_FN_ASTYPE
        DPNP_FN_BITWISE_AND
        DPNP_FN_BITWISE_OR
        DPNP_FN_BITWISE_XOR
        DPNP_FN_CBRT
        DPNP_FN_CEIL
        DPNP_FN_CHOLESKY
        DPNP_FN_CHOOSE
        DPNP_FN_CONJIGUATE
        DPNP_FN_COPY
        DPNP_FN_COPYSIGN
        DPNP_FN_COPYTO
        DPNP_FN_CORRELATE
        DPNP_FN_COS
        DPNP_FN_COSH
        DPNP_FN_COV
        DPNP_FN_COUNT_NONZERO
        DPNP_FN_CROSS
        DPNP_FN_CUMPROD
        DPNP_FN_CUMSUM
        DPNP_FN_DEGREES
        DPNP_FN_DET
        DPNP_FN_DIAG
        DPNP_FN_DIAG_INDICES
        DPNP_FN_DIAGONAL
        DPNP_FN_DIVIDE
        DPNP_FN_DOT
        DPNP_FN_EDIFF1D
        DPNP_FN_EIG
        DPNP_FN_EIGVALS
        DPNP_FN_ERF
        DPNP_FN_EYE
        DPNP_FN_EXP
        DPNP_FN_EXP2
        DPNP_FN_EXPM1
        DPNP_FN_FABS
        DPNP_FN_FFT_FFT
        DPNP_FN_FILL_DIAGONAL
        DPNP_FN_FLATTEN
        DPNP_FN_FLOOR
        DPNP_FN_FLOOR_DIVIDE
        DPNP_FN_FMOD
        DPNP_FN_FULL
        DPNP_FN_FULL_LIKE
        DPNP_FN_HYPOT
        DPNP_FN_IDENTITY
        DPNP_FN_INITVAL
        DPNP_FN_INV
        DPNP_FN_INVERT
        DPNP_FN_KRON
        DPNP_FN_LEFT_SHIFT
        DPNP_FN_LOG
        DPNP_FN_LOG10
        DPNP_FN_LOG1P
        DPNP_FN_LOG2
        DPNP_FN_MATMUL
        DPNP_FN_MATRIX_RANK
        DPNP_FN_MAX
        DPNP_FN_MAXIMUM
        DPNP_FN_MEAN
        DPNP_FN_MEDIAN
        DPNP_FN_MIN
        DPNP_FN_MINIMUM
        DPNP_FN_MODF
        DPNP_FN_MULTIPLY
        DPNP_FN_NANVAR
        DPNP_FN_NEGATIVE
        DPNP_FN_NONZERO
        DPNP_FN_ONES
        DPNP_FN_ONES_LIKE
        DPNP_FN_PARTITION
        DPNP_FN_PLACE
        DPNP_FN_POWER
        DPNP_FN_PROD
        DPNP_FN_PTP
        DPNP_FN_PUT
        DPNP_FN_QR
        DPNP_FN_RADIANS
        DPNP_FN_REMAINDER
        DPNP_FN_RECIP
        DPNP_FN_REPEAT
        DPNP_FN_RIGHT_SHIFT
        DPNP_FN_RNG_BETA
        DPNP_FN_RNG_BINOMIAL
        DPNP_FN_RNG_CHISQUARE
        DPNP_FN_RNG_EXPONENTIAL
        DPNP_FN_RNG_F
        DPNP_FN_RNG_GAMMA
        DPNP_FN_RNG_GAUSSIAN
        DPNP_FN_RNG_GEOMETRIC
        DPNP_FN_RNG_GUMBEL
        DPNP_FN_RNG_HYPERGEOMETRIC
        DPNP_FN_RNG_LAPLACE
        DPNP_FN_RNG_LOGISTIC
        DPNP_FN_RNG_LOGNORMAL
        DPNP_FN_RNG_MULTINOMIAL
        DPNP_FN_RNG_MULTIVARIATE_NORMAL
        DPNP_FN_RNG_NEGATIVE_BINOMIAL
        DPNP_FN_RNG_NONCENTRAL_CHISQUARE
        DPNP_FN_RNG_NORMAL
        DPNP_FN_RNG_PARETO
        DPNP_FN_RNG_POISSON
        DPNP_FN_RNG_POWER
        DPNP_FN_PUT_ALONG_AXIS
        DPNP_FN_RNG_RAYLEIGH
        DPNP_FN_RNG_SHUFFLE
        DPNP_FN_RNG_SRAND
        DPNP_FN_RNG_STANDARD_CAUCHY
        DPNP_FN_RNG_STANDARD_EXPONENTIAL
        DPNP_FN_RNG_STANDARD_GAMMA
        DPNP_FN_RNG_STANDARD_NORMAL
        DPNP_FN_RNG_STANDARD_T
        DPNP_FN_RNG_TRIANGULAR
        DPNP_FN_RNG_UNIFORM
        DPNP_FN_RNG_VONMISES
        DPNP_FN_RNG_WALD
        DPNP_FN_RNG_WEIBULL
        DPNP_FN_RNG_ZIPF
        DPNP_FN_SEARCHSORTED
        DPNP_FN_SIGN
        DPNP_FN_SIN
        DPNP_FN_SINH
        DPNP_FN_SORT
        DPNP_FN_SQRT
        DPNP_FN_SQUARE
        DPNP_FN_STD
        DPNP_FN_SUBTRACT
        DPNP_FN_SUM
        DPNP_FN_SVD
        DPNP_FN_TAKE
        DPNP_FN_TAN
        DPNP_FN_TANH
        DPNP_FN_TRACE
        DPNP_FN_TRANSPOSE
        DPNP_FN_TRAPZ
        DPNP_FN_TRI
        DPNP_FN_TRIL
        DPNP_FN_TRIU
        DPNP_FN_TRUNC
        DPNP_FN_VANDER
        DPNP_FN_VAR
        DPNP_FN_ZEROS
        DPNP_FN_ZEROS_LIKE

cdef extern from "dpnp_iface_fptr.hpp" namespace "DPNPFuncType":  # need this namespace for Enum import
    cdef enum DPNPFuncType "DPNPFuncType":
        DPNP_FT_NONE
        DPNP_FT_INT
        DPNP_FT_LONG
        DPNP_FT_FLOAT
        DPNP_FT_DOUBLE
        DPNP_FT_CMPLX64
        DPNP_FT_CMPLX128
        DPNP_FT_BOOL

cdef extern from "dpnp_iface_fptr.hpp":
    struct DPNPFuncData:
        DPNPFuncType return_type
        void * ptr

    DPNPFuncData get_dpnp_function_ptr(DPNPFuncName name, DPNPFuncType first_type, DPNPFuncType second_type) except +


cdef extern from "dpnp_iface.hpp" namespace "QueueOptions":  # need this namespace for Enum import
    cdef enum QueueOptions "QueueOptions":
        CPU_SELECTOR
        GPU_SELECTOR
        AUTO_SELECTOR

cdef extern from "constants.hpp":
    void dpnp_python_constants_initialize_c(void * py_none, void * py_nan)

cdef extern from "dpnp_iface.hpp":
    void dpnp_queue_initialize_c(QueueOptions selector)
    size_t dpnp_queue_is_cpu_c()

    char * dpnp_memory_alloc_c(size_t size_in_bytes) except +
    void dpnp_memory_free_c(void * ptr)
    void dpnp_memory_memcpy_c(void * dst, const void * src, size_t size_in_bytes)
    void dpnp_rng_srand_c(size_t seed)


# C function pointer to the C library template functions
ctypedef void(*fptr_1out_t)(void * , size_t)
ctypedef void(*fptr_1in_1out_t)(void *, void * , size_t)
ctypedef void(*fptr_1in_1out_strides_t)(void *, const size_t, const size_t,
                                        const shape_elem_type * , const shape_elem_type * ,
                                        void *, const size_t, const size_t,
                                        const shape_elem_type * , const shape_elem_type * ,
                                        const long * )
ctypedef void(*fptr_2in_1out_t)(void * , const void * , const size_t, const shape_elem_type * , const size_t,
                                const void *, const size_t, const shape_elem_type * , const size_t, const long * )
ctypedef void(*fptr_2in_1out_strides_t)(void *, const size_t, const size_t,
                                        const shape_elem_type * , const shape_elem_type * ,
                                        void *, const size_t, const size_t,
                                        const shape_elem_type * , const shape_elem_type * ,
                                        void *, const size_t, const size_t,
                                        const shape_elem_type * , const shape_elem_type * ,
                                        const long * )
ctypedef void(*fptr_blas_gemm_2in_1out_t)(void *, void * , void * , size_t, size_t, size_t)
ctypedef void(*dpnp_reduction_c_t)(void *, const void * , const shape_elem_type*, const size_t, const shape_elem_type*, const size_t, const void * , const long*)

cpdef dpnp_descriptor dpnp_astype(dpnp_descriptor x1, dtype)
cpdef dpnp_descriptor dpnp_flatten(dpnp_descriptor x1)


"""
Internal functions
"""
cdef DPNPFuncType dpnp_dtype_to_DPNPFuncType(dtype)
cdef dpnp_DPNPFuncType_to_dtype(size_t type)


"""
Bitwise functions
"""
cpdef dpnp_descriptor dpnp_bitwise_and(dpnp_descriptor x1_obj,
                                       dpnp_descriptor x2_obj,
                                       object dtype=*,
                                       dpnp_descriptor out=*,
                                       object where=*)
cpdef dpnp_descriptor dpnp_bitwise_or(dpnp_descriptor x1_obj,
                                      dpnp_descriptor x2_obj,
                                      object dtype=*,
                                      dpnp_descriptor out=*,
                                      object where=*)
cpdef dpnp_descriptor dpnp_bitwise_xor(dpnp_descriptor x1_obj,
                                       dpnp_descriptor x2_obj,
                                       object dtype=*,
                                       dpnp_descriptor out=*,
                                       object where=*)
cpdef dpnp_descriptor dpnp_invert(dpnp_descriptor x1)
cpdef dpnp_descriptor dpnp_left_shift(dpnp_descriptor x1_obj,
                                      dpnp_descriptor x2_obj,
                                      object dtype=*,
                                      dpnp_descriptor out=*,
                                      object where=*)
cpdef dpnp_descriptor dpnp_right_shift(dpnp_descriptor x1_obj,
                                       dpnp_descriptor x2_obj,
                                       object dtype=*,
                                       dpnp_descriptor out=*,
                                       object where=*)


"""
Logic functions
"""
cpdef dpnp_descriptor dpnp_equal(dpnp_descriptor array1, dpnp_descriptor input2)
cpdef dpnp_descriptor dpnp_greater(dpnp_descriptor input1, dpnp_descriptor input2)
cpdef dpnp_descriptor dpnp_greater_equal(dpnp_descriptor input1, dpnp_descriptor input2)
cpdef dpnp_descriptor dpnp_isclose(dpnp_descriptor input1, dpnp_descriptor input2,
                                   double rtol=*, double atol=*, cpp_bool equal_nan=*)
cpdef dpnp_descriptor dpnp_less(dpnp_descriptor input1, dpnp_descriptor input2)
cpdef dpnp_descriptor dpnp_less_equal(dpnp_descriptor input1, dpnp_descriptor input2)
cpdef dpnp_descriptor dpnp_logical_and(dpnp_descriptor input1, dpnp_descriptor input2)
cpdef dpnp_descriptor dpnp_logical_not(dpnp_descriptor input1)
cpdef dpnp_descriptor dpnp_logical_or(dpnp_descriptor input1, dpnp_descriptor input2)
cpdef dpnp_descriptor dpnp_logical_xor(dpnp_descriptor input1, dpnp_descriptor input2)
cpdef dpnp_descriptor dpnp_not_equal(dpnp_descriptor input1, dpnp_descriptor input2)


"""
Linear algebra
"""
cpdef dpnp_descriptor dpnp_dot(dpnp_descriptor in_array1, dpnp_descriptor in_array2)
cpdef dpnp_descriptor dpnp_matmul(dpnp_descriptor in_array1, dpnp_descriptor in_array2, dpnp_descriptor out=*)


"""
Array creation routines
"""
cpdef dpnp_descriptor dpnp_arange(start, stop, step, dtype)
cpdef dpnp_descriptor dpnp_init_val(shape, dtype, value)
cpdef dpnp_descriptor dpnp_full(result_shape, value_in, result_dtype)  # same as dpnp_init_val
cpdef dpnp_descriptor dpnp_copy(dpnp_descriptor x1)

"""
Mathematical functions
"""
cpdef dpnp_descriptor dpnp_add(dpnp_descriptor x1_obj, dpnp_descriptor x2_obj, object dtype=*,
                               dpnp_descriptor out=*, object where=*)
cpdef dpnp_descriptor dpnp_arctan2(dpnp_descriptor x1_obj, dpnp_descriptor x2_obj, object dtype=*,
                                   dpnp_descriptor out=*, object where=*)
cpdef dpnp_descriptor dpnp_divide(dpnp_descriptor x1_obj, dpnp_descriptor x2_obj, object dtype=*,
                                  dpnp_descriptor out=*, object where=*)
cpdef dpnp_descriptor dpnp_hypot(dpnp_descriptor x1_obj, dpnp_descriptor x2_obj, object dtype=*,
                                 dpnp_descriptor out=*, object where=*)
cpdef dpnp_descriptor dpnp_maximum(dpnp_descriptor x1_obj, dpnp_descriptor x2_obj, object dtype=*,
                                   dpnp_descriptor out=*, object where=*)
cpdef dpnp_descriptor dpnp_minimum(dpnp_descriptor x1_obj, dpnp_descriptor x2_obj, object dtype=*,
                                   dpnp_descriptor out=*, object where=*)
cpdef dpnp_descriptor dpnp_multiply(dpnp_descriptor x1_obj, dpnp_descriptor x2_obj, object dtype=*,
                                    dpnp_descriptor out=*, object where=*)
cpdef dpnp_descriptor dpnp_negative(dpnp_descriptor array1)
cpdef dpnp_descriptor dpnp_power(dpnp_descriptor x1_obj, dpnp_descriptor x2_obj, object dtype=*,
                                 dpnp_descriptor out=*, object where=*)
cpdef dpnp_descriptor dpnp_remainder(dpnp_descriptor x1_obj, dpnp_descriptor x2_obj, object dtype=*,
                                     dpnp_descriptor out=*, object where=*)
cpdef dpnp_descriptor dpnp_subtract(dpnp_descriptor x1_obj, dpnp_descriptor x2_obj, object dtype=*,
                                    dpnp_descriptor out=*, object where=*)


"""
Array manipulation routines
"""
cpdef dpnp_descriptor dpnp_repeat(dpnp_descriptor array1, repeats, axes=*)
cpdef dpnp_descriptor dpnp_transpose(dpnp_descriptor array1, axes=*)


"""
Statistics functions
"""
cpdef dpnp_descriptor dpnp_cov(dpnp_descriptor array1)
cpdef object dpnp_mean(dpnp_descriptor a, axis)
cpdef dpnp_descriptor dpnp_min(dpnp_descriptor a, axis)


"""
Sorting functions
"""
cpdef dpnp_descriptor dpnp_argsort(dpnp_descriptor array1)
cpdef dpnp_descriptor dpnp_sort(dpnp_descriptor array1)

"""
Searching functions
"""
cpdef dpnp_descriptor dpnp_argmax(dpnp_descriptor array1)
cpdef dpnp_descriptor dpnp_argmin(dpnp_descriptor array1)

"""
Trigonometric functions
"""
cpdef dpnp_descriptor dpnp_arccos(dpnp_descriptor array1)
cpdef dpnp_descriptor dpnp_arccosh(dpnp_descriptor array1)
cpdef dpnp_descriptor dpnp_arcsin(dpnp_descriptor array1, dpnp_descriptor out)
cpdef dpnp_descriptor dpnp_arcsinh(dpnp_descriptor array1)
cpdef dpnp_descriptor dpnp_arctan(dpnp_descriptor array1, dpnp_descriptor out)
cpdef dpnp_descriptor dpnp_arctanh(dpnp_descriptor array1)
cpdef dpnp_descriptor dpnp_cbrt(dpnp_descriptor array1)
cpdef dpnp_descriptor dpnp_cos(dpnp_descriptor array1, dpnp_descriptor out)
cpdef dpnp_descriptor dpnp_cosh(dpnp_descriptor array1)
cpdef dpnp_descriptor dpnp_degrees(dpnp_descriptor array1)
cpdef dpnp_descriptor dpnp_exp(dpnp_descriptor array1, dpnp_descriptor out)
cpdef dpnp_descriptor dpnp_exp2(dpnp_descriptor array1)
cpdef dpnp_descriptor dpnp_expm1(dpnp_descriptor array1)
cpdef dpnp_descriptor dpnp_log(dpnp_descriptor array1, dpnp_descriptor out)
cpdef dpnp_descriptor dpnp_log10(dpnp_descriptor array1)
cpdef dpnp_descriptor dpnp_log1p(dpnp_descriptor array1)
cpdef dpnp_descriptor dpnp_log2(dpnp_descriptor array1)
cpdef dpnp_descriptor dpnp_radians(dpnp_descriptor array1)
cpdef dpnp_descriptor dpnp_recip(dpnp_descriptor array1)
cpdef dpnp_descriptor dpnp_sin(dpnp_descriptor array1, dpnp_descriptor out)
cpdef dpnp_descriptor dpnp_sinh(dpnp_descriptor array1)
cpdef dpnp_descriptor dpnp_sqrt(dpnp_descriptor array1)
cpdef dpnp_descriptor dpnp_square(dpnp_descriptor array1)
cpdef dpnp_descriptor dpnp_tan(dpnp_descriptor array1, dpnp_descriptor out)
cpdef dpnp_descriptor dpnp_tanh(dpnp_descriptor array1)<|MERGE_RESOLUTION|>--- conflicted
+++ resolved
@@ -29,14 +29,7 @@
 
 from dpnp.dpnp_utils.dpnp_algo_utils cimport dpnp_descriptor
 
-<<<<<<< HEAD
-
-ctypedef ssize_t shape_elem_type
-ctypedef vector.vector[shape_elem_type] shape_type_c
-
-=======
 from dpnp.dpnp_algo cimport shape_elem_type, shape_type_c
->>>>>>> de31bf4b
 
 cdef extern from "dpnp_iface_fptr.hpp" namespace "DPNPFuncName":  # need this namespace for Enum import
     cdef enum DPNPFuncName "DPNPFuncName":
