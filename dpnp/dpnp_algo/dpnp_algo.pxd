--- conflicted
+++ resolved
@@ -36,13 +36,6 @@
         DPNP_FN_ALLCLOSE
         DPNP_FN_ALLCLOSE_EXT
         DPNP_FN_ARANGE
-<<<<<<< HEAD
-        DPNP_FN_CHOLESKY
-        DPNP_FN_CHOLESKY_EXT
-=======
-        DPNP_FN_ARGSORT
-        DPNP_FN_ARGSORT_EXT
->>>>>>> b401ae91
         DPNP_FN_CHOOSE
         DPNP_FN_CHOOSE_EXT
         DPNP_FN_COPY
