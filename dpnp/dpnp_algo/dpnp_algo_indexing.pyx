# cython: language_level=3
# -*- coding: utf-8 -*-
# *****************************************************************************
# Copyright (c) 2016-2020, Intel Corporation
# All rights reserved.
#
# Redistribution and use in source and binary forms, with or without
# modification, are permitted provided that the following conditions are met:
# - Redistributions of source code must retain the above copyright notice,
#   this list of conditions and the following disclaimer.
# - Redistributions in binary form must reproduce the above copyright notice,
#   this list of conditions and the following disclaimer in the documentation
#   and/or other materials provided with the distribution.
#
# THIS SOFTWARE IS PROVIDED BY THE COPYRIGHT HOLDERS AND CONTRIBUTORS "AS IS"
# AND ANY EXPRESS OR IMPLIED WARRANTIES, INCLUDING, BUT NOT LIMITED TO, THE
# IMPLIED WARRANTIES OF MERCHANTABILITY AND FITNESS FOR A PARTICULAR PURPOSE
# ARE DISCLAIMED. IN NO EVENT SHALL THE COPYRIGHT HOLDER OR CONTRIBUTORS BE
# LIABLE FOR ANY DIRECT, INDIRECT, INCIDENTAL, SPECIAL, EXEMPLARY, OR
# CONSEQUENTIAL DAMAGES (INCLUDING, BUT NOT LIMITED TO, PROCUREMENT OF
# SUBSTITUTE GOODS OR SERVICES; LOSS OF USE, DATA, OR PROFITS; OR BUSINESS
# INTERRUPTION) HOWEVER CAUSED AND ON ANY THEORY OF LIABILITY, WHETHER IN
# CONTRACT, STRICT LIABILITY, OR TORT (INCLUDING NEGLIGENCE OR OTHERWISE)
# ARISING IN ANY WAY OUT OF THE USE OF THIS SOFTWARE, EVEN IF ADVISED OF
# THE POSSIBILITY OF SUCH DAMAGE.
# *****************************************************************************

"""Module Backend (Indexing part)

This module contains interface functions between C backend layer
and the rest of the library

"""


import numpy
from dpnp.dpnp_utils cimport *
from dpnp.dpnp_iface_counting import count_nonzero


__all__ += [
    "dpnp_choose",
    "dpnp_diag_indices",
    "dpnp_diagonal",
    "dpnp_fill_diagonal",
    "dpnp_indices",
    "dpnp_nonzero",
    "dpnp_place",
    "dpnp_put",
    "dpnp_put_along_axis",
    "dpnp_putmask",
    "dpnp_select",
    "dpnp_take",
    "dpnp_take_along_axis",
    "dpnp_tril_indices",
    "dpnp_tril_indices_from",
    "dpnp_triu_indices",
    "dpnp_triu_indices_from"
]


<<<<<<< HEAD
ctypedef void(*custom_indexing_2in_1out_func_ptr_t)(void *, void * , void * , size_t)
ctypedef void(*custom_indexing_2in_1out_func_ptr_t_)(void * , void * , const size_t, size_t * , size_t * , const size_t)
ctypedef void(*custom_indexing_3in_with_axis_func_ptr_t)(void * , void * , void * , const size_t, size_t * , const size_t,
                                                         const size_t, const size_t,)
ctypedef void(*custom_indexing_6in_func_ptr_t)(void * , void * , void * , const size_t, const size_t, const size_t)
ctypedef void(*custom_indexing_2in_func_ptr_t)(void * , void * , size_t * , const size_t)
=======
ctypedef void(*custom_indexing_2in_1out_func_ptr_t)(void * , void * , void * , size_t)
ctypedef void(*custom_indexing_2in_1out_func_ptr_t_)(void *, void * , const size_t, size_t * , size_t * , const size_t)
ctypedef void(*custom_indexing_2in_func_ptr_t)(void *, void * , size_t * , const size_t)
ctypedef void(*custom_indexing_3in_func_ptr_t)(void * , void * , void * , const size_t, const size_t)
ctypedef void(*custom_indexing_6in_func_ptr_t)(void *, void * , void * , const size_t, const size_t, const size_t)
>>>>>>> 25242851


cpdef dparray dpnp_choose(input, choices):
    res_array = dparray(len(input), dtype=choices[0].dtype)
    for i in range(len(input)):
        res_array[i] = (choices[input[i]])[i]
    return res_array


cpdef tuple dpnp_diag_indices(n, ndim):
    cdef dparray res_item = dpnp.arange(n, dtype=dpnp.int64)

    # yes, all are the same item
    result = []
    for i in range(ndim):
        result.append(res_item)

    return tuple(result)


cpdef dparray dpnp_diagonal(dparray input, offset=0):
    n = min(input.shape[0], input.shape[1])
    res_shape = [None] * (input.ndim - 1)

    if input.ndim > 2:
        for i in range(input.ndim - 2):
            res_shape[i] = input.shape[i + 2]

    if (n + offset) > input.shape[1]:
        res_shape[-1] = input.shape[1] - offset
    elif (n + offset) > input.shape[0]:
        res_shape[-1] = input.shape[0]
    else:
        res_shape[-1] = n + offset

    res_ndim = len(res_shape)

    cdef DPNPFuncType param1_type = dpnp_dtype_to_DPNPFuncType(input.dtype)

    cdef DPNPFuncData kernel_data = get_dpnp_function_ptr(DPNP_FN_DIAGONAL, param1_type, param1_type)

    result_type = dpnp_DPNPFuncType_to_dtype( < size_t > kernel_data.return_type)
    cdef dparray result = dparray(res_shape, dtype=result_type)

    cdef custom_indexing_2in_1out_func_ptr_t_ func = <custom_indexing_2in_1out_func_ptr_t_ > kernel_data.ptr

    func(input.get_data(), result.get_data(), offset, < size_t * > input._dparray_shape.data(), < size_t * > result._dparray_shape.data(), res_ndim)

    return result


cpdef dpnp_fill_diagonal(dparray input, val):
    val_arr = dparray(1, dtype=input.dtype)
    val_arr[0] = val

    cdef DPNPFuncType param1_type = dpnp_dtype_to_DPNPFuncType(input.dtype)

    cdef DPNPFuncData kernel_data = get_dpnp_function_ptr(DPNP_FN_FILL_DIAGONAL, param1_type, param1_type)

    cdef custom_indexing_2in_func_ptr_t func = <custom_indexing_2in_func_ptr_t > kernel_data.ptr

    func(input.get_data(), val_arr.get_data(), < size_t * > input._dparray_shape.data(), input.ndim)


cpdef dparray dpnp_indices(dimensions):
    len_dimensions = len(dimensions)
    res_shape = []
    res_shape.append(len_dimensions)
    for i in range(len_dimensions):
        res_shape.append(dimensions[i])

    result = []
    if len_dimensions == 1:
        res = []
        for i in range(dimensions[0]):
            res.append(i)
        result.append(res)
    else:
        res1 = []
        for i in range(dimensions[0]):
            res = []
            for j in range(dimensions[1]):
                res.append(i)
            res1.append(res)
        result.append(res1)

        res2 = []
        for i in range(dimensions[0]):
            res = []
            for j in range(dimensions[1]):
                res.append(j)
            res2.append(res)
        result.append(res2)

    dpnp_result = dpnp.array(result)
    return dpnp_result


cpdef tuple dpnp_nonzero(dparray in_array1):
    res_count = in_array1.ndim

    # have to go through array one extra time to count size of result arrays
    res_size = count_nonzero(in_array1)

    res_list = []
    for i in range(res_count):
        res_list.append(dparray((res_size, ), dtype=dpnp.int64))
    result = _object_to_tuple(res_list)

    idx = 0
    for i in range(in_array1.size):
        if in_array1[i] != 0:
            ids = get_axis_indeces(i, in_array1.shape)
            for j in range(res_count):
                result[j][idx] = ids[j]
            idx = idx + 1

    return result


cpdef dpnp_place(dparray arr, dparray mask, dparray vals):
    mask_ = dparray(mask.size, dtype=dpnp.int64)
    for i in range(mask.size):
        if mask[i]:
            mask_[i] = 1
        else:
            mask_[i] = 0
    cdef DPNPFuncType param1_type = dpnp_dtype_to_DPNPFuncType(arr.dtype)

    cdef DPNPFuncData kernel_data = get_dpnp_function_ptr(DPNP_FN_PLACE, param1_type, param1_type)

    cdef custom_indexing_3in_func_ptr_t func = <custom_indexing_3in_func_ptr_t > kernel_data.ptr

    func(arr.get_data(), mask_.get_data(), vals.get_data(), arr.size, vals.size)


cpdef dpnp_put(dparray input, ind, v):
    ind_is_list = isinstance(ind, list)

    if dpnp.isscalar(ind):
        ind_size = 1
    else:
        ind_size = len(ind)
    ind_array = dparray(ind_size, dtype=dpnp.int64)
    if dpnp.isscalar(ind):
        ind_array[0] = ind
    else:
        for i in range(ind_size):
            ind_array[i] = ind[i]

    if dpnp.isscalar(v):
        v_size = 1
    else:
        v_size = len(v)
    v_array = dparray(v_size, dtype=input.dtype)
    if dpnp.isscalar(v):
        v_array[0] = v
    else:
        for i in range(v_size):
            v_array[i] = v[i]

    cdef DPNPFuncType param1_type = dpnp_dtype_to_DPNPFuncType(input.dtype)

    cdef DPNPFuncData kernel_data = get_dpnp_function_ptr(DPNP_FN_PUT, param1_type, param1_type)

    cdef custom_indexing_6in_func_ptr_t func = <custom_indexing_6in_func_ptr_t > kernel_data.ptr

    func(input.get_data(), ind_array.get_data(), v_array.get_data(), input.size, ind_array.size, v_array.size)


cpdef dpnp_put_along_axis(dparray arr, dparray indices, dparray values, int axis):
    cdef DPNPFuncType param1_type = dpnp_dtype_to_DPNPFuncType(arr.dtype)

    cdef DPNPFuncData kernel_data = get_dpnp_function_ptr(DPNP_FN_PUT_ALONG_AXIS, param1_type, param1_type)

    cdef custom_indexing_3in_with_axis_func_ptr_t func = <custom_indexing_3in_with_axis_func_ptr_t > kernel_data.ptr

    func(arr.get_data(), indices.get_data(), values.get_data(), axis, < size_t * > arr._dparray_shape.data(), arr.ndim, indices.size, values.size)


cpdef dpnp_putmask(dparray arr, dparray mask, dparray values):
    cdef int values_size = values.size
    for i in range(arr.size):
        if mask[i]:
            arr[i] = values[i % values_size]


cpdef dparray dpnp_select(condlist, choicelist, default):
    size_ = condlist[0].size
    res_array = dparray(size_, dtype=choicelist[0].dtype)
    pass_val = {a: default for a in range(size_)}
    for i in range(len(condlist)):
        for j in range(size_):
            if (condlist[i])[j]:
                res_array[j] = (choicelist[i])[j]
                pass_val.pop(j)

    for ind, val in pass_val.items():
        res_array[ind] = val

    return res_array.reshape(condlist[0].shape)


cpdef dparray dpnp_take(dparray input, dparray indices):
    cdef DPNPFuncType param1_type = dpnp_dtype_to_DPNPFuncType(input.dtype)

    cdef DPNPFuncData kernel_data = get_dpnp_function_ptr(DPNP_FN_TAKE, param1_type, param1_type)

    result_type = dpnp_DPNPFuncType_to_dtype( < size_t > kernel_data.return_type)
    cdef dparray result = dparray(indices.shape, dtype=result_type)

    cdef custom_indexing_2in_1out_func_ptr_t func = <custom_indexing_2in_1out_func_ptr_t > kernel_data.ptr

    func(input.get_data(), indices.get_data(), result.get_data(), indices.size)

    return result


cpdef dparray dpnp_take_along_axis(dparray arr, dparray indices, int axis):
    cdef long size_arr = arr.size
    cdef dparray_shape_type shape_arr = arr.shape
    cdef long size_indices = indices.size
    res_type = arr.dtype

    if axis != arr.ndim - 1:
        res_shape_list = list(shape_arr)
        res_shape_list[axis] = 1
        res_shape = tuple(res_shape_list)

        output_shape = dparray(len(shape_arr) - 1, dtype=numpy.int64)
        ind = 0
        for id, shape_axis in enumerate(shape_arr):
            if id != axis:
                output_shape[ind] = shape_axis
                ind += 1

        prod = 1
        for i in range(len(output_shape)):
            if output_shape[i] != 0:
                prod *= output_shape[i]

        result_array = [None] * prod
        ind_array = [None] * prod
        arr_shape_offsets = [None] * len(shape_arr)
        acc = 1

        for i in range(len(shape_arr)):
            ind = len(shape_arr) - 1 - i
            arr_shape_offsets[ind] = acc
            acc *= shape_arr[ind]

        output_shape_offsets = [None] * len(shape_arr)
        acc = 1

        for i in range(len(output_shape)):
            ind = len(output_shape) - 1 - i
            output_shape_offsets[ind] = acc
            acc *= output_shape[ind]
            result_offsets = arr_shape_offsets[:]  # need copy. not a reference
        result_offsets[axis] = 0

        for source_idx in range(size_arr):

            # reconstruct x,y,z from linear source_idx
            xyz = []
            remainder = source_idx
            for i in arr_shape_offsets:
                quotient, remainder = divmod(remainder, i)
                xyz.append(quotient)

            # extract result axis
            result_axis = []
            for idx, offset in enumerate(xyz):
                if idx != axis:
                    result_axis.append(offset)

            # Construct result offset
            result_offset = 0
            for i, result_axis_val in enumerate(result_axis):
                result_offset += (output_shape_offsets[i] * result_axis_val)

            arr_elem = arr.item(source_idx)
            if ind_array[result_offset] is None:
                ind_array[result_offset] = 0
            else:
                ind_array[result_offset] += 1

            if ind_array[result_offset] % size_indices == indices[result_offset % size_indices]:
                result_array[result_offset] = arr_elem

        dpnp_array = dpnp.array(result_array, dtype=res_type)
        dpnp_result_array = dpnp_array.reshape(res_shape)
        return dpnp_result_array

    else:
        result_array = dparray(shape_arr, dtype=res_type)
        for i in range(size_arr):
            ind = size_indices * (i // size_indices) + indices[i % size_indices]
            result_array[i] = arr[ind]
        return result_array


cpdef tuple dpnp_tril_indices(n, k=0, m=None):
    array1 = []
    array2 = []
    if m is None:
        for i in range(n):
            for j in range(i + 1 + k):
                if j >= n:
                    continue
                else:
                    array1.append(i)
                    array2.append(j)
    else:
        for i in range(n):
            for j in range(i + 1 + k):
                if j < m:
                    array1.append(i)
                    array2.append(j)

    dparray1 = dpnp.array(array1, dtype=dpnp.int64)
    dparray2 = dpnp.array(array2, dtype=dpnp.int64)
    return (dparray1, dparray2)


cpdef tuple dpnp_tril_indices_from(arr, k=0):
    m = arr.shape[0]
    n = arr.shape[1]
    array1 = []
    array2 = []
    if m is None:
        for i in range(n):
            for j in range(i + 1 + k):
                if j >= n:
                    continue
                else:
                    array1.append(i)
                    array2.append(j)
    else:
        for i in range(n):
            for j in range(i + 1 + k):
                if j < m:
                    array1.append(i)
                    array2.append(j)

    dparray1 = dpnp.array(array1, dtype=dpnp.int64)
    dparray2 = dpnp.array(array2, dtype=dpnp.int64)
    return (dparray1, dparray2)


cpdef tuple dpnp_triu_indices(n, k=0, m=None):
    array1 = []
    array2 = []
    if m is None:
        for i in range(n):
            for j in range(i + k, n):
                array1.append(i)
                array2.append(j)
    else:
        for i in range(n):
            for j in range(i + k, m):
                array1.append(i)
                array2.append(j)

    dparray1 = dpnp.array(array1, dtype=dpnp.int64)
    dparray2 = dpnp.array(array2, dtype=dpnp.int64)
    return (dparray1, dparray2)


cpdef tuple dpnp_triu_indices_from(arr, k=0):
    m = arr.shape[0]
    n = arr.shape[1]
    array1 = []
    array2 = []
    if m is None:
        for i in range(n):
            for j in range(i + k, n):
                array1.append(i)
                array2.append(j)
    else:
        for i in range(n):
            for j in range(i + k, m):
                array1.append(i)
                array2.append(j)

    dparray1 = dpnp.array(array1, dtype=dpnp.int64)
    dparray2 = dpnp.array(array2, dtype=dpnp.int64)
    return (dparray1, dparray2)<|MERGE_RESOLUTION|>--- conflicted
+++ resolved
@@ -59,20 +59,13 @@
 ]
 
 
-<<<<<<< HEAD
 ctypedef void(*custom_indexing_2in_1out_func_ptr_t)(void *, void * , void * , size_t)
 ctypedef void(*custom_indexing_2in_1out_func_ptr_t_)(void * , void * , const size_t, size_t * , size_t * , const size_t)
+ctypedef void(*custom_indexing_2in_func_ptr_t)(void *, void * , size_t * , const size_t)
+ctypedef void(*custom_indexing_3in_func_ptr_t)(void * , void * , void * , const size_t, const size_t)
 ctypedef void(*custom_indexing_3in_with_axis_func_ptr_t)(void * , void * , void * , const size_t, size_t * , const size_t,
                                                          const size_t, const size_t,)
-ctypedef void(*custom_indexing_6in_func_ptr_t)(void * , void * , void * , const size_t, const size_t, const size_t)
-ctypedef void(*custom_indexing_2in_func_ptr_t)(void * , void * , size_t * , const size_t)
-=======
-ctypedef void(*custom_indexing_2in_1out_func_ptr_t)(void * , void * , void * , size_t)
-ctypedef void(*custom_indexing_2in_1out_func_ptr_t_)(void *, void * , const size_t, size_t * , size_t * , const size_t)
-ctypedef void(*custom_indexing_2in_func_ptr_t)(void *, void * , size_t * , const size_t)
-ctypedef void(*custom_indexing_3in_func_ptr_t)(void * , void * , void * , const size_t, const size_t)
 ctypedef void(*custom_indexing_6in_func_ptr_t)(void *, void * , void * , const size_t, const size_t, const size_t)
->>>>>>> 25242851
 
 
 cpdef dparray dpnp_choose(input, choices):
