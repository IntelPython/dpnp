--- conflicted
+++ resolved
@@ -70,11 +70,8 @@
     "dpnp_multiply",
     "dpnp_negative",
     "dpnp_not_equal",
-<<<<<<< HEAD
     "dpnp_power",
-=======
     "dpnp_proj",
->>>>>>> 0fd57d41
     "dpnp_remainder",
     "dpnp_right_shift",
     "dpnp_round",
@@ -1466,7 +1463,6 @@
     return dpnp_array._create_from_usm_ndarray(res_usm)
 
 
-<<<<<<< HEAD
 _power_docstring_ = """
 power(x1, x2, out=None, order="K")
 
@@ -1527,7 +1523,9 @@
     res_usm = pow_func(
         x1_usm_or_scalar, x2_usm_or_scalar, out=out_usm, order=order
     )
-=======
+    return dpnp_array._create_from_usm_ndarray(res_usm)
+
+
 _proj_docstring = """
 proj(x, out=None, order="K")
 
@@ -1562,7 +1560,6 @@
     out_usm = None if out is None else dpnp.get_usm_ndarray(out)
 
     res_usm = proj_func(x1_usm, out=out_usm, order=order)
->>>>>>> 0fd57d41
     return dpnp_array._create_from_usm_ndarray(res_usm)
 
 
