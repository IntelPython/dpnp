# cython: language_level=3
# distutils: language = c++
# -*- coding: utf-8 -*-
# *****************************************************************************
# Copyright (c) 2023, Intel Corporation
# All rights reserved.
#
# Redistribution and use in source and binary forms, with or without
# modification, are permitted provided that the following conditions are met:
# - Redistributions of source code must retain the above copyright notice,
#   this list of conditions and the following disclaimer.
# - Redistributions in binary form must reproduce the above copyright notice,
#   this list of conditions and the following disclaimer in the documentation
#   and/or other materials provided with the distribution.
#
# THIS SOFTWARE IS PROVIDED BY THE COPYRIGHT HOLDERS AND CONTRIBUTORS "AS IS"
# AND ANY EXPRESS OR IMPLIED WARRANTIES, INCLUDING, BUT NOT LIMITED TO, THE
# IMPLIED WARRANTIES OF MERCHANTABILITY AND FITNESS FOR A PARTICULAR PURPOSE
# ARE DISCLAIMED. IN NO EVENT SHALL THE COPYRIGHT HOLDER OR CONTRIBUTORS BE
# LIABLE FOR ANY DIRECT, INDIRECT, INCIDENTAL, SPECIAL, EXEMPLARY, OR
# CONSEQUENTIAL DAMAGES (INCLUDING, BUT NOT LIMITED TO, PROCUREMENT OF
# SUBSTITUTE GOODS OR SERVICES; LOSS OF USE, DATA, OR PROFITS; OR BUSINESS
# INTERRUPTION) HOWEVER CAUSED AND ON ANY THEORY OF LIABILITY, WHETHER IN
# CONTRACT, STRICT LIABILITY, OR TORT (INCLUDING NEGLIGENCE OR OTHERWISE)
# ARISING IN ANY WAY OUT OF THE USE OF THIS SOFTWARE, EVEN IF ADVISED OF
# THE POSSIBILITY OF SUCH DAMAGE.
# *****************************************************************************


import dpnp
from dpnp.dpnp_array import dpnp_array
import dpnp.backend.extensions.vm._vm_impl as vmi

from dpctl.tensor._elementwise_common import (
    BinaryElementwiseFunc
)
import dpctl.tensor._tensor_impl as ti
import dpctl.tensor as dpt
import dpctl

import numpy


__all__ = [
<<<<<<< HEAD
    "dpnp_divide",
    "dpnp_floor_divide"
=======
    "dpnp_add",
    "dpnp_divide",
    "dpnp_multiply",
    "dpnp_subtract"
>>>>>>> c51b3ce2
]


_add_docstring_ = """
add(x1, x2, out=None, order='K')

Calculates the sum for each element `x1_i` of the input array `x1` with
the respective element `x2_i` of the input array `x2`.

Args:
    x1 (dpnp.ndarray):
        First input array, expected to have numeric data type.
    x2 (dpnp.ndarray):
        Second input array, also expected to have numeric data type.
    out ({None, dpnp.ndarray}, optional):
        Output array to populate.
        Array have the correct shape and the expected data type.
    order ("C","F","A","K", None, optional):
        Memory layout of the newly output array, if parameter `out` is `None`.
        Default: "K".
Returns:
    dpnp.ndarray:
        an array containing the result of element-wise division. The data type
        of the returned array is determined by the Type Promotion Rules.
"""

def dpnp_add(x1, x2, out=None, order='K'):
    """
    Invokes add() from dpctl.tensor implementation for add() function.
    TODO: add a pybind11 extension of add() from OneMKL VM where possible
    and would be performance effective.

    """

    # dpctl.tensor only works with usm_ndarray or scalar
    x1_usm_or_scalar = dpnp.get_usm_ndarray_or_scalar(x1)
    x2_usm_or_scalar = dpnp.get_usm_ndarray_or_scalar(x2)
    out_usm = None if out is None else dpnp.get_usm_ndarray(out)

    func = BinaryElementwiseFunc("add", ti._add_result_type, ti._add,
                                 _add_docstring_, ti._add_inplace)
    res_usm = func(x1_usm_or_scalar, x2_usm_or_scalar, out=out_usm, order=order)
    return dpnp_array._create_from_usm_ndarray(res_usm)


_divide_docstring_ = """
divide(x1, x2, out=None, order='K')

Calculates the ratio for each element `x1_i` of the input array `x1` with
the respective element `x2_i` of the input array `x2`.

Args:
    x1 (dpnp.ndarray):
        First input array, expected to have numeric data type.
    x2 (dpnp.ndarray):
        Second input array, also expected to have numeric data type.
    out ({None, dpnp.ndarray}, optional):
        Output array to populate.
        Array have the correct shape and the expected data type.
    order ("C","F","A","K", None, optional):
        Memory layout of the newly output array, if parameter `out` is `None`.
        Default: "K".
Returns:
    dpnp.ndarray:
        an array containing the result of element-wise division. The data type
        of the returned array is determined by the Type Promotion Rules.
"""

def dpnp_divide(x1, x2, out=None, order='K'):
    """
    Invokes div() function from pybind11 extension of OneMKL VM if possible.
    Otherwise fully relies on dpctl.tensor implementation for divide() function.

    """

    def _call_divide(src1, src2, dst, sycl_queue, depends=[]):
        """A callback to register in BinaryElementwiseFunc class of dpctl.tensor"""

        if vmi._can_call_div(sycl_queue, src1, src2, dst):
            # call pybind11 extension for div() function from OneMKL VM
            return vmi._div(sycl_queue, src1, src2, dst, depends)
        return ti._divide(src1, src2, dst, sycl_queue, depends)

    def _call_divide_inplace(lhs, rhs, sycl_queue, depends=[]):
        """In place workaround until dpctl.tensor provides the functionality."""

        # allocate temporary memory for out array
        out = dpt.empty_like(lhs, dtype=numpy.result_type((lhs.dtype, rhs.dtype)))

        # call a general callback
        div_ht_, div_ev_ = _call_divide(lhs, rhs, out, sycl_queue, depends)

        # store the result into left input array and return events
        cp_ht_, cp_ev_ = ti._copy_usm_ndarray_into_usm_ndarray(src=out, dst=lhs, sycl_queue=sycl_queue, depends=[div_ev_])
        dpctl.SyclEvent.wait_for([div_ht_])
        return (cp_ht_, cp_ev_)

    # dpctl.tensor only works with usm_ndarray or scalar
    x1_usm_or_scalar = dpnp.get_usm_ndarray_or_scalar(x1)
    x2_usm_or_scalar = dpnp.get_usm_ndarray_or_scalar(x2)
    out_usm = None if out is None else dpnp.get_usm_ndarray(out)

    func = BinaryElementwiseFunc("divide", ti._divide_result_type, _call_divide,
                                 _divide_docstring_, _call_divide_inplace)
    res_usm = func(x1_usm_or_scalar, x2_usm_or_scalar, out=out_usm, order=order)
    return dpnp_array._create_from_usm_ndarray(res_usm)


_multiply_docstring_ = """
multiply(x1, x2, out=None, order='K')

Calculates the product for each element `x1_i` of the input array `x1`
with the respective element `x2_i` of the input array `x2`.

Args:
    x1 (dpnp.ndarray):
        First input array, expected to have numeric data type.
    x2 (dpnp.ndarray):
        Second input array, also expected to have numeric data type.
    out ({None, dpnp.ndarray}, optional):
        Output array to populate.
        Array have the correct shape and the expected data type.
    order ("C","F","A","K", None, optional):
        Memory layout of the newly output array, if parameter `out` is `None`.
        Default: "K".
Returns:
    dpnp.ndarray:
        an array containing the result of element-wise division. The data type
        of the returned array is determined by the Type Promotion Rules.
"""

def dpnp_multiply(x1, x2, out=None, order='K'):
    """
    Invokes multiply() from dpctl.tensor implementation for multiply() function.
    TODO: add a pybind11 extension of mul() from OneMKL VM where possible
    and would be performance effective.

    """

    # dpctl.tensor only works with usm_ndarray or scalar
    x1_usm_or_scalar = dpnp.get_usm_ndarray_or_scalar(x1)
    x2_usm_or_scalar = dpnp.get_usm_ndarray_or_scalar(x2)
    out_usm = None if out is None else dpnp.get_usm_ndarray(out)

    func = BinaryElementwiseFunc("multiply", ti._multiply_result_type, ti._multiply,
                                 _multiply_docstring_, ti._multiply_inplace)
    res_usm = func(x1_usm_or_scalar, x2_usm_or_scalar, out=out_usm, order=order)
    return dpnp_array._create_from_usm_ndarray(res_usm)


_subtract_docstring_ = """
subtract(x1, x2, out=None, order='K')

Calculates the difference bewteen each element `x1_i` of the input
array `x1` and the respective element `x2_i` of the input array `x2`.

Args:
    x1 (dpnp.ndarray):
        First input array, expected to have numeric data type.
    x2 (dpnp.ndarray):
        Second input array, also expected to have numeric data type.
    out ({None, dpnp.ndarray}, optional):
        Output array to populate.
        Array have the correct shape and the expected data type.
    order ("C","F","A","K", None, optional):
        Memory layout of the newly output array, if parameter `out` is `None`.
        Default: "K".
Returns:
    dpnp.ndarray:
        an array containing the result of element-wise division. The data type
        of the returned array is determined by the Type Promotion Rules.
"""

def dpnp_subtract(x1, x2, out=None, order='K'):
    """
    Invokes subtract() from dpctl.tensor implementation for subtract() function.
    TODO: add a pybind11 extension of sub() from OneMKL VM where possible
    and would be performance effective.

    """

    # TODO: discuss with dpctl if the check is needed to be moved there
    if not dpnp.isscalar(x1) and not dpnp.isscalar(x2) and x1.dtype == x2.dtype == dpnp.bool:
        raise TypeError("DPNP boolean subtract, the `-` operator, is not supported, "
                        "use the bitwise_xor, the `^` operator, or the logical_xor function instead.")

    # dpctl.tensor only works with usm_ndarray or scalar
    x1_usm_or_scalar = dpnp.get_usm_ndarray_or_scalar(x1)
    x2_usm_or_scalar = dpnp.get_usm_ndarray_or_scalar(x2)
    out_usm = None if out is None else dpnp.get_usm_ndarray(out)

    func = BinaryElementwiseFunc("subtract", ti._subtract_result_type, ti._subtract,
                                 _subtract_docstring_, ti._subtract_inplace)
    res_usm = func(x1_usm_or_scalar, x2_usm_or_scalar, out=out_usm, order=order)
    return dpnp_array._create_from_usm_ndarray(res_usm)


_floor_divide_docstring_ = """
floor_divide(x1, x2, out=None, order='K')

Calculates the ratio for each element `x1_i` of the input array `x1` with
the respective element `x2_i` of the input array `x2` to the greatest
integer-value number that is not greater than the division result.

Args:
    x1 (dpnp.ndarray):
        First input array, expected to have numeric data type.
    x2 (dpnp.ndarray):
        Second input array, also expected to have numeric data type.
    out ({None, dpnp.ndarray}, optional):
        Output array to populate.
        Array have the correct shape and the expected data type.
    order ("C","F","A","K", None, optional):
        Memory layout of the newly output array, if parameter `out` is `None`.
        Default: "K".
Returns:
    dpnp.ndarray:
        an array containing the result of element-wise floor division.
        The data type of the returned array is determined by the Type
        Promotion Rules
"""

def dpnp_floor_divide(x1, x2, out=None, order='K'):
    # dpctl.tensor only works with usm_ndarray or scalar
    x1_usm_or_scalar = dpnp.get_usm_ndarray_or_scalar(x1)
    x2_usm_or_scalar = dpnp.get_usm_ndarray_or_scalar(x2)
    out_usm = None if out is None else dpnp.get_usm_ndarray(out)

    func = BinaryElementwiseFunc("floor_divide", ti._floor_divide_result_type, ti._floor_divide, _floor_divide_docstring_)
    res_usm = func(x1_usm_or_scalar, x2_usm_or_scalar, out=out_usm, order=order)
    return dpnp_array._create_from_usm_ndarray(res_usm)<|MERGE_RESOLUTION|>--- conflicted
+++ resolved
@@ -42,15 +42,11 @@
 
 
 __all__ = [
-<<<<<<< HEAD
+    "dpnp_add",
     "dpnp_divide",
     "dpnp_floor_divide"
-=======
-    "dpnp_add",
-    "dpnp_divide",
     "dpnp_multiply",
     "dpnp_subtract"
->>>>>>> c51b3ce2
 ]
 
 
