# -*- coding: utf-8 -*-
# *****************************************************************************
# Copyright (c) 2016-2024, Intel Corporation
# All rights reserved.
#
# Redistribution and use in source and binary forms, with or without
# modification, are permitted provided that the following conditions are met:
# - Redistributions of source code must retain the above copyright notice,
#   this list of conditions and the following disclaimer.
# - Redistributions in binary form must reproduce the above copyright notice,
#   this list of conditions and the following disclaimer in the documentation
#   and/or other materials provided with the distribution.
#
# THIS SOFTWARE IS PROVIDED BY THE COPYRIGHT HOLDERS AND CONTRIBUTORS "AS IS"
# AND ANY EXPRESS OR IMPLIED WARRANTIES, INCLUDING, BUT NOT LIMITED TO, THE
# IMPLIED WARRANTIES OF MERCHANTABILITY AND FITNESS FOR A PARTICULAR PURPOSE
# ARE DISCLAIMED. IN NO EVENT SHALL THE COPYRIGHT HOLDER OR CONTRIBUTORS BE
# LIABLE FOR ANY DIRECT, INDIRECT, INCIDENTAL, SPECIAL, EXEMPLARY, OR
# CONSEQUENTIAL DAMAGES (INCLUDING, BUT NOT LIMITED TO, PROCUREMENT OF
# SUBSTITUTE GOODS OR SERVICES; LOSS OF USE, DATA, OR PROFITS; OR BUSINESS
# INTERRUPTION) HOWEVER CAUSED AND ON ANY THEORY OF LIABILITY, WHETHER IN
# CONTRACT, STRICT LIABILITY, OR TORT (INCLUDING NEGLIGENCE OR OTHERWISE)
# ARISING IN ANY WAY OUT OF THE USE OF THIS SOFTWARE, EVEN IF ADVISED OF
# THE POSSIBILITY OF SUCH DAMAGE.
# *****************************************************************************

"""
Interface of the Discrete Fourier Transform part of the DPNP

Notes
-----
This module is a face or public interface file for the library
it contains:
 - Interface functions
 - documentation for the functions
 - The functions parameters check

"""

# pylint: disable=invalid-name

from enum import Enum

import numpy

import dpnp

# pylint: disable=no-name-in-module
from dpnp.dpnp_utils import (
    call_origin,
    checker_throw_axis_error,
)
from dpnp.fft.dpnp_algo_fft import (
    dpnp_fft_deprecated,
    dpnp_rfft,
)

from .dpnp_utils_fft import (
    dpnp_fft,
)

__all__ = [
    "fft",
    "fft2",
    "fftfreq",
    "fftn",
    "fftshift",
    "hfft",
    "ifft",
    "ifft2",
    "ifftn",
    "ifftshift",
    "ihfft",
    "irfft",
    "irfft2",
    "irfftn",
    "rfft",
    "rfft2",
    "rfftfreq",
    "rfftn",
]


# TODO: remove pylint disable, once new implementation is ready
# pylint: disable=missing-class-docstring
class Norm(Enum):
    backward = 0
    forward = 1
    ortho = 2


# TODO: remove pylint disable, once new implementation is ready
# pylint: disable=missing-function-docstring
def get_validated_norm(norm):
    if norm is None or norm == "backward":
        return Norm.backward
    if norm == "forward":
        return Norm.forward
    if norm == "ortho":
        return Norm.ortho
    raise ValueError("Unknown norm value.")


def fft(a, n=None, axis=-1, norm=None, out=None):
    """
    Compute the one-dimensional discrete Fourier Transform.

    For full documentation refer to :obj:`numpy.fft.fft`.

    Parameters
    ----------
    a : {dpnp.ndarray, usm_ndarray}
        Input array, can be complex.
    n : {None, int}, optional
        Length of the transformed axis of the output.
        If `n` is smaller than the length of the input, the input is cropped.
        If it is larger, the input is padded with zeros. If `n` is not given,
        the length of the input along the axis specified by `axis` is used.
        Default: ``None``.
    axis : int, optional
        Axis over which to compute the FFT. If not given, the last axis is
        used. Default: ``-1``.
    norm : {None, "backward", "ortho", "forward"}, optional
        Normalization mode (see :obj:`dpnp.fft`).
        Indicates which direction of the forward/backward pair of transforms
        is scaled and with what normalization factor. ``None`` is an alias of
        the default option ``"backward"``.
        Default: ``"backward"``.
    out : {None, dpnp.ndarray or usm_ndarray of complex dtype}, optional
        If provided, the result will be placed in this array. It should be
        of the appropriate shape and dtype.
        Default: ``None``.

    Returns
    -------
    out : dpnp.ndarray of complex dtype
        The truncated or zero-padded input, transformed along the axis
        indicated by `axis`, or the last one if `axis` is not specified.

    See Also
    --------
    :obj:`dpnp.fft` : For definition of the DFT and conventions used.
    :obj:`dpnp.fft.ifft` : The inverse of :obj:`dpnp.fft.fft`.
    :obj:`dpnp.fft.fft2` : The two-dimensional FFT.
    :obj:`dpnp.fft.fftn` : The `n`-dimensional FFT.
    :obj:`dpnp.fft.rfftn` : The `n`-dimensional FFT of real input.
    :obj:`dpnp.fft.fftfreq` : Frequency bins for given FFT parameters.

    Notes
    -----
    FFT (Fast Fourier Transform) refers to a way the discrete Fourier
    Transform (DFT) can be calculated efficiently, by using symmetries in the
    calculated terms. The symmetry is highest when `n` is a power of 2, and
    the transform is therefore most efficient for these sizes.

    Examples
    --------
    >>> import dpnp as np
    >>> a = np.exp(2j * np.pi * np.arange(8) / 8)
    >>> np.fft.fft(a)
    array([-3.44509285e-16+1.14423775e-17j,  8.00000000e+00-8.52069395e-16j,
            2.33486982e-16+1.22464680e-16j,  0.00000000e+00+1.22464680e-16j,
            9.95799250e-17+2.33486982e-16j, -8.88178420e-16+1.17281316e-16j,
            1.14423775e-17+1.22464680e-16j,  0.00000000e+00+1.22464680e-16j])

    """

    dpnp.check_supported_arrays_type(a)
    return dpnp_fft(a, forward=True, n=n, axis=axis, norm=norm, out=out)


def fft2(x, s=None, axes=(-2, -1), norm=None):
    """
    Compute the 2-dimensional discrete Fourier Transform.

    Multi-dimensional arrays computed as batch of 1-D arrays.

    For full documentation refer to :obj:`numpy.fft.fft2`.

    Limitations
    -----------
    Parameter `x` is supported either as :class:`dpnp.ndarray`.
    Parameter `norm` is unsupported.
    Only `dpnp.float64`, `dpnp.float32`, `dpnp.int64`, `dpnp.int32`,
    `dpnp.complex128` data types are supported.
    Otherwise the function will be executed sequentially on CPU.

    """

    x_desc = dpnp.get_dpnp_descriptor(x, copy_when_nondefault_queue=False)
    if x_desc:
        if norm is not None:
            pass
        else:
            return fftn(x, s, axes, norm)

    return call_origin(numpy.fft.fft2, x, s, axes, norm)


def fftfreq(n=None, d=1.0):
    """
    Compute the one-dimensional discrete Fourier Transform sample frequencies.

    For full documentation refer to :obj:`numpy.fft.fftfreq`.

    Limitations
    -----------
    Parameter `d` is unsupported.

    """

    return call_origin(numpy.fft.fftfreq, n, d)


def fftn(x, s=None, axes=None, norm=None):
    """
    Compute the N-dimensional FFT.

    Multi-dimensional arrays computed as batch of 1-D arrays.

    For full documentation refer to :obj:`numpy.fft.fftn`.

    Limitations
    -----------
    Parameter `x` is supported either as :class:`dpnp.ndarray`.
    Parameter `norm` is unsupported.
    Only `dpnp.float64`, `dpnp.float32`, `dpnp.int64`, `dpnp.int32`,
    `dpnp.complex128` data types are supported.
    Otherwise the function will be executed sequentially on CPU.

    """

    x_desc = dpnp.get_dpnp_descriptor(x, copy_when_nondefault_queue=False)
    if x_desc:
        if s is None:
            boundaries = tuple(x_desc.shape[i] for i in range(x_desc.ndim))
        else:
            boundaries = s

        if axes is None:
            axes_param = list(range(x_desc.ndim))
        else:
            axes_param = axes

        if norm is not None:
            pass
        else:
            x_iter = x
            iteration_list = list(range(len(axes_param)))
            iteration_list.reverse()  # inplace operation
            for it in iteration_list:
                param_axis = axes_param[it]
                try:
                    param_n = boundaries[param_axis]
                except IndexError:
                    checker_throw_axis_error(
                        "fft.fftn",
                        "is out of bounds",
                        param_axis,
                        f"< {len(boundaries)}",
                    )

                x_iter = fft(x_iter, n=param_n, axis=param_axis, norm=norm)

            return x_iter

    return call_origin(numpy.fft.fftn, x, s, axes, norm)


def fftshift(x, axes=None):
    """
    Shift the zero-frequency component to the center of the spectrum.

    This function swaps half-spaces for all axes listed (defaults to all).
    Note that ``out[0]`` is the Nyquist component only if ``len(x)`` is even.

<<<<<<< HEAD
    For full documentation refer to :obj:`numpy.fft.fftshift`.
=======
    x_desc = dpnp.get_dpnp_descriptor(x, copy_when_nondefault_queue=False)
    # TODO: enable implementation
    # pylint: disable=condition-evals-to-constant
    if x_desc and 0:
        norm_ = Norm.backward

        if axes is None:
            axis_param = -1  # the most right dimension (default value)
        else:
            axis_param = axes

        if x_desc.size < 1:
            pass  # let fallback to handle exception
        else:
            input_boundarie = x_desc.shape[axis_param]
            output_boundarie = input_boundarie

            return dpnp_fft_deprecated(
                x_desc,
                input_boundarie,
                output_boundarie,
                axis_param,
                False,
                norm_.value,
            ).get_pyobj()
>>>>>>> 100094a9

    Parameters
    ----------
    x : {dpnp.ndarray, usm_ndarray}
        Input array.
    axes : {None, int, list or tuple of ints}, optional
        Axes over which to shift.
        Default is ``None``, which shifts all axes.

    Returns
    -------
    out : dpnp.ndarray
        The shifted array.

    See Also
    --------
    :obj:`dpnp.ifftshift` : The inverse of :obj:`dpnp.fftshift`.

    Examples
    --------
    >>> import dpnp as np
    >>> freqs = np.fft.fftfreq(10, 0.1)
    >>> freqs
    array([ 0.,  1.,  2., ..., -3., -2., -1.])
    >>> np.fft.fftshift(freqs)
    array([-5., -4., -3., -2., -1.,  0.,  1.,  2.,  3.,  4.])

    Shift the zero-frequency component only along the second axis:

    >>> freqs = np.fft.fftfreq(9, d=1./9).reshape(3, 3)
    >>> freqs
    array([[ 0.,  1.,  2.],
           [ 3.,  4., -4.],
           [-3., -2., -1.]])
    >>> np.fft.fftshift(freqs, axes=(1,))
    array([[ 2.,  0.,  1.],
           [-4.,  3.,  4.],
           [-1., -3., -2.]])

    """

    dpnp.check_supported_arrays_type(x)
    if axes is None:
        axes = tuple(range(x.ndim))
        shift = [dim // 2 for dim in x.shape]
    elif isinstance(axes, int):
        shift = x.shape[axes] // 2
    else:
        x_shape = x.shape
        shift = [x_shape[ax] // 2 for ax in axes]

    return dpnp.roll(x, shift, axes)


def hfft(x, n=None, axis=-1, norm=None):
    """
    Compute the one-dimensional discrete Fourier Transform of a signal that has
    Hermitian symmetry.

    For full documentation refer to :obj:`numpy.fft.hfft`.

    Limitations
    -----------
    Parameter `x` is supported either as :class:`dpnp.ndarray`.
    Parameter `norm` is unsupported.
    Only `dpnp.float64`, `dpnp.float32`, `dpnp.int64`, `dpnp.int32`,
    `dpnp.complex128` data types are supported.
    Otherwise the function will be executed sequentially on CPU.

    """

    x_desc = dpnp.get_dpnp_descriptor(x, copy_when_nondefault_queue=False)
    # TODO: enable implementation
    # pylint: disable=condition-evals-to-constant
    if x_desc and 0:
        norm_ = get_validated_norm(norm)

        if axis is None:
            axis_param = -1  # the most right dimension (default value)
        else:
            axis_param = axis

        if n is None:
            input_boundarie = x_desc.shape[axis_param]
        else:
            input_boundarie = n

        if x.size < 1:
            pass  # let fallback to handle exception
        elif input_boundarie < 1:
            pass  # let fallback to handle exception
        elif norm is not None:
            pass
        else:
            output_boundarie = input_boundarie

            return dpnp_fft_deprecated(
                x_desc,
                input_boundarie,
                output_boundarie,
                axis_param,
                False,
                norm_.value,
            ).get_pyobj()

    return call_origin(numpy.fft.hfft, x, n, axis, norm)


def ifft(a, n=None, axis=-1, norm=None, out=None):
    """
    Compute the one-dimensional inverse discrete Fourier Transform.

    For full documentation refer to :obj:`numpy.fft.ifft`.

    Parameters
    ----------
    a : {dpnp.ndarray, usm_ndarray}
        Input array, can be complex.
    n : {None, int}, optional
        Length of the transformed axis of the output.
        If `n` is smaller than the length of the input, the input is cropped.
        If it is larger, the input is padded with zeros. If `n` is not given,
        the length of the input along the axis specified by `axis` is used.
        Default: ``None``.
    axis : int, optional
        Axis over which to compute the inverse FFT. If not given, the last
        axis is used. Default: ``-1``.
    norm : {"backward", "ortho", "forward"}, optional
        Normalization mode (see :obj:`dpnp.fft`).
        Indicates which direction of the forward/backward pair of transforms
        is scaled and with what normalization factor. ``None`` is an alias of
        the default option ``"backward"``.
        Default: ``"backward"``.
    out : {None, dpnp.ndarray or usm_ndarray of complex dtype}, optional
        If provided, the result will be placed in this array. It should be
        of the appropriate shape and dtype.
        Default: ``None``.

    Returns
    -------
    out : dpnp.ndarray of complex dtype
        The truncated or zero-padded input, transformed along the axis
        indicated by `axis`, or the last one if `axis` is not specified.

    See Also
    --------
    :obj:`dpnp.fft` : For definition of the DFT and conventions used.
    :obj:`dpnp.fft.fft` : The one-dimensional (forward) FFT,
                          of which :obj:`dpnp.fft.ifft` is the inverse.
    :obj:`dpnp.fft.ifft2` : The two-dimensional inverse FFT.
    :obj:`dpnp.fft.ifftn` : The `n`-dimensional inverse FFT.

    Notes
    -----
    If the input parameter `n` is larger than the size of the input, the input
    is padded by appending zeros at the end. Even though this is the common
    approach, it might lead to surprising results. If a different padding is
    desired, it must be performed before calling :obj:`dpnp.fft.ifft`.

    Examples
    --------
    >>> import dpnp as np
    >>> a = np.array([0, 4, 0, 0])
    >>> np.fft.ifft(a)
    array([ 1.+0.j,  0.+1.j, -1.+0.j,  0.-1.j]) # may vary

    """

    dpnp.check_supported_arrays_type(a)
    return dpnp_fft(a, forward=False, n=n, axis=axis, norm=norm, out=out)


def ifft2(x, s=None, axes=(-2, -1), norm=None):
    """
    Compute the 2-dimensional inverse discrete Fourier Transform.

    Multi-dimensional arrays computed as batch of 1-D arrays.

    For full documentation refer to :obj:`numpy.fft.ifft2`.

    Limitations
    -----------
    Parameter `x` is supported either as :class:`dpnp.ndarray`.
    Parameter `norm` is unsupported.
    Only `dpnp.float64`, `dpnp.float32`, `dpnp.int64`, `dpnp.int32`,
    `dpnp.complex128` data types are supported.
    Otherwise the function will be executed sequentially on CPU.

    """

    x_desc = dpnp.get_dpnp_descriptor(x, copy_when_nondefault_queue=False)
    if x_desc:
        if norm is not None:
            pass
        else:
            return ifftn(x, s, axes, norm)

    return call_origin(numpy.fft.ifft2, x, s, axes, norm)


<<<<<<< HEAD
def ifftshift(x, axes=None):
    """
    Inverse shift the zero-frequency component to the center of the spectrum.

    Although identical for even-length `x`, the functions differ by one sample
    for odd-length `x`.

    For full documentation refer to :obj:`numpy.fft.ifftshift`.

    Parameters
    ----------
    x : {dpnp.ndarray, usm_ndarray}
        Input array.
    axes : {None, int, list or tuple of ints}, optional
        Axes over which to calculate.
        Defaults to ``None``, which shifts all axes.

    Returns
    -------
    out : dpnp.ndarray
        The shifted array.

    See Also
    --------
    :obj:`dpnp.fftshift` : Shift zero-frequency component to the center
                of the spectrum.

    Examples
    --------
    >>> import dpnp as np
    >>> freqs = np.fft.fftfreq(9, d=1./9).reshape(3, 3)
    >>> freqs
    array([[ 0.,  1.,  2.],
           [ 3.,  4., -4.],
           [-3., -2., -1.]])
    >>> np.fft.ifftshift(np.fft.fftshift(freqs))
    array([[ 0.,  1.,  2.],
           [ 3.,  4., -4.],
           [-3., -2., -1.]])

    """

    dpnp.check_supported_arrays_type(x)
    if axes is None:
        axes = tuple(range(x.ndim))
        shift = [-(dim // 2) for dim in x.shape]
    elif isinstance(axes, int):
        shift = -(x.shape[axes] // 2)
    else:
        x_shape = x.shape
        shift = [-(x_shape[ax] // 2) for ax in axes]

    return dpnp.roll(x, shift, axes)


=======
>>>>>>> 100094a9
def ifftn(x, s=None, axes=None, norm=None):
    """
    Compute the N-dimensional inverse discrete Fourier Transform.

    Multi-dimensional arrays computed as batch of 1-D arrays.

    For full documentation refer to :obj:`numpy.fft.ifftn`.

    Limitations
    -----------
    Parameter `x` is supported either as :class:`dpnp.ndarray`.
    Parameter `norm` is unsupported.
    Only `dpnp.float64`, `dpnp.float32`, `dpnp.int64`, `dpnp.int32`,
    `dpnp.complex128` data types are supported.
    Otherwise the function will be executed sequentially on CPU.

    """

    x_desc = dpnp.get_dpnp_descriptor(x, copy_when_nondefault_queue=False)
    # TODO: enable implementation
    # pylint: disable=condition-evals-to-constant
    if x_desc and 0:
        if s is None:
            boundaries = tuple(x_desc.shape[i] for i in range(x_desc.ndim))
        else:
            boundaries = s

        if axes is None:
            axes_param = list(range(x_desc.ndim))
        else:
            axes_param = axes

        if norm is not None:
            pass
        else:
            x_iter = x
            iteration_list = list(range(len(axes_param)))
            iteration_list.reverse()  # inplace operation
            for it in iteration_list:
                param_axis = axes_param[it]
                try:
                    param_n = boundaries[param_axis]
                except IndexError:
                    checker_throw_axis_error(
                        "fft.ifftn",
                        "is out of bounds",
                        param_axis,
                        f"< {len(boundaries)}",
                    )

                x_iter_desc = dpnp.get_dpnp_descriptor(x_iter)
                x_iter = ifft(
                    x_iter_desc.get_pyobj(),
                    n=param_n,
                    axis=param_axis,
                    norm=norm,
                )

            return x_iter

    return call_origin(numpy.fft.ifftn, x, s, axes, norm)


def ifftshift(x, axes=None):
    """
    Inverse shift the zero-frequency component to the center of the spectrum.

    For full documentation refer to :obj:`numpy.fft.ifftshift`.

    Limitations
    -----------
    Parameter `x` is supported either as :class:`dpnp.ndarray`.
    Parameter `axes` is unsupported.
    Only `dpnp.float64`, `dpnp.float32`, `dpnp.int64`, `dpnp.int32`,
    `dpnp.complex128` data types are supported.
    Otherwise the function will be executed sequentially on CPU.

    """

    x_desc = dpnp.get_dpnp_descriptor(x, copy_when_nondefault_queue=False)
    # TODO: enable implementation
    # pylint: disable=condition-evals-to-constant
    if x_desc and 0:
        norm_ = Norm.backward

        if axes is None:
            axis_param = -1  # the most right dimension (default value)
        else:
            axis_param = axes

        input_boundarie = x_desc.shape[axis_param]

        if x_desc.size < 1:
            pass  # let fallback to handle exception
        elif input_boundarie < 1:
            pass  # let fallback to handle exception
        else:
            output_boundarie = input_boundarie

            return dpnp_fft_deprecated(
                x_desc,
                input_boundarie,
                output_boundarie,
                axis_param,
                True,
                norm_.value,
            ).get_pyobj()

    return call_origin(numpy.fft.ifftshift, x, axes)


def ihfft(x, n=None, axis=-1, norm=None):
    """
    Compute inverse one-dimensional discrete Fourier Transform of a signal that
    has Hermitian symmetry.

    For full documentation refer to :obj:`numpy.fft.ihfft`.

    Limitations
    -----------
    Parameter `x` is supported either as :class:`dpnp.ndarray`.
    Parameter `norm` is unsupported.
    Only `dpnp.float64`, `dpnp.float32`, `dpnp.int64`, `dpnp.int32`,
    `dpnp.complex128` data types are supported.
    Otherwise the function will be executed sequentially on CPU.

    """

    x_desc = dpnp.get_dpnp_descriptor(x, copy_when_nondefault_queue=False)
    # TODO: enable implementation
    # pylint: disable=condition-evals-to-constant
    if x_desc and 0:
        norm_ = get_validated_norm(norm)

        if axis is None:
            axis_param = -1  # the most right dimension (default value)
        else:
            axis_param = axis

        if n is None:
            input_boundarie = x_desc.shape[axis_param]
        else:
            input_boundarie = n

        if x_desc.size < 1:
            pass  # let fallback to handle exception
        elif input_boundarie < 1:
            pass  # let fallback to handle exception
        elif norm is not None:
            pass
        elif n is not None:
            pass
        else:
            output_boundarie = input_boundarie

            return dpnp_fft_deprecated(
                x_desc,
                input_boundarie,
                output_boundarie,
                axis_param,
                True,
                norm_.value,
            ).get_pyobj()

    return call_origin(numpy.fft.ihfft, x, n, axis, norm)


def irfft(x, n=None, axis=-1, norm=None):
    """
    Compute the one-dimensional inverse discrete Fourier Transform for real
    input.

    For full documentation refer to :obj:`numpy.fft.irfft`.

    Limitations
    -----------
    Parameter `x` is supported either as :class:`dpnp.ndarray`.
    Parameter `norm` is unsupported.
    Only `dpnp.float64`, `dpnp.float32`, `dpnp.int64`, `dpnp.int32`,
    `dpnp.complex128` data types are supported.
    Otherwise the function will be executed sequentially on CPU.

    """

    x_desc = dpnp.get_dpnp_descriptor(x, copy_when_nondefault_queue=False)
    # TODO: enable implementation
    # pylint: disable=condition-evals-to-constant
    if x_desc and 0:
        norm_ = get_validated_norm(norm)

        if axis is None:
            axis_param = -1  # the most right dimension (default value)
        else:
            axis_param = axis

        if n is None:
            input_boundarie = x_desc.shape[axis_param]
        else:
            input_boundarie = n

        if x_desc.size < 1:
            pass  # let fallback to handle exception
        elif input_boundarie < 1:
            pass  # let fallback to handle exception
        elif norm is not None:
            pass
        elif n is not None:
            pass
        else:
            output_boundarie = 2 * (input_boundarie - 1)

            result = dpnp_rfft(
                x_desc,
                input_boundarie,
                output_boundarie,
                axis_param,
                True,
                norm_.value,
            ).get_pyobj()
            # TODO:
            # tmp = utils.create_output_array(result_shape, result_c_type, out)
            # tmp = dpnp.ndarray(result.shape, dtype=dpnp.float64)
            # for it in range(tmp.size):
            #     tmp[it] = result[it].real
            return result

    return call_origin(numpy.fft.irfft, x, n, axis, norm)


def irfft2(x, s=None, axes=(-2, -1), norm=None):
    """
    Compute the 2-dimensional inverse discrete Fourier Transform for real input.

    Multi-dimensional arrays computed as batch of 1-D arrays.

    For full documentation refer to :obj:`numpy.fft.irfft2`.

    Limitations
    -----------
    Parameter `x` is supported either as :class:`dpnp.ndarray`.
    Parameter `norm` is unsupported.
    Only `dpnp.float64`, `dpnp.float32`, `dpnp.int64`, `dpnp.int32`,
    `dpnp.complex128` data types are supported.
    Otherwise the function will be executed sequentially on CPU.

    """

    x_desc = dpnp.get_dpnp_descriptor(x, copy_when_nondefault_queue=False)
    if x_desc:
        if norm is not None:
            pass
        else:
            return irfftn(x_desc.get_pyobj(), s, axes, norm)

    return call_origin(numpy.fft.irfft2, x, s, axes, norm)


def irfftn(x, s=None, axes=None, norm=None):
    """
    Compute the N-dimensional inverse discrete Fourier Transform for real input.

    Multi-dimensional arrays computed as batch of 1-D arrays.

    For full documentation refer to :obj:`numpy.fft.irfftn`.

    Limitations
    -----------
    Parameter `x` is supported either as :class:`dpnp.ndarray`.
    Parameter `norm` is unsupported.
    Only `dpnp.float64`, `dpnp.float32`, `dpnp.int64`, `dpnp.int32`,
    `dpnp.complex128` data types are supported.
    Otherwise the function will be executed sequentially on CPU.

    """

    x_desc = dpnp.get_dpnp_descriptor(x, copy_when_nondefault_queue=False)
    # TODO: enable implementation
    # pylint: disable=condition-evals-to-constant
    if x_desc and 0:
        if s is None:
            boundaries = tuple(x_desc.shape[i] for i in range(x_desc.ndim))
        else:
            boundaries = s

        if axes is None:
            axes_param = list(range(x_desc.ndim))
        else:
            axes_param = axes

        if norm is not None:
            pass
        else:
            x_iter = x
            iteration_list = list(range(len(axes_param)))
            iteration_list.reverse()  # inplace operation
            for it in iteration_list:
                param_axis = axes_param[it]
                try:
                    param_n = boundaries[param_axis]
                except IndexError:
                    checker_throw_axis_error(
                        "fft.irfftn",
                        "is out of bounds",
                        param_axis,
                        f"< {len(boundaries)}",
                    )

                x_iter_desc = dpnp.get_dpnp_descriptor(x_iter)
                x_iter = irfft(
                    x_iter_desc.get_pyobj(),
                    n=param_n,
                    axis=param_axis,
                    norm=norm,
                )

            return x_iter

    return call_origin(numpy.fft.irfftn, x, s, axes, norm)


def rfft(x, n=None, axis=-1, norm=None):
    """
    Compute the one-dimensional discrete Fourier Transform for real input.

    For full documentation refer to :obj:`numpy.fft.rfft`.

    Limitations
    -----------
    Parameter `x` is supported either as :class:`dpnp.ndarray`.
    Parameter `norm` is unsupported.
    Only `dpnp.float64`, `dpnp.float32`, `dpnp.int64`, `dpnp.int32`,
    `dpnp.complex128` data types are supported.
    The `dpnp.bool` data type is not supported and will raise a `TypeError`
    exception.
    Otherwise the function will be executed sequentially on CPU.

    """

    x_desc = dpnp.get_dpnp_descriptor(x, copy_when_nondefault_queue=False)
    if x_desc:
        dt = x_desc.dtype
        if dpnp.issubdtype(dt, dpnp.bool):
            raise TypeError(f"The `{dt}` data type is unsupported.")

        norm_ = get_validated_norm(norm)

        if axis is None:
            axis_param = -1  # the most right dimension (default value)
        else:
            axis_param = axis

        if n is None:
            input_boundarie = x_desc.shape[axis_param]
        else:
            input_boundarie = n

        if x_desc.size < 1:
            pass  # let fallback to handle exception
        elif input_boundarie < 1:
            pass  # let fallback to handle exception
        elif axis != -1:
            pass
        elif norm is not None:
            pass
        elif n is not None:
            pass
        elif x_desc.dtype in (numpy.complex128, numpy.complex64):
            pass
        else:
            output_boundarie = (
                input_boundarie // 2 + 1
            )  # rfft specific requirenment
            return dpnp_rfft(
                x_desc,
                input_boundarie,
                output_boundarie,
                axis_param,
                False,
                norm_.value,
            ).get_pyobj()

    return call_origin(numpy.fft.rfft, x, n, axis, norm)


def rfft2(x, s=None, axes=(-2, -1), norm=None):
    """
    Compute the 2-dimensional discrete Fourier Transform for real input.

    Multi-dimensional arrays computed as batch of 1-D arrays.

    For full documentation refer to :obj:`numpy.fft.rfft2`.

    Limitations
    -----------
    Parameter `x` is supported either as :class:`dpnp.ndarray`.
    Parameter `norm` is unsupported.
    Only `dpnp.float64`, `dpnp.float32`, `dpnp.int64`, `dpnp.int32`,
    `dpnp.complex128` data types are supported.
    Otherwise the function will be executed sequentially on CPU.

    """

    x_desc = dpnp.get_dpnp_descriptor(x, copy_when_nondefault_queue=False)
    if x_desc:
        if norm is not None:
            pass
        else:
            return rfftn(x_desc.get_pyobj(), s, axes, norm)

    return call_origin(numpy.fft.rfft2, x, s, axes, norm)


def rfftfreq(n=None, d=1.0):
    """
    Compute the one-dimensional discrete Fourier Transform sample frequencies.

    For full documentation refer to :obj:`numpy.fft.rfftfreq`.

    Limitations
    -----------
    Parameter `d` is unsupported.

    """

    return call_origin(numpy.fft.rfftfreq, n, d)


def rfftn(x, s=None, axes=None, norm=None):
    """
    Compute the N-dimensional discrete Fourier Transform for real input.

    Multi-dimensional arrays computed as batch of 1-D arrays.

    For full documentation refer to :obj:`numpy.fft.rfftn`.

    Limitations
    -----------
    Parameter `x` is supported either as :class:`dpnp.ndarray`.
    Parameter `norm` is unsupported.
    Only `dpnp.float64`, `dpnp.float32`, `dpnp.int64`, `dpnp.int32`,
    `dpnp.complex128` data types are supported.
    Otherwise the function will be executed sequentially on CPU.

    """

    x_desc = dpnp.get_dpnp_descriptor(x, copy_when_nondefault_queue=False)
    # TODO: enable implementation
    # pylint: disable=condition-evals-to-constant
    if x_desc and 0:
        if s is None:
            boundaries = tuple(x_desc.shape[i] for i in range(x_desc.ndim))
        else:
            boundaries = s

        if axes is None:
            axes_param = list(range(x_desc.ndim))
        else:
            axes_param = axes

        if norm is not None:
            pass
        elif len(axes) < 1:
            pass  # let fallback to handle exception
        else:
            x_iter = x
            iteration_list = list(range(len(axes_param)))
            iteration_list.reverse()  # inplace operation
            for it in iteration_list:
                param_axis = axes_param[it]
                try:
                    param_n = boundaries[param_axis]
                except IndexError:
                    checker_throw_axis_error(
                        "fft.rfftn",
                        "is out of bounds",
                        param_axis,
                        f"< {len(boundaries)}",
                    )

                x_iter_desc = dpnp.get_dpnp_descriptor(
                    x_iter, copy_when_nondefault_queue=False
                )
                x_iter = rfft(
                    x_iter_desc.get_pyobj(),
                    n=param_n,
                    axis=param_axis,
                    norm=norm,
                )

            return x_iter

    return call_origin(numpy.fft.rfftn, x, s, axes, norm)<|MERGE_RESOLUTION|>--- conflicted
+++ resolved
@@ -274,35 +274,7 @@
     This function swaps half-spaces for all axes listed (defaults to all).
     Note that ``out[0]`` is the Nyquist component only if ``len(x)`` is even.
 
-<<<<<<< HEAD
     For full documentation refer to :obj:`numpy.fft.fftshift`.
-=======
-    x_desc = dpnp.get_dpnp_descriptor(x, copy_when_nondefault_queue=False)
-    # TODO: enable implementation
-    # pylint: disable=condition-evals-to-constant
-    if x_desc and 0:
-        norm_ = Norm.backward
-
-        if axes is None:
-            axis_param = -1  # the most right dimension (default value)
-        else:
-            axis_param = axes
-
-        if x_desc.size < 1:
-            pass  # let fallback to handle exception
-        else:
-            input_boundarie = x_desc.shape[axis_param]
-            output_boundarie = input_boundarie
-
-            return dpnp_fft_deprecated(
-                x_desc,
-                input_boundarie,
-                output_boundarie,
-                axis_param,
-                False,
-                norm_.value,
-            ).get_pyobj()
->>>>>>> 100094a9
 
     Parameters
     ----------
@@ -503,7 +475,6 @@
     return call_origin(numpy.fft.ifft2, x, s, axes, norm)
 
 
-<<<<<<< HEAD
 def ifftshift(x, axes=None):
     """
     Inverse shift the zero-frequency component to the center of the spectrum.
@@ -559,8 +530,6 @@
     return dpnp.roll(x, shift, axes)
 
 
-=======
->>>>>>> 100094a9
 def ifftn(x, s=None, axes=None, norm=None):
     """
     Compute the N-dimensional inverse discrete Fourier Transform.
