--- conflicted
+++ resolved
@@ -118,13 +118,7 @@
             pass                 # let fallback to handle exception
         elif input_boundarie < 1:
             pass                 # let fallback to handle exception
-<<<<<<< HEAD
-        elif axis != -1:
-=======
-        elif norm is not None:
-            pass
         elif n is not None:
->>>>>>> 67ac3c69
             pass
         elif axis != -1:
             pass
