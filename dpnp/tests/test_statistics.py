import dpctl
import dpctl.tensor as dpt
import numpy
import pytest
from numpy.testing import (
    assert_allclose,
    assert_array_equal,
)

import dpnp

from .helper import (
    assert_dtype_allclose,
    generate_random_numpy_array,
    get_all_dtypes,
    get_complex_dtypes,
    get_float_complex_dtypes,
    has_support_aspect64,
)
from .third_party.cupy.testing import with_requires


class TestAverage:
    @pytest.mark.parametrize("dtype", get_all_dtypes(no_none=True))
    @pytest.mark.parametrize("axis", [None, 0, 1])
    @pytest.mark.parametrize("returned", [True, False])
    def test_avg_no_wgt(self, dtype, axis, returned):
        a = generate_random_numpy_array((2, 3), dtype)
        ia = dpnp.array(a)

        result = dpnp.average(ia, axis=axis, returned=returned)
        expected = numpy.average(a, axis=axis, returned=returned)
        if returned:
            assert_dtype_allclose(result[0], expected[0])
            assert_dtype_allclose(result[1], expected[1])
        else:
            assert_dtype_allclose(result, expected)

    @pytest.mark.parametrize("dtype", get_all_dtypes(no_none=True))
    @pytest.mark.parametrize("axis", [None, 0, 1, (0, 1)])
    @pytest.mark.parametrize("returned", [True, False])
    def test_avg(self, dtype, axis, returned):
        a = generate_random_numpy_array((2, 3), dtype)
        w = generate_random_numpy_array((2, 3), dtype, low=0, high=10)
        ia = dpnp.array(a)
        iw = dpnp.array(w)

        result = dpnp.average(ia, axis=axis, weights=iw, returned=returned)
        expected = numpy.average(a, axis=axis, weights=w, returned=returned)

        if returned:
            assert_dtype_allclose(result[0], expected[0])
            assert_dtype_allclose(result[1], expected[1])
        else:
            assert_dtype_allclose(result, expected)

    @pytest.mark.parametrize(
        "weight",
        [[[3, 1, 2], [3, 4, 2]], ((3, 1, 2), (3, 4, 2))],
        ids=["list", "tuple"],
    )
    def test_avg_weight_array_like(self, weight):
        ia = dpnp.array([[1, 1, 2], [3, 4, 5]])
        a = dpnp.asnumpy(ia)

        res = dpnp.average(ia, weights=weight)
        exp = numpy.average(a, weights=weight)
        assert_dtype_allclose(res, exp)

    def test_avg_weight_1D(self):
        ia = dpnp.arange(12).reshape(3, 4)
        wgt = [1, 2, 3]
        a = dpnp.asnumpy(ia)

        res = dpnp.average(ia, axis=0, weights=wgt)
        exp = numpy.average(a, axis=0, weights=wgt)
        assert_dtype_allclose(res, exp)

    @pytest.mark.parametrize("dtype", get_all_dtypes(no_bool=True))
    def test_avg_strided(self, dtype):
        a = generate_random_numpy_array(20, dtype)
        w = generate_random_numpy_array(20, dtype)
        ia = dpnp.array(a)
        iw = dpnp.array(w)

        result = dpnp.average(ia[::-1], weights=iw[::-1])
        expected = numpy.average(a[::-1], weights=w[::-1])
        assert_dtype_allclose(result, expected)

        result = dpnp.average(ia[::2], weights=iw[::2])
        expected = numpy.average(a[::2], weights=w[::2])
        assert_dtype_allclose(result, expected)

    def test_avg_error(self):
        a = dpnp.arange(5)
        w = dpnp.zeros(5)
        # Weights sum to zero
        with pytest.raises(ZeroDivisionError):
            dpnp.average(a, weights=w)

        a = dpnp.arange(12).reshape(3, 4)
        w = dpnp.ones(12)
        # Axis must be specified when shapes of input array and weights differ
        with pytest.raises(TypeError):
            dpnp.average(a, weights=w)

        a = dpnp.arange(12).reshape(3, 4)
        w = dpnp.ones(12).reshape(2, 6)
        # 1D weights expected when shapes of input array and weights differ.
        with pytest.raises(TypeError):
            dpnp.average(a, axis=0, weights=w)

        a = dpnp.arange(12).reshape(3, 4)
        w = dpnp.ones(12)
        # Length of weights not compatible with specified axis.
        with pytest.raises(ValueError):
            dpnp.average(a, axis=0, weights=w)

        a = dpnp.arange(12, sycl_queue=dpctl.SyclQueue())
        w = dpnp.ones(12, sycl_queue=dpctl.SyclQueue())
        # Execution placement can not be unambiguously inferred
        with pytest.raises(ValueError):
            dpnp.average(a, axis=0, weights=w)


class TestMaxMin:
    @pytest.mark.parametrize("func", ["max", "min"])
    @pytest.mark.parametrize("axis", [None, 0, 1, -1, 2, -2, (1, 2), (0, -2)])
    @pytest.mark.parametrize("keepdims", [False, True])
    @pytest.mark.parametrize("dtype", get_all_dtypes(no_bool=True))
    def test_func(self, func, axis, keepdims, dtype):
        a = numpy.arange(768, dtype=dtype).reshape((4, 4, 6, 8))
        ia = dpnp.array(a)

        expected = getattr(numpy, func)(a, axis=axis, keepdims=keepdims)
        result = getattr(dpnp, func)(ia, axis=axis, keepdims=keepdims)
        assert_dtype_allclose(result, expected)

    @pytest.mark.parametrize("func", ["max", "min"])
    @pytest.mark.parametrize("axis", [None, 0, 1, -1])
    @pytest.mark.parametrize("keepdims", [False, True])
    def test_bool(self, func, axis, keepdims):
        a = numpy.arange(2, dtype=numpy.bool_)
        a = numpy.tile(a, (2, 2))
        ia = dpnp.array(a)

        expected = getattr(numpy, func)(a, axis=axis, keepdims=keepdims)
        result = getattr(dpnp, func)(ia, axis=axis, keepdims=keepdims)
        assert_dtype_allclose(result, expected)

    @pytest.mark.parametrize("func", ["max", "min"])
    def test_out(self, func):
        a = numpy.arange(12, dtype=numpy.float32).reshape((2, 2, 3))
        ia = dpnp.array(a)

        # out is dpnp_array
        expected = getattr(numpy, func)(a, axis=0)
        dpnp_out = dpnp.empty(expected.shape, dtype=expected.dtype)
        result = getattr(dpnp, func)(ia, axis=0, out=dpnp_out)
        assert dpnp_out is result
        assert_allclose(result, expected)

        # out is usm_ndarray
        dpt_out = dpt.empty(expected.shape, dtype=expected.dtype)
        result = getattr(dpnp, func)(ia, axis=0, out=dpt_out)
        assert dpt_out is result.get_array()
        assert_allclose(result, expected)

        # output is numpy array -> Error
        result = numpy.empty_like(expected)
        with pytest.raises(TypeError):
            getattr(dpnp, func)(ia, axis=0, out=result)

        # output has incorrect shape -> Error
        result = dpnp.array(numpy.zeros((4, 2)))
        with pytest.raises(ValueError):
            getattr(dpnp, func)(ia, axis=0, out=result)

    @pytest.mark.usefixtures("suppress_complex_warning")
    @pytest.mark.parametrize("func", ["max", "min"])
    @pytest.mark.parametrize("arr_dt", get_all_dtypes(no_none=True))
    @pytest.mark.parametrize("out_dt", get_all_dtypes(no_none=True))
    def test_out_dtype(self, func, arr_dt, out_dt):
        a = numpy.arange(12).reshape(2, 2, 3).astype(arr_dt)
        out = numpy.zeros_like(a, shape=(2, 3), dtype=out_dt)

        ia = dpnp.array(a)
        iout = dpnp.array(out)

        result = getattr(dpnp, func)(ia, out=iout, axis=1)
        expected = getattr(numpy, func)(a, out=out, axis=1)
        assert_array_equal(result, expected)
        assert result is iout

    @pytest.mark.parametrize("func", ["max", "min"])
    def test_error(self, func):
        ia = dpnp.arange(5)
        # where is not supported
        with pytest.raises(NotImplementedError):
            getattr(dpnp, func)(ia, where=False)

        # initial is not supported
        with pytest.raises(NotImplementedError):
            getattr(dpnp, func)(ia, initial=6)


class TestMean:
    @pytest.mark.parametrize("dtype", get_all_dtypes(no_none=True))
    @pytest.mark.parametrize("axis", [None, 0, 1, (0, 1)])
    @pytest.mark.parametrize("keepdims", [True, False])
    def test_mean(self, dtype, axis, keepdims):
        a = generate_random_numpy_array((2, 3), dtype)
        ia = dpnp.array(a)

        result = dpnp.mean(ia, axis=axis, keepdims=keepdims)
        expected = numpy.mean(a, axis=axis, keepdims=keepdims)
        assert_dtype_allclose(result, expected)

    @pytest.mark.parametrize("dtype", get_all_dtypes(no_none=True))
    @pytest.mark.parametrize(
        "axis, out_shape", [(0, (3,)), (1, (2,)), ((0, 1), ())]
    )
    def test_mean_out(self, dtype, axis, out_shape):
        ia = dpnp.array([[5, 1, 2], [8, 4, 3]], dtype=dtype)
        a = dpnp.asnumpy(ia)

        out_np = numpy.empty_like(a, shape=out_shape)
        out_dp = dpnp.empty_like(ia, shape=out_shape)
        expected = numpy.mean(a, axis=axis, out=out_np)
        result = dpnp.mean(ia, axis=axis, out=out_dp)
        assert result is out_dp
        assert_dtype_allclose(result, expected)

    @pytest.mark.usefixtures(
        "suppress_invalid_numpy_warnings",
        "suppress_mean_empty_slice_numpy_warnings",
    )
    @pytest.mark.parametrize("axis", [0, 1, (0, 1)])
    @pytest.mark.parametrize("shape", [(2, 3), (2, 0), (0, 3)])
    def test_mean_empty(self, axis, shape):
        ia = dpnp.empty(shape, dtype=dpnp.int64)
        a = dpnp.asnumpy(ia)

        result = dpnp.mean(ia, axis=axis)
        expected = numpy.mean(a, axis=axis)
        assert_allclose(result, expected)

    def test_mean_scalar(self):
        ia = dpnp.array(5)
        a = dpnp.asnumpy(ia)

        result = ia.mean()
        expected = a.mean()
        assert_allclose(result, expected)

    def test_mean_NotImplemented(self):
        ia = dpnp.arange(5)
        with pytest.raises(NotImplementedError):
            dpnp.mean(ia, where=False)


class TestMedian:
    @pytest.mark.parametrize("dtype", get_all_dtypes(no_none=True))
    @pytest.mark.parametrize("size", [1, 2, 3, 4, 8, 9])
    def test_basic(self, dtype, size):
        a = generate_random_numpy_array(size, dtype)
        ia = dpnp.array(a)

        expected = numpy.median(a)
        result = dpnp.median(ia)
        assert_dtype_allclose(result, expected)

    @pytest.mark.parametrize("axis", [None, 0, (-1,), [0, 1], (0, -2, -1)])
    @pytest.mark.parametrize("keepdims", [True, False])
    def test_axis(self, axis, keepdims):
        a = generate_random_numpy_array((2, 3, 4))
        ia = dpnp.array(a)

        expected = numpy.median(a, axis=axis, keepdims=keepdims)
        result = dpnp.median(ia, axis=axis, keepdims=keepdims)

        assert_dtype_allclose(result, expected)

    @pytest.mark.usefixtures(
        "suppress_invalid_numpy_warnings",
        "suppress_mean_empty_slice_numpy_warnings",
    )
    @pytest.mark.parametrize("axis", [0, 1, (0, 1)])
    @pytest.mark.parametrize("shape", [(2, 0), (0, 3)])
    def test_empty(self, axis, shape):
        a = numpy.empty(shape)
        ia = dpnp.array(a)

        result = dpnp.median(ia, axis=axis)
        expected = numpy.median(a, axis=axis)
        assert_dtype_allclose(result, expected)

    @pytest.mark.parametrize("dtype", get_all_dtypes())
    @pytest.mark.parametrize(
        "axis, out_shape", [(0, (3,)), (1, (2,)), ((0, 1), ())]
    )
    def test_out(self, dtype, axis, out_shape):
        a = numpy.array([[5, 1, 2], [8, 4, 3]], dtype=dtype)
        ia = dpnp.array(a)

        out_np = numpy.empty_like(a, shape=out_shape)
        out_dp = dpnp.empty_like(ia, shape=out_shape)
        expected = numpy.median(a, axis=axis, out=out_np)
        result = dpnp.median(ia, axis=axis, out=out_dp)
        assert result is out_dp
        assert_dtype_allclose(result, expected)

    def test_0d_array(self):
        a = numpy.array(20)
        ia = dpnp.array(a)

        result = dpnp.median(ia)
        expected = numpy.median(a)
        assert_dtype_allclose(result, expected)

    @pytest.mark.parametrize("axis", [None, 0, (0, 1), (0, -2, -1)])
    @pytest.mark.parametrize("keepdims", [True, False])
    def test_nan(self, axis, keepdims):
        a = numpy.random.uniform(-5, 5, 24).reshape(2, 3, 4)
        a[0, 0, 0] = a[-1, -1, -1] = numpy.nan
        ia = dpnp.array(a)

        expected = numpy.median(a, axis=axis, keepdims=keepdims)
        result = dpnp.median(ia, axis=axis, keepdims=keepdims)

        assert_dtype_allclose(result, expected)

    @pytest.mark.parametrize("axis", [None, 0, -1, (0, -2, -1)])
    @pytest.mark.parametrize("keepdims", [True, False])
    def test_overwrite_input(self, axis, keepdims):
        a = numpy.random.uniform(-5, 5, 24).reshape(2, 3, 4)
        ia = dpnp.array(a)

        b = a.copy()
        ib = ia.copy()
        expected = numpy.median(
            b, axis=axis, keepdims=keepdims, overwrite_input=True
        )
        result = dpnp.median(
            ib, axis=axis, keepdims=keepdims, overwrite_input=True
        )
        assert not numpy.all(a == b)
        assert not dpnp.all(ia == ib)

        assert_dtype_allclose(result, expected)

    @pytest.mark.parametrize("axis", [None, 0, (-1,), [0, 1]])
    @pytest.mark.parametrize("overwrite_input", [True, False])
    def test_usm_ndarray(self, axis, overwrite_input):
        a = numpy.random.uniform(-5, 5, 24).reshape(2, 3, 4)
        ia = dpt.asarray(a)

        expected = numpy.median(a, axis=axis, overwrite_input=overwrite_input)
        result = dpnp.median(ia, axis=axis, overwrite_input=overwrite_input)
        assert_dtype_allclose(result, expected)


class TestVar:
    @pytest.mark.usefixtures(
        "suppress_divide_invalid_numpy_warnings", "suppress_dof_numpy_warnings"
    )
    @pytest.mark.parametrize("dtype", get_all_dtypes(no_none=True))
    @pytest.mark.parametrize("axis", [None, 0, 1, (0, 1)])
    @pytest.mark.parametrize("keepdims", [True, False])
    @pytest.mark.parametrize("ddof", [0, 0.5, 1, 1.5, 2])
    def test_var(self, dtype, axis, keepdims, ddof):
        a = generate_random_numpy_array((2, 3), dtype)
        ia = dpnp.array(a)

        expected = numpy.var(a, axis=axis, keepdims=keepdims, ddof=ddof)
        result = dpnp.var(ia, axis=axis, keepdims=keepdims, ddof=ddof)

        if axis == 0 and ddof == 2:
            assert dpnp.all(dpnp.isnan(result))
        else:
            assert_dtype_allclose(result, expected)

    @pytest.mark.usefixtures(
        "suppress_divide_invalid_numpy_warnings", "suppress_dof_numpy_warnings"
    )
    @pytest.mark.parametrize("dtype", get_all_dtypes(no_none=True))
    @pytest.mark.parametrize("axis", [None, 0, 1])
    @pytest.mark.parametrize("ddof", [0, 1])
    def test_var_out(self, dtype, axis, ddof):
        a = generate_random_numpy_array((2, 3), dtype)
        ia = dpnp.array(a)

        expected = numpy.var(a, axis=axis, ddof=ddof)
        if has_support_aspect64():
            res_dtype = expected.dtype
        else:
            res_dtype = dpnp.default_float_type(ia.device)
        out = dpnp.empty(expected.shape, dtype=res_dtype)
        result = dpnp.var(ia, axis=axis, out=out, ddof=ddof)
        assert result is out
        assert_dtype_allclose(result, expected)

    @pytest.mark.usefixtures(
        "suppress_invalid_numpy_warnings", "suppress_dof_numpy_warnings"
    )
    @pytest.mark.parametrize("axis", [0, 1, (0, 1)])
    @pytest.mark.parametrize("shape", [(2, 3), (2, 0), (0, 3)])
    def test_var_empty(self, axis, shape):
        ia = dpnp.empty(shape, dtype=dpnp.int64)
        a = dpnp.asnumpy(ia)

        result = dpnp.var(ia, axis=axis)
        expected = numpy.var(a, axis=axis)
        assert_dtype_allclose(result, expected)

    @pytest.mark.usefixtures("suppress_complex_warning")
    @pytest.mark.parametrize("dt_in", get_all_dtypes(no_bool=True))
    @pytest.mark.parametrize("dt_out", get_float_complex_dtypes())
    def test_var_dtype(self, dt_in, dt_out):
        ia = dpnp.array([[0, 1, 2], [3, 4, 0]], dtype=dt_in)
        a = dpnp.asnumpy(ia)

        expected = numpy.var(a, dtype=dt_out)
        result = dpnp.var(ia, dtype=dt_out)
        assert expected.dtype == result.dtype
        assert_allclose(result, expected, rtol=1e-06)

    def test_var_scalar(self):
        ia = dpnp.array(5)
        a = dpnp.asnumpy(ia)

        result = ia.var()
        expected = a.var()
        assert_allclose(result, expected)

    def test_var_error(self):
        ia = dpnp.arange(5)
        # where keyword is not implemented
        with pytest.raises(NotImplementedError):
            dpnp.var(ia, where=False)

        # ddof should be an integer or float
        with pytest.raises(TypeError):
            dpnp.var(ia, ddof="1")


class TestStd:
    @pytest.mark.usefixtures(
        "suppress_divide_invalid_numpy_warnings", "suppress_dof_numpy_warnings"
    )
    @pytest.mark.parametrize("dtype", get_all_dtypes(no_none=True))
    @pytest.mark.parametrize("axis", [0, 1, (0, 1)])
    @pytest.mark.parametrize("keepdims", [True, False])
    @pytest.mark.parametrize("ddof", [0, 0.5, 1, 1.5, 2])
    def test_std(self, dtype, axis, keepdims, ddof):
        a = generate_random_numpy_array((2, 3), dtype)
        ia = dpnp.array(a)

        expected = numpy.std(a, axis=axis, keepdims=keepdims, ddof=ddof)
        result = dpnp.std(ia, axis=axis, keepdims=keepdims, ddof=ddof)
        if axis == 0 and ddof == 2:
            assert dpnp.all(dpnp.isnan(result))
        else:
            assert_dtype_allclose(result, expected)

    @pytest.mark.usefixtures(
        "suppress_divide_invalid_numpy_warnings", "suppress_dof_numpy_warnings"
    )
    @pytest.mark.parametrize("dtype", get_all_dtypes(no_none=True))
    @pytest.mark.parametrize("axis", [0, 1])
    @pytest.mark.parametrize("ddof", [0, 1])
    def test_std_out(self, dtype, axis, ddof):
        a = generate_random_numpy_array((2, 3), dtype)
        ia = dpnp.array(a)

        expected = numpy.std(a, axis=axis, ddof=ddof)
        if has_support_aspect64():
            res_dtype = expected.dtype
        else:
            res_dtype = dpnp.default_float_type(ia.device)
        out = dpnp.empty(expected.shape, dtype=res_dtype)
        result = dpnp.std(ia, axis=axis, out=out, ddof=ddof)
        assert out is result
        assert_dtype_allclose(result, expected)

    @pytest.mark.usefixtures(
        "suppress_invalid_numpy_warnings", "suppress_dof_numpy_warnings"
    )
    @pytest.mark.parametrize("axis", [None, 0, 1, (0, 1)])
    @pytest.mark.parametrize("shape", [(2, 3), (2, 0), (0, 3)])
    def test_std_empty(self, axis, shape):
        ia = dpnp.empty(shape, dtype=dpnp.int64)
        a = dpnp.asnumpy(ia)

        result = dpnp.std(ia, axis=axis)
        expected = numpy.std(a, axis=axis)
        assert_dtype_allclose(result, expected)

    @pytest.mark.usefixtures("suppress_complex_warning")
    @pytest.mark.parametrize("dt_in", get_all_dtypes(no_bool=True))
    @pytest.mark.parametrize("dt_out", get_float_complex_dtypes())
    def test_std_dtype(self, dt_in, dt_out):
        ia = dpnp.array([[0, 1, 2], [3, 4, 0]], dtype=dt_in)
        a = dpnp.asnumpy(ia)

        expected = numpy.std(a, dtype=dt_out)
        result = dpnp.std(ia, dtype=dt_out)
        assert expected.dtype == result.dtype
        assert_allclose(result, expected, rtol=1e-6)

    def test_std_scalar(self):
        ia = dpnp.array(5)
        a = dpnp.asnumpy(ia)

        result = ia.std()
        expected = a.std()
        assert_dtype_allclose(result, expected)

    def test_std_error(self):
        ia = dpnp.arange(5)
        # where keyword is not implemented
        with pytest.raises(NotImplementedError):
            dpnp.std(ia, where=False)

        # ddof should be an integer or float
        with pytest.raises(TypeError):
            dpnp.std(ia, ddof="1")


class TestCorrcoef:
    @pytest.mark.usefixtures(
        "suppress_divide_invalid_numpy_warnings",
        "suppress_dof_numpy_warnings",
    )
    @pytest.mark.parametrize("dtype", get_all_dtypes(no_none=True))
    @pytest.mark.parametrize("rowvar", [True, False])
    def test_corrcoef(self, dtype, rowvar):
        ia = dpnp.array([[0, 1, 2], [3, 4, 0]], dtype=dtype)
        a = dpnp.asnumpy(ia)

        expected = numpy.corrcoef(a, rowvar=rowvar)
        result = dpnp.corrcoef(ia, rowvar=rowvar)

        assert_dtype_allclose(result, expected)

    @pytest.mark.usefixtures(
        "suppress_divide_invalid_numpy_warnings",
        "suppress_dof_numpy_warnings",
        "suppress_mean_empty_slice_numpy_warnings",
    )
    @pytest.mark.parametrize("shape", [(2, 0), (0, 2)])
    def test_corrcoef_empty(self, shape):
        ia = dpnp.empty(shape, dtype=dpnp.int64)
        a = dpnp.asnumpy(ia)

        result = dpnp.corrcoef(ia)
        expected = numpy.corrcoef(a)
        assert_dtype_allclose(result, expected)

    @pytest.mark.usefixtures("suppress_complex_warning")
    @pytest.mark.parametrize("dt_in", get_all_dtypes(no_bool=True))
    @pytest.mark.parametrize("dt_out", get_float_complex_dtypes())
    def test_corrcoef_dtype(self, dt_in, dt_out):
        ia = dpnp.array([[0, 1, 2], [3, 4, 0]], dtype=dt_in)
        a = dpnp.asnumpy(ia)

        expected = numpy.corrcoef(a, dtype=dt_out)
        result = dpnp.corrcoef(ia, dtype=dt_out)
        assert expected.dtype == result.dtype
        assert_allclose(result, expected, rtol=1e-6)

    @pytest.mark.usefixtures(
        "suppress_divide_invalid_numpy_warnings",
        "suppress_dof_numpy_warnings",
    )
    def test_corrcoef_scalar(self):
        ia = dpnp.array(5)
        a = dpnp.asnumpy(ia)

        result = dpnp.corrcoef(ia)
        expected = numpy.corrcoef(a)
        assert_dtype_allclose(result, expected)


class TestCorrelate:
<<<<<<< HEAD
    def setup_method(self):
        numpy.random.seed(0)

=======
>>>>>>> 3ceb3585
    @pytest.mark.parametrize(
        "a, v", [([1], [1, 2, 3]), ([1, 2, 3], [1]), ([1, 2, 3], [1, 2])]
    )
    @pytest.mark.parametrize("mode", [None, "full", "valid", "same"])
    @pytest.mark.parametrize("dtype", get_all_dtypes(no_bool=True))
<<<<<<< HEAD
    @pytest.mark.parametrize("method", [None, "auto", "direct", "fft"])
    def test_correlate(self, a, v, mode, dtype, method):
=======
    def test_correlate(self, a, v, mode, dtype):
>>>>>>> 3ceb3585
        an = numpy.array(a, dtype=dtype)
        vn = numpy.array(v, dtype=dtype)
        ad = dpnp.array(an)
        vd = dpnp.array(vn)

<<<<<<< HEAD
        dpnp_kwargs = {}
        numpy_kwargs = {}
        if mode is not None:
            dpnp_kwargs["mode"] = mode
            numpy_kwargs["mode"] = mode
        if method is not None:
            dpnp_kwargs["method"] = method

        expected = numpy.correlate(an, vn, **numpy_kwargs)
        result = dpnp.correlate(ad, vd, **dpnp_kwargs)

        assert_dtype_allclose(result, expected)

    @pytest.mark.parametrize("a_size", [1, 100, 10000])
    @pytest.mark.parametrize("v_size", [1, 100, 10000])
    @pytest.mark.parametrize("mode", ["full", "valid", "same"])
    @pytest.mark.parametrize("dtype", get_all_dtypes(no_none=True))
    @pytest.mark.parametrize("method", ["auto", "direct", "fft"])
    def test_correlate_random(self, a_size, v_size, mode, dtype, method):
        if dtype == dpnp.bool:
            an = numpy.random.rand(a_size) > 0.9
            vn = numpy.random.rand(v_size) > 0.9
        else:
            an = (100 * numpy.random.rand(a_size)).astype(dtype)
            vn = (100 * numpy.random.rand(v_size)).astype(dtype)

            if dpnp.issubdtype(dtype, dpnp.complexfloating):
                an = an + 1j * (100 * numpy.random.rand(a_size)).astype(dtype)
                vn = vn + 1j * (100 * numpy.random.rand(v_size)).astype(dtype)

        ad = dpnp.array(an)
        vd = dpnp.array(vn)

        dpnp_kwargs = {}
        numpy_kwargs = {}
        if mode is not None:
            dpnp_kwargs["mode"] = mode
            numpy_kwargs["mode"] = mode
        if method is not None:
            dpnp_kwargs["method"] = method

        result = dpnp.correlate(ad, vd, **dpnp_kwargs)
        expected = numpy.correlate(an, vn, **numpy_kwargs)

        rdtype = result.dtype
        if dpnp.issubdtype(rdtype, dpnp.integer):
            rdtype = dpnp.default_float_type(ad.device)

        if method != "fft" and (
            dpnp.issubdtype(dtype, dpnp.integer) or dtype == dpnp.bool
        ):
            # For 'direct' and 'auto' methods, we expect exact results for integer types
            assert_array_equal(result, expected)
        else:
            result = result.astype(rdtype)
            if method == "direct":
                expected = numpy.correlate(an, vn, **numpy_kwargs)
                # For 'direct' method we can use standard validation
                assert_dtype_allclose(result, expected, factor=30)
            else:
                rtol = 1e-3
                atol = 1e-10

                if rdtype == dpnp.float64 or rdtype == dpnp.complex128:
                    rtol = 1e-6
                    atol = 1e-12
                elif rdtype == dpnp.bool:
                    result = result.astype(dpnp.int32)
                    rdtype = result.dtype

                expected = expected.astype(rdtype)

                diff = numpy.abs(result.asnumpy() - expected)
                invalid = diff > atol + rtol * numpy.abs(expected)

                # When using the 'fft' method, we might encounter outliers.
                # This usually happens when the resulting array contains values close to zero.
                # For these outliers, the relative error can be significant.
                # We can tolerate a few such outliers.
                max_outliers = 8 if expected.size > 1 else 0
                if invalid.sum() > max_outliers:
                    assert_dtype_allclose(result, expected, factor=1000)

    def test_correlate_mode_error(self):
        a = dpnp.arange(5)
        v = dpnp.arange(3)

        # invalid mode
        with pytest.raises(ValueError):
            dpnp.correlate(a, v, mode="unknown")

    @pytest.mark.parametrize("a, v", [([], [1]), ([1], []), ([], [])])
    def test_correlate_empty(self, a, v):
        a = dpnp.asarray(a)
        v = dpnp.asarray(v)

        with pytest.raises(ValueError):
            dpnp.correlate(a, v)

    @pytest.mark.parametrize(
        "a, v",
        [
            ([[1, 2], [2, 3]], [1]),
            ([1], [[1, 2], [2, 3]]),
            ([[1, 2], [2, 3]], [[1, 2], [2, 3]]),
        ],
    )
    def test_correlate_shape_error(self, a, v):
        a = dpnp.asarray(a)
        v = dpnp.asarray(v)

        with pytest.raises(ValueError):
            dpnp.correlate(a, v)

    @pytest.mark.parametrize("size", [2, 10**1, 10**2, 10**3, 10**4, 10**5])
    def test_correlate_different_sizes(self, size):
        a = numpy.random.rand(size).astype(numpy.float32)
        v = numpy.random.rand(size // 2).astype(numpy.float32)

        ad = dpnp.array(a)
        vd = dpnp.array(v)

        expected = numpy.correlate(a, v)
        result = dpnp.correlate(ad, vd, method="direct")

        assert_dtype_allclose(result, expected, factor=20)

    def test_correlate_another_sycl_queue(self):
        a = dpnp.arange(5, sycl_queue=dpctl.SyclQueue())
        v = dpnp.arange(3, sycl_queue=dpctl.SyclQueue())

        with pytest.raises(ValueError):
            dpnp.correlate(a, v)

    def test_correlate_unkown_method(self):
        a = dpnp.arange(5)
        v = dpnp.arange(3)

        with pytest.raises(ValueError):
            dpnp.correlate(a, v, method="unknown")


@pytest.mark.parametrize(
    "dtype", get_all_dtypes(no_bool=True, no_none=True, no_complex=True)
)
def test_cov_rowvar(dtype):
    a = dpnp.array([[0, 2], [1, 1], [2, 0]], dtype=dtype)
    b = numpy.array([[0, 2], [1, 1], [2, 0]], dtype=dtype)
    assert_allclose(dpnp.cov(a.T), dpnp.cov(a, rowvar=False))
    assert_allclose(numpy.cov(b, rowvar=False), dpnp.cov(a, rowvar=False))
=======
        if mode is None:
            expected = numpy.correlate(an, vn)
            result = dpnp.correlate(ad, vd)
        else:
            expected = numpy.correlate(an, vn, mode=mode)
            result = dpnp.correlate(ad, vd, mode=mode)
>>>>>>> 3ceb3585

        assert_dtype_allclose(result, expected)

    def test_correlate_mode_error(self):
        a = dpnp.arange(5)
        v = dpnp.arange(3)

        # invalid mode
        with pytest.raises(ValueError):
            dpnp.correlate(a, v, mode="unknown")

    @pytest.mark.parametrize("a, v", [([], [1]), ([1], []), ([], [])])
    def test_correlate_empty(self, a, v):
        a = dpnp.asarray(a)
        v = dpnp.asarray(v)

        with pytest.raises(ValueError):
            dpnp.correlate(a, v)

    @pytest.mark.parametrize(
        "a, v",
        [
            ([[1, 2], [2, 3]], [1]),
            ([1], [[1, 2], [2, 3]]),
            ([[1, 2], [2, 3]], [[1, 2], [2, 3]]),
        ],
    )
    def test_correlate_shape_error(self, a, v):
        a = dpnp.asarray(a)
        v = dpnp.asarray(v)

        with pytest.raises(ValueError):
            dpnp.correlate(a, v)

    @pytest.mark.parametrize("size", [2, 10**1, 10**2, 10**3, 10**4, 10**5])
    def test_correlate_different_sizes(self, size):
        a = numpy.random.rand(size).astype(numpy.float32)
        v = numpy.random.rand(size // 2).astype(numpy.float32)

        ad = dpnp.array(a)
        vd = dpnp.array(v)

        expected = numpy.correlate(a, v)
        result = dpnp.correlate(ad, vd)

        assert_dtype_allclose(result, expected, factor=20)

    def test_correlate_another_sycl_queue(self):
        a = dpnp.arange(5, sycl_queue=dpctl.SyclQueue())
        v = dpnp.arange(3, sycl_queue=dpctl.SyclQueue())

        with pytest.raises(ValueError):
            dpnp.correlate(a, v)


class TestCov:
    @pytest.mark.parametrize(
        "dtype", get_all_dtypes(no_bool=True, no_none=True, no_complex=True)
    )
    def test_false_rowvar_dtype(self, dtype):
        a = numpy.array([[0, 2], [1, 1], [2, 0]], dtype=dtype)
        ia = dpnp.array(a)

        assert_allclose(dpnp.cov(ia.T), dpnp.cov(ia, rowvar=False))
        assert_allclose(dpnp.cov(ia, rowvar=False), numpy.cov(a, rowvar=False))

    # numpy 2.2 properly transposes 2d array when rowvar=False
    @with_requires("numpy>=2.2")
    @pytest.mark.filterwarnings("ignore::RuntimeWarning")
    def test_false_rowvar_1x3(self):
        a = numpy.array([[0, 1, 2]])
        ia = dpnp.array(a)

        expected = numpy.cov(a, rowvar=False)
        result = dpnp.cov(ia, rowvar=False)
        assert_allclose(expected, result)

    # numpy 2.2 properly transposes 2d array when rowvar=False
    @with_requires("numpy>=2.2")
    @pytest.mark.usefixtures("allow_fall_back_on_numpy")
    def test_true_rowvar(self):
        a = numpy.ones((3, 1))
        ia = dpnp.array(a)

        expected = numpy.cov(a, ddof=0, rowvar=True)
        result = dpnp.cov(ia, ddof=0, rowvar=True)
        assert_allclose(expected, result)


@pytest.mark.parametrize("axis", [None, 0, 1])
@pytest.mark.parametrize(
    "v",
    [
        [[0, 0], [0, 0]],
        [[1, 2], [1, 2]],
        [[1, 2], [3, 4]],
        [[0, 1, 2], [3, 4, 5], [6, 7, 8]],
        [[0, 1, 2, 3, 4], [5, 6, 7, 8, 9]],
    ],
    ids=[
        "[[0, 0], [0, 0]]",
        "[[1, 2], [1, 2]]",
        "[[1, 2], [3, 4]]",
        "[[0, 1, 2], [3, 4, 5], [6, 7, 8]]",
        "[[0, 1, 2, 3, 4], [5, 6, 7, 8, 9]]",
    ],
)
def test_ptp(v, axis):
    a = numpy.array(v)
    ia = dpnp.array(a)
    expected = numpy.ptp(a, axis)
    result = dpnp.ptp(ia, axis)
    assert_array_equal(result, expected)


@pytest.mark.parametrize("axis", [None, 0, 1])
@pytest.mark.parametrize(
    "v",
    [
        [[0, 0], [0, 0]],
        [[1, 2], [1, 2]],
        [[1, 2], [3, 4]],
        [[0, 1, 2], [3, 4, 5], [6, 7, 8]],
        [[0, 1, 2, 3, 4], [5, 6, 7, 8, 9]],
    ],
    ids=[
        "[[0, 0], [0, 0]]",
        "[[1, 2], [1, 2]]",
        "[[1, 2], [3, 4]]",
        "[[0, 1, 2], [3, 4, 5], [6, 7, 8]]",
        "[[0, 1, 2, 3, 4], [5, 6, 7, 8, 9]]",
    ],
)
def test_ptp_out(v, axis):
    a = numpy.array(v)
    ia = dpnp.array(a)
    expected = numpy.ptp(a, axis)
    result = dpnp.array(numpy.empty_like(expected))
    dpnp.ptp(ia, axis, out=result)
    assert_array_equal(result, expected)<|MERGE_RESOLUTION|>--- conflicted
+++ resolved
@@ -583,29 +583,21 @@
 
 
 class TestCorrelate:
-<<<<<<< HEAD
     def setup_method(self):
         numpy.random.seed(0)
 
-=======
->>>>>>> 3ceb3585
     @pytest.mark.parametrize(
         "a, v", [([1], [1, 2, 3]), ([1, 2, 3], [1]), ([1, 2, 3], [1, 2])]
     )
     @pytest.mark.parametrize("mode", [None, "full", "valid", "same"])
     @pytest.mark.parametrize("dtype", get_all_dtypes(no_bool=True))
-<<<<<<< HEAD
     @pytest.mark.parametrize("method", [None, "auto", "direct", "fft"])
     def test_correlate(self, a, v, mode, dtype, method):
-=======
-    def test_correlate(self, a, v, mode, dtype):
->>>>>>> 3ceb3585
         an = numpy.array(a, dtype=dtype)
         vn = numpy.array(v, dtype=dtype)
         ad = dpnp.array(an)
         vd = dpnp.array(vn)
 
-<<<<<<< HEAD
         dpnp_kwargs = {}
         numpy_kwargs = {}
         if mode is not None:
@@ -746,77 +738,6 @@
 
         with pytest.raises(ValueError):
             dpnp.correlate(a, v, method="unknown")
-
-
-@pytest.mark.parametrize(
-    "dtype", get_all_dtypes(no_bool=True, no_none=True, no_complex=True)
-)
-def test_cov_rowvar(dtype):
-    a = dpnp.array([[0, 2], [1, 1], [2, 0]], dtype=dtype)
-    b = numpy.array([[0, 2], [1, 1], [2, 0]], dtype=dtype)
-    assert_allclose(dpnp.cov(a.T), dpnp.cov(a, rowvar=False))
-    assert_allclose(numpy.cov(b, rowvar=False), dpnp.cov(a, rowvar=False))
-=======
-        if mode is None:
-            expected = numpy.correlate(an, vn)
-            result = dpnp.correlate(ad, vd)
-        else:
-            expected = numpy.correlate(an, vn, mode=mode)
-            result = dpnp.correlate(ad, vd, mode=mode)
->>>>>>> 3ceb3585
-
-        assert_dtype_allclose(result, expected)
-
-    def test_correlate_mode_error(self):
-        a = dpnp.arange(5)
-        v = dpnp.arange(3)
-
-        # invalid mode
-        with pytest.raises(ValueError):
-            dpnp.correlate(a, v, mode="unknown")
-
-    @pytest.mark.parametrize("a, v", [([], [1]), ([1], []), ([], [])])
-    def test_correlate_empty(self, a, v):
-        a = dpnp.asarray(a)
-        v = dpnp.asarray(v)
-
-        with pytest.raises(ValueError):
-            dpnp.correlate(a, v)
-
-    @pytest.mark.parametrize(
-        "a, v",
-        [
-            ([[1, 2], [2, 3]], [1]),
-            ([1], [[1, 2], [2, 3]]),
-            ([[1, 2], [2, 3]], [[1, 2], [2, 3]]),
-        ],
-    )
-    def test_correlate_shape_error(self, a, v):
-        a = dpnp.asarray(a)
-        v = dpnp.asarray(v)
-
-        with pytest.raises(ValueError):
-            dpnp.correlate(a, v)
-
-    @pytest.mark.parametrize("size", [2, 10**1, 10**2, 10**3, 10**4, 10**5])
-    def test_correlate_different_sizes(self, size):
-        a = numpy.random.rand(size).astype(numpy.float32)
-        v = numpy.random.rand(size // 2).astype(numpy.float32)
-
-        ad = dpnp.array(a)
-        vd = dpnp.array(v)
-
-        expected = numpy.correlate(a, v)
-        result = dpnp.correlate(ad, vd)
-
-        assert_dtype_allclose(result, expected, factor=20)
-
-    def test_correlate_another_sycl_queue(self):
-        a = dpnp.arange(5, sycl_queue=dpctl.SyclQueue())
-        v = dpnp.arange(3, sycl_queue=dpctl.SyclQueue())
-
-        with pytest.raises(ValueError):
-            dpnp.correlate(a, v)
 
 
 class TestCov:
