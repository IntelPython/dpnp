import dpctl
import dpctl.tensor as dpt
import numpy
import pytest
from numpy.testing import (
    assert_allclose,
    assert_array_equal,
)

import dpnp

from .helper import (
    assert_dtype_allclose,
    get_all_dtypes,
    get_complex_dtypes,
    get_float_complex_dtypes,
    has_support_aspect64,
)
from .third_party.cupy.testing import with_requires


class TestAverage:
    @pytest.mark.parametrize("dtype", get_all_dtypes(no_none=True))
    @pytest.mark.parametrize("axis", [None, 0, 1])
    @pytest.mark.parametrize("returned", [True, False])
    def test_avg_no_wgt(self, dtype, axis, returned):
        ia = dpnp.array([[1, 1, 2], [3, 4, 5]], dtype=dtype)
        a = dpnp.asnumpy(ia)

        result = dpnp.average(ia, axis=axis, returned=returned)
        expected = numpy.average(a, axis=axis, returned=returned)
        if returned:
            assert_dtype_allclose(result[0], expected[0])
            assert_dtype_allclose(result[1], expected[1])
        else:
            assert_dtype_allclose(result, expected)

    @pytest.mark.parametrize("dtype", get_all_dtypes(no_none=True))
    @pytest.mark.parametrize("axis", [None, 0, 1, (0, 1)])
    @pytest.mark.parametrize("returned", [True, False])
    def test_avg(self, dtype, axis, returned):
        ia = dpnp.array([[1, 1, 2], [3, 4, 5]], dtype=dtype)
        iw = dpnp.array([[3, 1, 2], [3, 4, 2]], dtype=dtype)
        a = dpnp.asnumpy(ia)
        w = dpnp.asnumpy(iw)

        result = dpnp.average(ia, axis=axis, weights=iw, returned=returned)
        expected = numpy.average(a, axis=axis, weights=w, returned=returned)

        if returned:
            assert_dtype_allclose(result[0], expected[0])
            assert_dtype_allclose(result[1], expected[1])
        else:
            assert_dtype_allclose(result, expected)

    @pytest.mark.parametrize("dtype", get_complex_dtypes())
    def test_avg_complex(self, dtype):
        x1 = numpy.random.rand(10)
        x2 = numpy.random.rand(10)
        a = numpy.array(x1 + 1j * x2, dtype=dtype)
        w = numpy.array(x2 + 1j * x1, dtype=dtype)
        ia = dpnp.array(a)
        iw = dpnp.array(w)

        expected = numpy.average(a, weights=w)
        result = dpnp.average(ia, weights=iw)
        assert_dtype_allclose(result, expected)

    @pytest.mark.parametrize(
        "weight",
        [[[3, 1, 2], [3, 4, 2]], ((3, 1, 2), (3, 4, 2))],
        ids=["list", "tuple"],
    )
    def test_avg_weight_array_like(self, weight):
        ia = dpnp.array([[1, 1, 2], [3, 4, 5]])
        a = dpnp.asnumpy(ia)

        res = dpnp.average(ia, weights=weight)
        exp = numpy.average(a, weights=weight)
        assert_dtype_allclose(res, exp)

    def test_avg_weight_1D(self):
        ia = dpnp.arange(12).reshape(3, 4)
        wgt = [1, 2, 3]
        a = dpnp.asnumpy(ia)

        res = dpnp.average(ia, axis=0, weights=wgt)
        exp = numpy.average(a, axis=0, weights=wgt)
        assert_dtype_allclose(res, exp)

    @pytest.mark.parametrize("dtype", get_all_dtypes(no_bool=True))
    def test_avg_strided(self, dtype):
        ia = dpnp.arange(20, dtype=dtype)
        iw = dpnp.arange(-10, 10, dtype=dtype)
        a = dpnp.asnumpy(ia)
        w = dpnp.asnumpy(iw)

        result = dpnp.average(ia[::-1], weights=iw[::-1])
        expected = numpy.average(a[::-1], weights=w[::-1])
        assert_allclose(result, expected)

        result = dpnp.average(ia[::2], weights=iw[::2])
        expected = numpy.average(a[::2], weights=w[::2])
        assert_allclose(result, expected)

    def test_avg_error(self):
        a = dpnp.arange(5)
        w = dpnp.zeros(5)
        # Weights sum to zero
        with pytest.raises(ZeroDivisionError):
            dpnp.average(a, weights=w)

        a = dpnp.arange(12).reshape(3, 4)
        w = dpnp.ones(12)
        # Axis must be specified when shapes of input array and weights differ
        with pytest.raises(TypeError):
            dpnp.average(a, weights=w)

        a = dpnp.arange(12).reshape(3, 4)
        w = dpnp.ones(12).reshape(2, 6)
        # 1D weights expected when shapes of input array and weights differ.
        with pytest.raises(TypeError):
            dpnp.average(a, axis=0, weights=w)

        a = dpnp.arange(12).reshape(3, 4)
        w = dpnp.ones(12)
        # Length of weights not compatible with specified axis.
        with pytest.raises(ValueError):
            dpnp.average(a, axis=0, weights=w)

        a = dpnp.arange(12, sycl_queue=dpctl.SyclQueue())
        w = dpnp.ones(12, sycl_queue=dpctl.SyclQueue())
        # Execution placement can not be unambiguously inferred
        with pytest.raises(ValueError):
            dpnp.average(a, axis=0, weights=w)


class TestMaxMin:
    @pytest.mark.parametrize("func", ["max", "min"])
    @pytest.mark.parametrize("axis", [None, 0, 1, -1, 2, -2, (1, 2), (0, -2)])
    @pytest.mark.parametrize("keepdims", [False, True])
    @pytest.mark.parametrize("dtype", get_all_dtypes(no_bool=True))
    def test_func(self, func, axis, keepdims, dtype):
        a = numpy.arange(768, dtype=dtype).reshape((4, 4, 6, 8))
        ia = dpnp.array(a)

        expected = getattr(numpy, func)(a, axis=axis, keepdims=keepdims)
        result = getattr(dpnp, func)(ia, axis=axis, keepdims=keepdims)
        assert_dtype_allclose(result, expected)

    @pytest.mark.parametrize("func", ["max", "min"])
    @pytest.mark.parametrize("axis", [None, 0, 1, -1])
    @pytest.mark.parametrize("keepdims", [False, True])
    def test_bool(self, func, axis, keepdims):
        a = numpy.arange(2, dtype=numpy.bool_)
        a = numpy.tile(a, (2, 2))
        ia = dpnp.array(a)

        expected = getattr(numpy, func)(a, axis=axis, keepdims=keepdims)
        result = getattr(dpnp, func)(ia, axis=axis, keepdims=keepdims)
        assert_dtype_allclose(result, expected)

    @pytest.mark.parametrize("func", ["max", "min"])
    def test_out(self, func):
        a = numpy.arange(12, dtype=numpy.float32).reshape((2, 2, 3))
        ia = dpnp.array(a)

        # out is dpnp_array
        expected = getattr(numpy, func)(a, axis=0)
        dpnp_out = dpnp.empty(expected.shape, dtype=expected.dtype)
        result = getattr(dpnp, func)(ia, axis=0, out=dpnp_out)
        assert dpnp_out is result
        assert_allclose(result, expected)

        # out is usm_ndarray
        dpt_out = dpt.empty(expected.shape, dtype=expected.dtype)
        result = getattr(dpnp, func)(ia, axis=0, out=dpt_out)
        assert dpt_out is result.get_array()
        assert_allclose(result, expected)

        # output is numpy array -> Error
        result = numpy.empty_like(expected)
        with pytest.raises(TypeError):
            getattr(dpnp, func)(ia, axis=0, out=result)

        # output has incorrect shape -> Error
        result = dpnp.array(numpy.zeros((4, 2)))
        with pytest.raises(ValueError):
            getattr(dpnp, func)(ia, axis=0, out=result)

    @pytest.mark.usefixtures("suppress_complex_warning")
    @pytest.mark.parametrize("func", ["max", "min"])
    @pytest.mark.parametrize("arr_dt", get_all_dtypes(no_none=True))
    @pytest.mark.parametrize("out_dt", get_all_dtypes(no_none=True))
    def test_out_dtype(self, func, arr_dt, out_dt):
        a = numpy.arange(12).reshape(2, 2, 3).astype(arr_dt)
        out = numpy.zeros_like(a, shape=(2, 3), dtype=out_dt)

        ia = dpnp.array(a)
        iout = dpnp.array(out)

        result = getattr(dpnp, func)(ia, out=iout, axis=1)
        expected = getattr(numpy, func)(a, out=out, axis=1)
        assert_array_equal(result, expected)
        assert result is iout

    @pytest.mark.parametrize("func", ["max", "min"])
    def test_error(self, func):
        ia = dpnp.arange(5)
        # where is not supported
        with pytest.raises(NotImplementedError):
            getattr(dpnp, func)(ia, where=False)

        # initial is not supported
        with pytest.raises(NotImplementedError):
            getattr(dpnp, func)(ia, initial=6)


class TestMean:
    @pytest.mark.parametrize("dtype", get_all_dtypes())
    @pytest.mark.parametrize("axis", [None, 0, 1, (0, 1)])
    @pytest.mark.parametrize("keepdims", [True, False])
    def test_mean(self, dtype, axis, keepdims):
        ia = dpnp.array([[0, 1, 2], [3, 4, 0]], dtype=dtype)
        a = dpnp.asnumpy(ia)

        result = dpnp.mean(ia, axis=axis, keepdims=keepdims)
        expected = numpy.mean(a, axis=axis, keepdims=keepdims)
        assert_dtype_allclose(result, expected)

    @pytest.mark.parametrize("dtype", get_all_dtypes())
    @pytest.mark.parametrize(
        "axis, out_shape", [(0, (3,)), (1, (2,)), ((0, 1), ())]
    )
    def test_mean_out(self, dtype, axis, out_shape):
        ia = dpnp.array([[5, 1, 2], [8, 4, 3]], dtype=dtype)
        a = dpnp.asnumpy(ia)

        out_np = numpy.empty_like(a, shape=out_shape)
        out_dp = dpnp.empty_like(ia, shape=out_shape)
        expected = numpy.mean(a, axis=axis, out=out_np)
        result = dpnp.mean(ia, axis=axis, out=out_dp)
        assert result is out_dp
        assert_dtype_allclose(result, expected)

    @pytest.mark.parametrize("dtype", get_complex_dtypes())
    def test_mean_complex(self, dtype):
        x1 = numpy.random.rand(10)
        x2 = numpy.random.rand(10)
        a = numpy.array(x1 + 1j * x2, dtype=dtype)
        ia = dpnp.array(a)

        expected = numpy.mean(a)
        result = dpnp.mean(ia)
        assert_dtype_allclose(result, expected)

    @pytest.mark.usefixtures(
        "suppress_invalid_numpy_warnings",
        "suppress_mean_empty_slice_numpy_warnings",
    )
    @pytest.mark.parametrize("axis", [0, 1, (0, 1)])
    @pytest.mark.parametrize("shape", [(2, 3), (2, 0), (0, 3)])
    def test_mean_empty(self, axis, shape):
        ia = dpnp.empty(shape, dtype=dpnp.int64)
        a = dpnp.asnumpy(ia)

        result = dpnp.mean(ia, axis=axis)
        expected = numpy.mean(a, axis=axis)
        assert_allclose(result, expected)

    def test_mean_scalar(self):
        ia = dpnp.array(5)
        a = dpnp.asnumpy(ia)

        result = ia.mean()
        expected = a.mean()
        assert_allclose(result, expected)

    def test_mean_NotImplemented(self):
        ia = dpnp.arange(5)
        with pytest.raises(NotImplementedError):
            dpnp.mean(ia, where=False)


class TestMedian:
    @pytest.mark.parametrize("dtype", get_all_dtypes(no_none=True))
    @pytest.mark.parametrize("size", [1, 2, 3, 4, 8, 9])
    def test_basic(self, dtype, size):
        if dtype == dpnp.bool:
            a = numpy.arange(2, dtype=dtype)
            a = numpy.repeat(a, size)
        else:
            a = numpy.array(numpy.random.uniform(-5, 5, size), dtype=dtype)
        ia = dpnp.array(a)

        expected = numpy.median(a)
        result = dpnp.median(ia)

        assert_dtype_allclose(result, expected)

    @pytest.mark.parametrize("axis", [None, 0, (-1,), [0, 1], (0, -2, -1)])
    @pytest.mark.parametrize("keepdims", [True, False])
    def test_axis(self, axis, keepdims):
        a = numpy.random.uniform(-5, 5, 24).reshape(2, 3, 4)
        ia = dpnp.array(a)

        expected = numpy.median(a, axis=axis, keepdims=keepdims)
        result = dpnp.median(ia, axis=axis, keepdims=keepdims)

        assert_dtype_allclose(result, expected)

    @pytest.mark.usefixtures(
        "suppress_invalid_numpy_warnings",
        "suppress_mean_empty_slice_numpy_warnings",
    )
    @pytest.mark.parametrize("axis", [0, 1, (0, 1)])
    @pytest.mark.parametrize("shape", [(2, 0), (0, 3)])
    def test_empty(self, axis, shape):
        a = numpy.empty(shape)
        ia = dpnp.array(a)

        result = dpnp.median(ia, axis=axis)
        expected = numpy.median(a, axis=axis)
        assert_dtype_allclose(result, expected)

    @pytest.mark.parametrize("dtype", get_all_dtypes())
    @pytest.mark.parametrize(
        "axis, out_shape", [(0, (3,)), (1, (2,)), ((0, 1), ())]
    )
    def test_out(self, dtype, axis, out_shape):
        a = numpy.array([[5, 1, 2], [8, 4, 3]], dtype=dtype)
        ia = dpnp.array(a)

        out_np = numpy.empty_like(a, shape=out_shape)
        out_dp = dpnp.empty_like(ia, shape=out_shape)
        expected = numpy.median(a, axis=axis, out=out_np)
        result = dpnp.median(ia, axis=axis, out=out_dp)
        assert result is out_dp
        assert_dtype_allclose(result, expected)

    def test_0d_array(self):
        a = numpy.array(20)
        ia = dpnp.array(a)

        result = dpnp.median(ia)
        expected = numpy.median(a)
        assert_dtype_allclose(result, expected)

    @pytest.mark.parametrize("axis", [None, 0, (0, 1), (0, -2, -1)])
    @pytest.mark.parametrize("keepdims", [True, False])
    def test_nan(self, axis, keepdims):
        a = numpy.random.uniform(-5, 5, 24).reshape(2, 3, 4)
        a[0, 0, 0] = a[-1, -1, -1] = numpy.nan
        ia = dpnp.array(a)

        expected = numpy.median(a, axis=axis, keepdims=keepdims)
        result = dpnp.median(ia, axis=axis, keepdims=keepdims)

        assert_dtype_allclose(result, expected)

    @pytest.mark.parametrize("axis", [None, 0, -1, (0, -2, -1)])
    @pytest.mark.parametrize("keepdims", [True, False])
    def test_overwrite_input(self, axis, keepdims):
        a = numpy.random.uniform(-5, 5, 24).reshape(2, 3, 4)
        ia = dpnp.array(a)

        b = a.copy()
        ib = ia.copy()
        expected = numpy.median(
            b, axis=axis, keepdims=keepdims, overwrite_input=True
        )
        result = dpnp.median(
            ib, axis=axis, keepdims=keepdims, overwrite_input=True
        )
        assert not numpy.all(a == b)
        assert not dpnp.all(ia == ib)

        assert_dtype_allclose(result, expected)

    @pytest.mark.parametrize("axis", [None, 0, (-1,), [0, 1]])
    @pytest.mark.parametrize("overwrite_input", [True, False])
    def test_usm_ndarray(self, axis, overwrite_input):
        a = numpy.random.uniform(-5, 5, 24).reshape(2, 3, 4)
        ia = dpt.asarray(a)

        expected = numpy.median(a, axis=axis, overwrite_input=overwrite_input)
        result = dpnp.median(ia, axis=axis, overwrite_input=overwrite_input)
        assert_dtype_allclose(result, expected)


class TestVar:
    @pytest.mark.usefixtures(
        "suppress_divide_invalid_numpy_warnings", "suppress_dof_numpy_warnings"
    )
    @pytest.mark.parametrize("dtype", get_all_dtypes(no_none=True))
    @pytest.mark.parametrize("axis", [None, 0, 1, (0, 1)])
    @pytest.mark.parametrize("keepdims", [True, False])
    @pytest.mark.parametrize("ddof", [0, 0.5, 1, 1.5, 2])
    def test_var(self, dtype, axis, keepdims, ddof):
        ia = dpnp.array([[0, 1, 2], [3, 4, 0]], dtype=dtype)
        a = dpnp.asnumpy(ia)

        expected = numpy.var(a, axis=axis, keepdims=keepdims, ddof=ddof)
        result = dpnp.var(ia, axis=axis, keepdims=keepdims, ddof=ddof)

        if axis == 0 and ddof == 2:
            assert dpnp.all(dpnp.isnan(result))
        else:
            assert_dtype_allclose(result, expected)

    @pytest.mark.usefixtures(
        "suppress_divide_invalid_numpy_warnings", "suppress_dof_numpy_warnings"
    )
    @pytest.mark.parametrize("dtype", get_all_dtypes(no_none=True))
    @pytest.mark.parametrize("axis", [None, 0, 1])
    @pytest.mark.parametrize("ddof", [0, 1])
    def test_var_out(self, dtype, axis, ddof):
        ia = dpnp.array([[0, 1, 2], [3, 4, 0]], dtype=dtype)
        a = dpnp.asnumpy(ia)

        expected = numpy.var(a, axis=axis, ddof=ddof)
        if has_support_aspect64():
            res_dtype = expected.dtype
        else:
            res_dtype = dpnp.default_float_type(ia.device)
        out = dpnp.empty(expected.shape, dtype=res_dtype)
        result = dpnp.var(ia, axis=axis, out=out, ddof=ddof)
        assert result is out
        assert_dtype_allclose(result, expected)

    @pytest.mark.usefixtures(
        "suppress_invalid_numpy_warnings", "suppress_dof_numpy_warnings"
    )
    @pytest.mark.parametrize("axis", [0, 1, (0, 1)])
    @pytest.mark.parametrize("shape", [(2, 3), (2, 0), (0, 3)])
    def test_var_empty(self, axis, shape):
        ia = dpnp.empty(shape, dtype=dpnp.int64)
        a = dpnp.asnumpy(ia)

        result = dpnp.var(ia, axis=axis)
        expected = numpy.var(a, axis=axis)
        assert_dtype_allclose(result, expected)

    @pytest.mark.usefixtures("suppress_complex_warning")
    @pytest.mark.parametrize("dt_in", get_all_dtypes(no_bool=True))
    @pytest.mark.parametrize("dt_out", get_float_complex_dtypes())
    def test_var_dtype(self, dt_in, dt_out):
        ia = dpnp.array([[0, 1, 2], [3, 4, 0]], dtype=dt_in)
        a = dpnp.asnumpy(ia)

        expected = numpy.var(a, dtype=dt_out)
        result = dpnp.var(ia, dtype=dt_out)
        assert expected.dtype == result.dtype
        assert_allclose(result, expected, rtol=1e-06)

    def test_var_scalar(self):
        ia = dpnp.array(5)
        a = dpnp.asnumpy(ia)

        result = ia.var()
        expected = a.var()
        assert_allclose(result, expected)

    def test_var_error(self):
        ia = dpnp.arange(5)
        # where keyword is not implemented
        with pytest.raises(NotImplementedError):
            dpnp.var(ia, where=False)

        # ddof should be an integer or float
        with pytest.raises(TypeError):
            dpnp.var(ia, ddof="1")


class TestStd:
    @pytest.mark.usefixtures(
        "suppress_divide_invalid_numpy_warnings", "suppress_dof_numpy_warnings"
    )
    @pytest.mark.parametrize("dtype", get_all_dtypes(no_none=True))
    @pytest.mark.parametrize("axis", [0, 1, (0, 1)])
    @pytest.mark.parametrize("keepdims", [True, False])
    @pytest.mark.parametrize("ddof", [0, 0.5, 1, 1.5, 2])
    def test_std(self, dtype, axis, keepdims, ddof):
        ia = dpnp.array([[0, 1, 2], [3, 4, 0]], dtype=dtype)
        a = dpnp.asnumpy(ia)

        expected = numpy.std(a, axis=axis, keepdims=keepdims, ddof=ddof)
        result = dpnp.std(ia, axis=axis, keepdims=keepdims, ddof=ddof)
        if axis == 0 and ddof == 2:
            assert dpnp.all(dpnp.isnan(result))
        else:
            assert_dtype_allclose(result, expected)

    @pytest.mark.usefixtures(
        "suppress_divide_invalid_numpy_warnings", "suppress_dof_numpy_warnings"
    )
    @pytest.mark.parametrize("dtype", get_all_dtypes(no_none=True))
    @pytest.mark.parametrize("axis", [0, 1])
    @pytest.mark.parametrize("ddof", [0, 1])
    def test_std_out(self, dtype, axis, ddof):
        ia = dpnp.array([[0, 1, 2], [3, 4, 0]], dtype=dtype)
        a = dpnp.asnumpy(ia)

        expected = numpy.std(a, axis=axis, ddof=ddof)
        if has_support_aspect64():
            res_dtype = expected.dtype
        else:
            res_dtype = dpnp.default_float_type(ia.device)
        out = dpnp.empty(expected.shape, dtype=res_dtype)
        result = dpnp.std(ia, axis=axis, out=out, ddof=ddof)
        assert out is result
        assert_dtype_allclose(result, expected)

    @pytest.mark.usefixtures(
        "suppress_invalid_numpy_warnings", "suppress_dof_numpy_warnings"
    )
    @pytest.mark.parametrize("axis", [None, 0, 1, (0, 1)])
    @pytest.mark.parametrize("shape", [(2, 3), (2, 0), (0, 3)])
    def test_std_empty(self, axis, shape):
        ia = dpnp.empty(shape, dtype=dpnp.int64)
        a = dpnp.asnumpy(ia)

        result = dpnp.std(ia, axis=axis)
        expected = numpy.std(a, axis=axis)
        assert_dtype_allclose(result, expected)

    @pytest.mark.usefixtures("suppress_complex_warning")
    @pytest.mark.parametrize("dt_in", get_all_dtypes(no_bool=True))
    @pytest.mark.parametrize("dt_out", get_float_complex_dtypes())
    def test_std_dtype(self, dt_in, dt_out):
        ia = dpnp.array([[0, 1, 2], [3, 4, 0]], dtype=dt_in)
        a = dpnp.asnumpy(ia)

        expected = numpy.std(a, dtype=dt_out)
        result = dpnp.std(ia, dtype=dt_out)
        assert expected.dtype == result.dtype
        assert_allclose(result, expected, rtol=1e-6)

    def test_std_scalar(self):
        ia = dpnp.array(5)
        a = dpnp.asnumpy(ia)

        result = ia.std()
        expected = a.std()
        assert_dtype_allclose(result, expected)

    def test_std_error(self):
        ia = dpnp.arange(5)
        # where keyword is not implemented
        with pytest.raises(NotImplementedError):
            dpnp.std(ia, where=False)

        # ddof should be an integer or float
        with pytest.raises(TypeError):
            dpnp.std(ia, ddof="1")


class TestCorrcoef:
    @pytest.mark.usefixtures(
        "suppress_divide_invalid_numpy_warnings",
        "suppress_dof_numpy_warnings",
    )
    @pytest.mark.parametrize("dtype", get_all_dtypes())
    @pytest.mark.parametrize("rowvar", [True, False])
    def test_corrcoef(self, dtype, rowvar):
        ia = dpnp.array([[0, 1, 2], [3, 4, 0]], dtype=dtype)
        a = dpnp.asnumpy(ia)

        expected = numpy.corrcoef(a, rowvar=rowvar)
        result = dpnp.corrcoef(ia, rowvar=rowvar)

        assert_dtype_allclose(result, expected)

    @pytest.mark.usefixtures(
        "suppress_divide_invalid_numpy_warnings",
        "suppress_dof_numpy_warnings",
        "suppress_mean_empty_slice_numpy_warnings",
    )
    @pytest.mark.parametrize("shape", [(2, 0), (0, 2)])
    def test_corrcoef_empty(self, shape):
        ia = dpnp.empty(shape, dtype=dpnp.int64)
        a = dpnp.asnumpy(ia)

        result = dpnp.corrcoef(ia)
        expected = numpy.corrcoef(a)
        assert_dtype_allclose(result, expected)

    @pytest.mark.usefixtures("suppress_complex_warning")
    @pytest.mark.parametrize("dt_in", get_all_dtypes(no_bool=True))
    @pytest.mark.parametrize("dt_out", get_float_complex_dtypes())
    def test_corrcoef_dtype(self, dt_in, dt_out):
        ia = dpnp.array([[0, 1, 2], [3, 4, 0]], dtype=dt_in)
        a = dpnp.asnumpy(ia)

        expected = numpy.corrcoef(a, dtype=dt_out)
        result = dpnp.corrcoef(ia, dtype=dt_out)
        assert expected.dtype == result.dtype
        assert_allclose(result, expected, rtol=1e-6)

    @pytest.mark.usefixtures(
        "suppress_divide_invalid_numpy_warnings",
        "suppress_dof_numpy_warnings",
    )
    def test_corrcoef_scalar(self):
        ia = dpnp.array(5)
        a = dpnp.asnumpy(ia)

        result = dpnp.corrcoef(ia)
        expected = numpy.corrcoef(a)
        assert_dtype_allclose(result, expected)


<<<<<<< HEAD
class TestCov:
    @pytest.mark.parametrize(
        "dtype", get_all_dtypes(no_bool=True, no_none=True, no_complex=True)
    )
    def test_false_rowvar_dtype(self, dtype):
        a = numpy.array([[0, 2], [1, 1], [2, 0]], dtype=dtype)
        ia = dpnp.array(a)
=======
class TestCorrelate:
    @pytest.mark.parametrize(
        "a, v", [([1], [1, 2, 3]), ([1, 2, 3], [1]), ([1, 2, 3], [1, 2])]
    )
    @pytest.mark.parametrize("mode", [None, "full", "valid", "same"])
    @pytest.mark.parametrize("dtype", get_all_dtypes(no_bool=True))
    def test_correlate(self, a, v, mode, dtype):
        an = numpy.array(a, dtype=dtype)
        vn = numpy.array(v, dtype=dtype)
        ad = dpnp.array(an)
        vd = dpnp.array(vn)

        if mode is None:
            expected = numpy.correlate(an, vn)
            result = dpnp.correlate(ad, vd)
        else:
            expected = numpy.correlate(an, vn, mode=mode)
            result = dpnp.correlate(ad, vd, mode=mode)

        assert_dtype_allclose(result, expected)

    def test_correlate_mode_error(self):
        a = dpnp.arange(5)
        v = dpnp.arange(3)

        # invalid mode
        with pytest.raises(ValueError):
            dpnp.correlate(a, v, mode="unknown")

    @pytest.mark.parametrize("a, v", [([], [1]), ([1], []), ([], [])])
    def test_correlate_empty(self, a, v):
        a = dpnp.asarray(a)
        v = dpnp.asarray(v)

        with pytest.raises(ValueError):
            dpnp.correlate(a, v)

    @pytest.mark.parametrize(
        "a, v",
        [
            ([[1, 2], [2, 3]], [1]),
            ([1], [[1, 2], [2, 3]]),
            ([[1, 2], [2, 3]], [[1, 2], [2, 3]]),
        ],
    )
    def test_correlate_shape_error(self, a, v):
        a = dpnp.asarray(a)
        v = dpnp.asarray(v)

        with pytest.raises(ValueError):
            dpnp.correlate(a, v)

    @pytest.mark.parametrize("size", [2, 10**1, 10**2, 10**3, 10**4, 10**5])
    def test_correlate_different_sizes(self, size):
        a = numpy.random.rand(size).astype(numpy.float32)
        v = numpy.random.rand(size // 2).astype(numpy.float32)

        ad = dpnp.array(a)
        vd = dpnp.array(v)

        expected = numpy.correlate(a, v)
        result = dpnp.correlate(ad, vd)

        assert_dtype_allclose(result, expected, factor=20)

    def test_correlate_another_sycl_queue(self):
        a = dpnp.arange(5, sycl_queue=dpctl.SyclQueue())
        v = dpnp.arange(3, sycl_queue=dpctl.SyclQueue())

        with pytest.raises(ValueError):
            dpnp.correlate(a, v)


@pytest.mark.parametrize(
    "dtype", get_all_dtypes(no_bool=True, no_none=True, no_complex=True)
)
def test_cov_rowvar(dtype):
    a = dpnp.array([[0, 2], [1, 1], [2, 0]], dtype=dtype)
    b = numpy.array([[0, 2], [1, 1], [2, 0]], dtype=dtype)
    assert_allclose(dpnp.cov(a.T), dpnp.cov(a, rowvar=False))
    assert_allclose(numpy.cov(b, rowvar=False), dpnp.cov(a, rowvar=False))
>>>>>>> be6e00f1

        assert_allclose(dpnp.cov(ia.T), dpnp.cov(ia, rowvar=False))
        assert_allclose(dpnp.cov(ia, rowvar=False), numpy.cov(a, rowvar=False))

    # numpy 2.2 properly transposes 2d array when rowvar=False
    @with_requires("numpy>=2.2")
    @pytest.mark.filterwarnings("ignore::RuntimeWarning")
    def test_false_rowvar_1x3(self):
        a = numpy.array([[0, 1, 2]])
        ia = dpnp.array(a)

        expected = numpy.cov(a, rowvar=False)
        result = dpnp.cov(ia, rowvar=False)
        assert_allclose(expected, result)

    # numpy 2.2 properly transposes 2d array when rowvar=False
    @with_requires("numpy>=2.2")
    @pytest.mark.usefixtures("allow_fall_back_on_numpy")
    def test_true_rowvar(self):
        a = numpy.ones((3, 1))
        ia = dpnp.array(a)

        expected = numpy.cov(a, ddof=0, rowvar=True)
        result = dpnp.cov(ia, ddof=0, rowvar=True)
        assert_allclose(expected, result)


@pytest.mark.parametrize("axis", [None, 0, 1])
@pytest.mark.parametrize(
    "v",
    [
        [[0, 0], [0, 0]],
        [[1, 2], [1, 2]],
        [[1, 2], [3, 4]],
        [[0, 1, 2], [3, 4, 5], [6, 7, 8]],
        [[0, 1, 2, 3, 4], [5, 6, 7, 8, 9]],
    ],
    ids=[
        "[[0, 0], [0, 0]]",
        "[[1, 2], [1, 2]]",
        "[[1, 2], [3, 4]]",
        "[[0, 1, 2], [3, 4, 5], [6, 7, 8]]",
        "[[0, 1, 2, 3, 4], [5, 6, 7, 8, 9]]",
    ],
)
def test_ptp(v, axis):
    a = numpy.array(v)
    ia = dpnp.array(a)
    expected = numpy.ptp(a, axis)
    result = dpnp.ptp(ia, axis)
    assert_array_equal(result, expected)


@pytest.mark.parametrize("axis", [None, 0, 1])
@pytest.mark.parametrize(
    "v",
    [
        [[0, 0], [0, 0]],
        [[1, 2], [1, 2]],
        [[1, 2], [3, 4]],
        [[0, 1, 2], [3, 4, 5], [6, 7, 8]],
        [[0, 1, 2, 3, 4], [5, 6, 7, 8, 9]],
    ],
    ids=[
        "[[0, 0], [0, 0]]",
        "[[1, 2], [1, 2]]",
        "[[1, 2], [3, 4]]",
        "[[0, 1, 2], [3, 4, 5], [6, 7, 8]]",
        "[[0, 1, 2, 3, 4], [5, 6, 7, 8, 9]]",
    ],
)
def test_ptp_out(v, axis):
    a = numpy.array(v)
    ia = dpnp.array(a)
    expected = numpy.ptp(a, axis)
    result = dpnp.array(numpy.empty_like(expected))
    dpnp.ptp(ia, axis, out=result)
    assert_array_equal(result, expected)<|MERGE_RESOLUTION|>--- conflicted
+++ resolved
@@ -610,15 +610,6 @@
         assert_dtype_allclose(result, expected)
 
 
-<<<<<<< HEAD
-class TestCov:
-    @pytest.mark.parametrize(
-        "dtype", get_all_dtypes(no_bool=True, no_none=True, no_complex=True)
-    )
-    def test_false_rowvar_dtype(self, dtype):
-        a = numpy.array([[0, 2], [1, 1], [2, 0]], dtype=dtype)
-        ia = dpnp.array(a)
-=======
 class TestCorrelate:
     @pytest.mark.parametrize(
         "a, v", [([1], [1, 2, 3]), ([1, 2, 3], [1]), ([1, 2, 3], [1, 2])]
@@ -692,15 +683,13 @@
             dpnp.correlate(a, v)
 
 
-@pytest.mark.parametrize(
-    "dtype", get_all_dtypes(no_bool=True, no_none=True, no_complex=True)
-)
-def test_cov_rowvar(dtype):
-    a = dpnp.array([[0, 2], [1, 1], [2, 0]], dtype=dtype)
-    b = numpy.array([[0, 2], [1, 1], [2, 0]], dtype=dtype)
-    assert_allclose(dpnp.cov(a.T), dpnp.cov(a, rowvar=False))
-    assert_allclose(numpy.cov(b, rowvar=False), dpnp.cov(a, rowvar=False))
->>>>>>> be6e00f1
+class TestCov:
+    @pytest.mark.parametrize(
+        "dtype", get_all_dtypes(no_bool=True, no_none=True, no_complex=True)
+    )
+    def test_false_rowvar_dtype(self, dtype):
+        a = numpy.array([[0, 2], [1, 1], [2, 0]], dtype=dtype)
+        ia = dpnp.array(a)
 
         assert_allclose(dpnp.cov(ia.T), dpnp.cov(ia, rowvar=False))
         assert_allclose(dpnp.cov(ia, rowvar=False), numpy.cov(a, rowvar=False))
