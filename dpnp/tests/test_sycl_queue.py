--- conflicted
+++ resolved
@@ -474,8 +474,6 @@
 
 
 @pytest.mark.parametrize(
-<<<<<<< HEAD
-=======
     "op",
     [
         "all",
@@ -529,7 +527,6 @@
 
 
 @pytest.mark.parametrize(
->>>>>>> 2700d924
     "func, data, scalar",
     [
         pytest.param("searchsorted", [11, 12, 13, 14, 15], 13),
@@ -602,13 +599,8 @@
         getattr(dpnp, func)(x1, x2)
 
 
-<<<<<<< HEAD
 @pytest.mark.parametrize("op", ["bitwise_count", "bitwise_not"])
-@pytest.mark.parametrize(
-    "device",
-    valid_devices,
-    ids=[device.filter_string for device in valid_devices],
-)
+@pytest.mark.parametrize("device", valid_dev, ids=dev_ids)
 def test_bitwise_op_1in(op, device):
     x = dpnp.arange(-10, 10, device=device)
     z = getattr(dpnp, op)(x)
@@ -620,11 +612,7 @@
     "op",
     ["bitwise_and", "bitwise_or", "bitwise_xor", "left_shift", "right_shift"],
 )
-@pytest.mark.parametrize(
-    "device",
-    valid_devices,
-    ids=[device.filter_string for device in valid_devices],
-)
+@pytest.mark.parametrize("device", valid_dev, ids=dev_ids)
 def test_bitwise_op_2in(op, device):
     x = dpnp.arange(25, device=device)
     y = dpnp.arange(25, device=device)[::-1]
@@ -639,78 +627,7 @@
     assert_sycl_queue_equal(zy.sycl_queue, y.sycl_queue)
 
 
-@pytest.mark.parametrize(
-    "op",
-    [
-        "all",
-        "any",
-        "isfinite",
-        "isinf",
-        "isnan",
-        "isneginf",
-        "isposinf",
-        "logical_not",
-    ],
-)
-@pytest.mark.parametrize(
-    "device", valid_dev, ids=[dev.filter_string for dev in valid_dev]
-)
-def test_logic_op_1in(op, device):
-    x = dpnp.array(
-        [-dpnp.inf, -1.0, 0.0, 1.0, dpnp.inf, dpnp.nan], device=device
-    )
-    result = getattr(dpnp, op)(x)
-    assert_sycl_queue_equal(result.sycl_queue, x.sycl_queue)
-
-
-@pytest.mark.parametrize(
-    "op",
-    [
-        "array_equal",
-        "array_equiv",
-        "equal",
-        "greater",
-        "greater_equal",
-        "isclose",
-        "less",
-        "less_equal",
-        "logical_and",
-        "logical_or",
-        "logical_xor",
-        "not_equal",
-    ],
-)
-@pytest.mark.parametrize(
-    "device", valid_dev, ids=[dev.filter_string for dev in valid_dev]
-)
-def test_logic_op_2in(op, device):
-    x1 = dpnp.array(
-        [-dpnp.inf, -1.0, 0.0, 1.0, dpnp.inf, dpnp.nan], device=device
-    )
-    x2 = dpnp.array(
-        [dpnp.inf, 1.0, 0.0, -1.0, -dpnp.inf, dpnp.nan], device=device
-    )
-    # Remove NaN value from input arrays because numpy raises RuntimeWarning
-    if op in [
-        "greater",
-        "greater_equal",
-        "less",
-        "less_equal",
-    ]:
-        x1 = x1[:-1]
-        x2 = x2[:-1]
-    result = getattr(dpnp, op)(x1, x2)
-
-    assert_sycl_queue_equal(result.sycl_queue, x1.sycl_queue)
-    assert_sycl_queue_equal(result.sycl_queue, x2.sycl_queue)
-
-
-@pytest.mark.parametrize(
-    "device", valid_dev, ids=[dev.filter_string for dev in valid_dev]
-)
-=======
-@pytest.mark.parametrize("device", valid_dev, ids=dev_ids)
->>>>>>> 2700d924
+@pytest.mark.parametrize("device", valid_dev, ids=dev_ids)
 @pytest.mark.parametrize(
     "shape1, shape2",
     [
