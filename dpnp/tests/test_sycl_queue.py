--- conflicted
+++ resolved
@@ -413,30 +413,237 @@
     result = getattr(dpnp, func)(x)
     assert_sycl_queue_equal(result.sycl_queue, x.sycl_queue)
 
-<<<<<<< HEAD
-    if (
-        func == "trapezoid"
-        and numpy.lib.NumpyVersion(numpy.__version__) < "2.0.0"
-    ):
-        # `trapezoid` is available from NumPy 2.0
-        func = "trapz"
-
-    if (
-        func in ["cumulative_prod", "cumulative_sum"]
-        and numpy.lib.NumpyVersion(numpy.__version__) < "2.1.0"
-    ):
-        pytest.skip(
-            "cumulative_prod and cumulative_sum are available from NumPy 2.1"
-        )
-
-    x_orig = dpnp.asnumpy(x)
-    expected = getattr(numpy, func)(x_orig)
-    assert_dtype_allclose(result, expected)
-
-    expected_queue = x.sycl_queue
-    result_queue = result.sycl_queue
-
-    assert_sycl_queue_equal(result_queue, expected_queue)
+    out = dpnp.empty_like(result)
+    try:
+        # some functions do not support out kwarg
+        getattr(dpnp, func)(x, out=out)
+        assert_sycl_queue_equal(out.sycl_queue, x.sycl_queue)
+    except TypeError:
+        pass
+
+
+@pytest.mark.parametrize(
+    "func,data1,data2",
+    [
+        pytest.param(
+            "add",
+            [0.0, 1.0, 2.0, 3.0, 4.0, 5.0, 6.0, 7.0, 8.0],
+            [0.0, 1.0, 2.0, 0.0, 1.0, 2.0, 0.0, 1.0, 2.0],
+        ),
+        pytest.param(
+            "allclose", [1.0, dpnp.inf, -dpnp.inf], [1.0, dpnp.inf, -dpnp.inf]
+        ),
+        pytest.param("append", [1, 2, 3], [4, 5, 6]),
+        pytest.param("arctan2", [-1, +1, +1, -1], [-1, -1, +1, +1]),
+        pytest.param("compress", [0, 1, 1, 0], [0, 1, 2, 3]),
+        pytest.param("copysign", [0.0, 1.0, 2.0], [-1.0, 0.0, 1.0]),
+        pytest.param(
+            "corrcoef",
+            [[0.1, 0.2, 0.3], [0.4, 0.5, 0.6]],
+            [[0.7, 0.8, 0.9], [1.0, 1.1, 1.2]],
+        ),
+        pytest.param("correlate", [1, 2, 3], [4, 5, 6]),
+        pytest.param("cov", [-2.1, -1, 4.3], [3, 1.1, 0.12]),
+        pytest.param("cross", [1.0, 2.0, 3.0], [4.0, 5.0, 6.0]),
+        pytest.param("digitize", [0.2, 6.4, 3.0], [0.0, 1.0, 2.5, 4.0]),
+        pytest.param(
+            "divide", [0.0, 1.0, 2.0, 3.0, 4.0], [4.0, 4.0, 4.0, 4.0, 4.0]
+        ),
+        # dpnp.dot has 3 different implementations based on input arrays dtype
+        # checking all of them
+        pytest.param("dot", [3.0, 4.0, 5.0], [1.0, 2.0, 3.0]),
+        pytest.param("dot", [3, 4, 5], [1, 2, 3]),
+        pytest.param("dot", [3 + 2j, 4 + 1j, 5], [1, 2 + 3j, 3]),
+        pytest.param("extract", [False, True, True, False], [0, 1, 2, 3]),
+        pytest.param(
+            "float_power",
+            [0, 1, 2, 3, 4, 5],
+            [1.0, 2.0, 3.0, 3.0, 2.0, 1.0],
+        ),
+        pytest.param(
+            "floor_divide", [1.0, 2.0, 3.0, 4.0], [2.5, 2.5, 2.5, 2.5]
+        ),
+        pytest.param("fmax", [2.0, 3.0, 4.0], [1.0, 5.0, 2.0]),
+        pytest.param("fmin", [2.0, 3.0, 4.0], [1.0, 5.0, 2.0]),
+        pytest.param(
+            "fmod",
+            [-3.0, -2.0, -1.0, 1.0, 2.0, 3.0],
+            [2.0, 2.0, 2.0, 2.0, 2.0, 2.0],
+        ),
+        pytest.param(
+            "gcd",
+            [0, 1, 2, 3, 4, 5],
+            [20, 20, 20, 20, 20, 20],
+        ),
+        pytest.param(
+            "gradient",
+            [1.0, 2.0, 4.0, 7.0, 11.0, 16.0],
+            [0.0, 1.0, 1.5, 3.5, 4.0, 6.0],
+        ),
+        pytest.param("heaviside", [-1.5, 0, 2.0], [0.5]),
+        pytest.param(
+            "histogram_bin_edges",
+            [0, 0, 0, 1, 2, 3, 3, 4, 5],
+            [1, 2],
+        ),
+        pytest.param(
+            "hypot", [[1.0, 2.0, 3.0, 4.0]], [[-1.0, -2.0, -4.0, -5.0]]
+        ),
+        pytest.param("inner", [1.0, 2.0, 3.0], [4.0, 5.0, 6.0]),
+        pytest.param("kron", [3.0, 4.0, 5.0], [1.0, 2.0]),
+        pytest.param(
+            "lcm",
+            [0, 1, 2, 3, 4, 5],
+            [20, 20, 20, 20, 20, 20],
+        ),
+        pytest.param(
+            "ldexp",
+            [5, 5, 5, 5, 5],
+            [0, 1, 2, 3, 4],
+        ),
+        pytest.param("logaddexp", [[-1, 2, 5, 9]], [[4, -3, 2, -8]]),
+        pytest.param("logaddexp2", [[-1, 2, 5, 9]], [[4, -3, 2, -8]]),
+        pytest.param(
+            "matmul", [[1.0, 0.0], [0.0, 1.0]], [[4.0, 1.0], [1.0, 2.0]]
+        ),
+        pytest.param("maximum", [2.0, 3.0, 4.0], [1.0, 5.0, 2.0]),
+        pytest.param("minimum", [2.0, 3.0, 4.0], [1.0, 5.0, 2.0]),
+        pytest.param(
+            "multiply",
+            [0.0, 1.0, 2.0, 3.0, 4.0, 5.0, 6.0, 7.0, 8.0],
+            [0.0, 1.0, 2.0, 0.0, 1.0, 2.0, 0.0, 1.0, 2.0],
+        ),
+        pytest.param("nextafter", [1, 2], [2, 1]),
+        pytest.param(
+            "outer", [0.0, 1.0, 2.0, 3.0, 4.0, 5.0], [0.0, 1.0, 2.0, 0.0]
+        ),
+        pytest.param(
+            "power",
+            [0.0, 1.0, 2.0, 3.0, 4.0, 5.0],
+            [1.0, 2.0, 3.0, 3.0, 2.0, 1.0],
+        ),
+        pytest.param(
+            "remainder",
+            [0.0, 1.0, 2.0, 3.0, 4.0, 5.0, 6.0],
+            [5.0, 5.0, 5.0, 5.0, 5.0, 5.0, 5.0],
+        ),
+        pytest.param("round", [1.234, 2.567], 2),
+        pytest.param("searchsorted", [11, 12, 13, 14, 15], [-10, 20, 12, 13]),
+        pytest.param(
+            "subtract",
+            [0.0, 1.0, 2.0, 3.0, 4.0, 5.0, 6.0, 7.0, 8.0],
+            [0.0, 1.0, 2.0, 0.0, 1.0, 2.0, 0.0, 1.0, 2.0],
+        ),
+        pytest.param(
+            "tensordot",
+            [[0.0, 1.0, 2.0], [3.0, 4.0, 5.0]],
+            [[4.0, 4.0, 4.0], [4.0, 4.0, 4.0]],
+        ),
+        pytest.param("trapezoid", [1, 2, 3], [4, 6, 8]),
+        # dpnp.vdot has 3 different implementations based on input arrays dtype
+        # checking all of them
+        pytest.param("vdot", [3.0, 4.0, 5.0], [1.0, 2.0, 3.0]),
+        pytest.param("vdot", [3, 4, 5], [1, 2, 3]),
+        pytest.param("vdot", [3 + 2j, 4 + 1j, 5], [1, 2 + 3j, 3]),
+    ],
+)
+@pytest.mark.parametrize(
+    "device", valid_dev, ids=[dev.filter_string for dev in valid_dev]
+)
+def test_2in_1out(func, data1, data2, device):
+    x1 = dpnp.array(data1, device=device)
+    x2 = dpnp.array(data2, device=device)
+    result = getattr(dpnp, func)(x1, x2)
+
+    assert_sycl_queue_equal(result.sycl_queue, x1.sycl_queue)
+    assert_sycl_queue_equal(result.sycl_queue, x2.sycl_queue)
+
+    out = dpnp.empty_like(result)
+    try:
+        # some function do not support out kwarg
+        getattr(dpnp, func)(x1, x2, out=out)
+        assert_sycl_queue_equal(out.sycl_queue, x1.sycl_queue)
+        assert_sycl_queue_equal(out.sycl_queue, x2.sycl_queue)
+    except TypeError:
+        pass
+
+
+@pytest.mark.parametrize(
+    "func, data, scalar",
+    [
+        pytest.param("searchsorted", [11, 12, 13, 14, 15], 13),
+    ],
+)
+@pytest.mark.parametrize(
+    "device", valid_dev, ids=[dev.filter_string for dev in valid_dev]
+)
+def test_2in_with_scalar_1out(func, data, scalar, device):
+    x1 = dpnp.array(data, device=device)
+    result = getattr(dpnp, func)(x1, scalar)
+
+    assert_sycl_queue_equal(result.sycl_queue, x1.sycl_queue)
+
+
+@pytest.mark.parametrize(
+    "func,data1,data2",
+    [
+        pytest.param(
+            "add",
+            [[0.0, 1.0, 2.0], [3.0, 4.0, 5.0], [6.0, 7.0, 8.0]],
+            [0.0, 1.0, 2.0],
+        ),
+        pytest.param("divide", [0.0, 1.0, 2.0, 3.0, 4.0], [4.0]),
+        pytest.param("floor_divide", [1.0, 2.0, 3.0, 4.0], [2.5]),
+        pytest.param("fmod", [-3.0, -2.0, -1.0, 1.0, 2.0, 3.0], [2.0]),
+        pytest.param(
+            "multiply",
+            [[0.0, 1.0, 2.0], [3.0, 4.0, 5.0], [6.0, 7.0, 8.0]],
+            [0.0, 1.0, 2.0],
+        ),
+        pytest.param("remainder", [0.0, 1.0, 2.0, 3.0, 4.0, 5.0, 6.0], [5.0]),
+        pytest.param(
+            "subtract",
+            [[0.0, 1.0, 2.0], [3.0, 4.0, 5.0], [6.0, 7.0, 8.0]],
+            [0.0, 1.0, 2.0],
+        ),
+    ],
+)
+@pytest.mark.parametrize(
+    "device", valid_dev, ids=[dev.filter_string for dev in valid_dev]
+)
+def test_2in_broadcasting(func, data1, data2, device):
+    x1 = dpnp.array(data1, device=device)
+    x2 = dpnp.array(data2, device=device)
+    result = getattr(dpnp, func)(x1, x2)
+
+    assert_sycl_queue_equal(result.sycl_queue, x1.sycl_queue)
+
+
+@pytest.mark.parametrize(
+    "func",
+    [
+        "add",
+        "copysign",
+        "divide",
+        "floor_divide",
+        "fmod",
+        "maximum",
+        "minimum",
+        "multiply",
+        "outer",
+        "power",
+        "remainder",
+        "subtract",
+    ],
+)
+@pytest.mark.parametrize(
+    "device", valid_dev, ids=[dev.filter_string for dev in valid_dev]
+)
+def test_2in_1out_diff_queue_but_equal_context(func, device):
+    x1 = dpnp.arange(10)
+    x2 = dpnp.arange(10, sycl_queue=dpctl.SyclQueue(device))[::-1]
+    with assert_raises((ValueError, ExecutionPlacementError)):
+        getattr(dpnp, func)(x1, x2)
 
 
 @pytest.mark.parametrize("op", ["bitwise_count", "bitwise_not"])
@@ -489,325 +696,6 @@
     ],
 )
 @pytest.mark.parametrize(
-    "device",
-    valid_devices,
-    ids=[device.filter_string for device in valid_devices],
-)
-def test_logic_op_1in(op, device):
-    x = dpnp.array(
-        [-dpnp.inf, -1.0, 0.0, 1.0, dpnp.inf, dpnp.nan], device=device
-    )
-    result = getattr(dpnp, op)(x)
-    assert_sycl_queue_equal(x.sycl_queue, result.sycl_queue)
-
-
-@pytest.mark.parametrize(
-    "op",
-    [
-        "array_equal",
-        "array_equiv",
-        "equal",
-        "greater",
-        "greater_equal",
-        "isclose",
-        "less",
-        "less_equal",
-        "logical_and",
-        "logical_or",
-        "logical_xor",
-        "not_equal",
-    ],
-)
-@pytest.mark.parametrize(
-    "device",
-    valid_devices,
-    ids=[device.filter_string for device in valid_devices],
-)
-def test_logic_op_2in(op, device):
-    x1 = dpnp.array(
-        [-dpnp.inf, -1.0, 0.0, 1.0, dpnp.inf, dpnp.nan], device=device
-    )
-    x2 = dpnp.array(
-        [dpnp.inf, 1.0, 0.0, -1.0, -dpnp.inf, dpnp.nan], device=device
-    )
-    # Remove NaN value from input arrays because numpy raises RuntimeWarning
-    if op in [
-        "greater",
-        "greater_equal",
-        "less",
-        "less_equal",
-    ]:
-        x1 = x1[:-1]
-        x2 = x2[:-1]
-
-    result = getattr(dpnp, op)(x1, x2)
-    assert_sycl_queue_equal(result.sycl_queue, x1.sycl_queue)
-    assert_sycl_queue_equal(result.sycl_queue, x2.sycl_queue)
-
-
-@pytest.mark.parametrize(
-    "device",
-    valid_devices,
-    ids=[device.filter_string for device in valid_devices],
-)
-def test_proj(device):
-    X = [
-        complex(1, 2),
-        complex(dpnp.inf, -1),
-        complex(0, -dpnp.inf),
-        complex(-dpnp.inf, dpnp.nan),
-    ]
-    Y = [
-        complex(1, 2),
-        complex(dpnp.inf, -0.0),
-        complex(dpnp.inf, -0.0),
-        complex(dpnp.inf, 0.0),
-    ]
-
-    x = dpnp.array(X, device=device)
-    result = dpnp.proj(x)
-    expected = dpnp.array(Y)
-    assert_allclose(result, expected)
-
-    expected_queue = x.sycl_queue
-    result_queue = result.sycl_queue
-    assert_sycl_queue_equal(result_queue, expected_queue)
-
-
-@pytest.mark.parametrize(
-    "device",
-    valid_devices,
-    ids=[device.filter_string for device in valid_devices],
-)
-def test_rsqrt(device):
-    X = [1.0, 8.0, 27.0]
-    x = dpnp.array(X, device=device)
-    result = dpnp.rsqrt(x)
-    expected = 1 / numpy.sqrt(x.asnumpy())
-    assert_allclose(result, expected)
-
-    expected_queue = x.sycl_queue
-    result_queue = result.sycl_queue
-    assert_sycl_queue_equal(result_queue, expected_queue)
-
-
-@pytest.mark.parametrize(
-    "device",
-    valid_devices,
-    ids=[device.filter_string for device in valid_devices],
-)
-def test_logsumexp(device):
-    x = dpnp.arange(10, device=device)
-    result = dpnp.logsumexp(x)
-    expected = numpy.logaddexp.reduce(x.asnumpy())
-    assert_dtype_allclose(result, expected)
-
-    expected_queue = x.sycl_queue
-    result_queue = result.sycl_queue
-    assert_sycl_queue_equal(result_queue, expected_queue)
-
-
-@pytest.mark.parametrize(
-    "device",
-    valid_devices,
-    ids=[device.filter_string for device in valid_devices],
-)
-def test_cumlogsumexp(device):
-    x = dpnp.arange(10, device=device)
-    result = dpnp.cumlogsumexp(x)
-    expected = numpy.logaddexp.accumulate(x.asnumpy())
-    assert_dtype_allclose(result, expected)
-
-    expected_queue = x.sycl_queue
-    result_queue = result.sycl_queue
-    assert_sycl_queue_equal(result_queue, expected_queue)
-
-
-@pytest.mark.parametrize(
-    "device",
-    valid_devices,
-    ids=[device.filter_string for device in valid_devices],
-)
-def test_reduce_hypot(device):
-    x = dpnp.arange(10, device=device)
-    result = dpnp.reduce_hypot(x)
-    expected = numpy.hypot.reduce(x.asnumpy())
-    assert_dtype_allclose(result, expected)
-
-    expected_queue = x.sycl_queue
-    result_queue = result.sycl_queue
-    assert_sycl_queue_equal(result_queue, expected_queue)
-=======
-    out = dpnp.empty_like(result)
-    try:
-        # some functions do not support out kwarg
-        getattr(dpnp, func)(x, out=out)
-        assert_sycl_queue_equal(out.sycl_queue, x.sycl_queue)
-    except TypeError:
-        pass
->>>>>>> 1eb1592e
-
-
-@pytest.mark.parametrize(
-    "func,data1,data2",
-    [
-        pytest.param(
-            "add",
-            [0.0, 1.0, 2.0, 3.0, 4.0, 5.0, 6.0, 7.0, 8.0],
-            [0.0, 1.0, 2.0, 0.0, 1.0, 2.0, 0.0, 1.0, 2.0],
-        ),
-        pytest.param(
-            "allclose", [1.0, dpnp.inf, -dpnp.inf], [1.0, dpnp.inf, -dpnp.inf]
-        ),
-        pytest.param("append", [1, 2, 3], [4, 5, 6]),
-        pytest.param("arctan2", [-1, +1, +1, -1], [-1, -1, +1, +1]),
-        pytest.param("compress", [0, 1, 1, 0], [0, 1, 2, 3]),
-        pytest.param("copysign", [0.0, 1.0, 2.0], [-1.0, 0.0, 1.0]),
-        pytest.param(
-            "corrcoef",
-            [[0.1, 0.2, 0.3], [0.4, 0.5, 0.6]],
-            [[0.7, 0.8, 0.9], [1.0, 1.1, 1.2]],
-        ),
-        pytest.param("correlate", [1, 2, 3], [4, 5, 6]),
-        pytest.param("cov", [-2.1, -1, 4.3], [3, 1.1, 0.12]),
-        pytest.param("cross", [1.0, 2.0, 3.0], [4.0, 5.0, 6.0]),
-        pytest.param("digitize", [0.2, 6.4, 3.0], [0.0, 1.0, 2.5, 4.0]),
-        pytest.param(
-            "divide", [0.0, 1.0, 2.0, 3.0, 4.0], [4.0, 4.0, 4.0, 4.0, 4.0]
-        ),
-        # dpnp.dot has 3 different implementations based on input arrays dtype
-        # checking all of them
-        pytest.param("dot", [3.0, 4.0, 5.0], [1.0, 2.0, 3.0]),
-        pytest.param("dot", [3, 4, 5], [1, 2, 3]),
-        pytest.param("dot", [3 + 2j, 4 + 1j, 5], [1, 2 + 3j, 3]),
-        pytest.param("extract", [False, True, True, False], [0, 1, 2, 3]),
-        pytest.param(
-            "float_power",
-            [0, 1, 2, 3, 4, 5],
-            [1.0, 2.0, 3.0, 3.0, 2.0, 1.0],
-        ),
-        pytest.param(
-            "floor_divide", [1.0, 2.0, 3.0, 4.0], [2.5, 2.5, 2.5, 2.5]
-        ),
-        pytest.param("fmax", [2.0, 3.0, 4.0], [1.0, 5.0, 2.0]),
-        pytest.param("fmin", [2.0, 3.0, 4.0], [1.0, 5.0, 2.0]),
-        pytest.param(
-            "fmod",
-            [-3.0, -2.0, -1.0, 1.0, 2.0, 3.0],
-            [2.0, 2.0, 2.0, 2.0, 2.0, 2.0],
-        ),
-        pytest.param(
-            "gcd",
-            [0, 1, 2, 3, 4, 5],
-            [20, 20, 20, 20, 20, 20],
-        ),
-        pytest.param(
-            "gradient",
-            [1.0, 2.0, 4.0, 7.0, 11.0, 16.0],
-            [0.0, 1.0, 1.5, 3.5, 4.0, 6.0],
-        ),
-        pytest.param("heaviside", [-1.5, 0, 2.0], [0.5]),
-        pytest.param(
-            "histogram_bin_edges",
-            [0, 0, 0, 1, 2, 3, 3, 4, 5],
-            [1, 2],
-        ),
-        pytest.param(
-            "hypot", [[1.0, 2.0, 3.0, 4.0]], [[-1.0, -2.0, -4.0, -5.0]]
-        ),
-        pytest.param("inner", [1.0, 2.0, 3.0], [4.0, 5.0, 6.0]),
-        pytest.param("kron", [3.0, 4.0, 5.0], [1.0, 2.0]),
-        pytest.param(
-            "lcm",
-            [0, 1, 2, 3, 4, 5],
-            [20, 20, 20, 20, 20, 20],
-        ),
-        pytest.param(
-            "ldexp",
-            [5, 5, 5, 5, 5],
-            [0, 1, 2, 3, 4],
-        ),
-        pytest.param("logaddexp", [[-1, 2, 5, 9]], [[4, -3, 2, -8]]),
-        pytest.param("logaddexp2", [[-1, 2, 5, 9]], [[4, -3, 2, -8]]),
-        pytest.param(
-            "matmul", [[1.0, 0.0], [0.0, 1.0]], [[4.0, 1.0], [1.0, 2.0]]
-        ),
-        pytest.param("maximum", [2.0, 3.0, 4.0], [1.0, 5.0, 2.0]),
-        pytest.param("minimum", [2.0, 3.0, 4.0], [1.0, 5.0, 2.0]),
-        pytest.param(
-            "multiply",
-            [0.0, 1.0, 2.0, 3.0, 4.0, 5.0, 6.0, 7.0, 8.0],
-            [0.0, 1.0, 2.0, 0.0, 1.0, 2.0, 0.0, 1.0, 2.0],
-        ),
-        pytest.param("nextafter", [1, 2], [2, 1]),
-        pytest.param(
-            "outer", [0.0, 1.0, 2.0, 3.0, 4.0, 5.0], [0.0, 1.0, 2.0, 0.0]
-        ),
-        pytest.param(
-            "power",
-            [0.0, 1.0, 2.0, 3.0, 4.0, 5.0],
-            [1.0, 2.0, 3.0, 3.0, 2.0, 1.0],
-        ),
-        pytest.param(
-            "remainder",
-            [0.0, 1.0, 2.0, 3.0, 4.0, 5.0, 6.0],
-            [5.0, 5.0, 5.0, 5.0, 5.0, 5.0, 5.0],
-        ),
-        pytest.param("round", [1.234, 2.567], 2),
-        pytest.param("searchsorted", [11, 12, 13, 14, 15], [-10, 20, 12, 13]),
-        pytest.param(
-            "subtract",
-            [0.0, 1.0, 2.0, 3.0, 4.0, 5.0, 6.0, 7.0, 8.0],
-            [0.0, 1.0, 2.0, 0.0, 1.0, 2.0, 0.0, 1.0, 2.0],
-        ),
-        pytest.param(
-            "tensordot",
-            [[0.0, 1.0, 2.0], [3.0, 4.0, 5.0]],
-            [[4.0, 4.0, 4.0], [4.0, 4.0, 4.0]],
-        ),
-        pytest.param("trapezoid", [1, 2, 3], [4, 6, 8]),
-        # dpnp.vdot has 3 different implementations based on input arrays dtype
-        # checking all of them
-        pytest.param("vdot", [3.0, 4.0, 5.0], [1.0, 2.0, 3.0]),
-        pytest.param("vdot", [3, 4, 5], [1, 2, 3]),
-        pytest.param("vdot", [3 + 2j, 4 + 1j, 5], [1, 2 + 3j, 3]),
-    ],
-)
-@pytest.mark.parametrize(
-    "device", valid_dev, ids=[dev.filter_string for dev in valid_dev]
-)
-def test_2in_1out(func, data1, data2, device):
-    x1 = dpnp.array(data1, device=device)
-    x2 = dpnp.array(data2, device=device)
-    result = getattr(dpnp, func)(x1, x2)
-
-    assert_sycl_queue_equal(result.sycl_queue, x1.sycl_queue)
-    assert_sycl_queue_equal(result.sycl_queue, x2.sycl_queue)
-
-    out = dpnp.empty_like(result)
-    try:
-        # some function do not support out kwarg
-        getattr(dpnp, func)(x1, x2, out=out)
-        assert_sycl_queue_equal(out.sycl_queue, x1.sycl_queue)
-        assert_sycl_queue_equal(out.sycl_queue, x2.sycl_queue)
-    except TypeError:
-        pass
-
-
-@pytest.mark.parametrize(
-    "op",
-    [
-        "all",
-        "any",
-        "isfinite",
-        "isinf",
-        "isnan",
-        "isneginf",
-        "isposinf",
-        "logical_not",
-    ],
-)
-@pytest.mark.parametrize(
     "device", valid_dev, ids=[dev.filter_string for dev in valid_dev]
 )
 def test_logic_op_1in(op, device):
@@ -819,8 +707,6 @@
 
 
 @pytest.mark.parametrize(
-<<<<<<< HEAD
-=======
     "op",
     [
         "array_equal",
@@ -860,85 +746,6 @@
 
     assert_sycl_queue_equal(result.sycl_queue, x1.sycl_queue)
     assert_sycl_queue_equal(result.sycl_queue, x2.sycl_queue)
-
-
-@pytest.mark.parametrize(
->>>>>>> 1eb1592e
-    "func, data, scalar",
-    [
-        pytest.param("searchsorted", [11, 12, 13, 14, 15], 13),
-    ],
-)
-@pytest.mark.parametrize(
-    "device", valid_dev, ids=[dev.filter_string for dev in valid_dev]
-)
-def test_2in_with_scalar_1out(func, data, scalar, device):
-    x1 = dpnp.array(data, device=device)
-    result = getattr(dpnp, func)(x1, scalar)
-
-    assert_sycl_queue_equal(result.sycl_queue, x1.sycl_queue)
-
-
-@pytest.mark.parametrize(
-    "func,data1,data2",
-    [
-        pytest.param(
-            "add",
-            [[0.0, 1.0, 2.0], [3.0, 4.0, 5.0], [6.0, 7.0, 8.0]],
-            [0.0, 1.0, 2.0],
-        ),
-        pytest.param("divide", [0.0, 1.0, 2.0, 3.0, 4.0], [4.0]),
-        pytest.param("floor_divide", [1.0, 2.0, 3.0, 4.0], [2.5]),
-        pytest.param("fmod", [-3.0, -2.0, -1.0, 1.0, 2.0, 3.0], [2.0]),
-        pytest.param(
-            "multiply",
-            [[0.0, 1.0, 2.0], [3.0, 4.0, 5.0], [6.0, 7.0, 8.0]],
-            [0.0, 1.0, 2.0],
-        ),
-        pytest.param("remainder", [0.0, 1.0, 2.0, 3.0, 4.0, 5.0, 6.0], [5.0]),
-        pytest.param(
-            "subtract",
-            [[0.0, 1.0, 2.0], [3.0, 4.0, 5.0], [6.0, 7.0, 8.0]],
-            [0.0, 1.0, 2.0],
-        ),
-    ],
-)
-@pytest.mark.parametrize(
-    "device", valid_dev, ids=[dev.filter_string for dev in valid_dev]
-)
-def test_2in_broadcasting(func, data1, data2, device):
-    x1 = dpnp.array(data1, device=device)
-    x2 = dpnp.array(data2, device=device)
-    result = getattr(dpnp, func)(x1, x2)
-
-    assert_sycl_queue_equal(result.sycl_queue, x1.sycl_queue)
-
-
-@pytest.mark.parametrize(
-    "func",
-    [
-        "add",
-        "copysign",
-        "divide",
-        "floor_divide",
-        "fmod",
-        "maximum",
-        "minimum",
-        "multiply",
-        "outer",
-        "power",
-        "remainder",
-        "subtract",
-    ],
-)
-@pytest.mark.parametrize(
-    "device", valid_dev, ids=[dev.filter_string for dev in valid_dev]
-)
-def test_2in_1out_diff_queue_but_equal_context(func, device):
-    x1 = dpnp.arange(10)
-    x2 = dpnp.arange(10, sycl_queue=dpctl.SyclQueue(device))[::-1]
-    with assert_raises((ValueError, ExecutionPlacementError)):
-        getattr(dpnp, func)(x1, x2)
 
 
 @pytest.mark.parametrize(
@@ -1502,13 +1309,7 @@
 )
 @pytest.mark.parametrize("mode", ["r", "raw", "complete", "reduced"])
 @pytest.mark.parametrize(
-<<<<<<< HEAD
-    "device",
-    valid_devices,
-    ids=[device.filter_string for device in valid_devices],
-=======
-    "device", valid_dev, ids=[dev.filter_string for dev in valid_dev]
->>>>>>> 1eb1592e
+    "device", valid_dev, ids=[dev.filter_string for dev in valid_dev]
 )
 def test_qr(shape, mode, device):
     dtype = dpnp.default_float_type(device)
