import dpctl
import dpctl.tensor as dpt
import numpy
import pytest
from dpctl.tensor._numpy_helper import AxisError
from dpctl.utils import ExecutionPlacementError
from numpy.testing import (
    assert_allclose,
    assert_almost_equal,
    assert_array_equal,
    assert_raises,
    assert_raises_regex,
    suppress_warnings,
)

import dpnp

from .helper import (
    assert_dtype_allclose,
    generate_random_numpy_array,
    get_all_dtypes,
    get_complex_dtypes,
    get_float_complex_dtypes,
    has_support_aspect64,
    is_cpu_device,
    is_cuda_device,
)
from .third_party.cupy import testing


def vvsort(val, vec, size, xp):
    val_kwargs = {}
    if hasattr(val, "sycl_queue"):
        val_kwargs["sycl_queue"] = getattr(val, "sycl_queue", None)

    vec_kwargs = {}
    if hasattr(vec, "sycl_queue"):
        vec_kwargs["sycl_queue"] = getattr(vec, "sycl_queue", None)

    for i in range(size):
        imax = i
        for j in range(i + 1, size):
            unravel_imax = numpy.unravel_index(imax, val.shape)
            unravel_j = numpy.unravel_index(j, val.shape)
            if xp.abs(val[unravel_imax]) < xp.abs(val[unravel_j]):
                imax = j

        unravel_i = numpy.unravel_index(i, val.shape)
        unravel_imax = numpy.unravel_index(imax, val.shape)

        # swap elements in val array
        temp = xp.array(val[unravel_i], dtype=val.dtype, **val_kwargs)
        val[unravel_i] = val[unravel_imax]
        val[unravel_imax] = temp

        # swap corresponding columns in vec matrix
        temp = xp.array(vec[:, i], dtype=vec.dtype, **vec_kwargs)
        vec[:, i] = vec[:, imax]
        vec[:, imax] = temp


# check linear algebra functions from dpnp.linalg
# with multidimensional usm_ndarray as input
@pytest.mark.parametrize(
    "func, gen_kwargs, func_kwargs",
    [
        pytest.param("cholesky", {"hermitian": True}, {}),
        pytest.param("cond", {}, {}),
        pytest.param("det", {}, {}),
        pytest.param("eig", {}, {}),
        pytest.param("eigh", {"hermitian": True}, {}),
        pytest.param("eigvals", {}, {}),
        pytest.param("eigvalsh", {"hermitian": True}, {}),
        pytest.param("inv", {}, {}),
        pytest.param("matrix_power", {}, {"n": 4}),
        pytest.param("matrix_rank", {}, {}),
        pytest.param("norm", {}, {}),
        pytest.param("pinv", {}, {}),
        pytest.param("qr", {}, {}),
        pytest.param("slogdet", {}, {}),
        pytest.param("solve", {}, {}),
        pytest.param("svd", {}, {}),
        pytest.param("tensorinv", {}, {"ind": 1}),
        pytest.param("tensorsolve", {}, {}),
    ],
)
def test_usm_ndarray_linalg_batch(func, gen_kwargs, func_kwargs):
    shape = (
        (2, 2, 3, 3) if func not in ["tensorinv", "tensorsolve"] else (4, 2, 2)
    )

    if func == "tensorsolve":
        shape_b = (4,)
        dpt_args = [
            dpt.asarray(
                generate_random_numpy_array(shape, seed_value=81, **gen_kwargs)
            ),
            dpt.asarray(
                generate_random_numpy_array(
                    shape_b, seed_value=81, **gen_kwargs
                )
            ),
        ]
    elif func in ["lstsq", "solve"]:
        dpt_args = [
            dpt.asarray(
                generate_random_numpy_array(shape, seed_value=81, **gen_kwargs)
            )
            for _ in range(2)
        ]
    else:
        dpt_args = [
            dpt.asarray(generate_random_numpy_array(shape, **gen_kwargs))
        ]

    result = getattr(dpnp.linalg, func)(*dpt_args, **func_kwargs)

    if isinstance(result, tuple):
        for res in result:
            assert isinstance(res, dpnp.ndarray)
    else:
        assert isinstance(result, dpnp.ndarray)


# check linear algebra functions from dpnp
# with multidimensional usm_ndarray as input
@pytest.mark.parametrize(
    "func", ["dot", "inner", "kron", "matmul", "outer", "tensordot", "vdot"]
)
def test_usm_ndarray_linearalgebra_batch(func):
    shape = (2, 2, 2, 2)

    dpt_args = [
        dpt.asarray(generate_random_numpy_array(shape, seed_value=81))
        for _ in range(2)
    ]

    result = getattr(dpnp, func)(*dpt_args)

    assert isinstance(result, dpnp.ndarray)


class TestCholesky:
    @pytest.mark.parametrize(
        "array",
        [
            [[1, 2], [2, 5]],
            [[[5, 2], [2, 6]], [[7, 3], [3, 8]], [[3, 1], [1, 4]]],
            [
                [[[5, 2], [2, 5]], [[6, 3], [3, 6]]],
                [[[7, 2], [2, 7]], [[8, 3], [3, 8]]],
            ],
        ],
        ids=["2D_array", "3D_array", "4D_array"],
    )
    @pytest.mark.parametrize("dtype", get_all_dtypes(no_bool=True))
    def test_cholesky(self, array, dtype):
        a = numpy.array(array, dtype=dtype)
        ia = dpnp.array(a)
        result = dpnp.linalg.cholesky(ia)
        expected = numpy.linalg.cholesky(a)
        assert_dtype_allclose(result, expected)

    @pytest.mark.parametrize(
        "array",
        [
            [[1, 2], [2, 5]],
            [[[5, 2], [2, 6]], [[7, 3], [3, 8]], [[3, 1], [1, 4]]],
            [
                [[[5, 2], [2, 5]], [[6, 3], [3, 6]]],
                [[[7, 2], [2, 7]], [[8, 3], [3, 8]]],
            ],
        ],
        ids=["2D_array", "3D_array", "4D_array"],
    )
    @pytest.mark.parametrize("dtype", get_all_dtypes(no_bool=True))
    def test_cholesky_upper(self, array, dtype):
        ia = dpnp.array(array, dtype=dtype)
        result = dpnp.linalg.cholesky(ia, upper=True)

        if ia.ndim > 2:
            n = ia.shape[-1]
            ia_reshaped = ia.reshape(-1, n, n)
            res_reshaped = result.reshape(-1, n, n)
            batch_size = ia_reshaped.shape[0]
            for idx in range(batch_size):
                # Reconstruct the matrix using the Cholesky decomposition result
                if dpnp.issubdtype(dtype, dpnp.complexfloating):
                    reconstructed = (
                        res_reshaped[idx].T.conj() @ res_reshaped[idx]
                    )
                else:
                    reconstructed = res_reshaped[idx].T @ res_reshaped[idx]
                assert_dtype_allclose(
                    reconstructed, ia_reshaped[idx], check_type=False
                )
        else:
            # Reconstruct the matrix using the Cholesky decomposition result
            if dpnp.issubdtype(dtype, dpnp.complexfloating):
                reconstructed = result.T.conj() @ result
            else:
                reconstructed = result.T @ result
            assert_dtype_allclose(reconstructed, ia, check_type=False)

    # upper parameter support will be added in numpy 2.0 version
    @testing.with_requires("numpy>=2.0")
    @pytest.mark.parametrize(
        "array",
        [
            [[1, 2], [2, 5]],
            [[[5, 2], [2, 6]], [[7, 3], [3, 8]], [[3, 1], [1, 4]]],
            [
                [[[5, 2], [2, 5]], [[6, 3], [3, 6]]],
                [[[7, 2], [2, 7]], [[8, 3], [3, 8]]],
            ],
        ],
        ids=["2D_array", "3D_array", "4D_array"],
    )
    @pytest.mark.parametrize("dtype", get_all_dtypes(no_bool=True))
    def test_cholesky_upper_numpy(self, array, dtype):
        a = numpy.array(array, dtype=dtype)
        ia = dpnp.array(a)
        result = dpnp.linalg.cholesky(ia, upper=True)
        expected = numpy.linalg.cholesky(a, upper=True)
        assert_dtype_allclose(result, expected)

    def test_cholesky_strides(self):
        a_np = numpy.array(
            [
                [5, 2, 0, 0, 1],
                [2, 6, 0, 0, 2],
                [0, 0, 7, 0, 0],
                [0, 0, 0, 4, 0],
                [1, 2, 0, 0, 5],
            ]
        )

        a_dp = dpnp.array(a_np)

        # positive strides
        expected = numpy.linalg.cholesky(a_np[::2, ::2])
        result = dpnp.linalg.cholesky(a_dp[::2, ::2])
        assert_allclose(expected, result, rtol=1e-3, atol=1e-4)

        # negative strides
        expected = numpy.linalg.cholesky(a_np[::-2, ::-2])
        result = dpnp.linalg.cholesky(a_dp[::-2, ::-2])
        assert_allclose(expected, result, rtol=1e-3, atol=1e-4)

    @pytest.mark.parametrize(
        "shape",
        [(0, 0), (3, 0, 0), (0, 2, 2)],
        ids=["(0, 0)", "(3, 0, 0)", "(0, 2, 2)"],
    )
    def test_cholesky_empty(self, shape):
        a = numpy.empty(shape)
        ia = dpnp.array(a)
        result = dpnp.linalg.cholesky(ia)
        expected = numpy.linalg.cholesky(a)
        assert_array_equal(expected, result)

    def test_cholesky_errors(self):
        a_dp = dpnp.array([[1, 2], [2, 5]], dtype="float32")

        # unsupported type
        a_np = dpnp.asnumpy(a_dp)
        assert_raises(TypeError, dpnp.linalg.cholesky, a_np)

        # a.ndim < 2
        a_dp_ndim_1 = a_dp.flatten()
        assert_raises(
            dpnp.linalg.LinAlgError, dpnp.linalg.cholesky, a_dp_ndim_1
        )

        # a is not square
        a_dp = dpnp.ones((2, 3))
        assert_raises(dpnp.linalg.LinAlgError, dpnp.linalg.cholesky, a_dp)


class TestCond:
    def setup_method(self):
        numpy.random.seed(70)

    @pytest.mark.parametrize(
        "shape", [(0, 4, 4), (4, 0, 3, 3)], ids=["(0, 5, 3)", "(4, 0, 2, 3)"]
    )
    @pytest.mark.parametrize(
        "p", [None, -dpnp.inf, -2, -1, 1, 2, dpnp.inf, "fro"]
    )
    def test_empty(self, shape, p):
        a = numpy.empty(shape)
        ia = dpnp.array(a)

        result = dpnp.linalg.cond(ia, p=p)
        expected = numpy.linalg.cond(a, p=p)
        assert_dtype_allclose(result, expected)

    @pytest.mark.parametrize("dtype", get_all_dtypes(no_bool=True))
    @pytest.mark.parametrize(
        "shape", [(4, 4), (2, 4, 3, 3)], ids=["(4, 4)", "(2, 4, 3, 3)"]
    )
    @pytest.mark.parametrize(
        "p", [None, -dpnp.inf, -2, -1, 1, 2, dpnp.inf, "fro"]
    )
    def test_basic(self, dtype, shape, p):
        a = generate_random_numpy_array(shape, dtype)
        ia = dpnp.array(a)

        result = dpnp.linalg.cond(ia, p=p)
        expected = numpy.linalg.cond(a, p=p)
        assert_dtype_allclose(result, expected)

    @pytest.mark.parametrize(
        "p", [None, -dpnp.inf, -2, -1, 1, 2, dpnp.inf, "fro"]
    )
    def test_bool(self, p):
        a = numpy.array([[True, True], [True, False]])
        ia = dpnp.array(a)

        result = dpnp.linalg.cond(ia, p=p)
        expected = numpy.linalg.cond(a, p=p)
        assert_dtype_allclose(result, expected)

    @pytest.mark.parametrize(
        "p", [None, -dpnp.inf, -2, -1, 1, 2, dpnp.inf, "fro"]
    )
    def test_nan(self, p):
<<<<<<< HEAD
        # dpnp.linalg.cond uses dpnp.linalg.inv()
        # for the case when p is not None or p != -2 or p != 2
        # For singular matrices cuSolver raises an error
        # while OneMKL returns nans
        if is_cuda_device() and p in [-dpnp.inf, -1, 1, dpnp.inf, "fro"]:
            pytest.skip("Different behavior on CUDA")
        a = numpy.array(numpy.random.uniform(-5, 5, 16)).reshape(2, 2, 2, 2)
=======
        a = generate_random_numpy_array((2, 2, 2, 2))
>>>>>>> ea718e34
        a[0, 0] = 0
        a[1, 1] = 0
        ia = dpnp.array(a)

        result = dpnp.linalg.cond(ia, p=p)
        expected = numpy.linalg.cond(a, p=p)
        assert_dtype_allclose(result, expected)

    @pytest.mark.parametrize(
        "p", [None, -dpnp.inf, -2, -1, 1, 2, dpnp.inf, "fro"]
    )
    @pytest.mark.parametrize(
        "stride",
        [(-2, -3, 2, -2), (-2, 4, -4, -4), (2, 3, 4, 4), (-1, 3, 3, -3)],
        ids=[
            "(-2, -3, 2, -2)",
            "(-2, 4, -4, -4)",
            "(2, 3, 4, 4)",
            "(-1, 3, 3, -3)",
        ],
    )
    def test_strided(self, p, stride):
        A = numpy.random.rand(6, 8, 10, 10)
        B = dpnp.asarray(A)
        slices = tuple(slice(None, None, stride[i]) for i in range(A.ndim))
        a = A[slices]
        b = B[slices]

        result = dpnp.linalg.cond(b, p=p)
        expected = numpy.linalg.cond(a, p=p)
        assert_dtype_allclose(result, expected, factor=24)

    def test_error(self):
        # cond is not defined on empty arrays
        ia = dpnp.empty((2, 0))
        with pytest.raises(ValueError):
            dpnp.linalg.cond(ia, p=1)


class TestDet:
    @pytest.mark.parametrize(
        "array",
        [
            [[1, 2], [3, 4]],
            [[[1, 2], [3, 4]], [[1, 2], [2, 1]], [[1, 3], [3, 1]]],
            [
                [[[1, 2], [3, 4]], [[1, 2], [2, 1]]],
                [[[1, 3], [3, 1]], [[0, 1], [1, 3]]],
            ],
        ],
        ids=["2D_array", "3D_array", "4D_array"],
    )
    @pytest.mark.parametrize("dtype", get_all_dtypes(no_bool=True))
    def test_det(self, array, dtype):
        a = numpy.array(array, dtype=dtype)
        ia = dpnp.array(a)
        result = dpnp.linalg.det(ia)
        expected = numpy.linalg.det(a)
        assert_allclose(expected, result)

    def test_det_strides(self):
        a_np = numpy.array(
            [
                [2, 3, 1, 4, 5],
                [5, 6, 7, 8, 9],
                [9, 7, 7, 2, 3],
                [1, 4, 5, 1, 8],
                [8, 9, 8, 5, 3],
            ]
        )

        a_dp = dpnp.array(a_np)

        # positive strides
        expected = numpy.linalg.det(a_np[::2, ::2])
        result = dpnp.linalg.det(a_dp[::2, ::2])
        assert_allclose(expected, result, rtol=1e-3, atol=1e-4)

        # negative strides
        expected = numpy.linalg.det(a_np[::-2, ::-2])
        result = dpnp.linalg.det(a_dp[::-2, ::-2])
        assert_allclose(expected, result, rtol=1e-3, atol=1e-4)

    def test_det_empty(self):
        a = numpy.empty((0, 0, 2, 2), dtype=numpy.float32)
        ia = dpnp.array(a)

        np_det = numpy.linalg.det(a)
        dpnp_det = dpnp.linalg.det(ia)

        assert dpnp_det.dtype == np_det.dtype
        assert dpnp_det.shape == np_det.shape

        assert_allclose(np_det, dpnp_det)

    @pytest.mark.parametrize(
        "matrix",
        [
            [[1, 2], [2, 4]],
            [[0, 0], [0, 0]],
            [[1, 1], [1, 1]],
            [[2, 4], [1, 2]],
            [[1, 2], [0, 0]],
            [[1, 0], [2, 0]],
        ],
        ids=[
            "Linearly dependent rows",
            "Zero matrix",
            "Identical rows",
            "Linearly dependent columns",
            "Zero row",
            "Zero column",
        ],
    )
    def test_det_singular_matrix(self, matrix):
        a_np = numpy.array(matrix, dtype="float32")
        a_dp = dpnp.array(a_np)

        expected = numpy.linalg.det(a_np)
        result = dpnp.linalg.det(a_dp)

        assert_allclose(expected, result, rtol=1e-3, atol=1e-4)

    # TODO: remove skipif when MKLD-13852 is resolved
    # _getrf_batch does not raise an error with singular matrices.
    # Skip running on cpu because dpnp uses _getrf_batch only on cpu.
    @pytest.mark.skipif(is_cpu_device(), reason="MKLD-13852")
    def test_det_singular_matrix_3D(self):
        a_np = numpy.array(
            [[[1, 2], [3, 4]], [[1, 2], [1, 2]], [[1, 3], [3, 1]]]
        )
        a_dp = dpnp.array(a_np)

        expected = numpy.linalg.det(a_np)
        result = dpnp.linalg.det(a_dp)

        assert_allclose(expected, result, rtol=1e-3, atol=1e-4)

    def test_det_errors(self):
        a_dp = dpnp.array([[1, 2], [3, 5]], dtype="float32")

        # unsupported type
        a_np = dpnp.asnumpy(a_dp)
        assert_raises(TypeError, dpnp.linalg.det, a_np)


class TestEigenvalue:
    # Eigenvalue decomposition of a matrix or a batch of matrices
    # by checking if the eigen equation A*v=w*v holds for given eigenvalues(w)
    # and eigenvectors(v).
    def assert_eigen_decomposition(self, a, w, v, rtol=1e-5, atol=1e-5):
        a_ndim = a.ndim
        if a_ndim == 2:
            assert_allclose(a @ v, v @ dpnp.diag(w), rtol=rtol, atol=atol)
        else:  # a_ndim > 2
            if a_ndim > 3:
                a = a.reshape(-1, *a.shape[-2:])
                w = w.reshape(-1, w.shape[-1])
                v = v.reshape(-1, *v.shape[-2:])
            for i in range(a.shape[0]):
                assert_allclose(
                    a[i].dot(v[i]), w[i] * v[i], rtol=rtol, atol=atol
                )

    @pytest.mark.parametrize("func", ["eig", "eigvals", "eigh", "eigvalsh"])
    @pytest.mark.parametrize(
        "shape",
        [(2, 2), (2, 3, 3), (2, 2, 3, 3)],
        ids=["(2, 2)", "(2, 3, 3)", "(2, 2, 3, 3)"],
    )
    @pytest.mark.parametrize("dtype", get_all_dtypes(no_bool=True))
    @pytest.mark.parametrize("order", ["C", "F"])
    def test_eigenvalues(self, func, shape, dtype, order):
        # Set a `hermitian` flag for generate_random_numpy_array() to
        # get a symmetric array for eigh() and eigvalsh() or
        # non-symmetric for eig() and eigvals()
        is_hermitian = func in ("eigh, eigvalsh")
        a = generate_random_numpy_array(
            shape, dtype, order, hermitian=is_hermitian, low=-4, high=4
        )
        a_dp = dpnp.array(a)

        # NumPy with OneMKL and with rocSOLVER sorts in ascending order,
        # so w's should be directly comparable.
        # However, both OneMKL and rocSOLVER pick a different convention for
        # constructing eigenvectors, so v's are not directly comparable and
        # we verify them through the eigen equation A*v=w*v.
        if func in ("eig", "eigh"):
            w, _ = getattr(numpy.linalg, func)(a)
            w_dp, v_dp = getattr(dpnp.linalg, func)(a_dp)

            self.assert_eigen_decomposition(a_dp, w_dp, v_dp)

        else:  # eighvals or eigvalsh
            w = getattr(numpy.linalg, func)(a)
            w_dp = getattr(dpnp.linalg, func)(a_dp)

        assert_dtype_allclose(w_dp, w, factor=24)

    # eigh() and eigvalsh() are tested in cupy tests
    @pytest.mark.parametrize("func", ["eig", "eigvals"])
    @pytest.mark.parametrize(
        "shape",
        [(0, 0), (2, 0, 0), (0, 3, 3)],
        ids=["(0, 0)", "(2, 0, 0)", "(0, 3, 3)"],
    )
    @pytest.mark.parametrize("dtype", get_all_dtypes(no_bool=True))
    def test_eigenvalue_empty(self, func, shape, dtype):
        a_np = numpy.empty(shape, dtype=dtype)
        a_dp = dpnp.array(a_np)

        if func == "eig":
            w, v = getattr(numpy.linalg, func)(a_np)
            w_dp, v_dp = getattr(dpnp.linalg, func)(a_dp)

            assert_dtype_allclose(v_dp, v)

        else:  # eigvals
            w = getattr(numpy.linalg, func)(a_np)
            w_dp = getattr(dpnp.linalg, func)(a_dp)

        assert_dtype_allclose(w_dp, w)

    @pytest.mark.parametrize("func", ["eig", "eigvals", "eigh", "eigvalsh"])
    def test_eigenvalue_errors(self, func):
        a_dp = dpnp.array([[1, 3], [3, 2]], dtype="float32")

        # unsupported type
        a_np = dpnp.asnumpy(a_dp)
        dpnp_func = getattr(dpnp.linalg, func)
        assert_raises(TypeError, dpnp_func, a_np)

        # a.ndim < 2
        a_dp_ndim_1 = a_dp.flatten()
        assert_raises(dpnp.linalg.LinAlgError, dpnp_func, a_dp_ndim_1)

        # a is not square
        a_dp_not_scquare = dpnp.ones((2, 3))
        assert_raises(dpnp.linalg.LinAlgError, dpnp_func, a_dp_not_scquare)

        # invalid UPLO
        if func in ("eigh", "eigvalsh"):
            assert_raises(ValueError, dpnp_func, a_dp, UPLO="N")


class TestEinsum:
    def test_einsum_trivial_cases(self):
        a = dpnp.arange(25).reshape(5, 5)
        b = dpnp.arange(5)
        a_np = a.asnumpy()
        b_np = b.asnumpy()

        # one input, no optimization is needed
        result = dpnp.einsum("i", b, optimize="greedy")
        expected = numpy.einsum("i", b_np, optimize="greedy")
        assert_dtype_allclose(result, expected)

        # two inputs, no optimization is needed
        result = dpnp.einsum("ij,jk", a, a, optimize="greedy")
        expected = numpy.einsum("ij,jk", a_np, a_np, optimize="greedy")
        assert_dtype_allclose(result, expected)

        # no optimization in optimal mode
        result = dpnp.einsum("ij,jk", a, a, optimize=["optimal", 1])
        expected = numpy.einsum("ij,jk", a_np, a_np, optimize=["optimal", 1])
        assert_dtype_allclose(result, expected)

        # naive cost equal or smaller than optimized cost
        result = dpnp.einsum("i,i,i", b, b, b, optimize="greedy")
        expected = numpy.einsum("i,i,i", b_np, b_np, b_np, optimize="greedy")
        assert_dtype_allclose(result, expected)

    def test_einsum_out(self):
        a = dpnp.ones((5, 5))
        out = dpnp.empty((5,))
        result = dpnp.einsum("ii->i", a, out=out)
        assert result is out
        expected = numpy.einsum("ii->i", a.asnumpy())
        assert_dtype_allclose(result, expected)

    def test_einsum_error1(self):
        a = dpnp.ones((5, 5))
        out = dpnp.empty((5,), sycl_queue=dpctl.SyclQueue())
        # inconsistent sycl_queue
        assert_raises(ExecutionPlacementError, dpnp.einsum, "ii->i", a, out=out)

        # unknown value for optimize keyword
        assert_raises(TypeError, dpnp.einsum, "ii->i", a, optimize="blah")

        # repeated scripts in output
        assert_raises(ValueError, dpnp.einsum, "ij,jk->ii", a, a)

        a = dpnp.ones((5, 4))
        # different size for same label 5 != 4
        assert_raises(ValueError, dpnp.einsum, "ii", a)

        a = dpnp.arange(25).reshape(5, 5)
        # subscript is not within the valid range [0, 52)
        assert_raises(ValueError, dpnp.einsum, a, [53, 53])

    @pytest.mark.parametrize("do_opt", [True, False])
    @pytest.mark.parametrize("xp", [numpy, dpnp])
    def test_einsum_error2(self, do_opt, xp):
        a = xp.asarray(0)
        b = xp.asarray([0])
        c = xp.asarray([0, 0])
        d = xp.asarray([[0, 0], [0, 0]])

        # Need enough arguments
        assert_raises(ValueError, xp.einsum, optimize=do_opt)
        assert_raises(ValueError, xp.einsum, "", optimize=do_opt)

        # subscripts must be a string
        assert_raises(TypeError, xp.einsum, a, 0, optimize=do_opt)

        # this call returns a segfault
        assert_raises(TypeError, xp.einsum, *(None,) * 63, optimize=do_opt)

        # number of operands must match count in subscripts string
        assert_raises(ValueError, xp.einsum, "", a, 0, optimize=do_opt)
        assert_raises(ValueError, xp.einsum, ",", 0, b, b, optimize=do_opt)
        assert_raises(ValueError, xp.einsum, ",", b, optimize=do_opt)

        # can't have more subscripts than dimensions in the operand
        assert_raises(ValueError, xp.einsum, "i", a, optimize=do_opt)
        assert_raises(ValueError, xp.einsum, "ij", c, optimize=do_opt)
        assert_raises(ValueError, xp.einsum, "...i", a, optimize=do_opt)
        assert_raises(ValueError, xp.einsum, "i...j", c, optimize=do_opt)
        assert_raises(ValueError, xp.einsum, "i...", a, optimize=do_opt)
        assert_raises(ValueError, xp.einsum, "ij...", c, optimize=do_opt)

        # invalid ellipsis
        assert_raises(ValueError, xp.einsum, "i..", c, optimize=do_opt)
        assert_raises(ValueError, xp.einsum, ".i...", c, optimize=do_opt)
        assert_raises(ValueError, xp.einsum, "j->..j", c, optimize=do_opt)
        assert_raises(ValueError, xp.einsum, "j->.j...", c, optimize=do_opt)

        # invalid subscript character
        assert_raises(ValueError, xp.einsum, "i%...", c, optimize=do_opt)
        assert_raises(ValueError, xp.einsum, "...j$", c, optimize=do_opt)
        assert_raises(ValueError, xp.einsum, "i->&", c, optimize=do_opt)

        # output subscripts must appear in input
        assert_raises(ValueError, xp.einsum, "i->ij", c, optimize=do_opt)

        # output subscripts may only be specified once
        assert_raises(ValueError, xp.einsum, "ij->jij", d, optimize=do_opt)

        # dimensions must match when being collapsed
        a = xp.arange(6).reshape(2, 3)
        assert_raises(ValueError, xp.einsum, "ii", a, optimize=do_opt)
        assert_raises(ValueError, xp.einsum, "ii->i", a, optimize=do_opt)

        with assert_raises_regex(ValueError, "'b'"):
            # 'c' erroneously appeared in the error message
            a = xp.ones((3, 3, 4, 5, 6))
            b = xp.ones((3, 4, 5))
            xp.einsum("aabcb,abc", a, b)

    @pytest.mark.parametrize("do_opt", [True, False])
    @pytest.mark.parametrize("xp", [numpy, dpnp])
    def test_einsum_specific_errors(self, do_opt, xp):
        a = xp.asarray(0)
        # out parameter must be an array
        assert_raises(TypeError, xp.einsum, "", a, out="test", optimize=do_opt)

        # order parameter must be a valid order
        assert_raises(ValueError, xp.einsum, "", a, order="W", optimize=do_opt)

        # other keyword arguments are rejected
        assert_raises(TypeError, xp.einsum, "", a, bad_arg=0, optimize=do_opt)

        # broadcasting to new dimensions must be enabled explicitly
        a = xp.arange(6).reshape(2, 3)
        b = xp.asarray([[0, 1], [0, 1]])
        assert_raises(ValueError, xp.einsum, "i", a, optimize=do_opt)
        out = xp.arange(4).reshape(2, 2)
        assert_raises(
            ValueError, xp.einsum, "i->i", b, out=out, optimize=do_opt
        )

        # Check order kwarg, asanyarray allows 1d to pass through
        a = xp.arange(6).reshape(-1, 1)
        assert_raises(
            ValueError, xp.einsum, "i->i", a, optimize=do_opt, order="d"
        )

    def check_einsum_sums(self, dtype, do_opt=False):
        dtype = numpy.dtype(dtype)
        # Check various sums.  Does many sizes to exercise unrolled loops.

        # sum(a, axis=-1)
        for n in range(1, 17):
            a = numpy.arange(n, dtype=dtype)
            a_dp = dpnp.array(a)
            expected = numpy.einsum("i->", a, optimize=do_opt)
            assert_dtype_allclose(
                dpnp.einsum("i->", a_dp, optimize=do_opt), expected
            )
            assert_dtype_allclose(
                dpnp.einsum(a_dp, [0], [], optimize=do_opt), expected
            )

        for n in range(1, 17):
            a = numpy.arange(2 * 3 * n, dtype=dtype).reshape(2, 3, n)
            a_dp = dpnp.array(a)
            expected = numpy.einsum("...i->...", a, optimize=do_opt)
            result = dpnp.einsum("...i->...", a_dp, optimize=do_opt)
            assert_dtype_allclose(result, expected)

            result = dpnp.einsum(
                a_dp, [Ellipsis, 0], [Ellipsis], optimize=do_opt
            )
            assert_dtype_allclose(result, expected)

        # sum(a, axis=0)
        for n in range(1, 17):
            a = numpy.arange(2 * n, dtype=dtype).reshape(2, n)
            a_dp = dpnp.array(a)
            expected = numpy.einsum("i...->...", a, optimize=do_opt)
            result = dpnp.einsum("i...->...", a_dp, optimize=do_opt)
            assert_dtype_allclose(result, expected)

            result = dpnp.einsum(
                a_dp, [0, Ellipsis], [Ellipsis], optimize=do_opt
            )
            assert_dtype_allclose(result, expected)

        for n in range(1, 17):
            a = numpy.arange(2 * 3 * n, dtype=dtype).reshape(2, 3, n)
            a_dp = dpnp.array(a)
            expected = numpy.einsum("i...->...", a, optimize=do_opt)
            result = dpnp.einsum("i...->...", a_dp, optimize=do_opt)
            assert_dtype_allclose(result, expected)

            result = dpnp.einsum(
                a_dp, [0, Ellipsis], [Ellipsis], optimize=do_opt
            )
            assert_dtype_allclose(result, expected)

        # trace(a)
        for n in range(1, 17):
            a = numpy.arange(n * n, dtype=dtype).reshape(n, n)
            a_dp = dpnp.array(a)
            expected = numpy.einsum("ii", a, optimize=do_opt)
            result = dpnp.einsum("ii", a_dp, optimize=do_opt)
            assert_dtype_allclose(result, expected)

            result = dpnp.einsum(a_dp, [0, 0], optimize=do_opt)
            assert_dtype_allclose(result, expected)

            # should accept dpnp array in subscript list
            dp_array = dpnp.asarray([0, 0])
            assert_dtype_allclose(
                dpnp.einsum(a_dp, dp_array, optimize=do_opt), expected
            )
            assert_dtype_allclose(
                dpnp.einsum(a_dp, list(dp_array), optimize=do_opt), expected
            )

        # multiply(a, b)
        for n in range(1, 17):
            a = numpy.arange(3 * n, dtype=dtype).reshape(3, n)
            b = numpy.arange(2 * 3 * n, dtype=dtype).reshape(2, 3, n)
            a_dp = dpnp.array(a)
            b_dp = dpnp.array(b)
            expected = numpy.einsum("..., ...", a, b, optimize=do_opt)
            result = dpnp.einsum("..., ...", a_dp, b_dp, optimize=do_opt)
            assert_dtype_allclose(result, expected)

            result = dpnp.einsum(
                a_dp, [Ellipsis], b_dp, [Ellipsis], optimize=do_opt
            )
            assert_dtype_allclose(result, expected)

        # inner(a,b)
        for n in range(1, 17):
            a = numpy.arange(2 * 3 * n, dtype=dtype).reshape(2, 3, n)
            b = numpy.arange(n, dtype=dtype)
            a_dp = dpnp.array(a)
            b_dp = dpnp.array(b)
            expected = numpy.einsum("...i, ...i", a, b, optimize=do_opt)
            result = dpnp.einsum("...i, ...i", a_dp, b_dp, optimize=do_opt)
            assert_dtype_allclose(result, expected)

            result = dpnp.einsum(
                a_dp, [Ellipsis, 0], b_dp, [Ellipsis, 0], optimize=do_opt
            )
            assert_dtype_allclose(result, expected)

        for n in range(1, 11):
            a = numpy.arange(n * 3 * 2, dtype=dtype).reshape(n, 3, 2)
            b = numpy.arange(n, dtype=dtype)
            a_dp = dpnp.array(a)
            b_dp = dpnp.array(b)
            expected = numpy.einsum("i..., i...", a, b, optimize=do_opt)
            result = dpnp.einsum("i..., i...", a_dp, b_dp, optimize=do_opt)
            assert_dtype_allclose(result, expected)

            result = dpnp.einsum(
                a_dp, [0, Ellipsis], b_dp, [0, Ellipsis], optimize=do_opt
            )
            assert_dtype_allclose(result, expected)

        # outer(a,b)
        for n in range(1, 17):
            a = numpy.arange(3, dtype=dtype) + 1
            b = numpy.arange(n, dtype=dtype) + 1
            a_dp = dpnp.array(a)
            b_dp = dpnp.array(b)
            expected = numpy.einsum("i,j", a, b, optimize=do_opt)
            assert_dtype_allclose(
                dpnp.einsum("i,j", a_dp, b_dp, optimize=do_opt), expected
            )
            assert_dtype_allclose(
                dpnp.einsum(a_dp, [0], b_dp, [1], optimize=do_opt), expected
            )

        # Suppress the complex warnings for the 'as f8' tests
        with suppress_warnings() as sup:
            sup.filter(numpy.exceptions.ComplexWarning)

            # matvec(a,b) / a.dot(b) where a is matrix, b is vector
            for n in range(1, 17):
                a = numpy.arange(4 * n, dtype=dtype).reshape(4, n)
                b = numpy.arange(n, dtype=dtype)
                a_dp = dpnp.array(a)
                b_dp = dpnp.array(b)
                expected = numpy.einsum("ij, j", a, b, optimize=do_opt)
                result = dpnp.einsum("ij, j", a_dp, b_dp, optimize=do_opt)
                assert_dtype_allclose(result, expected)

                result = dpnp.einsum(a_dp, [0, 1], b_dp, [1], optimize=do_opt)
                assert_dtype_allclose(result, expected)

                c = dpnp.arange(4, dtype=a_dp.dtype)
                args = ["ij, j", a_dp, b_dp]
                result = dpnp.einsum(
                    *args, out=c, dtype="f4", casting="unsafe", optimize=do_opt
                )
                assert result is c
                assert_dtype_allclose(result, expected)

                c[...] = 0
                args = [a_dp, [0, 1], b_dp, [1]]
                result = dpnp.einsum(
                    *args, out=c, dtype="f4", casting="unsafe", optimize=do_opt
                )
                assert result is c
                assert_dtype_allclose(result, expected)

            for n in range(1, 17):
                a = numpy.arange(4 * n, dtype=dtype).reshape(4, n)
                b = numpy.arange(n, dtype=dtype)
                a_dp = dpnp.array(a)
                b_dp = dpnp.array(b)
                expected = numpy.einsum("ji,j", a.T, b.T, optimize=do_opt)
                result = dpnp.einsum("ji,j", a_dp.T, b_dp.T, optimize=do_opt)
                assert_dtype_allclose(result, expected)

                result = dpnp.einsum(
                    a_dp.T, [1, 0], b_dp.T, [1], optimize=do_opt
                )
                assert_dtype_allclose(result, expected)

                c = dpnp.arange(4, dtype=a_dp.dtype)
                args = ["ji,j", a_dp.T, b_dp.T]
                result = dpnp.einsum(
                    *args, out=c, dtype="f4", casting="unsafe", optimize=do_opt
                )
                assert result is c
                assert_dtype_allclose(result, expected)

                c[...] = 0
                args = [a_dp.T, [1, 0], b_dp.T, [1]]
                result = dpnp.einsum(
                    *args, out=c, dtype="f4", casting="unsafe", optimize=do_opt
                )
                assert result is c
                assert_dtype_allclose(result, expected)

            # matmat(a,b) / a.dot(b) where a is matrix, b is matrix
            for n in range(1, 17):
                a = numpy.arange(4 * n, dtype=dtype).reshape(4, n)
                b = numpy.arange(n * 6, dtype=dtype).reshape(n, 6)
                a_dp = dpnp.array(a)
                b_dp = dpnp.array(b)
                expected = numpy.einsum("ij, jk", a, b, optimize=do_opt)
                result = dpnp.einsum("ij, jk", a_dp, b_dp, optimize=do_opt)
                assert_dtype_allclose(result, expected)

                result = dpnp.einsum(
                    a_dp, [0, 1], b_dp, [1, 2], optimize=do_opt
                )
                assert_dtype_allclose(result, expected)

            for n in range(1, 17):
                a = numpy.arange(4 * n, dtype=dtype).reshape(4, n)
                b = numpy.arange(n * 6, dtype=dtype).reshape(n, 6)
                c = numpy.arange(24, dtype=dtype).reshape(4, 6)
                a_dp = dpnp.array(a)
                b_dp = dpnp.array(b)
                d = dpnp.array(c)
                args = ["ij, jk", a, b]
                expected = numpy.einsum(
                    *args, out=c, dtype="f4", casting="unsafe", optimize=do_opt
                )
                args = ["ij, jk", a_dp, b_dp]
                result = dpnp.einsum(
                    *args, out=d, dtype="f4", casting="unsafe", optimize=do_opt
                )
                assert result is d
                assert_dtype_allclose(result, expected)

                d[...] = 0
                args = [a_dp, [0, 1], b_dp, [1, 2]]
                result = dpnp.einsum(
                    *args, out=d, dtype="f4", casting="unsafe", optimize=do_opt
                )
                assert result is d
                assert_dtype_allclose(result, expected)

            # matrix triple product
            a = numpy.arange(12, dtype=dtype).reshape(3, 4)
            b = numpy.arange(20, dtype=dtype).reshape(4, 5)
            c = numpy.arange(30, dtype=dtype).reshape(5, 6)
            a_dp = dpnp.array(a)
            b_dp = dpnp.array(b)
            c_dp = dpnp.array(c)
            # equivalent of a.dot(b).dot(c)
            # if optimize is True, NumPy does not respect the given dtype
            args = ["ij,jk,kl", a, b, c]
            expected = numpy.einsum(
                *args, dtype="f4", casting="unsafe", optimize=False
            )
            args = ["ij,jk,kl", a_dp, b_dp, c_dp]
            result = dpnp.einsum(
                *args, dtype="f4", casting="unsafe", optimize=do_opt
            )
            assert_dtype_allclose(result, expected)

            args = a_dp, [0, 1], b_dp, [1, 2], c_dp, [2, 3]
            result = dpnp.einsum(
                *args, dtype="f4", casting="unsafe", optimize=do_opt
            )
            assert_dtype_allclose(result, expected)

            d = numpy.arange(18, dtype=dtype).reshape(3, 6)
            d_dp = dpnp.array(d)
            args = ["ij,jk,kl", a, b, c]
            expected = numpy.einsum(
                *args, out=d, dtype="f4", casting="unsafe", optimize=do_opt
            )
            args = ["ij,jk,kl", a_dp, b_dp, c_dp]
            result = dpnp.einsum(
                *args, out=d_dp, dtype="f4", casting="unsafe", optimize=do_opt
            )
            assert result is d_dp
            assert_dtype_allclose(result, expected)

            d_dp[...] = 0
            args = [a_dp, [0, 1], b_dp, [1, 2], c_dp, [2, 3]]
            result = dpnp.einsum(
                *args, out=d_dp, dtype="f4", casting="unsafe", optimize=do_opt
            )
            assert result is d_dp
            assert_dtype_allclose(result, expected)

            # tensordot(a, b)
            a = numpy.arange(60, dtype=dtype).reshape(3, 4, 5)
            b = numpy.arange(24, dtype=dtype).reshape(4, 3, 2)
            a_dp = dpnp.array(a)
            b_dp = dpnp.array(b)
            # equivalent of numpy.tensordot(a, b, axes=([1, 0], [0, 1]))
            expected = numpy.einsum("ijk, jil -> kl", a, b, optimize=do_opt)
            result = dpnp.einsum("ijk, jil -> kl", a_dp, b_dp, optimize=do_opt)
            assert_dtype_allclose(result, expected)

            result = dpnp.einsum(
                a_dp, [0, 1, 2], b_dp, [1, 0, 3], optimize=do_opt
            )
            assert_dtype_allclose(result, expected)

            c = dpnp.arange(10, dtype=a_dp.dtype).reshape(5, 2)
            args = ["ijk, jil -> kl", a_dp, b_dp]
            result = dpnp.einsum(
                *args, out=c, dtype="f4", casting="unsafe", optimize=do_opt
            )
            assert result is c
            assert_dtype_allclose(result, expected)

            c[...] = 0
            args = [a_dp, [0, 1, 2], b_dp, [1, 0, 3]]
            result = dpnp.einsum(
                *args, out=c, dtype="f4", casting="unsafe", optimize=do_opt
            )
            assert result is c
            assert_dtype_allclose(result, expected)

        # logical_and(logical_and(a!=0, b!=0), c!=0)
        neg_val = -2 if dtype.kind != "u" else numpy.iinfo(dtype).max - 1
        a = numpy.array([1, 3, neg_val, 0, 12, 13, 0, 1], dtype=dtype)
        b = numpy.array([0, 3.5, 0, neg_val, 0, 1, 3, 12], dtype=dtype)
        c = numpy.array([True, True, False, True, True, False, True, True])
        a_dp = dpnp.array(a)
        b_dp = dpnp.array(b)
        c_dp = dpnp.array(c)
        expected = numpy.einsum(
            "i,i,i->i", a, b, c, dtype="?", casting="unsafe", optimize=do_opt
        )
        args = ["i,i,i->i", a_dp, b_dp, c_dp]
        result = dpnp.einsum(
            *args, dtype="?", casting="unsafe", optimize=do_opt
        )
        assert_dtype_allclose(result, expected)

        args = [a_dp, [0], b_dp, [0], c_dp, [0], [0]]
        result = dpnp.einsum(
            *args, dtype="?", casting="unsafe", optimize=do_opt
        )
        assert_dtype_allclose(result, expected)

        # NumPy >= 2.0 follows NEP-50 to determine the output dtype when one
        # of the inputs is a scalar while NumPy < 2.0 does not
        if numpy.lib.NumpyVersion(numpy.__version__) < "2.0.0":
            check_type = False
        else:
            check_type = True
        a = numpy.arange(9, dtype=dtype)
        a_dp = dpnp.array(a)
        expected = numpy.einsum(",i->", 3, a)
        assert_dtype_allclose(
            dpnp.einsum(",i->", 3, a_dp), expected, check_type=check_type
        )
        assert_dtype_allclose(
            dpnp.einsum(3, [], a_dp, [0], []), expected, check_type=check_type
        )

        expected = numpy.einsum("i,->", a, 3)
        assert_dtype_allclose(
            dpnp.einsum("i,->", a_dp, 3), expected, check_type=check_type
        )
        assert_dtype_allclose(
            dpnp.einsum(a_dp, [0], 3, [], []), expected, check_type=check_type
        )

        # Various stride0, contiguous, and SSE aligned variants
        for n in range(1, 25):
            a = numpy.arange(n, dtype=dtype)
            a_dp = dpnp.array(a)
            assert_dtype_allclose(
                dpnp.einsum("...,...", a_dp, a_dp, optimize=do_opt),
                numpy.einsum("...,...", a, a, optimize=do_opt),
            )
            assert_dtype_allclose(
                dpnp.einsum("i,i", a_dp, a_dp, optimize=do_opt),
                numpy.einsum("i,i", a, a, optimize=do_opt),
            )
            assert_dtype_allclose(
                dpnp.einsum("i,->i", a_dp, 2, optimize=do_opt),
                numpy.einsum("i,->i", a, 2, optimize=do_opt),
                check_type=check_type,
            )
            assert_dtype_allclose(
                dpnp.einsum(",i->i", 2, a_dp, optimize=do_opt),
                numpy.einsum(",i->i", 2, a, optimize=do_opt),
                check_type=check_type,
            )
            assert_dtype_allclose(
                dpnp.einsum("i,->", a_dp, 2, optimize=do_opt),
                numpy.einsum("i,->", a, 2, optimize=do_opt),
                check_type=check_type,
            )
            assert_dtype_allclose(
                dpnp.einsum(",i->", 2, a_dp, optimize=do_opt),
                numpy.einsum(",i->", 2, a, optimize=do_opt),
                check_type=check_type,
            )

            assert_dtype_allclose(
                dpnp.einsum("...,...", a_dp[1:], a_dp[:-1], optimize=do_opt),
                numpy.einsum("...,...", a[1:], a[:-1], optimize=do_opt),
            )
            assert_dtype_allclose(
                dpnp.einsum("i,i", a_dp[1:], a_dp[:-1], optimize=do_opt),
                numpy.einsum("i,i", a[1:], a[:-1], optimize=do_opt),
            )
            assert_dtype_allclose(
                dpnp.einsum("i,->i", a_dp[1:], 2, optimize=do_opt),
                numpy.einsum("i,->i", a[1:], 2, optimize=do_opt),
                check_type=check_type,
            )
            assert_dtype_allclose(
                dpnp.einsum(",i->i", 2, a_dp[1:], optimize=do_opt),
                numpy.einsum(",i->i", 2, a[1:], optimize=do_opt),
                check_type=check_type,
            )
            assert_dtype_allclose(
                dpnp.einsum("i,->", a_dp[1:], 2, optimize=do_opt),
                numpy.einsum("i,->", a[1:], 2, optimize=do_opt),
                check_type=check_type,
            )
            assert_dtype_allclose(
                dpnp.einsum(",i->", 2, a_dp[1:], optimize=do_opt),
                numpy.einsum(",i->", 2, a[1:], optimize=do_opt),
                check_type=check_type,
            )

        # special case
        a = numpy.arange(2) + 1
        b = numpy.arange(4).reshape(2, 2) + 3
        c = numpy.arange(4).reshape(2, 2) + 7
        a_dp = dpnp.array(a)
        b_dp = dpnp.array(b)
        c_dp = dpnp.array(c)
        assert_dtype_allclose(
            dpnp.einsum("z,mz,zm->", a_dp, b_dp, c_dp, optimize=do_opt),
            numpy.einsum("z,mz,zm->", a, b, c, optimize=do_opt),
        )

        # singleton dimensions broadcast
        a = numpy.ones((10, 2))
        b = numpy.ones((1, 2))
        a_dp = dpnp.array(a)
        b_dp = dpnp.array(b)
        assert_dtype_allclose(
            dpnp.einsum("ij,ij->j", a_dp, b_dp, optimize=do_opt),
            numpy.einsum("ij,ij->j", a, b, optimize=do_opt),
        )

        # a blas-compatible contraction broadcasting case
        a = numpy.array([2.0, 3.0])
        b = numpy.array([4.0])
        a_dp = dpnp.array(a)
        b_dp = dpnp.array(b)
        assert_dtype_allclose(
            dpnp.einsum("i, i", a_dp, b_dp, optimize=do_opt),
            numpy.einsum("i, i", a, b, optimize=do_opt),
        )

        # all-ones array
        a = numpy.ones((1, 5)) / 2
        b = numpy.ones((5, 5)) / 2
        a_dp = dpnp.array(a)
        b_dp = dpnp.array(b)
        assert_dtype_allclose(
            dpnp.einsum("...ij,...jk->...ik", a_dp, a_dp, optimize=do_opt),
            numpy.einsum("...ij,...jk->...ik", a, a, optimize=do_opt),
        )
        assert_dtype_allclose(
            dpnp.einsum("...ij,...jk->...ik", a_dp, b_dp, optimize=do_opt),
            numpy.einsum("...ij,...jk->...ik", a, b, optimize=do_opt),
        )

        # special case
        a = numpy.eye(2, dtype=dtype)
        b = numpy.ones(2, dtype=dtype)
        a_dp = dpnp.array(a)
        b_dp = dpnp.array(b)
        assert_dtype_allclose(  # contig_contig_outstride0_two
            dpnp.einsum("ji,i->", a_dp, b_dp, optimize=do_opt),
            numpy.einsum("ji,i->", a, b, optimize=do_opt),
        )
        assert_dtype_allclose(  # stride0_contig_outstride0_two
            dpnp.einsum("i,ij->", b_dp, a_dp, optimize=do_opt),
            numpy.einsum("i,ij->", b, a, optimize=do_opt),
        )
        assert_dtype_allclose(  # contig_stride0_outstride0_two
            dpnp.einsum("ij,i->", a_dp, b_dp, optimize=do_opt),
            numpy.einsum("ij,i->", a, b, optimize=do_opt),
        )

    def test_einsum_sums_int32(self):
        self.check_einsum_sums("i4")
        self.check_einsum_sums("i4", True)

    def test_einsum_sums_uint32(self):
        self.check_einsum_sums("u4")
        self.check_einsum_sums("u4", True)

    def test_einsum_sums_int64(self):
        self.check_einsum_sums("i8")

    def test_einsum_sums_uint64(self):
        self.check_einsum_sums("u8")

    def test_einsum_sums_float32(self):
        self.check_einsum_sums("f4")

    def test_einsum_sums_float64(self):
        self.check_einsum_sums("f8")
        self.check_einsum_sums("f8", True)

    def test_einsum_sums_cfloat64(self):
        self.check_einsum_sums("c8")
        self.check_einsum_sums("c8", True)

    def test_einsum_sums_cfloat128(self):
        self.check_einsum_sums("c16")

    def test_einsum_misc(self):
        for opt in [True, False]:
            a = numpy.ones((1, 2))
            b = numpy.ones((2, 2, 1))
            a_dp = dpnp.array(a)
            b_dp = dpnp.array(b)
            expected = numpy.einsum("ij...,j...->i...", a, b, optimize=opt)
            result = dpnp.einsum("ij...,j...->i...", a_dp, b_dp, optimize=opt)
            assert_dtype_allclose(result, expected)

            a = numpy.array([1, 2, 3])
            b = numpy.array([2, 3, 4])
            a_dp = dpnp.array(a)
            b_dp = dpnp.array(b)
            expected = numpy.einsum("...i,...i", a, b, optimize=True)
            result = dpnp.einsum("...i,...i", a_dp, b_dp, optimize=True)
            assert_dtype_allclose(result, expected)

            a = numpy.ones((5, 12, 4, 2, 3), numpy.int64)
            b = numpy.ones((5, 12, 11), numpy.int64)
            a_dp = dpnp.array(a)
            b_dp = dpnp.array(b)
            expected = numpy.einsum("ijklm,ijn,ijn->", a, b, b, optimize=opt)
            result1 = dpnp.einsum(
                "ijklm,ijn,ijn->", a_dp, b_dp, b_dp, optimize=opt
            )
            assert_dtype_allclose(result1, expected)
            result2 = dpnp.einsum("ijklm,ijn->", a_dp, b_dp, optimize=opt)
            assert_dtype_allclose(result2, expected)

            a = numpy.arange(1, 3)
            b = numpy.arange(1, 5).reshape(2, 2)
            c = numpy.arange(1, 9).reshape(4, 2)
            a_dp = dpnp.array(a)
            b_dp = dpnp.array(b)
            c_dp = dpnp.array(c)
            expected = numpy.einsum("x,yx,zx->xzy", a, b, c, optimize=opt)
            result = dpnp.einsum("x,yx,zx->xzy", a_dp, b_dp, c_dp, optimize=opt)
            assert_dtype_allclose(result, expected)

        # Ensure explicitly setting out=None does not cause an error
        a = numpy.array([1])
        b = numpy.array([2])
        a_dp = dpnp.array(a)
        b_dp = dpnp.array(b)
        expected = numpy.einsum("i,j", a, b, out=None)
        result = dpnp.einsum("i,j", a_dp, b_dp, out=None)
        assert_dtype_allclose(result, expected)

    def test_subscript_range(self):
        # make sure that all letters of Latin alphabet (both uppercase & lowercase) can be used
        # when creating a subscript from arrays
        a = dpnp.ones((2, 3))
        b = dpnp.ones((3, 4))
        dpnp.einsum(a, [0, 20], b, [20, 2], [0, 2])
        dpnp.einsum(a, [0, 27], b, [27, 2], [0, 2])
        dpnp.einsum(a, [0, 51], b, [51, 2], [0, 2])
        assert_raises(ValueError, dpnp.einsum, a, [0, 52], b, [52, 2], [0, 2])
        assert_raises(ValueError, dpnp.einsum, a, [-1, 5], b, [5, 2], [-1, 2])

    def test_einsum_broadcast(self):
        a = numpy.arange(2 * 3 * 4).reshape(2, 3, 4)
        b = numpy.arange(3)
        a_dp = dpnp.array(a)
        b_dp = dpnp.array(b)
        expected = numpy.einsum("ijk,j->ijk", a, b, optimize=False)
        result = dpnp.einsum("ijk,j->ijk", a_dp, b_dp, optimize=False)
        assert_dtype_allclose(result, expected)
        for opt in [True, False]:
            assert_dtype_allclose(
                dpnp.einsum("ij...,j...->ij...", a_dp, b_dp, optimize=opt),
                expected,
            )
            assert_dtype_allclose(
                dpnp.einsum("ij...,...j->ij...", a_dp, b_dp, optimize=opt),
                expected,
            )
            assert_dtype_allclose(
                dpnp.einsum("ij...,j->ij...", a_dp, b_dp, optimize=opt),
                expected,
            )

        a = numpy.arange(12).reshape((4, 3))
        b = numpy.arange(6).reshape((3, 2))
        a_dp = dpnp.array(a)
        b_dp = dpnp.array(b)
        expected = numpy.einsum("ik,kj->ij", a, b, optimize=False)
        result = dpnp.einsum("ik,kj->ij", a_dp, b_dp, optimize=False)
        assert_dtype_allclose(result, expected)
        for opt in [True, False]:
            assert_dtype_allclose(
                dpnp.einsum("ik...,k...->i...", a_dp, b_dp, optimize=opt),
                expected,
            )
            assert_dtype_allclose(
                dpnp.einsum("ik...,...kj->i...j", a_dp, b_dp, optimize=opt),
                expected,
            )
            assert_dtype_allclose(
                dpnp.einsum("...k,kj", a_dp, b_dp, optimize=opt), expected
            )
            assert_dtype_allclose(
                dpnp.einsum("ik,k...->i...", a_dp, b_dp, optimize=opt), expected
            )

        dims = [2, 3, 4, 5]
        a = numpy.arange(numpy.prod(dims)).reshape(dims)
        v = numpy.arange(4)
        a_dp = dpnp.array(a)
        v_dp = dpnp.array(v)
        expected = numpy.einsum("ijkl,k->ijl", a, v, optimize=False)
        result = dpnp.einsum("ijkl,k->ijl", a_dp, v_dp, optimize=False)
        assert_dtype_allclose(result, expected)
        for opt in [True, False]:
            assert_dtype_allclose(
                dpnp.einsum("ijkl,k", a_dp, v_dp, optimize=opt), expected
            )
            assert_dtype_allclose(
                dpnp.einsum("...kl,k", a_dp, v_dp, optimize=opt), expected
            )
            assert_dtype_allclose(
                dpnp.einsum("...kl,k...", a_dp, v_dp, optimize=opt), expected
            )

        J, K, M = 8, 8, 6
        a = numpy.arange(J * K * M).reshape(1, 1, 1, J, K, M)
        b = numpy.arange(J * K * M * 3).reshape(J, K, M, 3)
        a_dp = dpnp.array(a)
        b_dp = dpnp.array(b)
        expected = numpy.einsum("...lmn,...lmno->...o", a, b, optimize=False)
        result = dpnp.einsum("...lmn,...lmno->...o", a_dp, b_dp, optimize=False)
        assert_dtype_allclose(result, expected)
        for opt in [True, False]:
            assert_dtype_allclose(
                dpnp.einsum("...lmn,lmno->...o", a_dp, b_dp, optimize=opt),
                expected,
            )

    def test_einsum_stride(self):
        a = numpy.arange(2 * 3).reshape(2, 3).astype(numpy.float32)
        b = numpy.arange(2 * 3 * 2731).reshape(2, 3, 2731).astype(numpy.int16)
        a_dp = dpnp.array(a)
        b_dp = dpnp.array(b)
        expected = numpy.einsum("cl, cpx->lpx", a, b)
        result = dpnp.einsum("cl, cpx->lpx", a_dp, b_dp)
        assert_dtype_allclose(result, expected)

        a = numpy.arange(3 * 3).reshape(3, 3).astype(numpy.float64)
        b = numpy.arange(3 * 3 * 64 * 64)
        b = b.reshape(3, 3, 64, 64).astype(numpy.float32)
        a_dp = dpnp.array(a)
        b_dp = dpnp.array(b)
        expected = numpy.einsum("cl, cpxy->lpxy", a, b)
        result = dpnp.einsum("cl, cpxy->lpxy", a_dp, b_dp)
        assert_dtype_allclose(result, expected)

    def test_einsum_collapsing(self):
        x = numpy.random.normal(0, 1, (5, 5, 5, 5))
        y = numpy.zeros((5, 5))
        expected = numpy.einsum("aabb->ab", x, out=y)
        x_dp = dpnp.array(x)
        y_dp = dpnp.array(y)
        result = dpnp.einsum("aabb->ab", x_dp, out=y_dp)
        assert result is y_dp
        assert_dtype_allclose(result, expected)

    def test_einsum_tensor(self):
        tensor = numpy.random.random_sample((10, 10, 10, 10))
        tensor_dp = dpnp.array(tensor)
        expected = numpy.einsum("ijij->", tensor)
        result = dpnp.einsum("ijij->", tensor_dp)
        assert_dtype_allclose(result, expected)

    @pytest.mark.parametrize(
        "dtype", get_all_dtypes(no_bool=True, no_complex=True, no_none=True)
    )
    def test_different_paths(self, dtype):
        # Simple test, designed to exercise most specialized code paths,
        # note the +0.5 for floats.  This makes sure we use a float value
        # where the results must be exact.
        a = (numpy.arange(7) + 0.5).astype(dtype)
        s = numpy.array(2, dtype=dtype)

        a_dp = dpnp.asarray(a)
        s_dp = dpnp.asarray(s)

        # contig -> scalar:
        expected = numpy.einsum("i->", a)
        result = dpnp.einsum("i->", a_dp)
        assert_dtype_allclose(result, expected)

        # contig, contig -> contig:
        expected = numpy.einsum("i,i->i", a, a)
        result = dpnp.einsum("i,i->i", a_dp, a_dp)
        assert_dtype_allclose(result, expected)

        # noncontig, noncontig -> contig:
        expected = numpy.einsum("i,i->i", a.repeat(2)[::2], a.repeat(2)[::2])
        result = dpnp.einsum("i,i->i", a_dp.repeat(2)[::2], a_dp.repeat(2)[::2])
        assert_dtype_allclose(result, expected)

        # contig + contig -> scalar
        expected = numpy.einsum("i,i->", a, a)
        result = dpnp.einsum("i,i->", a_dp, a_dp)
        assert_dtype_allclose(result, expected)

        # contig + scalar -> contig (with out)
        out_dp = dpnp.ones(7, dtype=dtype)
        expected = numpy.einsum("i,->i", a, s)
        result = dpnp.einsum("i,->i", a_dp, s_dp, out=out_dp)
        assert result is out_dp
        assert_dtype_allclose(result, expected)

        # scalar + contig -> contig (with out)
        expected = numpy.einsum(",i->i", s, a)
        result = dpnp.einsum(",i->i", s_dp, a_dp)
        assert_dtype_allclose(result, expected)

        # scalar + contig -> scalar
        # Use einsum to compare to not have difference due to sum round-offs:
        result1 = dpnp.einsum(",i->", s_dp, a_dp)
        result2 = dpnp.einsum("i->", s_dp * a_dp)
        assert_array_equal(result1.asnumpy(), result2.asnumpy())

        # contig + scalar -> scalar
        # Use einsum to compare to not have difference due to sum round-offs:
        result3 = dpnp.einsum("i,->", a_dp, s_dp)
        assert_array_equal(result2.asnumpy(), result3.asnumpy())

        # contig + contig + contig -> scalar
        a = numpy.array([0.5, 0.5, 0.25, 4.5, 3.0], dtype=dtype)
        a_dp = dpnp.array(a)
        expected = numpy.einsum("i,i,i->", a, a, a)
        result = dpnp.einsum("i,i,i->", a_dp, a_dp, a_dp)
        assert_dtype_allclose(result, expected)

        # four arrays:
        expected = numpy.einsum("i,i,i,i->", a, a, a, a)
        result = dpnp.einsum("i,i,i,i->", a_dp, a_dp, a_dp, a_dp)
        assert_dtype_allclose(result, expected)

    def test_small_boolean_arrays(self):
        # Use array of True embedded in False.
        a = numpy.zeros((16, 1, 1), dtype=dpnp.bool)[:2]
        a[...] = True
        a_dp = dpnp.array(a)
        out_dp = dpnp.zeros((16, 1, 1), dtype=dpnp.bool)[:2]
        expected = numpy.einsum("...ij,...jk->...ik", a, a)
        result = dpnp.einsum("...ij,...jk->...ik", a_dp, a_dp, out=out_dp)
        assert result is out_dp
        assert_dtype_allclose(result, expected)

    def test_out_is_res(self):
        a = numpy.arange(9).reshape(3, 3)
        a_dp = dpnp.array(a)
        expected = numpy.einsum("...ij,...jk->...ik", a, a)
        result = dpnp.einsum("...ij,...jk->...ik", a_dp, a_dp, out=a_dp)
        assert result is a_dp
        assert_dtype_allclose(result, expected)

    def optimize_compare(self, subscripts, operands=None):
        # Setup for optimize einsum
        chars = "abcdefghij"
        sizes = numpy.array([2, 3, 4, 5, 4, 3, 2, 6, 5, 4, 3])
        global_size_dict = dict(zip(chars, sizes))

        # Tests all paths of the optimization function against
        # conventional einsum
        if operands is None:
            args = [subscripts]
            terms = subscripts.split("->")[0].split(",")
            for term in terms:
                dims = [global_size_dict[x] for x in term]
                args.append(numpy.random.rand(*dims))
        else:
            args = [subscripts] + operands

        dpnp_args = [args[0]]
        for arr in args[1:]:
            dpnp_args.append(dpnp.asarray(arr))

        expected = numpy.einsum(*args)
        # no optimization
        result = dpnp.einsum(*dpnp_args, optimize=False)
        assert_dtype_allclose(result, expected, factor=16)

        result = dpnp.einsum(*dpnp_args, optimize="greedy")
        assert_dtype_allclose(result, expected, factor=16)

        result = dpnp.einsum(*dpnp_args, optimize="optimal")
        assert_dtype_allclose(result, expected, factor=16)

    def test_hadamard_like_products(self):
        # Hadamard outer products
        self.optimize_compare("a,ab,abc->abc")
        self.optimize_compare("a,b,ab->ab")

    def test_index_transformations(self):
        # Simple index transformation cases
        self.optimize_compare("ea,fb,gc,hd,abcd->efgh")
        self.optimize_compare("ea,fb,abcd,gc,hd->efgh")
        self.optimize_compare("abcd,ea,fb,gc,hd->efgh")

    def test_complex(self):
        # Long test cases
        self.optimize_compare("acdf,jbje,gihb,hfac,gfac,gifabc,hfac")
        self.optimize_compare("acdf,jbje,gihb,hfac,gfac,gifabc,hfac")
        self.optimize_compare("cd,bdhe,aidb,hgca,gc,hgibcd,hgac")
        self.optimize_compare("abhe,hidj,jgba,hiab,gab")
        self.optimize_compare("bde,cdh,agdb,hica,ibd,hgicd,hiac")
        self.optimize_compare("chd,bde,agbc,hiad,hgc,hgi,hiad")
        self.optimize_compare("chd,bde,agbc,hiad,bdi,cgh,agdb")
        self.optimize_compare("bdhe,acad,hiab,agac,hibd")

    def test_collapse(self):
        # Inner products
        self.optimize_compare("ab,ab,c->")
        self.optimize_compare("ab,ab,c->c")
        self.optimize_compare("ab,ab,cd,cd->")
        self.optimize_compare("ab,ab,cd,cd->ac")
        self.optimize_compare("ab,ab,cd,cd->cd")
        self.optimize_compare("ab,ab,cd,cd,ef,ef->")

    def test_expand(self):
        # Outer products
        self.optimize_compare("ab,cd,ef->abcdef")
        self.optimize_compare("ab,cd,ef->acdf")
        self.optimize_compare("ab,cd,de->abcde")
        self.optimize_compare("ab,cd,de->be")
        self.optimize_compare("ab,bcd,cd->abcd")
        self.optimize_compare("ab,bcd,cd->abd")

    def test_edge_cases(self):
        # Difficult edge cases for optimization
        self.optimize_compare("eb,cb,fb->cef")
        self.optimize_compare("dd,fb,be,cdb->cef")
        self.optimize_compare("bca,cdb,dbf,afc->")
        self.optimize_compare("dcc,fce,ea,dbf->ab")
        self.optimize_compare("fdf,cdd,ccd,afe->ae")
        self.optimize_compare("abcd,ad")
        self.optimize_compare("ed,fcd,ff,bcf->be")
        self.optimize_compare("baa,dcf,af,cde->be")
        self.optimize_compare("bd,db,eac->ace")
        self.optimize_compare("fff,fae,bef,def->abd")
        self.optimize_compare("efc,dbc,acf,fd->abe")
        self.optimize_compare("ja,ac,da->jcd")

    def test_inner_product(self):
        # Inner products
        self.optimize_compare("ab,ab")
        self.optimize_compare("ac,ca")
        self.optimize_compare("abc,abc")
        self.optimize_compare("abc,bac")
        self.optimize_compare("abc,cba")

    def test_random_cases(self):
        # Randomly built test cases
        self.optimize_compare("aab,fa,df,ecc->bde")
        self.optimize_compare("ecb,fef,bad,ed->ac")
        self.optimize_compare("bcf,bbb,fbf,fc->")
        self.optimize_compare("bb,ff,be->e")
        self.optimize_compare("bcb,bb,fc,fff->")
        self.optimize_compare("fbb,dfd,fc,fc->")
        self.optimize_compare("afd,ea,cc,dc->ef")
        self.optimize_compare("adb,bc,fa,cfc->d")
        self.optimize_compare("bbd,bda,fc,db->acf")
        self.optimize_compare("dba,ead,cad->bce")
        self.optimize_compare("aef,fbc,dca->bde")

    def test_combined_views_mapping(self):
        a = dpnp.arange(9).reshape(1, 1, 3, 1, 3)
        expected = numpy.einsum("bbcdc->d", a.asnumpy())
        result = dpnp.einsum("bbcdc->d", a)
        assert_dtype_allclose(result, expected)

    def test_broadcasting_dot_cases(self):
        a = numpy.random.rand(1, 5, 4)
        b = numpy.random.rand(4, 6)
        c = numpy.random.rand(5, 6)
        d = numpy.random.rand(10)

        self.optimize_compare("ijk,kl,jl", operands=[a, b, c])
        self.optimize_compare("ijk,kl,jl,i->i", operands=[a, b, c, d])

        e = numpy.random.rand(1, 1, 5, 4)
        f = numpy.random.rand(7, 7)
        self.optimize_compare("abjk,kl,jl", operands=[e, b, c])
        self.optimize_compare("abjk,kl,jl,ab->ab", operands=[e, b, c, f])

        g = numpy.arange(64).reshape(2, 4, 8)
        self.optimize_compare("obk,ijk->ioj", operands=[g, g])

    def test_output_order(self):
        # Ensure output order is respected for optimize cases, the below
        # contraction should yield a reshaped tensor view
        a = dpnp.ones((2, 3, 5), order="F")
        b = dpnp.ones((4, 3), order="F")

        for opt in [True, False]:
            tmp = dpnp.einsum("...ft,mf->...mt", a, b, order="a", optimize=opt)
            assert tmp.flags.f_contiguous

            tmp = dpnp.einsum("...ft,mf->...mt", a, b, order="f", optimize=opt)
            assert tmp.flags.f_contiguous

            tmp = dpnp.einsum("...ft,mf->...mt", a, b, order="c", optimize=opt)
            assert tmp.flags.c_contiguous

            tmp = dpnp.einsum("...ft,mf->...mt", a, b, order="k", optimize=opt)
            assert tmp.flags.c_contiguous is False
            assert tmp.flags.f_contiguous is False

            tmp = dpnp.einsum("...ft,mf->...mt", a, b, optimize=opt)
            assert tmp.flags.c_contiguous is False
            assert tmp.flags.f_contiguous is False

        c = dpnp.ones((4, 3), order="C")
        for opt in [True, False]:
            tmp = dpnp.einsum("...ft,mf->...mt", a, c, order="a", optimize=opt)
            assert tmp.flags.c_contiguous

        d = dpnp.ones((2, 3, 5), order="C")
        for opt in [True, False]:
            tmp = dpnp.einsum("...ft,mf->...mt", d, c, order="a", optimize=opt)
            assert tmp.flags.c_contiguous

    def test_einsum_path(self):
        # Test einsum path for covergae
        a = numpy.random.rand(1, 2, 3, 4)
        b = numpy.random.rand(4, 3, 2, 1)
        a_dp = dpnp.array(a)
        b_dp = dpnp.array(b)
        expected = numpy.einsum_path("ijkl,dcba->dcba", a, b)
        result = dpnp.einsum_path("ijkl,dcba->dcba", a_dp, b_dp)
        assert expected[0] == result[0]
        assert expected[1] == result[1]


class TestInv:
    @pytest.mark.parametrize(
        "array",
        [
            [[1, 2], [3, 4]],
            [[[1, 2], [3, 4]], [[1, 2], [2, 1]], [[1, 3], [3, 1]]],
            [
                [[[1, 2], [3, 4]], [[1, 2], [2, 1]]],
                [[[1, 3], [3, 1]], [[0, 1], [1, 3]]],
            ],
        ],
        ids=["2D_array", "3D_array", "4D_array"],
    )
    @pytest.mark.parametrize("dtype", get_all_dtypes(no_bool=True))
    def test_inv(self, array, dtype):
        a = numpy.array(array, dtype=dtype)
        ia = dpnp.array(a)
        result = dpnp.linalg.inv(ia)
        expected = numpy.linalg.inv(a)
        assert_dtype_allclose(result, expected)

    def test_inv_strides(self):
        a_np = numpy.array(
            [
                [2, 3, 1, 4, 5],
                [5, 6, 7, 8, 9],
                [9, 7, 7, 2, 3],
                [1, 4, 5, 1, 8],
                [8, 9, 8, 5, 3],
            ]
        )

        a_dp = dpnp.array(a_np)

        # positive strides
        expected = numpy.linalg.inv(a_np[::2, ::2])
        result = dpnp.linalg.inv(a_dp[::2, ::2])
        assert_allclose(expected, result, rtol=1e-3, atol=1e-4)

        # negative strides
        expected = numpy.linalg.inv(a_np[::-2, ::-2])
        result = dpnp.linalg.inv(a_dp[::-2, ::-2])
        assert_allclose(expected, result, rtol=1e-3, atol=1e-4)

    @pytest.mark.parametrize(
        "shape",
        [(0, 0), (3, 0, 0), (0, 2, 2)],
        ids=["(0, 0)", "(3, 0, 0)", "(0, 2, 2)"],
    )
    def test_inv_empty(self, shape):
        a = numpy.empty(shape)
        ia = dpnp.array(a)
        result = dpnp.linalg.inv(ia)
        expected = numpy.linalg.inv(a)
        assert_dtype_allclose(result, expected)

    @pytest.mark.parametrize(
        "matrix",
        [
            [[1, 2], [2, 4]],
            [[0, 0], [0, 0]],
            [[1, 1], [1, 1]],
            [[2, 4], [1, 2]],
            [[1, 2], [0, 0]],
            [[1, 0], [2, 0]],
        ],
        ids=[
            "Linearly dependent rows",
            "Zero matrix",
            "Identical rows",
            "Linearly dependent columns",
            "Zero row",
            "Zero column",
        ],
    )
    def test_inv_singular_matrix(self, matrix):
        a_np = numpy.array(matrix, dtype="float32")
        a_dp = dpnp.array(a_np)

        assert_raises(numpy.linalg.LinAlgError, numpy.linalg.inv, a_np)
        assert_raises(dpnp.linalg.LinAlgError, dpnp.linalg.inv, a_dp)

    # TODO: remove skip when MKLD-13852 is resolved
    # _getrf_batch does not raise an error with singular matrices.
    @pytest.mark.skip("MKLD-13852")
    def test_inv_singular_matrix_3D(self):
        a_np = numpy.array(
            [[[1, 2], [3, 4]], [[1, 2], [1, 2]], [[1, 3], [3, 1]]]
        )
        a_dp = dpnp.array(a_np)

        assert_raises(numpy.linalg.LinAlgError, numpy.linalg.inv, a_np)
        assert_raises(dpnp.linalg.LinAlgError, dpnp.linalg.inv, a_dp)

    def test_inv_errors(self):
        a_dp = dpnp.array([[1, 2], [2, 5]], dtype="float32")

        # unsupported type
        a_np = dpnp.asnumpy(a_dp)
        assert_raises(TypeError, dpnp.linalg.inv, a_np)

        # a.ndim < 2
        a_dp_ndim_1 = a_dp.flatten()
        assert_raises(dpnp.linalg.LinAlgError, dpnp.linalg.inv, a_dp_ndim_1)

        # a is not square
        a_dp = dpnp.ones((2, 3))
        assert_raises(dpnp.linalg.LinAlgError, dpnp.linalg.inv, a_dp)


class TestLstsq:
    @pytest.mark.parametrize("dtype", get_all_dtypes())
    @pytest.mark.parametrize(
        "a_shape, b_shape",
        [
            ((2, 2), (2, 2)),
            ((2, 2), (2, 3)),
            ((2, 2), (2,)),
            ((4, 2), (4, 2)),
            ((4, 2), (4, 6)),
            ((4, 2), (4,)),
            ((2, 4), (2, 4)),
            ((2, 4), (2, 6)),
            ((2, 4), (2,)),
        ],
    )
    def test_lstsq(self, a_shape, b_shape, dtype):
        a_np = numpy.random.rand(*a_shape).astype(dtype)
        b_np = numpy.random.rand(*b_shape).astype(dtype)

        a_dp = dpnp.array(a_np)
        b_dp = dpnp.array(b_np)

        result = dpnp.linalg.lstsq(a_dp, b_dp)
        # if rcond is not set, FutureWarning is given.
        # By default Numpy uses None for calculations
        expected = numpy.linalg.lstsq(a_np, b_np, rcond=None)

        for param_dp, param_np in zip(result, expected):
            assert_dtype_allclose(param_dp, param_np)

    @pytest.mark.parametrize("a_dtype", get_all_dtypes(no_none=True))
    @pytest.mark.parametrize("b_dtype", get_all_dtypes())
    def test_lstsq_diff_type(self, a_dtype, b_dtype):
        a_np = generate_random_numpy_array((2, 2), a_dtype)
        b_np = generate_random_numpy_array(2, b_dtype)
        a_dp = dpnp.array(a_np)
        b_dp = dpnp.array(b_np)

        # if rcond is not set, FutureWarning is given.
        # By default Numpy uses None for calculations
        expected = numpy.linalg.lstsq(a_np, b_np, rcond=None)
        result = dpnp.linalg.lstsq(a_dp, b_dp)

        for param_dp, param_np in zip(result, expected):
            assert_dtype_allclose(param_dp, param_np)

    @pytest.mark.parametrize("dtype", get_all_dtypes())
    @pytest.mark.parametrize(
        ["m", "n", "nrhs"],
        [(0, 4, 1), (0, 4, 2), (4, 0, 1), (4, 0, 2), (4, 2, 0), (0, 0, 0)],
    )
    def test_lstsq_empty(self, m, n, nrhs, dtype):
        a_np = numpy.arange(m * n).reshape(m, n).astype(dtype)
        b_np = numpy.ones((m, nrhs)).astype(dtype)

        a_dp = dpnp.array(a_np)
        b_dp = dpnp.array(b_np)

        result = dpnp.linalg.lstsq(a_dp, b_dp)
        # if rcond is not set, FutureWarning is given.
        # By default Numpy uses None for calculations
        expected = numpy.linalg.lstsq(a_np, b_np, rcond=None)

        for param_dp, param_np in zip(result, expected):
            assert_dtype_allclose(param_dp, param_np)

    def test_lstsq_errors(self):
        a_dp = dpnp.array([[1, 0.5], [0.5, 1]], dtype="float32")
        b_dp = dpnp.array(a_dp, dtype="float32")

        # diffetent queue
        a_queue = dpctl.SyclQueue()
        b_queue = dpctl.SyclQueue()
        a_dp_q = dpnp.array(a_dp, sycl_queue=a_queue)
        b_dp_q = dpnp.array(b_dp, sycl_queue=b_queue)
        assert_raises(ValueError, dpnp.linalg.lstsq, a_dp_q, b_dp_q)

        # unsupported type `a` and `b`
        a_np = dpnp.asnumpy(a_dp)
        b_np = dpnp.asnumpy(b_dp)
        assert_raises(TypeError, dpnp.linalg.lstsq, a_np, b_dp)
        assert_raises(TypeError, dpnp.linalg.lstsq, a_dp, b_np)

        # unsupported type `rcond`
        assert_raises(TypeError, dpnp.linalg.lstsq, a_dp, b_dp, [-1])


class TestMatrixPower:
    @pytest.mark.parametrize("dtype", get_all_dtypes())
    @pytest.mark.parametrize(
        "data, power",
        [
            (
                numpy.block(
                    [
                        [numpy.eye(2), numpy.zeros((2, 2))],
                        [numpy.zeros((2, 2)), numpy.eye(2) * 2],
                    ]
                ),
                3,
            ),  # Block-diagonal matrix
            (numpy.eye(3, k=1) + numpy.eye(3), 3),  # Non-diagonal matrix
            (
                numpy.eye(3, k=1) + numpy.eye(3),
                -3,
            ),  # Inverse of non-diagonal matrix
        ],
    )
    def test_matrix_power(self, data, power, dtype):
        a = data.astype(dtype)
        a_dp = dpnp.array(a)

        result = dpnp.linalg.matrix_power(a_dp, power)
        expected = numpy.linalg.matrix_power(a, power)

        assert_dtype_allclose(result, expected)

    def test_matrix_power_errors(self):
        a_dp = dpnp.eye(4, dtype="float32")

        # unsupported type `a`
        a_np = dpnp.asnumpy(a_dp)
        assert_raises(TypeError, dpnp.linalg.matrix_power, a_np, 2)

        # unsupported type `power`
        assert_raises(TypeError, dpnp.linalg.matrix_power, a_dp, 1.5)
        assert_raises(TypeError, dpnp.linalg.matrix_power, a_dp, [2])

        # not invertible
        noninv = dpnp.array([[1, 0], [0, 0]])
        assert_raises(
            dpnp.linalg.LinAlgError, dpnp.linalg.matrix_power, noninv, -1
        )


class TestMatrixRank:
    @pytest.mark.parametrize("dtype", get_all_dtypes())
    @pytest.mark.parametrize(
        "data",
        [
            numpy.eye(4),
            numpy.diag([1, 1, 1, 0]),
            numpy.zeros((4, 4)),
            numpy.array([1, 0, 0, 0]),
            numpy.zeros((4,)),
            numpy.array(1),
        ],
    )
    def test_matrix_rank(self, data, dtype):
        a = data.astype(dtype)
        a_dp = dpnp.array(a)

        np_rank = numpy.linalg.matrix_rank(a)
        dp_rank = dpnp.linalg.matrix_rank(a_dp)
        assert np_rank == dp_rank

    @pytest.mark.parametrize("dtype", get_all_dtypes())
    @pytest.mark.parametrize(
        "data",
        [
            numpy.eye(4),
            numpy.ones((4, 4)),
            numpy.zeros((4, 4)),
            numpy.diag([1, 1, 1, 0]),
        ],
    )
    def test_matrix_rank_hermitian(self, data, dtype):
        a = data.astype(dtype)
        a_dp = dpnp.array(a)

        np_rank = numpy.linalg.matrix_rank(a, hermitian=True)
        dp_rank = dpnp.linalg.matrix_rank(a_dp, hermitian=True)
        assert np_rank == dp_rank

    @pytest.mark.parametrize(
        "high_tol, low_tol",
        [
            (0.99e-6, 1.01e-6),
            (numpy.array(0.99e-6), numpy.array(1.01e-6)),
            (numpy.array([0.99e-6]), numpy.array([1.01e-6])),
        ],
        ids=["float", "0-D array", "1-D array"],
    )
    def test_matrix_rank_tolerance(self, high_tol, low_tol):
        a = numpy.eye(4)
        a[-1, -1] = 1e-6
        a_dp = dpnp.array(a)

        if isinstance(high_tol, numpy.ndarray):
            dp_high_tol = dpnp.array(
                high_tol, usm_type=a_dp.usm_type, sycl_queue=a_dp.sycl_queue
            )
            dp_low_tol = dpnp.array(
                low_tol, usm_type=a_dp.usm_type, sycl_queue=a_dp.sycl_queue
            )
        else:
            dp_high_tol = high_tol
            dp_low_tol = low_tol

        np_rank_high_tol = numpy.linalg.matrix_rank(
            a, hermitian=True, tol=high_tol
        )
        dp_rank_high_tol = dpnp.linalg.matrix_rank(
            a_dp, hermitian=True, tol=dp_high_tol
        )
        assert np_rank_high_tol == dp_rank_high_tol

        np_rank_low_tol = numpy.linalg.matrix_rank(
            a, hermitian=True, tol=low_tol
        )
        dp_rank_low_tol = dpnp.linalg.matrix_rank(
            a_dp, hermitian=True, tol=dp_low_tol
        )
        assert np_rank_low_tol == dp_rank_low_tol

    # rtol kwarg was added in numpy 2.0
    @testing.with_requires("numpy>=2.0")
    @pytest.mark.parametrize(
        "tol",
        [0.99e-6, numpy.array(1.01e-6), numpy.ones(4) * [0.99e-6]],
        ids=["float", "0-D array", "1-D array"],
    )
    def test_matrix_rank_tol(self, tol):
        a = numpy.zeros((4, 3, 2))
        a_dp = dpnp.array(a)

        if isinstance(tol, numpy.ndarray):
            dp_tol = dpnp.array(
                tol, usm_type=a_dp.usm_type, sycl_queue=a_dp.sycl_queue
            )
        else:
            dp_tol = tol

        expected = numpy.linalg.matrix_rank(a, rtol=tol)
        result = dpnp.linalg.matrix_rank(a_dp, rtol=dp_tol)
        assert_dtype_allclose(result, expected)

        expected = numpy.linalg.matrix_rank(a, tol=tol)
        result = dpnp.linalg.matrix_rank(a_dp, tol=dp_tol)
        assert_dtype_allclose(result, expected)

    def test_matrix_rank_errors(self):
        a_dp = dpnp.array([[1, 2], [3, 4]], dtype="float32")

        # unsupported type `a`
        a_np = dpnp.asnumpy(a_dp)
        assert_raises(TypeError, dpnp.linalg.matrix_rank, a_np)

        # unsupported type `tol`
        tol = numpy.array(0.5, dtype="float32")
        assert_raises(TypeError, dpnp.linalg.matrix_rank, a_dp, tol)
        assert_raises(TypeError, dpnp.linalg.matrix_rank, a_dp, [0.5])

        # diffetent queue
        a_queue = dpctl.SyclQueue()
        tol_queue = dpctl.SyclQueue()
        a_dp_q = dpnp.array(a_dp, sycl_queue=a_queue)
        tol_dp_q = dpnp.array([0.5], dtype="float32", sycl_queue=tol_queue)
        assert_raises(
            ExecutionPlacementError,
            dpnp.linalg.matrix_rank,
            a_dp_q,
            tol_dp_q,
        )

        # both tol and rtol are given
        assert_raises(
            ValueError, dpnp.linalg.matrix_rank, a_dp, tol=1e-06, rtol=1e-04
        )


# numpy.linalg.matrix_transpose() is available since numpy >= 2.0
@testing.with_requires("numpy>=2.0")
# dpnp.linalg.matrix_transpose() calls dpnp.matrix_transpose()
# 1 test to increase code coverage
def test_matrix_transpose():
    a = numpy.arange(6).reshape((2, 3))
    a_dp = dpnp.array(a)

    expected = numpy.linalg.matrix_transpose(a)
    result = dpnp.linalg.matrix_transpose(a_dp)

    assert_allclose(expected, result)

    with assert_raises_regex(
        ValueError, "array must be at least 2-dimensional"
    ):
        dpnp.linalg.matrix_transpose(a_dp[:, 0])


class TestNorm:
    def setup_method(self):
        numpy.random.seed(42)

    @pytest.mark.usefixtures("suppress_divide_numpy_warnings")
    @pytest.mark.parametrize(
        "shape", [(0,), (5, 0), (2, 0, 3)], ids=["(0,)", "(5, 0)", "(2, 0, 3)"]
    )
    @pytest.mark.parametrize("ord", [None, -2, -1, 0, 1, 2, 3])
    @pytest.mark.parametrize("axis", [0, None])
    @pytest.mark.parametrize("keepdims", [True, False])
    def test_empty(self, shape, ord, axis, keepdims):
        a = numpy.empty(shape)
        ia = dpnp.array(a)
        if axis is None and a.ndim > 1 and ord in [0, 3]:
            # Invalid norm order for matrices (a.ndim == 2) or
            # Improper number of dimensions to norm (a.ndim>2)
            with pytest.raises(ValueError):
                dpnp.linalg.norm(ia, ord=ord, axis=axis, keepdims=keepdims)
        elif axis is None and a.ndim > 2 and ord is not None:
            # Improper number of dimensions to norm
            with pytest.raises(ValueError):
                dpnp.linalg.norm(ia, ord=ord, axis=axis, keepdims=keepdims)
        elif (
            axis is None
            and ord is not None
            and a.ndim != 1
            and a.shape[-1] == 0
        ):
            # reduction cannot be performed over zero-size axes
            with pytest.raises(ValueError):
                dpnp.linalg.norm(ia, ord=ord, axis=axis, keepdims=keepdims)
        else:
            result = dpnp.linalg.norm(ia, ord=ord, axis=axis, keepdims=keepdims)
            expected = numpy.linalg.norm(
                a, ord=ord, axis=axis, keepdims=keepdims
            )
            assert_dtype_allclose(result, expected)

    @pytest.mark.parametrize(
        "ord", [None, -dpnp.inf, -2, -1, 0, 1, 2, 3, dpnp.inf]
    )
    @pytest.mark.parametrize("axis", [0, None])
    def test_0D(self, ord, axis):
        a = numpy.array(2)
        ia = dpnp.array(a)
        if axis is None and ord is not None:
            # Improper number of dimensions to norm
            with pytest.raises(ValueError):
                dpnp.linalg.norm(ia, ord=ord, axis=axis)
        elif axis is not None:
            with pytest.raises(AxisError):
                dpnp.linalg.norm(ia, ord=ord, axis=axis)
        else:
            result = dpnp.linalg.norm(ia, ord=ord, axis=axis)
            expected = numpy.linalg.norm(a, ord=ord, axis=axis)
            assert_dtype_allclose(result, expected)

    @pytest.mark.usefixtures("suppress_divide_numpy_warnings")
    @pytest.mark.parametrize("dtype", get_all_dtypes())
    @pytest.mark.parametrize(
        "ord", [None, -dpnp.inf, -2, -1, 0, 1, 2, 3.5, dpnp.inf]
    )
    @pytest.mark.parametrize("axis", [0, None])
    @pytest.mark.parametrize("keepdims", [True, False])
    def test_1D(self, dtype, ord, axis, keepdims):
        a = generate_random_numpy_array(10, dtype)
        ia = dpnp.array(a)

        result = dpnp.linalg.norm(ia, ord=ord, axis=axis, keepdims=keepdims)
        expected = numpy.linalg.norm(a, ord=ord, axis=axis, keepdims=keepdims)
        assert_dtype_allclose(result, expected)

    @pytest.mark.usefixtures("suppress_divide_numpy_warnings")
    @pytest.mark.parametrize("dtype", get_all_dtypes())
    @pytest.mark.parametrize(
        "ord", [None, -dpnp.inf, -2, -1, 1, 2, 3, dpnp.inf, "fro", "nuc"]
    )
    @pytest.mark.parametrize(
        "axis", [0, 1, (1, 0), None], ids=["0", "1", "(1, 0)", "None"]
    )
    @pytest.mark.parametrize("keepdims", [True, False])
    def test_2D(self, dtype, ord, axis, keepdims):
        a = generate_random_numpy_array((3, 5), dtype)
        ia = dpnp.array(a)
        if (axis in [-1, 0, 1] and ord in ["nuc", "fro"]) or (
            (isinstance(axis, tuple) or axis is None) and ord == 3
        ):
            # Invalid norm order for vectors
            with pytest.raises(ValueError):
                dpnp.linalg.norm(ia, ord=ord, axis=axis, keepdims=keepdims)
        else:
            result = dpnp.linalg.norm(ia, ord=ord, axis=axis, keepdims=keepdims)
            expected = numpy.linalg.norm(
                a, ord=ord, axis=axis, keepdims=keepdims
            )
            assert_dtype_allclose(result, expected)

    @pytest.mark.usefixtures("suppress_divide_numpy_warnings")
    @pytest.mark.parametrize("dtype", get_all_dtypes(no_none=True))
    @pytest.mark.parametrize(
        "ord", [None, -dpnp.inf, -2, -1, 1, 2, 3, dpnp.inf, "fro", "nuc"]
    )
    @pytest.mark.parametrize(
        "axis",
        [-1, 0, 1, (0, 1), (-1, -2), None],
        ids=["-1", "0", "1", "(0, 1)", "(-1, -2)", "None"],
    )
    @pytest.mark.parametrize("keepdims", [True, False])
    def test_ND(self, dtype, ord, axis, keepdims):
        a = generate_random_numpy_array((2, 3, 4, 5), dtype)
        ia = dpnp.array(a)
        if (axis in [-1, 0, 1] and ord in ["nuc", "fro"]) or (
            isinstance(axis, tuple) and ord == 3
        ):
            # Invalid norm order for vectors
            with pytest.raises(ValueError):
                dpnp.linalg.norm(ia, ord=ord, axis=axis, keepdims=keepdims)
        elif axis is None and ord is not None:
            # Improper number of dimensions to norm
            with pytest.raises(ValueError):
                dpnp.linalg.norm(ia, ord=ord, axis=axis, keepdims=keepdims)
        else:
            result = dpnp.linalg.norm(ia, ord=ord, axis=axis, keepdims=keepdims)
            expected = numpy.linalg.norm(
                a, ord=ord, axis=axis, keepdims=keepdims
            )
            assert_dtype_allclose(result, expected)

    @pytest.mark.usefixtures("suppress_divide_numpy_warnings")
    @pytest.mark.parametrize("dtype", get_all_dtypes())
    @pytest.mark.parametrize(
        "ord", [None, -dpnp.inf, -2, -1, 1, 2, 3, dpnp.inf, "fro", "nuc"]
    )
    @pytest.mark.parametrize(
        "axis",
        [-1, 0, 1, (0, 1), (-2, -1), None],
        ids=["-1", "0", "1", "(0, 1)", "(-2, -1)", "None"],
    )
    @pytest.mark.parametrize("keepdims", [True, False])
    def test_usm_ndarray(self, dtype, ord, axis, keepdims):
        a = generate_random_numpy_array((2, 3, 4, 5), dtype)
        ia = dpt.asarray(a)
        if (axis in [-1, 0, 1] and ord in ["nuc", "fro"]) or (
            isinstance(axis, tuple) and ord == 3
        ):
            # Invalid norm order for vectors
            with pytest.raises(ValueError):
                dpnp.linalg.norm(ia, ord=ord, axis=axis, keepdims=keepdims)
        elif axis is None and ord is not None:
            # Improper number of dimensions to norm
            with pytest.raises(ValueError):
                dpnp.linalg.norm(ia, ord=ord, axis=axis, keepdims=keepdims)
        else:
            result = dpnp.linalg.norm(ia, ord=ord, axis=axis, keepdims=keepdims)
            expected = numpy.linalg.norm(
                a, ord=ord, axis=axis, keepdims=keepdims
            )
            assert_dtype_allclose(result, expected)

    @pytest.mark.parametrize("stride", [3, -1, -5])
    def test_strided_1D(self, stride):
        a = numpy.arange(25)
        ia = dpnp.array(a)

        result = dpnp.linalg.norm(ia[::stride])
        expected = numpy.linalg.norm(a[::stride])
        assert_dtype_allclose(result, expected)

    @pytest.mark.parametrize(
        "axis", [-1, 0, (0, 1), None], ids=["-1", "0", "(0, 1)", "None"]
    )
    @pytest.mark.parametrize(
        "stride",
        [(-2, -4), (2, 4), (-3, 5), (3, -1)],
        ids=["(-2, -4)", "(2, 4)", "(-3, 5)", "(3, -1)"],
    )
    def test_strided_2D(self, axis, stride):
        A = numpy.random.rand(20, 30)
        B = dpnp.asarray(A)
        slices = tuple(slice(None, None, stride[i]) for i in range(A.ndim))
        a = A[slices]
        b = B[slices]

        result = dpnp.linalg.norm(b, axis=axis)
        expected = numpy.linalg.norm(a, axis=axis)
        assert_dtype_allclose(result, expected)

    @pytest.mark.parametrize(
        "axis",
        [-1, 0, 1, 2, (0, 1), (-2, -1)],
        ids=["-1", "0", "1", "2", "(0, 1)", "(-1, -2)"],
    )
    @pytest.mark.parametrize(
        "stride",
        [(-2, -3, -1, -4), (-2, 4, -3, 5), (2, 3, 1, 4)],
        ids=["(-2, -3, -1, -4)", "(-2, 4, -3, 5)", "(2, 3, 1, 4)"],
    )
    def test_strided_ND(self, axis, stride):
        A = numpy.random.rand(12, 16, 20, 24)
        B = dpnp.asarray(A)
        slices = tuple(slice(None, None, stride[i]) for i in range(A.ndim))
        a = A[slices]
        b = B[slices]

        result = dpnp.linalg.norm(b, axis=axis)
        expected = numpy.linalg.norm(a, axis=axis)
        assert_dtype_allclose(result, expected)

    @testing.with_requires("numpy>=2.0")
    @pytest.mark.parametrize(
        "ord",
        [None, -dpnp.inf, -2, -1, 1, 2, dpnp.inf, "fro", "nuc"],
    )
    @pytest.mark.parametrize("keepdims", [True, False])
    def test_matrix_norm(self, ord, keepdims):
        a = generate_random_numpy_array((3, 5))
        ia = dpnp.array(a)

        result = dpnp.linalg.matrix_norm(ia, ord=ord, keepdims=keepdims)
        expected = numpy.linalg.matrix_norm(a, ord=ord, keepdims=keepdims)
        assert_dtype_allclose(result, expected)

    @testing.with_requires("numpy>=2.0")
    @pytest.mark.parametrize(
        "ord", [None, -dpnp.inf, -2, -1, 0, 1, 2, 3.5, dpnp.inf]
    )
    def test_vector_norm_0D(self, ord):
        a = numpy.array(2)
        ia = dpnp.array(a)

        result = dpnp.linalg.vector_norm(ia, ord=ord)
        expected = numpy.linalg.vector_norm(a, ord=ord)
        assert_dtype_allclose(result, expected)

    @testing.with_requires("numpy>=2.0")
    @pytest.mark.parametrize(
        "ord", [None, -dpnp.inf, -2, -1, 0, 1, 2, 3.5, dpnp.inf]
    )
    @pytest.mark.parametrize("axis", [0, None])
    @pytest.mark.parametrize("keepdims", [True, False])
    def test_vector_norm_1D(self, ord, axis, keepdims):
        a = generate_random_numpy_array(10)
        ia = dpnp.array(a)

        result = dpnp.linalg.vector_norm(
            ia, ord=ord, axis=axis, keepdims=keepdims
        )
        expected = numpy.linalg.vector_norm(
            a, ord=ord, axis=axis, keepdims=keepdims
        )
        assert_dtype_allclose(result, expected)

    @testing.with_requires("numpy>=2.0")
    @pytest.mark.usefixtures("suppress_divide_numpy_warnings")
    @pytest.mark.parametrize(
        "ord", [None, -dpnp.inf, -2, -1, 1, 2, 3.5, dpnp.inf]
    )
    @pytest.mark.parametrize(
        "axis",
        [-1, 0, (0, 1), (-1, -2), (0, 1, -2, -1), None],
        ids=["-1", "0", "(0, 1)", "(-1, -2)", "(0, 1, -2, -1)", "None"],
    )
    @pytest.mark.parametrize("keepdims", [True, False])
    def test_vector_norm_ND(self, ord, axis, keepdims):
        a = numpy.arange(120).reshape(2, 3, 4, 5)
        ia = dpnp.array(a)

        result = dpnp.linalg.vector_norm(
            ia, ord=ord, axis=axis, keepdims=keepdims
        )
        expected = numpy.linalg.vector_norm(
            a, ord=ord, axis=axis, keepdims=keepdims
        )
        assert_dtype_allclose(result, expected)

    def test_error(self):
        ia = dpnp.arange(120).reshape(2, 3, 4, 5)

        # Duplicate axes given
        with pytest.raises(ValueError):
            dpnp.linalg.norm(ia, axis=(2, 2))

        #'axis' must be None, an integer or a tuple of integers
        with pytest.raises(TypeError):
            dpnp.linalg.norm(ia, axis=[2])

        # Invalid norm order for vectors
        with pytest.raises(ValueError):
            dpnp.linalg.norm(ia, axis=1, ord=[3])


class TestQr:
    @pytest.mark.parametrize("dtype", get_all_dtypes(no_bool=True))
    @pytest.mark.parametrize(
        "shape",
        [(2, 2), (3, 4), (5, 3), (16, 16), (2, 2, 2), (2, 4, 2), (2, 2, 4)],
        ids=[
            "(2, 2)",
            "(3, 4)",
            "(5, 3)",
            "(16, 16)",
            "(2, 2, 2)",
            "(2, 4, 2)",
            "(2, 2, 4)",
        ],
    )
    @pytest.mark.parametrize("mode", ["r", "raw", "complete", "reduced"])
    def test_qr(self, dtype, shape, mode):
<<<<<<< HEAD
        if (
            is_cuda_device()
            and mode in ["complete", "reduced"]
            and shape in [(16, 16), (2, 2, 4)]
        ):
            pytest.skip("SAT-7589")
        # Set seed_value=81 to prevent
        # random generation of the input singular matrix
=======
>>>>>>> ea718e34
        a = generate_random_numpy_array(shape, dtype, seed_value=81)
        ia = dpnp.array(a)

        if mode == "r":
            np_r = numpy.linalg.qr(a, mode)
            dpnp_r = dpnp.linalg.qr(ia, mode)
        else:
            np_q, np_r = numpy.linalg.qr(a, mode)
            dpnp_q, dpnp_r = dpnp.linalg.qr(ia, mode)

            # check decomposition
            if mode in ("complete", "reduced"):
                if a.ndim == 2:
                    assert_almost_equal(
                        dpnp.dot(dpnp_q, dpnp_r),
                        a,
                        decimal=5,
                    )
                else:  # a.ndim > 2
                    assert_almost_equal(
                        dpnp.matmul(dpnp_q, dpnp_r),
                        a,
                        decimal=5,
                    )
            else:  # mode=="raw"
                assert_dtype_allclose(dpnp_q, np_q)

        if mode in ("raw", "r"):
            assert_dtype_allclose(dpnp_r, np_r)

    @pytest.mark.parametrize("dtype", get_all_dtypes(no_bool=True))
    @pytest.mark.parametrize(
        "shape",
        [(0, 0), (0, 2), (2, 0), (2, 0, 3), (2, 3, 0), (0, 2, 3)],
        ids=[
            "(0, 0)",
            "(0, 2)",
            "(2 ,0)",
            "(2, 0, 3)",
            "(2, 3, 0)",
            "(0, 2, 3)",
        ],
    )
    @pytest.mark.parametrize("mode", ["r", "raw", "complete", "reduced"])
    def test_qr_empty(self, dtype, shape, mode):
        a = numpy.empty(shape, dtype=dtype)
        ia = dpnp.array(a)

        if mode == "r":
            np_r = numpy.linalg.qr(a, mode)
            dpnp_r = dpnp.linalg.qr(ia, mode)
        else:
            np_q, np_r = numpy.linalg.qr(a, mode)
            dpnp_q, dpnp_r = dpnp.linalg.qr(ia, mode)

            assert_dtype_allclose(dpnp_q, np_q)

        assert_dtype_allclose(dpnp_r, np_r)

    @pytest.mark.parametrize("mode", ["r", "raw", "complete", "reduced"])
    def test_qr_strides(self, mode):
        a = generate_random_numpy_array((5, 5))
        ia = dpnp.array(a)

        # positive strides
        if mode == "r":
            np_r = numpy.linalg.qr(a[::2, ::2], mode)
            dpnp_r = dpnp.linalg.qr(ia[::2, ::2], mode)
        else:
            np_q, np_r = numpy.linalg.qr(a[::2, ::2], mode)
            dpnp_q, dpnp_r = dpnp.linalg.qr(ia[::2, ::2], mode)

            assert_dtype_allclose(dpnp_q, np_q)

        assert_dtype_allclose(dpnp_r, np_r)

        # negative strides
        if mode == "r":
            np_r = numpy.linalg.qr(a[::-2, ::-2], mode)
            dpnp_r = dpnp.linalg.qr(ia[::-2, ::-2], mode)
        else:
            np_q, np_r = numpy.linalg.qr(a[::-2, ::-2], mode)
            dpnp_q, dpnp_r = dpnp.linalg.qr(ia[::-2, ::-2], mode)

            assert_dtype_allclose(dpnp_q, np_q)

        assert_dtype_allclose(dpnp_r, np_r)

    def test_qr_errors(self):
        a_dp = dpnp.array([[1, 2], [3, 5]], dtype="float32")

        # unsupported type
        a_np = dpnp.asnumpy(a_dp)
        assert_raises(TypeError, dpnp.linalg.qr, a_np)

        # a.ndim < 2
        a_dp_ndim_1 = a_dp.flatten()
        assert_raises(dpnp.linalg.LinAlgError, dpnp.linalg.qr, a_dp_ndim_1)

        # invalid mode
        assert_raises(ValueError, dpnp.linalg.qr, a_dp, "c")


class TestSolve:
    @pytest.mark.parametrize("dtype", get_all_dtypes(no_bool=True))
    def test_solve(self, dtype):
        a_np = numpy.array([[1, 0.5], [0.5, 1]], dtype=dtype)
        a_dp = dpnp.array(a_np)

        expected = numpy.linalg.solve(a_np, a_np)
        result = dpnp.linalg.solve(a_dp, a_dp)

        assert_allclose(expected, result, rtol=1e-06)

    @testing.with_requires("numpy>=2.0")
    @pytest.mark.parametrize("dtype", get_float_complex_dtypes())
    @pytest.mark.parametrize(
        "a_shape, b_shape",
        [
            ((4, 4), (2, 2, 4, 3)),
            ((2, 5, 5), (1, 5, 3)),
            ((2, 4, 4), (2, 2, 4, 2)),
            ((3, 2, 2), (3, 1, 2, 1)),
            ((2, 2, 2, 2, 2), (2,)),
            ((2, 2, 2, 2, 2), (2, 3)),
        ],
    )
    def test_solve_broadcast(self, a_shape, b_shape, dtype):
        a_np = generate_random_numpy_array(a_shape, dtype)
        b_np = generate_random_numpy_array(b_shape, dtype)

        a_dp = dpnp.array(a_np)
        b_dp = dpnp.array(b_np)

        expected = numpy.linalg.solve(a_np, b_np)
        result = dpnp.linalg.solve(a_dp, b_dp)

        assert_dtype_allclose(result, expected)

    @pytest.mark.parametrize("dtype", get_all_dtypes(no_bool=True))
    def test_solve_nrhs_greater_n(self, dtype):
        # Test checking the case when nrhs > n for
        # for a.shape = (n x n) and b.shape = (n x nrhs).
        a_np = numpy.array([[1, 2], [3, 5]], dtype=dtype)
        b_np = numpy.array([[1, 1, 1], [2, 2, 2]], dtype=dtype)

        a_dp = dpnp.array(a_np)
        b_dp = dpnp.array(b_np)

        expected = numpy.linalg.solve(a_np, b_np)
        result = dpnp.linalg.solve(a_dp, b_dp)

        assert_dtype_allclose(result, expected)

    @pytest.mark.parametrize("a_dtype", get_all_dtypes(no_bool=True))
    @pytest.mark.parametrize("b_dtype", get_all_dtypes(no_bool=True))
    def test_solve_diff_type(self, a_dtype, b_dtype):
        a_np = generate_random_numpy_array((2, 2), a_dtype)
        b_np = generate_random_numpy_array(2, b_dtype)
        a_dp = dpnp.array(a_np)
        b_dp = dpnp.array(b_np)

        expected = numpy.linalg.solve(a_np, b_np)
        result = dpnp.linalg.solve(a_dp, b_dp)

        assert_dtype_allclose(result, expected)

    def test_solve_strides(self):
        a_np = numpy.array(
            [
                [2, 3, 1, 4, 5],
                [5, 6, 7, 8, 9],
                [9, 7, 7, 2, 3],
                [1, 4, 5, 1, 8],
                [8, 9, 8, 5, 3],
            ]
        )
        b_np = numpy.array([5, 8, 9, 2, 1])

        a_dp = dpnp.array(a_np)
        b_dp = dpnp.array(b_np)

        # positive strides
        expected = numpy.linalg.solve(a_np[::2, ::2], b_np[::2])
        result = dpnp.linalg.solve(a_dp[::2, ::2], b_dp[::2])
        assert_allclose(expected, result, rtol=1e-05)

        # negative strides
        expected = numpy.linalg.solve(a_np[::-2, ::-2], b_np[::-2])
        result = dpnp.linalg.solve(a_dp[::-2, ::-2], b_dp[::-2])
        assert_allclose(expected, result, rtol=1e-05)

    @pytest.mark.parametrize(
        "matrix, vector",
        [
            ([[1, 2], [2, 4]], [1, 2]),
            ([[0, 0], [0, 0]], [0, 0]),
            ([[1, 1], [1, 1]], [2, 2]),
            ([[2, 4], [1, 2]], [3, 1.5]),
            ([[1, 2], [0, 0]], [3, 0]),
            ([[1, 0], [2, 0]], [3, 4]),
        ],
        ids=[
            "Linearly dependent rows",
            "Zero matrix",
            "Identical rows",
            "Linearly dependent columns",
            "Zero row",
            "Zero column",
        ],
    )
    def test_solve_singular_matrix(self, matrix, vector):
        a_np = numpy.array(matrix, dtype="float32")
        b_np = numpy.array(vector, dtype="float32")

        a_dp = dpnp.array(a_np)
        b_dp = dpnp.array(b_np)

        assert_raises(numpy.linalg.LinAlgError, numpy.linalg.solve, a_np, b_np)
        assert_raises(dpnp.linalg.LinAlgError, dpnp.linalg.solve, a_dp, b_dp)

    def test_solve_errors(self):
        a_dp = dpnp.array([[1, 0.5], [0.5, 1]], dtype="float32")
        b_dp = dpnp.array(a_dp, dtype="float32")

        # diffetent queue
        a_queue = dpctl.SyclQueue()
        b_queue = dpctl.SyclQueue()
        a_dp_q = dpnp.array(a_dp, sycl_queue=a_queue)
        b_dp_q = dpnp.array(b_dp, sycl_queue=b_queue)
        assert_raises(ValueError, dpnp.linalg.solve, a_dp_q, b_dp_q)

        # unsupported type
        a_np = dpnp.asnumpy(a_dp)
        b_np = dpnp.asnumpy(b_dp)
        assert_raises(TypeError, dpnp.linalg.solve, a_np, b_dp)
        assert_raises(TypeError, dpnp.linalg.solve, a_dp, b_np)

        # a.ndim < 2
        a_dp_ndim_1 = a_dp.flatten()
        assert_raises(
            dpnp.linalg.LinAlgError, dpnp.linalg.solve, a_dp_ndim_1, b_dp
        )

        # b.ndim == 0
        b_dp_ndim_0 = dpnp.array(2)
        assert_raises(ValueError, dpnp.linalg.solve, a_dp, b_dp_ndim_0)


class TestSlogdet:
    @pytest.mark.parametrize("dtype", get_all_dtypes(no_bool=True))
    def test_slogdet_2d(self, dtype):
        a_np = numpy.array([[1, 2], [3, 4]], dtype=dtype)
        a_dp = dpnp.array(a_np)

        sign_expected, logdet_expected = numpy.linalg.slogdet(a_np)
        sign_result, logdet_result = dpnp.linalg.slogdet(a_dp)

        assert_allclose(sign_expected, sign_result)
        assert_allclose(logdet_expected, logdet_result, rtol=1e-3, atol=1e-4)

    @pytest.mark.parametrize("dtype", get_all_dtypes(no_bool=True))
    def test_slogdet_3d(self, dtype):
        a_np = numpy.array(
            [
                [[1, 2], [3, 4]],
                [[1, 2], [2, 1]],
                [[1, 3], [3, 1]],
            ],
            dtype=dtype,
        )
        a_dp = dpnp.array(a_np)

        sign_expected, logdet_expected = numpy.linalg.slogdet(a_np)
        sign_result, logdet_result = dpnp.linalg.slogdet(a_dp)

        assert_allclose(sign_expected, sign_result)
        assert_allclose(logdet_expected, logdet_result, rtol=1e-3, atol=1e-4)

    def test_slogdet_strides(self):
        a_np = numpy.array(
            [
                [2, 3, 1, 4, 5],
                [5, 6, 7, 8, 9],
                [9, 7, 7, 2, 3],
                [1, 4, 5, 1, 8],
                [8, 9, 8, 5, 3],
            ]
        )

        a_dp = dpnp.array(a_np)

        # positive strides
        sign_expected, logdet_expected = numpy.linalg.slogdet(a_np[::2, ::2])
        sign_result, logdet_result = dpnp.linalg.slogdet(a_dp[::2, ::2])
        assert_allclose(sign_expected, sign_result)
        assert_allclose(logdet_expected, logdet_result, rtol=1e-3, atol=1e-4)

        # negative strides
        sign_expected, logdet_expected = numpy.linalg.slogdet(a_np[::-2, ::-2])
        sign_result, logdet_result = dpnp.linalg.slogdet(a_dp[::-2, ::-2])
        assert_allclose(sign_expected, sign_result)
        assert_allclose(logdet_expected, logdet_result, rtol=1e-3, atol=1e-4)

    @pytest.mark.parametrize(
        "matrix",
        [
            [[1, 2], [2, 4]],
            [[0, 0], [0, 0]],
            [[1, 1], [1, 1]],
            [[2, 4], [1, 2]],
            [[1, 2], [0, 0]],
            [[1, 0], [2, 0]],
        ],
        ids=[
            "Linearly dependent rows",
            "Zero matrix",
            "Identical rows",
            "Linearly dependent columns",
            "Zero row",
            "Zero column",
        ],
    )
    def test_slogdet_singular_matrix(self, matrix):
        a_np = numpy.array(matrix, dtype="float32")
        a_dp = dpnp.array(a_np)

        sign_expected, logdet_expected = numpy.linalg.slogdet(a_np)
        sign_result, logdet_result = dpnp.linalg.slogdet(a_dp)

        assert_allclose(sign_expected, sign_result)
        assert_allclose(logdet_expected, logdet_result, rtol=1e-3, atol=1e-4)

    # TODO: remove skipif when MKLD-13852 is resolved
    # _getrf_batch does not raise an error with singular matrices.
    # Skip running on cpu because dpnp uses _getrf_batch only on cpu.
    @pytest.mark.skipif(is_cpu_device(), reason="MKLD-13852")
    def test_slogdet_singular_matrix_3D(self):
        a_np = numpy.array(
            [[[1, 2], [3, 4]], [[1, 2], [1, 2]], [[1, 3], [3, 1]]]
        )
        a_dp = dpnp.array(a_np)

        sign_expected, logdet_expected = numpy.linalg.slogdet(a_np)
        sign_result, logdet_result = dpnp.linalg.slogdet(a_dp)

        assert_allclose(sign_expected, sign_result)
        assert_allclose(logdet_expected, logdet_result, rtol=1e-3, atol=1e-4)

    def test_slogdet_errors(self):
        a_dp = dpnp.array([[1, 2], [3, 5]], dtype="float32")

        # unsupported type
        a_np = dpnp.asnumpy(a_dp)
        assert_raises(TypeError, dpnp.linalg.slogdet, a_np)


class TestSvd:
    def get_tol(self, dtype):
        tol = 1e-06
        if dtype in (dpnp.float32, dpnp.complex64):
            tol = 1e-03
        elif not has_support_aspect64() and dtype in (
            dpnp.int32,
            dpnp.int64,
            None,
        ):
            tol = 1e-03
        self._tol = tol

    def check_types_shapes(
        self, dp_u, dp_s, dp_vt, np_u, np_s, np_vt, compute_vt=True
    ):
        if has_support_aspect64():
            if compute_vt:
                assert dp_u.dtype == np_u.dtype
                assert dp_vt.dtype == np_vt.dtype
            assert dp_s.dtype == np_s.dtype
        else:
            if compute_vt:
                assert dp_u.dtype.kind == np_u.dtype.kind
                assert dp_vt.dtype.kind == np_vt.dtype.kind
            assert dp_s.dtype.kind == np_s.dtype.kind

        if compute_vt:
            assert dp_u.shape == np_u.shape
            assert dp_vt.shape == np_vt.shape
        assert dp_s.shape == np_s.shape

    # Checks the accuracy of singular value decomposition (SVD).
    # Compares the reconstructed matrix from the decomposed components
    # with the original matrix.
    # Additionally checks for equality of singular values
    # between dpnp and numpy decompositions
    def check_decomposition(
        self, dp_a, dp_u, dp_s, dp_vt, np_u, np_s, np_vt, compute_vt
    ):
        tol = self._tol
        if compute_vt:
            dpnp_diag_s = dpnp.zeros_like(dp_a, dtype=dp_s.dtype)
            for i in range(min(dp_a.shape[-2], dp_a.shape[-1])):
                dpnp_diag_s[..., i, i] = dp_s[..., i]
                reconstructed = dpnp.dot(dp_u, dpnp.dot(dpnp_diag_s, dp_vt))
            # TODO: use assert dpnp.allclose() inside check_decomposition()
            # when it will support complex dtypes
            assert_allclose(dp_a, reconstructed, rtol=tol, atol=1e-4)

        assert_allclose(dp_s, np_s, rtol=tol, atol=1e-03)

        if compute_vt:
            for i in range(min(dp_a.shape[-2], dp_a.shape[-1])):
                if np_u[..., 0, i] * dp_u[..., 0, i] < 0:
                    np_u[..., :, i] = -np_u[..., :, i]
                    np_vt[..., i, :] = -np_vt[..., i, :]
            for i in range(numpy.count_nonzero(np_s > tol)):
                assert_allclose(
                    dpnp.asnumpy(dp_u[..., :, i]),
                    np_u[..., :, i],
                    rtol=tol,
                    atol=tol,
                )
                assert_allclose(
                    dpnp.asnumpy(dp_vt[..., i, :]),
                    np_vt[..., i, :],
                    rtol=tol,
                    atol=tol,
                )

    @pytest.mark.parametrize("dtype", get_all_dtypes(no_bool=True))
    @pytest.mark.parametrize(
        "shape",
        [(2, 2), (3, 4), (5, 3), (16, 16)],
        ids=["(2, 2)", "(3, 4)", "(5, 3)", "(16, 16)"],
    )
    def test_svd(self, dtype, shape):
        a = numpy.arange(shape[0] * shape[1], dtype=dtype).reshape(shape)
        dp_a = dpnp.array(a)

        np_u, np_s, np_vt = numpy.linalg.svd(a)
        dp_u, dp_s, dp_vt = dpnp.linalg.svd(dp_a)

        self.check_types_shapes(dp_u, dp_s, dp_vt, np_u, np_s, np_vt)
        self.get_tol(dtype)
        self.check_decomposition(
            dp_a, dp_u, dp_s, dp_vt, np_u, np_s, np_vt, True
        )

    @pytest.mark.parametrize("dtype", get_float_complex_dtypes())
    @pytest.mark.parametrize("compute_vt", [True, False])
    @pytest.mark.parametrize(
        "shape", [(2, 2), (16, 16)], ids=["(2, 2)", "(16, 16)"]
    )
    def test_svd_hermitian(self, dtype, compute_vt, shape):
        a = generate_random_numpy_array(shape, dtype, hermitian=True)
        dp_a = dpnp.array(a)

        if compute_vt:
            np_u, np_s, np_vt = numpy.linalg.svd(
                a, compute_uv=compute_vt, hermitian=True
            )
            dp_u, dp_s, dp_vt = dpnp.linalg.svd(
                dp_a, compute_uv=compute_vt, hermitian=True
            )
        else:
            np_s = numpy.linalg.svd(a, compute_uv=compute_vt, hermitian=True)
            dp_s = dpnp.linalg.svd(dp_a, compute_uv=compute_vt, hermitian=True)
            np_u = np_vt = dp_u = dp_vt = None

        self.check_types_shapes(
            dp_u, dp_s, dp_vt, np_u, np_s, np_vt, compute_vt
        )

        self.get_tol(dtype)

        self.check_decomposition(
            dp_a, dp_u, dp_s, dp_vt, np_u, np_s, np_vt, compute_vt
        )

    def test_svd_errors(self):
        a_dp = dpnp.array([[1, 2], [3, 4]], dtype="float32")

        # unsupported type
        a_np = dpnp.asnumpy(a_dp)
        assert_raises(TypeError, dpnp.linalg.svd, a_np)

        # a.ndim < 2
        a_dp_ndim_1 = a_dp.flatten()
        assert_raises(dpnp.linalg.LinAlgError, dpnp.linalg.svd, a_dp_ndim_1)


# numpy.linalg.svdvals() is available since numpy >= 2.0
@testing.with_requires("numpy>=2.0")
class TestSvdvals:
    @pytest.mark.parametrize("dtype", get_all_dtypes(no_bool=True))
    @pytest.mark.parametrize(
        "shape",
        [(3, 5), (4, 2), (2, 3, 3), (3, 5, 2)],
        ids=["(3, 5)", "(4, 2)", "(2, 3, 3)", "(3, 5, 2)"],
    )
    def test_svdvals(self, dtype, shape):
        a = numpy.arange(numpy.prod(shape), dtype=dtype).reshape(shape)
        dp_a = dpnp.array(a)

        expected = numpy.linalg.svdvals(a)
        result = dpnp.linalg.svdvals(dp_a)

        assert_dtype_allclose(result, expected)

    @pytest.mark.parametrize(
        "shape",
        [(0, 0), (1, 0, 0), (0, 2, 2)],
        ids=["(0, 0)", "(1, 0, 0)", "(0, 2, 2)"],
    )
    def test_svdvals_empty(self, shape):
        a = generate_random_numpy_array(shape, dpnp.default_float_type())
        dp_a = dpnp.array(a)

        expected = numpy.linalg.svdvals(a)
        result = dpnp.linalg.svdvals(dp_a)

        assert_dtype_allclose(result, expected)

    def test_svdvals_errors(self):
        a_dp = dpnp.array([[1, 2], [3, 4]], dtype="float32")

        # unsupported type
        a_np = dpnp.asnumpy(a_dp)
        assert_raises(TypeError, dpnp.linalg.svdvals, a_np)

        # a.ndim < 2
        a_dp_ndim_1 = a_dp.flatten()
        assert_raises(dpnp.linalg.LinAlgError, dpnp.linalg.svdvals, a_dp_ndim_1)


class TestPinv:
    def get_tol(self, dtype):
        tol = 1e-06
        if dtype in (dpnp.float32, dpnp.complex64):
            tol = 1e-03
        elif not has_support_aspect64() and dtype in (
            dpnp.int32,
            dpnp.int64,
            None,
        ):
            tol = 1e-03
        self._tol = tol

    def check_types_shapes(self, dp_B, np_B):
        if has_support_aspect64():
            assert dp_B.dtype == np_B.dtype
        else:
            assert dp_B.dtype.kind == np_B.dtype.kind

        assert dp_B.shape == np_B.shape

    @pytest.mark.parametrize("dtype", get_all_dtypes(no_bool=True))
    @pytest.mark.parametrize(
        "shape",
        [(2, 2), (3, 4), (5, 3), (16, 16), (2, 2, 2), (2, 4, 2), (2, 2, 4)],
        ids=[
            "(2, 2)",
            "(3, 4)",
            "(5, 3)",
            "(16, 16)",
            "(2, 2, 2)",
            "(2, 4, 2)",
            "(2, 2, 4)",
        ],
    )
    def test_pinv(self, dtype, shape):
        a = generate_random_numpy_array(shape, dtype, seed_value=81)
        a_dp = dpnp.array(a)

        B = numpy.linalg.pinv(a)
        B_dp = dpnp.linalg.pinv(a_dp)

        self.check_types_shapes(B_dp, B)
        self.get_tol(dtype)
        tol = self._tol
        assert_allclose(B_dp, B, rtol=tol, atol=tol)

        if a.ndim == 2:
            reconstructed = dpnp.dot(a_dp, dpnp.dot(B_dp, a_dp))
        else:  # a.ndim > 2
            reconstructed = dpnp.matmul(a_dp, dpnp.matmul(B_dp, a_dp))

        assert_allclose(reconstructed, a_dp, rtol=tol, atol=tol)

    @pytest.mark.parametrize("dtype", get_float_complex_dtypes())
    @pytest.mark.parametrize(
        "shape", [(2, 2), (16, 16)], ids=["(2, 2)", "(16, 16)"]
    )
    def test_pinv_hermitian(self, dtype, shape):
        a = generate_random_numpy_array(
            shape, dtype, hermitian=True, seed_value=64, low=-5, high=5
        )
        a_dp = dpnp.array(a)

        B = numpy.linalg.pinv(a, hermitian=True)
        B_dp = dpnp.linalg.pinv(a_dp, hermitian=True)

        self.check_types_shapes(B_dp, B)
        self.get_tol(dtype)
        tol = self._tol

        reconstructed = dpnp.dot(dpnp.dot(a_dp, B_dp), a_dp)
        assert_allclose(reconstructed, a_dp, rtol=tol, atol=tol)

    # rtol kwarg was added in numpy 2.0
    @testing.with_requires("numpy>=2.0")
    def test_pinv_rtol(self):
        a = numpy.ones((2, 2))
        a_dp = dpnp.array(a)

        expected = numpy.linalg.pinv(a, rtol=1e-15)
        result = dpnp.linalg.pinv(a_dp, rtol=1e-15)
        assert_dtype_allclose(result, expected)

    @pytest.mark.parametrize("dtype", get_all_dtypes(no_bool=True))
    @pytest.mark.parametrize(
        "shape",
        [(0, 0), (0, 2), (2, 0), (2, 0, 3), (2, 3, 0), (0, 2, 3)],
        ids=[
            "(0, 0)",
            "(0, 2)",
            "(2 ,0)",
            "(2, 0, 3)",
            "(2, 3, 0)",
            "(0, 2, 3)",
        ],
    )
    def test_pinv_empty(self, dtype, shape):
        a = numpy.empty(shape, dtype=dtype)
        a_dp = dpnp.array(a)

        B = numpy.linalg.pinv(a)
        B_dp = dpnp.linalg.pinv(a_dp)

        assert_dtype_allclose(B_dp, B)

    def test_pinv_strides(self):
        a = generate_random_numpy_array((5, 5))
        a_dp = dpnp.array(a)

        self.get_tol(a_dp.dtype)
        tol = self._tol

        # positive strides
        B = numpy.linalg.pinv(a[::2, ::2])
        B_dp = dpnp.linalg.pinv(a_dp[::2, ::2])
        assert_allclose(B_dp, B, rtol=tol, atol=tol)

        # negative strides
        B = numpy.linalg.pinv(a[::-2, ::-2])
        B_dp = dpnp.linalg.pinv(a_dp[::-2, ::-2])
        assert_allclose(B_dp, B, rtol=tol, atol=tol)

    def test_pinv_errors(self):
        a_dp = dpnp.array([[1, 2], [3, 4]], dtype="float32")

        # unsupported type `a`
        a_np = dpnp.asnumpy(a_dp)
        assert_raises(TypeError, dpnp.linalg.pinv, a_np)

        # unsupported type `rcond`
        rcond = numpy.array(0.5, dtype="float32")
        assert_raises(TypeError, dpnp.linalg.pinv, a_dp, rcond)
        assert_raises(TypeError, dpnp.linalg.pinv, a_dp, [0.5])

        # non-broadcastable `rcond`
        rcond_dp = dpnp.array([0.5], dtype="float32")
        assert_raises(ValueError, dpnp.linalg.pinv, a_dp, rcond_dp)

        # a.ndim < 2
        a_dp_ndim_1 = a_dp.flatten()
        assert_raises(dpnp.linalg.LinAlgError, dpnp.linalg.pinv, a_dp_ndim_1)

        # diffetent queue
        a_queue = dpctl.SyclQueue()
        rcond_queue = dpctl.SyclQueue()
        a_dp_q = dpnp.array(a_dp, sycl_queue=a_queue)
        rcond_dp_q = dpnp.array([0.5], dtype="float32", sycl_queue=rcond_queue)
        assert_raises(ValueError, dpnp.linalg.pinv, a_dp_q, rcond_dp_q)

        # both rcond and rtol are given
        assert_raises(
            ValueError, dpnp.linalg.pinv, a_dp, rcond=1e-06, rtol=1e-04
        )


class TestTensorinv:
    @pytest.mark.parametrize("dtype", get_all_dtypes())
    @pytest.mark.parametrize(
        "shape, ind",
        [((4, 6, 8, 3), 2), ((24, 8, 3), 1)],
        ids=["(4, 6, 8, 3)", "(24, 8, 3)"],
    )
    def test_tensorinv(self, dtype, shape, ind):
        a = numpy.eye(24, dtype=dtype).reshape(shape)
        a_dp = dpnp.array(a)

        ainv = numpy.linalg.tensorinv(a, ind=ind)
        ainv_dp = dpnp.linalg.tensorinv(a_dp, ind=ind)

        assert ainv.shape == ainv_dp.shape
        assert_dtype_allclose(ainv_dp, ainv)

    def test_test_tensorinv_errors(self):
        a_dp = dpnp.eye(24, dtype="float32").reshape(4, 6, 8, 3)

        # unsupported type `a`
        a_np = dpnp.asnumpy(a_dp)
        assert_raises(TypeError, dpnp.linalg.pinv, a_np)

        # unsupported type `ind`
        assert_raises(TypeError, dpnp.linalg.tensorinv, a_dp, 2.0)
        assert_raises(TypeError, dpnp.linalg.tensorinv, a_dp, [2.0])
        assert_raises(ValueError, dpnp.linalg.tensorinv, a_dp, -1)

        # non-square
        assert_raises(dpnp.linalg.LinAlgError, dpnp.linalg.tensorinv, a_dp, 1)


class TestTensorsolve:
    @pytest.mark.parametrize("dtype", get_all_dtypes())
    @pytest.mark.parametrize(
        "axes",
        [None, (1,), (2,)],
        ids=["None", "(1,)", "(2,)"],
    )
    def test_tensorsolve_axes(self, dtype, axes):
        a = numpy.eye(12).reshape(12, 3, 4).astype(dtype)
        b = numpy.ones(a.shape[0], dtype=dtype)

        a_dp = dpnp.array(a)
        b_dp = dpnp.array(b)

        res_np = numpy.linalg.tensorsolve(a, b, axes=axes)
        res_dp = dpnp.linalg.tensorsolve(a_dp, b_dp, axes=axes)

        assert res_np.shape == res_dp.shape
        assert_dtype_allclose(res_dp, res_np)

    def test_tensorsolve_errors(self):
        a_dp = dpnp.eye(24, dtype="float32").reshape(4, 6, 8, 3)
        b_dp = dpnp.ones(a_dp.shape[:2], dtype="float32")

        # unsupported type `a` and `b`
        a_np = dpnp.asnumpy(a_dp)
        b_np = dpnp.asnumpy(b_dp)
        assert_raises(TypeError, dpnp.linalg.tensorsolve, a_np, b_dp)
        assert_raises(TypeError, dpnp.linalg.tensorsolve, a_dp, b_np)

        # unsupported type `axes`
        assert_raises(TypeError, dpnp.linalg.tensorsolve, a_dp, 2.0)
        assert_raises(TypeError, dpnp.linalg.tensorsolve, a_dp, -2)

        # incorrect axes
        assert_raises(
            dpnp.linalg.LinAlgError, dpnp.linalg.tensorsolve, a_dp, b_dp, (1,)
        )<|MERGE_RESOLUTION|>--- conflicted
+++ resolved
@@ -325,17 +325,13 @@
         "p", [None, -dpnp.inf, -2, -1, 1, 2, dpnp.inf, "fro"]
     )
     def test_nan(self, p):
-<<<<<<< HEAD
         # dpnp.linalg.cond uses dpnp.linalg.inv()
         # for the case when p is not None or p != -2 or p != 2
         # For singular matrices cuSolver raises an error
         # while OneMKL returns nans
         if is_cuda_device() and p in [-dpnp.inf, -1, 1, dpnp.inf, "fro"]:
             pytest.skip("Different behavior on CUDA")
-        a = numpy.array(numpy.random.uniform(-5, 5, 16)).reshape(2, 2, 2, 2)
-=======
         a = generate_random_numpy_array((2, 2, 2, 2))
->>>>>>> ea718e34
         a[0, 0] = 0
         a[1, 1] = 0
         ia = dpnp.array(a)
@@ -2384,17 +2380,12 @@
     )
     @pytest.mark.parametrize("mode", ["r", "raw", "complete", "reduced"])
     def test_qr(self, dtype, shape, mode):
-<<<<<<< HEAD
         if (
             is_cuda_device()
             and mode in ["complete", "reduced"]
             and shape in [(16, 16), (2, 2, 4)]
         ):
             pytest.skip("SAT-7589")
-        # Set seed_value=81 to prevent
-        # random generation of the input singular matrix
-=======
->>>>>>> ea718e34
         a = generate_random_numpy_array(shape, dtype, seed_value=81)
         ia = dpnp.array(a)
 
