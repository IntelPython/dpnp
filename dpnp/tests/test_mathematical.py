--- conflicted
+++ resolved
@@ -2726,890 +2726,6 @@
     assert_allclose(dp_a, np_a)
 
 
-<<<<<<< HEAD
-class TestMatmul:
-    def setup_method(self):
-        numpy.random.seed(42)
-
-    @pytest.mark.parametrize(
-        "order1, order2", [("C", "C"), ("C", "F"), ("F", "C"), ("F", "F")]
-    )
-    @pytest.mark.parametrize(
-        "shape1, shape2",
-        [
-            ((4,), (4,)),
-            ((1, 4), (4, 1)),
-            ((4,), (4, 2)),
-            ((1, 4), (4, 2)),
-            ((2, 4), (4,)),
-            ((2, 4), (4, 1)),
-            ((1, 4), (4,)),  # output should be 1-d not 0-d
-            ((4,), (4, 1)),
-            ((1, 4), (4, 1)),
-            ((2, 4), (4, 3)),
-            ((1, 2, 3), (1, 3, 5)),
-            ((4, 2, 3), (4, 3, 5)),
-            ((1, 2, 3), (4, 3, 5)),
-            ((2, 3), (4, 3, 5)),
-            ((4, 2, 3), (1, 3, 5)),
-            ((4, 2, 3), (3, 5)),
-            ((1, 1, 4, 3), (1, 1, 3, 5)),
-            ((6, 7, 4, 3), (6, 7, 3, 5)),
-            ((6, 7, 4, 3), (1, 1, 3, 5)),
-            ((6, 7, 4, 3), (1, 3, 5)),
-            ((6, 7, 4, 3), (3, 5)),
-            ((6, 7, 4, 3), (1, 7, 3, 5)),
-            ((6, 7, 4, 3), (7, 3, 5)),
-            ((6, 7, 4, 3), (6, 1, 3, 5)),
-            ((1, 1, 4, 3), (6, 7, 3, 5)),
-            ((1, 4, 3), (6, 7, 3, 5)),
-            ((4, 3), (6, 7, 3, 5)),
-            ((6, 1, 4, 3), (6, 7, 3, 5)),
-            ((1, 7, 4, 3), (6, 7, 3, 5)),
-            ((7, 4, 3), (6, 7, 3, 5)),
-            ((1, 5, 3, 2), (6, 5, 2, 4)),
-            ((5, 3, 2), (6, 5, 2, 4)),
-            ((1, 3, 3), (10, 1, 3, 1)),
-            ((2, 3, 3), (10, 1, 3, 1)),
-            ((10, 2, 3, 3), (10, 1, 3, 1)),
-            ((10, 2, 3, 3), (10, 2, 3, 1)),
-            ((10, 1, 1, 3), (1, 3, 3)),
-            ((10, 1, 1, 3), (2, 3, 3)),
-            ((10, 1, 1, 3), (10, 2, 3, 3)),
-            ((10, 2, 1, 3), (10, 2, 3, 3)),
-            ((3, 3, 1), (3, 1, 2)),
-            ((3, 3, 1), (1, 1, 2)),
-            ((1, 3, 1), (3, 1, 2)),
-            ((4,), (3, 4, 1)),
-            ((3, 1, 4), (4,)),
-            ((3, 1, 4), (3, 4, 1)),
-            ((4, 1, 3, 1), (1, 3, 1, 2)),
-            ((1, 3, 3, 1), (4, 1, 1, 2)),
-        ],
-    )
-    def test_matmul(self, order1, order2, shape1, shape2):
-        # input should be float type otherwise they are copied to c-contigous array
-        # so testing order becomes meaningless
-        dtype = dpnp.default_float_type()
-        a1 = numpy.arange(numpy.prod(shape1), dtype=dtype).reshape(shape1)
-        a2 = numpy.arange(numpy.prod(shape2), dtype=dtype).reshape(shape2)
-        a1 = numpy.array(a1, order=order1)
-        a2 = numpy.array(a2, order=order2)
-
-        b1 = dpnp.asarray(a1)
-        b2 = dpnp.asarray(a2)
-        result = dpnp.matmul(b1, b2)
-        expected = numpy.matmul(a1, a2)
-        assert_dtype_allclose(result, expected)
-
-    @pytest.mark.parametrize(
-        "order1, order2", [("C", "C"), ("C", "F"), ("F", "C"), ("F", "F")]
-    )
-    @pytest.mark.parametrize(
-        "shape1, shape2",
-        [
-            ((2, 0), (0, 3)),
-            ((0, 4), (4, 3)),
-            ((2, 4), (4, 0)),
-            ((1, 2, 3), (0, 3, 5)),
-            ((0, 2, 3), (1, 3, 5)),
-            ((2, 3), (0, 3, 5)),
-            ((0, 2, 3), (3, 5)),
-            ((0, 0, 4, 3), (1, 1, 3, 5)),
-            ((6, 0, 4, 3), (1, 3, 5)),
-            ((0, 7, 4, 3), (3, 5)),
-            ((0, 7, 4, 3), (1, 7, 3, 5)),
-            ((0, 7, 4, 3), (7, 3, 5)),
-            ((6, 0, 4, 3), (6, 1, 3, 5)),
-            ((1, 1, 4, 3), (0, 0, 3, 5)),
-            ((1, 4, 3), (6, 0, 3, 5)),
-            ((4, 3), (0, 0, 3, 5)),
-            ((6, 1, 4, 3), (6, 0, 3, 5)),
-            ((1, 7, 4, 3), (0, 7, 3, 5)),
-            ((7, 4, 3), (0, 7, 3, 5)),
-        ],
-    )
-    def test_matmul_empty(self, order1, order2, shape1, shape2):
-        dtype = dpnp.default_float_type()
-        a1 = numpy.arange(numpy.prod(shape1), dtype=dtype).reshape(shape1)
-        a2 = numpy.arange(numpy.prod(shape2), dtype=dtype).reshape(shape2)
-        a1 = numpy.array(a1, order=order1)
-        a2 = numpy.array(a2, order=order2)
-        b1 = dpnp.asarray(a1)
-        b2 = dpnp.asarray(a2)
-
-        result = dpnp.matmul(b1, b2)
-        expected = numpy.matmul(a1, a2)
-        assert_dtype_allclose(result, expected)
-
-    @pytest.mark.parametrize(
-        "shape1, shape2",
-        [
-            ((2, 4), (4, 3)),
-            ((4, 2, 3), (4, 3, 5)),
-            ((6, 7, 4, 3), (6, 7, 3, 5)),
-        ],
-        ids=[
-            "((2, 4), (4, 3))",
-            "((4, 2, 3), (4, 3, 5))",
-            "((6, 7, 4, 3), (6, 7, 3, 5))",
-        ],
-    )
-    def test_matmul_bool(self, shape1, shape2):
-        x = numpy.arange(2, dtype=numpy.bool_)
-        a1 = numpy.resize(x, numpy.prod(shape1)).reshape(shape1)
-        a2 = numpy.resize(x, numpy.prod(shape2)).reshape(shape2)
-        b1 = dpnp.asarray(a1)
-        b2 = dpnp.asarray(a2)
-
-        result = dpnp.matmul(b1, b2)
-        expected = numpy.matmul(a1, a2)
-        assert_dtype_allclose(result, expected)
-
-    @pytest.mark.parametrize("dtype", get_all_dtypes(no_bool=True))
-    @pytest.mark.parametrize(
-        "axes",
-        [
-            [(-3, -1), (0, 2), (-2, -3)],
-            [(3, 1), (2, 0), (3, 1)],
-            [(3, 1), (2, 0), (0, 1)],
-        ],
-    )
-    def test_matmul_axes_ND_ND(self, dtype, axes):
-        a = generate_random_numpy_array((2, 5, 3, 4), dtype, low=-5, high=5)
-        b = generate_random_numpy_array((4, 2, 5, 3), dtype, low=-5, high=5)
-        ia = dpnp.array(a)
-        ib = dpnp.array(b)
-
-        result = dpnp.matmul(ia, ib, axes=axes)
-        expected = numpy.matmul(a, b, axes=axes)
-        assert_dtype_allclose(result, expected)
-
-    @pytest.mark.parametrize(
-        "axes",
-        [
-            [(1, 0), (0), (0)],
-            [(1, 0), 0, 0],
-            [(1, 0), (0,), (0,)],
-        ],
-    )
-    def test_matmul_axes_ND_1D(self, axes):
-        a = numpy.arange(3 * 4 * 5).reshape(3, 4, 5)
-        b = numpy.arange(3)
-        ia = dpnp.array(a)
-        ib = dpnp.array(b)
-
-        result = dpnp.matmul(ia, ib, axes=axes)
-        expected = numpy.matmul(a, b, axes=axes)
-        assert_dtype_allclose(result, expected)
-
-    @pytest.mark.parametrize(
-        "axes",
-        [
-            [(0,), (0, 1), (0)],
-            [(0), (0, 1), 0],
-            [0, (0, 1), (0,)],
-        ],
-    )
-    def test_matmul_axes_1D_ND(self, axes):
-        a = numpy.arange(3 * 4 * 5).reshape(3, 4, 5)
-        b = numpy.arange(3)
-        ia = dpnp.array(a)
-        ib = dpnp.array(b)
-
-        result = dpnp.matmul(ib, ia, axes=axes)
-        expected = numpy.matmul(b, a, axes=axes)
-        assert_dtype_allclose(result, expected)
-
-    def test_matmul_axes_1D_1D(self):
-        a = numpy.arange(3)
-        ia = dpnp.array(a)
-
-        axes = [0, 0, ()]
-        result = dpnp.matmul(ia, ia, axes=axes)
-        expected = numpy.matmul(a, a, axes=axes)
-        assert_dtype_allclose(result, expected)
-
-        out = dpnp.empty((), dtype=ia.dtype)
-        result = dpnp.matmul(ia, ia, axes=axes, out=out)
-        assert out is result
-        assert_dtype_allclose(result, expected)
-
-    @pytest.mark.parametrize("dtype", get_all_dtypes(no_bool=True))
-    @pytest.mark.parametrize(
-        "axes, out_shape",
-        [
-            ([(-3, -1), (0, 2), (-2, -3)], (2, 5, 5, 3)),
-            ([(3, 1), (2, 0), (3, 1)], (2, 4, 3, 4)),
-            ([(3, 1), (2, 0), (1, 2)], (2, 4, 4, 3)),
-        ],
-    )
-    def test_matmul_axes_out(self, dtype, axes, out_shape):
-        a = generate_random_numpy_array((2, 5, 3, 4), dtype, low=-5, high=5)
-        b = generate_random_numpy_array((4, 2, 5, 3), dtype, low=-5, high=5)
-        ia = dpnp.array(a)
-        ib = dpnp.array(b)
-
-        out_dp = dpnp.empty(out_shape, dtype=dtype)
-        result = dpnp.matmul(ia, ib, axes=axes, out=out_dp)
-        assert result is out_dp
-        expected = numpy.matmul(a, b, axes=axes)
-        assert_dtype_allclose(result, expected)
-
-    @pytest.mark.parametrize(
-        "axes, b_shape, out_shape",
-        [
-            ([(1, 0), 0, 0], (3,), (4, 5)),
-            ([(1, 0), 0, 1], (3,), (5, 4)),
-            ([(1, 0), (0, 1), (1, 2)], (3, 1), (5, 4, 1)),
-            ([(1, 0), (0, 1), (0, 2)], (3, 1), (4, 5, 1)),
-            ([(1, 0), (0, 1), (1, 0)], (3, 1), (1, 4, 5)),
-        ],
-    )
-    def test_matmul_axes_out_1D(self, axes, b_shape, out_shape):
-        a = numpy.arange(3 * 4 * 5).reshape(3, 4, 5)
-        b = numpy.arange(3).reshape(b_shape)
-        ia = dpnp.array(a)
-        ib = dpnp.array(b)
-
-        out_dp = dpnp.empty(out_shape)
-        out_np = numpy.empty(out_shape)
-        result = dpnp.matmul(ia, ib, axes=axes, out=out_dp)
-        assert result is out_dp
-        expected = numpy.matmul(a, b, axes=axes, out=out_np)
-        assert_dtype_allclose(result, expected)
-
-    @pytest.mark.parametrize("in_dt", get_all_dtypes(no_bool=True))
-    @pytest.mark.parametrize(
-        "out_dt", get_all_dtypes(no_bool=True, no_none=True)
-    )
-    @pytest.mark.parametrize(
-        "shape1, shape2",
-        [
-            ((2, 4), (4, 3)),
-            ((4, 2, 3), (4, 3, 5)),
-            ((6, 7, 4, 3), (6, 7, 3, 5)),
-        ],
-        ids=[
-            "((2, 4), (4, 3))",
-            "((4, 2, 3), (4, 3, 5))",
-            "((6, 7, 4, 3), (6, 7, 3, 5))",
-        ],
-    )
-    def test_matmul_dtype_matrix_inout(self, in_dt, out_dt, shape1, shape2):
-        a1 = generate_random_numpy_array(shape1, in_dt, low=-5, high=5)
-        a2 = generate_random_numpy_array(shape2, in_dt, low=-5, high=5)
-        b1 = dpnp.asarray(a1)
-        b2 = dpnp.asarray(a2)
-
-        if dpnp.can_cast(dpnp.result_type(b1, b2), out_dt, casting="same_kind"):
-            result = dpnp.matmul(b1, b2, dtype=out_dt)
-            expected = numpy.matmul(a1, a2, dtype=out_dt)
-            assert_dtype_allclose(result, expected)
-        else:
-            with pytest.raises(TypeError):
-                dpnp.matmul(b1, b2, dtype=out_dt)
-
-    @pytest.mark.parametrize("dtype1", get_all_dtypes(no_bool=True))
-    @pytest.mark.parametrize("dtype2", get_all_dtypes(no_bool=True))
-    @pytest.mark.parametrize(
-        "shape1, shape2",
-        [
-            ((2, 4), (4, 3)),
-            ((4, 2, 3), (4, 3, 5)),
-            ((6, 7, 4, 3), (6, 7, 3, 5)),
-        ],
-        ids=[
-            "((2, 4), (4, 3))",
-            "((4, 2, 3), (4, 3, 5))",
-            "((6, 7, 4, 3), (6, 7, 3, 5))",
-        ],
-    )
-    def test_matmul_dtype_matrix_inputs(self, dtype1, dtype2, shape1, shape2):
-        a1 = generate_random_numpy_array(shape1, dtype1, low=-5, high=5)
-        a2 = generate_random_numpy_array(shape2, dtype2, low=-5, high=5)
-        b1 = dpnp.asarray(a1)
-        b2 = dpnp.asarray(a2)
-
-        result = dpnp.matmul(b1, b2)
-        expected = numpy.matmul(a1, a2)
-        assert_dtype_allclose(result, expected)
-
-    @pytest.mark.parametrize("order1", ["C", "F", "A"])
-    @pytest.mark.parametrize("order2", ["C", "F", "A"])
-    @pytest.mark.parametrize("order", ["C", "F", "K", "A"])
-    @pytest.mark.parametrize(
-        "shape1, shape2",
-        [
-            ((2, 4), (4, 3)),
-            ((4, 2, 3), (4, 3, 5)),
-            ((6, 7, 4, 3), (6, 7, 3, 5)),
-        ],
-        ids=[
-            "((2, 4), (4, 3))",
-            "((4, 2, 3), (4, 3, 5))",
-            "((6, 7, 4, 3), (6, 7, 3, 5))",
-        ],
-    )
-    def test_matmul_order(self, order1, order2, order, shape1, shape2):
-        a1 = numpy.arange(numpy.prod(shape1)).reshape(shape1, order=order1)
-        a2 = numpy.arange(numpy.prod(shape2)).reshape(shape2, order=order2)
-        b1 = dpnp.asarray(a1)
-        b2 = dpnp.asarray(a2)
-
-        result = dpnp.matmul(b1, b2, order=order)
-        expected = numpy.matmul(a1, a2, order=order)
-        # For the special case of shape1 = (6, 7, 4, 3), shape2 = (6, 7, 3, 5)
-        # and order1 = "F" and order2 = "F", NumPy result is not c-contiguous
-        # nor f-contiguous, while dpnp (and cupy) results are c-contiguous
-        if not (
-            shape1 == (6, 7, 4, 3)
-            and shape2 == (6, 7, 3, 5)
-            and order1 == "F"
-            and order2 == "F"
-            and order == "K"
-        ):
-            assert result.flags.c_contiguous == expected.flags.c_contiguous
-        assert result.flags.f_contiguous == expected.flags.f_contiguous
-        assert_dtype_allclose(result, expected)
-
-    @pytest.mark.parametrize(
-        "stride",
-        [(-2, -2, -2, -2), (2, 2, 2, 2), (-2, 2, -2, 2), (2, -2, 2, -2)],
-        ids=["-2", "2", "(-2, 2)", "(2, -2)"],
-    )
-    def test_matmul_strided1(self, stride):
-        for dim in [1, 2, 3, 4]:
-            shape = tuple(20 for _ in range(dim))
-            A = numpy.random.rand(*shape)
-            A_dp = dpnp.asarray(A)
-            slices = tuple(slice(None, None, stride[i]) for i in range(dim))
-            a = A[slices]
-            a_dp = A_dp[slices]
-            # input arrays will be copied into c-contiguous arrays
-            # the 2D base is not c-contiguous nor f-contigous
-            result = dpnp.matmul(a_dp, a_dp)
-            expected = numpy.matmul(a, a)
-            assert_dtype_allclose(result, expected)
-
-            OUT = dpnp.empty(shape, dtype=result.dtype)
-            out = OUT[slices]
-            result = dpnp.matmul(a_dp, a_dp, out=out)
-            assert result is out
-            assert_dtype_allclose(result, expected)
-
-    @pytest.mark.parametrize(
-        "shape", [(10, 3, 3), (12, 10, 3, 3)], ids=["3D", "4D"]
-    )
-    @pytest.mark.parametrize("stride", [-1, -2, 2], ids=["-1", "-2", "2"])
-    @pytest.mark.parametrize("transpose", [False, True], ids=["False", "True"])
-    def test_matmul_strided2(self, shape, stride, transpose):
-        # one dimension (-3) is strided
-        # if negative stride, copy is needed and the base becomes c-contiguous
-        # otherwise the base remains the same as input in gemm_batch
-        A = numpy.random.rand(*shape)
-        A_dp = dpnp.asarray(A)
-        if transpose:
-            A = numpy.moveaxis(A, (-2, -1), (-1, -2))
-            A_dp = dpnp.moveaxis(A_dp, (-2, -1), (-1, -2))
-        index = [slice(None)] * len(shape)
-        index[-3] = slice(None, None, stride)
-        index = tuple(index)
-        a = A[index]
-        a_dp = A_dp[index]
-        result = dpnp.matmul(a_dp, a_dp)
-        expected = numpy.matmul(a, a)
-        assert_dtype_allclose(result, expected)
-
-        OUT = dpnp.empty(shape, dtype=result.dtype)
-        out = OUT[index]
-        result = dpnp.matmul(a_dp, a_dp, out=out)
-        assert result is out
-        assert_dtype_allclose(result, expected)
-
-    @pytest.mark.parametrize(
-        "stride",
-        [(-2, -2), (2, 2), (-2, 2), (2, -2)],
-        ids=["(-2, -2)", "(2, 2)", "(-2, 2)", "(2, -2)"],
-    )
-    @pytest.mark.parametrize("transpose", [False, True], ids=["False", "True"])
-    def test_matmul_strided3(self, stride, transpose):
-        # 4D case, the 1st and 2nd dimensions are strided
-        # For negative stride, copy is needed and the base becomes c-contiguous.
-        # For positive stride, no copy but reshape makes the base c-contiguous.
-        stride0, stride1 = stride
-        shape = (12, 10, 3, 3)  # 4D array
-        A = numpy.random.rand(*shape)
-        A_dp = dpnp.asarray(A)
-        if transpose:
-            A = numpy.moveaxis(A, (-2, -1), (-1, -2))
-            A_dp = dpnp.moveaxis(A_dp, (-2, -1), (-1, -2))
-        a = A[::stride0, ::stride1]
-        a_dp = A_dp[::stride0, ::stride1]
-        result = dpnp.matmul(a_dp, a_dp)
-        expected = numpy.matmul(a, a)
-        assert_dtype_allclose(result, expected)
-
-        OUT = dpnp.empty(shape, dtype=result.dtype)
-        out = OUT[::stride0, ::stride1]
-        result = dpnp.matmul(a_dp, a_dp, out=out)
-        assert result is out
-        assert_dtype_allclose(result, expected)
-
-    @pytest.mark.parametrize("shape", [(8, 10)], ids=["2D"])
-    @pytest.mark.parametrize("incx", [-2, 2], ids=["-2", "2"])
-    @pytest.mark.parametrize("incy", [-2, 2], ids=["-2", "2"])
-    @pytest.mark.parametrize("transpose", [False, True], ids=["False", "True"])
-    def test_matmul_strided_mat_vec(self, shape, incx, incy, transpose):
-        # vector is strided
-        if transpose:
-            s1 = shape[-2]
-            s2 = shape[-1]
-        else:
-            s1 = shape[-1]
-            s2 = shape[-2]
-        a = numpy.random.rand(*shape)
-        B = numpy.random.rand(2 * s1)
-        a_dp = dpnp.asarray(a)
-        if transpose:
-            a = numpy.moveaxis(a, (-2, -1), (-1, -2))
-            a_dp = dpnp.moveaxis(a_dp, (-2, -1), (-1, -2))
-        B_dp = dpnp.asarray(B)
-        b = B[::incx]
-        b_dp = B_dp[::incx]
-
-        result = dpnp.matmul(a_dp, b_dp)
-        expected = numpy.matmul(a, b)
-        assert_dtype_allclose(result, expected)
-
-        out_shape = shape[:-2] + (2 * s2,)
-        OUT = dpnp.empty(out_shape, dtype=result.dtype)
-        out = OUT[..., ::incy]
-        result = dpnp.matmul(a_dp, b_dp, out=out)
-        assert result is out
-        assert_dtype_allclose(result, expected)
-
-    @pytest.mark.parametrize("shape", [(8, 10)], ids=["2D"])
-    @pytest.mark.parametrize("incx", [-2, 2], ids=["-2", "2"])
-    @pytest.mark.parametrize("incy", [-2, 2], ids=["-2", "2"])
-    @pytest.mark.parametrize("transpose", [False, True], ids=["False", "True"])
-    def test_matmul_strided_vec_mat(self, shape, incx, incy, transpose):
-        # vector is strided
-        if transpose:
-            s1 = shape[-2]
-            s2 = shape[-1]
-        else:
-            s1 = shape[-1]
-            s2 = shape[-2]
-        a = numpy.random.rand(*shape)
-        B = numpy.random.rand(2 * s2)
-        a_dp = dpnp.asarray(a)
-        if transpose:
-            a = numpy.moveaxis(a, (-2, -1), (-1, -2))
-            a_dp = dpnp.moveaxis(a_dp, (-2, -1), (-1, -2))
-        B_dp = dpnp.asarray(B)
-        b = B[::incx]
-        b_dp = B_dp[::incx]
-
-        result = dpnp.matmul(b_dp, a_dp)
-        expected = numpy.matmul(b, a)
-        assert_dtype_allclose(result, expected)
-
-        out_shape = shape[:-2] + (2 * s1,)
-        OUT = dpnp.empty(out_shape, dtype=result.dtype)
-        out = OUT[..., ::incy]
-        result = dpnp.matmul(b_dp, a_dp, out=out)
-        assert result is out
-        assert_dtype_allclose(result, expected)
-
-    @pytest.mark.parametrize(
-        "order1, order2, out_order",
-        [
-            ("C", "C", "C"),
-            ("C", "C", "F"),
-            ("C", "F", "C"),
-            ("C", "F", "F"),
-            ("F", "C", "C"),
-            ("F", "C", "F"),
-            ("F", "F", "F"),
-            ("F", "F", "C"),
-        ],
-    )
-    @pytest.mark.parametrize(
-        "dtype", get_all_dtypes(no_none=True, no_bool=True)
-    )
-    def test_matmul_out1(self, order1, order2, out_order, dtype):
-        # test gemm with out keyword
-        a1 = generate_random_numpy_array((5, 4), dtype, low=-5, high=5)
-        a2 = generate_random_numpy_array((4, 7), dtype, low=-5, high=5)
-        a1 = numpy.array(a1, order=order1)
-        a2 = numpy.array(a2, order=order2)
-        b1 = dpnp.asarray(a1)
-        b2 = dpnp.asarray(a2)
-
-        dpnp_out = dpnp.empty((5, 7), dtype=dtype, order=out_order)
-        result = dpnp.matmul(b1, b2, out=dpnp_out)
-        assert result is dpnp_out
-
-        out = numpy.empty((5, 7), dtype=dtype, order=out_order)
-        expected = numpy.matmul(a1, a2, out=out)
-        assert result.flags.c_contiguous == expected.flags.c_contiguous
-        assert result.flags.f_contiguous == expected.flags.f_contiguous
-        assert_dtype_allclose(result, expected)
-
-    @pytest.mark.parametrize("trans", [True, False])
-    @pytest.mark.parametrize(
-        "dtype", get_all_dtypes(no_none=True, no_bool=True)
-    )
-    def test_matmul_out2(self, trans, dtype):
-        # test gemm_batch with out keyword
-        # the base of input arrays is c-contiguous
-        # the base of output array is c-contiguous or f-contiguous
-        a1 = generate_random_numpy_array((2, 3, 4), dtype, low=-5, high=5)
-        a2 = generate_random_numpy_array((2, 4, 5), dtype, low=-5, high=5)
-        b1 = dpnp.asarray(a1)
-        b2 = dpnp.asarray(a2)
-
-        if trans:
-            dpnp_out = dpnp.empty((2, 5, 3), dtype=dtype).transpose(0, 2, 1)
-            out = numpy.empty((2, 5, 3), dtype=dtype).transpose(0, 2, 1)
-        else:
-            dpnp_out = dpnp.empty((2, 3, 5), dtype=dtype)
-            out = numpy.empty((2, 3, 5), dtype=dtype)
-
-        result = dpnp.matmul(b1, b2, out=dpnp_out)
-        assert result is dpnp_out
-
-        expected = numpy.matmul(a1, a2, out=out)
-        assert result.flags.c_contiguous == expected.flags.c_contiguous
-        assert result.flags.f_contiguous == expected.flags.f_contiguous
-        assert_dtype_allclose(result, expected)
-
-    @pytest.mark.parametrize("trans", [True, False])
-    @pytest.mark.parametrize(
-        "dtype", get_all_dtypes(no_none=True, no_bool=True)
-    )
-    def test_matmul_out3(self, trans, dtype):
-        # test gemm_batch with out keyword
-        # the base of input arrays is f-contiguous
-        # the base of output array is c-contiguous or f-contiguous
-        a1 = generate_random_numpy_array((2, 4, 3), dtype, low=-5, high=5)
-        a2 = generate_random_numpy_array((2, 5, 4), dtype, low=-5, high=5)
-        b1 = dpnp.asarray(a1)
-        b2 = dpnp.asarray(a2)
-
-        a1 = numpy.asarray(a1).transpose(0, 2, 1)
-        a2 = numpy.asarray(a2).transpose(0, 2, 1)
-        b1 = b1.transpose(0, 2, 1)
-        b2 = b2.transpose(0, 2, 1)
-
-        if trans:
-            dpnp_out = dpnp.empty((2, 5, 3), dtype=dtype).transpose(0, 2, 1)
-            out = numpy.empty((2, 5, 3), dtype=dtype).transpose(0, 2, 1)
-        else:
-            dpnp_out = dpnp.empty((2, 3, 5), dtype=dtype)
-            out = numpy.empty((2, 3, 5), dtype=dtype)
-
-        result = dpnp.matmul(b1, b2, out=dpnp_out)
-        assert result is dpnp_out
-
-        expected = numpy.matmul(a1, a2, out=out)
-        assert result.flags.c_contiguous == expected.flags.c_contiguous
-        assert result.flags.f_contiguous == expected.flags.f_contiguous
-        assert_dtype_allclose(result, expected)
-
-    @pytest.mark.parametrize(
-        "out_shape",
-        [
-            ((4, 5)),
-            ((6,)),
-            ((4, 7, 2)),
-        ],
-    )
-    def test_matmul_out_0D(self, out_shape):
-        # for matmul of 1-D arrays, output is 0-D and if out keyword is given
-        # NumPy repeats the data to match the shape of output array
-        a = numpy.arange(3)
-        b = dpnp.asarray(a)
-
-        numpy_out = numpy.empty(out_shape)
-        dpnp_out = dpnp.empty(out_shape)
-        result = dpnp.matmul(b, b, out=dpnp_out)
-        expected = numpy.matmul(a, a, out=numpy_out)
-        assert result is dpnp_out
-        assert_dtype_allclose(result, expected)
-
-    @testing.slow
-    @pytest.mark.parametrize(
-        "shape1, shape2",
-        [
-            ((5000, 5000, 2, 2), (5000, 5000, 2, 2)),
-            ((2, 2), (5000, 5000, 2, 2)),
-            ((5000, 5000, 2, 2), (2, 2)),
-        ],
-    )
-    def test_matmul_large(self, shape1, shape2):
-        a = generate_random_numpy_array(shape1)
-        b = generate_random_numpy_array(shape2)
-        a_dp = dpnp.asarray(a)
-        b_dp = dpnp.asarray(b)
-
-        result = dpnp.matmul(a_dp, b_dp)
-        expected = numpy.matmul(a, b)
-        assert_dtype_allclose(result, expected, factor=24)
-
-    @testing.with_requires("numpy>=2.0")
-    def test_linalg_matmul(self):
-        a = numpy.ones((3, 4))
-        b = numpy.ones((4, 5))
-        ia = dpnp.array(a)
-        ib = dpnp.array(b)
-
-        result = dpnp.linalg.matmul(ia, ib)
-        expected = numpy.linalg.matmul(a, b)
-        assert_array_equal(result, expected)
-
-    @pytest.mark.parametrize(
-        "sh1, sh2",
-        [
-            ((2, 3, 3), (2, 3, 3)),
-            ((3, 3, 3, 3), (3, 3, 3, 3)),
-        ],
-        ids=["gemm", "gemm_batch"],
-    )
-    def test_matmul_with_offsets(self, sh1, sh2):
-        a = generate_random_numpy_array(sh1)
-        b = generate_random_numpy_array(sh2)
-        ia, ib = dpnp.array(a), dpnp.array(b)
-
-        result = ia[1] @ ib[1]
-        expected = a[1] @ b[1]
-        assert_dtype_allclose(result, expected)
-
-
-class TestMatmulInplace:
-    ALL_DTYPES = get_all_dtypes(no_none=True)
-    DTYPES = {}
-    for i in ALL_DTYPES:
-        for j in ALL_DTYPES:
-            if numpy.can_cast(j, i):
-                DTYPES[f"{i}-{j}"] = (i, j)
-
-    @pytest.mark.parametrize("dtype1, dtype2", DTYPES.values())
-    def test_basic(self, dtype1, dtype2):
-        a = numpy.arange(10).reshape(5, 2).astype(dtype1)
-        b = numpy.ones((2, 2), dtype=dtype2)
-        ia, ib = dpnp.array(a), dpnp.array(b)
-        ia_id = id(ia)
-
-        a @= b
-        ia @= ib
-        assert id(ia) == ia_id
-        assert_dtype_allclose(ia, a)
-
-    @pytest.mark.parametrize(
-        "a_sh, b_sh",
-        [
-            pytest.param((10**5, 10), (10, 10), id="2d_large"),
-            pytest.param((10**4, 10, 10), (1, 10, 10), id="3d_large"),
-            pytest.param((3,), (3,), id="1d"),
-            pytest.param((3, 3), (3,), id="2d_1d"),
-            pytest.param((3,), (3, 3), id="1d_2d"),
-            pytest.param((3, 3), (3, 1), id="2d_broadcast"),
-            pytest.param((1, 3), (3, 3), id="2d_broadcast_reverse"),
-            pytest.param((3, 3, 3), (1, 3, 1), id="3d_broadcast1"),
-            pytest.param((3, 3, 3), (1, 3, 3), id="3d_broadcast2"),
-            pytest.param((3, 3, 3), (3, 3, 1), id="3d_broadcast3"),
-            pytest.param((1, 3, 3), (3, 3, 3), id="3d_broadcast_reverse1"),
-            pytest.param((3, 1, 3), (3, 3, 3), id="3d_broadcast_reverse2"),
-            pytest.param((1, 1, 3), (3, 3, 3), id="3d_broadcast_reverse3"),
-        ],
-    )
-    def test_shapes(self, a_sh, b_sh):
-        a_sz, b_sz = numpy.prod(a_sh), numpy.prod(b_sh)
-        a = numpy.arange(a_sz).reshape(a_sh).astype(numpy.float64)
-        b = numpy.arange(b_sz).reshape(b_sh)
-
-        ia, ib = dpnp.array(a), dpnp.array(b)
-        ia_id = id(ia)
-
-        expected = a @ b
-        if expected.shape != a_sh:
-            if len(b_sh) == 1:
-                # check the exception matches NumPy
-                match = "inplace matrix multiplication requires"
-            else:
-                match = None
-
-            with pytest.raises(ValueError, match=match):
-                a @= b
-
-            with pytest.raises(ValueError, match=match):
-                ia @= ib
-        else:
-            ia @= ib
-            assert id(ia) == ia_id
-            assert_dtype_allclose(ia, expected)
-
-
-class TestMatmulInvalidCases:
-    @pytest.mark.parametrize("xp", [numpy, dpnp])
-    @pytest.mark.parametrize(
-        "shape1, shape2",
-        [
-            ((3, 2), ()),
-            ((), (3, 2)),
-            ((), ()),
-        ],
-    )
-    def test_zero_dim(self, xp, shape1, shape2):
-        x1 = xp.arange(numpy.prod(shape1), dtype=xp.float32).reshape(shape1)
-        x2 = xp.arange(numpy.prod(shape2), dtype=xp.float32).reshape(shape2)
-
-        with pytest.raises(ValueError):
-            xp.matmul(x1, x2)
-
-    @pytest.mark.parametrize("xp", [numpy, dpnp])
-    @pytest.mark.parametrize(
-        "shape1, shape2",
-        [
-            ((3,), (4,)),
-            ((2, 3), (4, 5)),
-            ((2, 4), (3, 5)),
-            ((2, 3), (4,)),
-            ((3,), (4, 5)),
-            ((2, 2, 3), (2, 4, 5)),
-            ((3, 2, 3), (2, 4, 5)),
-            ((4, 3, 2), (6, 5, 2, 4)),
-            ((6, 5, 3, 2), (3, 2, 4)),
-        ],
-    )
-    def test_invalid_shape(self, xp, shape1, shape2):
-        x1 = xp.arange(numpy.prod(shape1), dtype=xp.float32).reshape(shape1)
-        x2 = xp.arange(numpy.prod(shape2), dtype=xp.float32).reshape(shape2)
-
-        with pytest.raises(ValueError):
-            xp.matmul(x1, x2)
-
-    @pytest.mark.parametrize("xp", [numpy, dpnp])
-    @pytest.mark.parametrize(
-        "shape1, shape2, out_shape",
-        [
-            ((5, 4, 3), (3, 1), (3, 4, 1)),
-            ((5, 4, 3), (3, 1), (5, 6, 1)),
-            ((5, 4, 3), (3, 1), (5, 4, 2)),
-            ((5, 4, 3), (3, 1), (4, 1)),
-            ((5, 4, 3), (3,), (5, 3)),
-            ((5, 4, 3), (3,), (6, 4)),
-            ((4,), (3, 4, 5), (4, 5)),
-            ((4,), (3, 4, 5), (3, 6)),
-        ],
-    )
-    def test_invalid_shape_out(self, xp, shape1, shape2, out_shape):
-        x1 = xp.arange(numpy.prod(shape1), dtype=xp.float32).reshape(shape1)
-        x2 = xp.arange(numpy.prod(shape2), dtype=xp.float32).reshape(shape2)
-        res = xp.empty(out_shape)
-
-        with pytest.raises(ValueError):
-            xp.matmul(x1, x2, out=res)
-
-    @pytest.mark.parametrize("xp", [numpy, dpnp])
-    @pytest.mark.parametrize("dtype", get_all_dtypes(no_none=True)[:-2])
-    def test_invalid_dtype(self, xp, dtype):
-        dpnp_dtype = get_all_dtypes(no_none=True)[-1]
-        a1 = xp.arange(5 * 4, dtype=dpnp_dtype).reshape(5, 4)
-        a2 = xp.arange(7 * 4, dtype=dpnp_dtype).reshape(4, 7)
-        dp_out = xp.empty((5, 7), dtype=dtype)
-
-        with pytest.raises(TypeError):
-            xp.matmul(a1, a2, out=dp_out)
-
-    def test_exe_q(self):
-        x1 = dpnp.ones((5, 4), sycl_queue=dpctl.SyclQueue())
-        x2 = dpnp.ones((4, 7), sycl_queue=dpctl.SyclQueue())
-        with pytest.raises(ValueError):
-            dpnp.matmul(x1, x2)
-
-        x1 = dpnp.ones((5, 4))
-        x2 = dpnp.ones((4, 7))
-        out = dpnp.empty((5, 7), sycl_queue=dpctl.SyclQueue())
-        with pytest.raises(ExecutionPlacementError):
-            dpnp.matmul(x1, x2, out=out)
-
-    @pytest.mark.parametrize("xp", [numpy, dpnp])
-    def test_matmul_casting(self, xp):
-        a1 = xp.arange(2 * 4, dtype=xp.float32).reshape(2, 4)
-        a2 = xp.arange(4 * 3).reshape(4, 3)
-
-        res = xp.empty((2, 3), dtype=xp.int64)
-        with pytest.raises(TypeError):
-            xp.matmul(a1, a2, out=res, casting="safe")
-
-    def test_matmul_not_implemented(self):
-        a1 = dpnp.arange(2 * 4).reshape(2, 4)
-        a2 = dpnp.arange(4 * 3).reshape(4, 3)
-
-        with pytest.raises(NotImplementedError):
-            dpnp.matmul(a1, a2, subok=False)
-
-        with pytest.raises(NotImplementedError):
-            signature = (dpnp.float32, dpnp.float32, dpnp.float32)
-            dpnp.matmul(a1, a2, signature=signature)
-
-        with pytest.raises(NotImplementedError):
-            dpnp.matmul(a1, a2, axis=2)
-
-    @pytest.mark.parametrize("xp", [numpy, dpnp])
-    def test_matmul_axes(self, xp):
-        a1 = xp.arange(120).reshape(2, 5, 3, 4)
-        a2 = xp.arange(120).reshape(4, 2, 5, 3)
-
-        # axes must be a list
-        axes = ((3, 1), (2, 0), (0, 1))
-        with pytest.raises(TypeError):
-            xp.matmul(a1, a2, axes=axes)
-
-        # axes must be be a list of three tuples
-        axes = [(3, 1), (2, 0)]
-        with pytest.raises(ValueError):
-            xp.matmul(a1, a2, axes=axes)
-
-        # axes item should be a tuple
-        axes = [(3, 1), (2, 0), [0, 1]]
-        with pytest.raises(TypeError):
-            xp.matmul(a1, a2, axes=axes)
-
-        # axes item should be a tuple with 2 elements
-        axes = [(3, 1), (2, 0), (0, 1, 2)]
-        with pytest.raises(AxisError):
-            xp.matmul(a1, a2, axes=axes)
-
-        # axes must be an integer
-        axes = [(3, 1), (2, 0), (0.0, 1)]
-        with pytest.raises(TypeError):
-            xp.matmul(a1, a2, axes=axes)
-
-        # axes item 2 should be an empty tuple
-        a = xp.arange(3)
-        axes = [0, 0, 0]
-        with pytest.raises(AxisError):
-            xp.matmul(a, a, axes=axes)
-
-        a = xp.arange(3 * 4 * 5).reshape(3, 4, 5)
-        b = xp.arange(3)
-        # list object cannot be interpreted as an integer
-        axes = [(1, 0), (0), [0]]
-        with pytest.raises(TypeError):
-            xp.matmul(a, b, axes=axes)
-
-        # axes item should be a tuple with a single element, or an integer
-        axes = [(1, 0), (0), (0, 1)]
-        with pytest.raises(AxisError):
-            xp.matmul(a, b, axes=axes)
-
-
-=======
->>>>>>> 77702b3e
 def test_elemenwise_nin_nout():
     assert dpnp.abs.nin == 1
     assert dpnp.add.nin == 2
