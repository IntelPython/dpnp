--- conflicted
+++ resolved
@@ -2269,41 +2269,17 @@
 
 @pytest.mark.parametrize("func", ["ceil", "floor", "trunc"])
 class TestRoundingFuncs:
-<<<<<<< HEAD
-    @pytest.mark.parametrize("dtype", get_all_dtypes(no_complex=True))
+    @pytest.mark.parametrize(
+        "dtype", get_all_dtypes(no_none=True, no_complex=True)
+    )
     def test_out(self, func, dtype):
         a = generate_random_numpy_array(10, dtype)
         expected = getattr(numpy, func)(a)
 
-        dp_array = dpnp.array(a)
-        out_dtype = numpy.int8 if dtype == numpy.bool_ else dtype
-        dp_out = dpnp.empty(expected.shape, dtype=out_dtype)
-        result = getattr(dpnp, func)(dp_array, out=dp_out)
-=======
-    @pytest.fixture(
-        params=[
-            {"func_name": "ceil", "input_values": [-5, 5, 10]},
-            {"func_name": "floor", "input_values": [-5, 5, 10]},
-            {"func_name": "trunc", "input_values": [-5, 5, 10]},
-        ],
-        ids=["ceil", "floor", "trunc"],
-    )
-    def func_params(self, request):
-        return request.param
-
-    @pytest.mark.parametrize(
-        "dtype", get_all_dtypes(no_none=True, no_complex=True)
-    )
-    def test_out(self, func_params, dtype):
-        func_name = func_params["func_name"]
-        input_values = func_params["input_values"]
-        a, expected = _get_numpy_arrays_1in_1out(func_name, dtype, input_values)
-
-        ia = dpnp.array(a)
-        out_dt = numpy.int8 if dtype == dpnp.bool else dtype
+        ia = dpnp.array(a)
+        out_dt = numpy.int8 if dtype == numpy.bool_ else dtype
         iout = dpnp.empty(expected.shape, dtype=out_dt)
-        result = getattr(dpnp, func_name)(ia, out=iout)
->>>>>>> 4986f397
+        result = getattr(dpnp, func)(ia, out=iout)
 
         assert result is iout
         # numpy.ceil, numpy.floor, numpy.trunc always return float dtype for
@@ -2325,29 +2301,16 @@
         iout = dpnp.empty(10, dtype=dtype)
 
         with pytest.raises(ValueError):
-<<<<<<< HEAD
-            getattr(dpnp, func)(dp_array, out=dp_out)
-=======
-            getattr(dpnp, func_name)(ia, out=iout)
->>>>>>> 4986f397
+            getattr(dpnp, func)(ia, out=iout)
 
     @pytest.mark.parametrize(
         "shape", [(0,), (15,), (2, 2)], ids=["(0,)", "(15,)", "(2, 2)"]
     )
-<<<<<<< HEAD
     def test_invalid_shape(self, func, shape):
-        dp_array = dpnp.arange(10, dtype=dpnp.float32)
-        dp_out = dpnp.empty(shape, dtype=dpnp.float32)
-
-        with pytest.raises(ValueError):
-            getattr(dpnp, func)(dp_array, out=dp_out)
-=======
-    def test_invalid_shape(self, func_params, shape):
-        func_name = func_params["func_name"]
         ia = dpnp.arange(10, dtype=dpnp.float32)
         iout = dpnp.empty(shape, dtype=dpnp.float32)
-        assert_raises(ValueError, getattr(dpnp, func_name), ia, out=iout)
->>>>>>> 4986f397
+
+        assert_raises(ValueError, getattr(dpnp, func), ia, out=iout)
 
 
 class TestHypot:
@@ -2355,24 +2318,14 @@
         "dtype", get_all_dtypes(no_none=True, no_bool=True, no_complex=True)
     )
     def test_hypot(self, dtype):
-<<<<<<< HEAD
         a = generate_random_numpy_array(10, dtype, low=0)
         b = generate_random_numpy_array(10, dtype, low=0)
         expected = numpy.hypot(a, b)
-
-        dp_array1 = dpnp.array(a)
-        dp_array2 = dpnp.array(b)
-        out_dtype = _get_output_data_type(dtype)
-        dp_out = dpnp.empty(expected.shape, dtype=out_dtype)
-        result = dpnp.hypot(dp_array1, dp_array2, out=dp_out)
-=======
-        a, b, expected = _get_numpy_arrays_2in_1out("hypot", dtype, [0, 10, 10])
 
         ia, ib = dpnp.array(a), dpnp.array(b)
         out_dt = _get_output_data_type(dtype)
         iout = dpnp.empty(expected.shape, dtype=out_dt)
         result = dpnp.hypot(ia, ib, out=iout)
->>>>>>> 4986f397
 
         assert result is iout
         assert_dtype_allclose(result, expected)
