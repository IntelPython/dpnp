--- conflicted
+++ resolved
@@ -101,10 +101,6 @@
         return xp.median(a, self.axis, keepdims=self.keepdims)
 
 
-<<<<<<< HEAD
-@pytest.mark.skip("dpnp.nanmedian() is not implemented yet")
-=======
->>>>>>> e0c9cf14
 @testing.parameterize(
     *testing.product(
         {
@@ -139,15 +135,10 @@
             a = testing.shaped_random(self.shape, numpy, dtype=dtype)
         return a
 
-<<<<<<< HEAD
-    @testing.for_all_dtypes()
-    @testing.numpy_cupy_allclose()
-=======
     @pytest.mark.filterwarnings("ignore:All-NaN slice:RuntimeWarning")
     @pytest.mark.filterwarnings("ignore:invalid value:RuntimeWarning")
     @testing.for_all_dtypes()
     @testing.numpy_cupy_allclose(type_check=has_support_aspect64())
->>>>>>> e0c9cf14
     def test_nanmedian(self, xp, dtype):
         a = xp.array(self._make_array(dtype))
         out = xp.nanmedian(
