--- conflicted
+++ resolved
@@ -33,17 +33,6 @@
     .. seealso:: :func:`numpy.testing.assert_allclose`
 
     """
-<<<<<<< HEAD
-    numpy.testing.assert_allclose(
-        cupy.asnumpy(actual),
-        cupy.asnumpy(desired),
-        rtol=rtol,
-        atol=atol,
-        err_msg=err_msg,
-        verbose=verbose,
-        strict=False,
-    )
-=======
     if numpy.lib.NumpyVersion(numpy.__version__) >= "2.0.0":
         numpy.testing.assert_allclose(
             cupy.asnumpy(actual),
@@ -71,7 +60,6 @@
             err_msg=err_msg,
             verbose=verbose,
         )
->>>>>>> 18772b6b
 
 
 def assert_array_almost_equal(
@@ -160,18 +148,6 @@
 
     .. seealso:: :func:`numpy.testing.assert_array_equal`
     """
-<<<<<<< HEAD
-
-    strict = kwargs.get("strict", False)
-    numpy.testing.assert_array_equal(
-        cupy.asnumpy(x),
-        cupy.asnumpy(y),
-        err_msg=err_msg,
-        verbose=verbose,
-        strict=strict,
-        **kwargs,
-    )
-=======
     if numpy.lib.NumpyVersion(numpy.__version__) >= "1.24.0":
         numpy.testing.assert_array_equal(
             cupy.asnumpy(actual),
@@ -193,7 +169,6 @@
             err_msg=err_msg,
             verbose=verbose,
         )
->>>>>>> 18772b6b
 
     if strides_check:
         if actual.strides != desired.strides:
