--- conflicted
+++ resolved
@@ -136,19 +136,11 @@
         assert max(x) <= iinfo.max
 
         # Lower bound check
-<<<<<<< HEAD
-        with self.assertRaises((OverflowError, ValueError)):
+        with self.assertRaises(ValueError):
             random.randint(iinfo.min - 1, iinfo.min + 10, size, dtype)
 
         # Upper bound check
-        with self.assertRaises((OverflowError, ValueError)):
-=======
-        with self.assertRaises(ValueError):
-            random.randint(iinfo.min - 1, iinfo.min + 10, size, dtype)
-
-        # Upper bound check
-        with self.assertRaises(ValueError):
->>>>>>> b990bac5
+        with self.assertRaises(ValueError):
             random.randint(iinfo.max - 10, iinfo.max + 2, size, dtype)
 
 
