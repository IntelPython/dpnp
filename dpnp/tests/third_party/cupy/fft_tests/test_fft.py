import functools
import warnings

import numpy as np
import pytest

import dpnp as cupy
from dpnp.tests.helper import has_support_aspect64, is_cuda_device
from dpnp.tests.third_party.cupy import testing
from dpnp.tests.third_party.cupy.testing._loops import _wraps_partial


@pytest.fixture
def skip_forward_backward(request):
    if request.instance.norm in ("backward", "forward"):
        if not (np.lib.NumpyVersion(np.__version__) >= "1.20.0"):
            pytest.skip("forward/backward is supported by NumPy 1.20+")


def nd_planning_states(states=[True, False], name="enable_nd"):
    """Decorator for parameterized tests with and without nd planning

    Tests are repeated with config.enable_nd_planning set to True and False

    Args:
         states(list of bool): The boolean cases to test.
         name(str): Argument name to which specified dtypes are passed.

    This decorator adds a keyword argument specified by ``name``
    to the test fixture. Then, it runs the fixtures in parallel
    by passing the each element of ``dtypes`` to the named
    argument.
    """

    def decorator(impl):
        @_wraps_partial(impl, name)
        def test_func(self, *args, **kw):
            # get original global planning state
            # planning_state = config.enable_nd_planning
            try:
                for nd_planning in states:
                    try:
                        # enable or disable nd planning
                        # config.enable_nd_planning = nd_planning

                        kw[name] = nd_planning
                        impl(self, *args, **kw)
                    except Exception:
                        print(name, "is", nd_planning)
                        raise
            finally:
                # restore original global planning state
                # config.enable_nd_planning = planning_state
                pass

        return test_func

    return decorator


def multi_gpu_config(gpu_configs=None):
    """Decorator for parameterized tests with different GPU configurations.

    Args:
        gpu_configs (list of list): The GPUs to test.

    .. notes:
        The decorated tests are skipped if no or only one GPU is available.
    """

    def decorator(impl):
        @functools.wraps(impl)
        def test_func(self, *args, **kw):
            use_multi_gpus = config.use_multi_gpus
            _devices = config._devices

            try:
                for gpus in gpu_configs:
                    try:
                        nGPUs = len(gpus)
                        assert nGPUs >= 2, "Must use at least two gpus"
                        config.use_multi_gpus = True
                        config.set_cufft_gpus(gpus)
                        self.gpus = gpus

                        impl(self, *args, **kw)
                    except Exception:
                        print("GPU config is:", gpus)
                        raise
            finally:
                config.use_multi_gpus = use_multi_gpus
                config._devices = _devices
                del self.gpus

        return test_func

    return decorator


# @testing.with_requires("numpy>=2.0")
@pytest.mark.usefixtures("skip_forward_backward")
@testing.parameterize(
    *testing.product(
        {
            "n": [None, 0, 5, 10, 15],
            "shape": [(0,), (10, 0), (10,), (10, 10)],
            "norm": [None, "backward", "ortho", "forward"],
        }
    )
)
class TestFft:

    @testing.for_all_dtypes()
    @testing.numpy_cupy_allclose(
        rtol=1e-3,
        atol=1e-7,
        accept_error=ValueError,
        contiguous_check=False,
        type_check=has_support_aspect64(),
    )
    def test_fft(self, xp, dtype):
        a = testing.shaped_random(self.shape, xp, dtype)
        return xp.fft.fft(a, n=self.n, norm=self.norm)

    @testing.for_all_dtypes()
    @testing.numpy_cupy_allclose(
        rtol=1e-3,
        atol=1e-7,
        accept_error=ValueError,
        contiguous_check=False,
        type_check=has_support_aspect64(),
    )
    # NumPy 1.17.0 and 1.17.1 raises ZeroDivisonError due to a bug
    @testing.with_requires("numpy!=1.17.0")
    @testing.with_requires("numpy!=1.17.1")
    def test_ifft(self, xp, dtype):
        a = testing.shaped_random(self.shape, xp, dtype)
        return xp.fft.ifft(a, n=self.n, norm=self.norm)


# @testing.with_requires("numpy>=2.0")
@testing.parameterize(
    *testing.product(
        {
            "shape": [(0, 10), (10, 0, 10), (10, 10), (10, 5, 10)],
            "data_order": ["F", "C"],
            "axis": [0, 1, -1],
        }
    )
)
class TestFftOrder:

    @testing.for_all_dtypes()
    @testing.numpy_cupy_allclose(
        rtol=1e-3,
        atol=1e-7,
        accept_error=ValueError,
        contiguous_check=False,
        type_check=has_support_aspect64(),
    )
    def test_fft(self, xp, dtype):
        a = testing.shaped_random(self.shape, xp, dtype)
        if self.data_order == "F":
            a = xp.asfortranarray(a)
        return xp.fft.fft(a, axis=self.axis)

    @testing.for_all_dtypes()
    @testing.numpy_cupy_allclose(
        rtol=1e-3,
        atol=1e-7,
        accept_error=ValueError,
        contiguous_check=False,
        type_check=has_support_aspect64(),
    )
    def test_ifft(self, xp, dtype):
        a = testing.shaped_random(self.shape, xp, dtype)
        if self.data_order == "F":
            a = xp.asfortranarray(a)
        return xp.fft.ifft(a, axis=self.axis)


# See #3757 and NVIDIA internal ticket 3093094
def _skip_multi_gpu_bug(shape, gpus):
    # avoid CUDA 11.0 (will be fixed by CUDA 11.2) bug triggered by
    # - batch = 1
    # - gpus = [1, 0]
    if (
        11000 <= cupy.cuda.runtime.runtimeGetVersion() < 11020
        and len(shape) == 1
        and gpus == [1, 0]
    ):
        pytest.skip("avoid CUDA 11 bug")


# Almost identical to the TestFft class, except that
# 1. multi-GPU cuFFT is used
# 2. the tested parameter combinations are adjusted to meet the requirements
@testing.with_requires("numpy>=2.0")
@pytest.mark.usefixtures("skip_forward_backward")
@testing.parameterize(
    *testing.product(
        {
            "n": [None, 0, 64],
            "shape": [(0,), (0, 10), (64,), (4, 64)],
            "norm": [None, "backward", "ortho", "forward"],
        }
    )
)
@pytest.mark.skip("multi GPU is not supported")
@testing.multi_gpu(2)
class TestMultiGpuFft:

    @multi_gpu_config(gpu_configs=[[0, 1], [1, 0]])
    @testing.for_complex_dtypes()
    @testing.numpy_cupy_allclose(
        rtol=1e-3, atol=1e-7, accept_error=ValueError, contiguous_check=False
    )
    def test_fft(self, xp, dtype):
        _skip_multi_gpu_bug(self.shape, self.gpus)

        a = testing.shaped_random(self.shape, xp, dtype)
        return xp.fft.fft(a, n=self.n, norm=self.norm)

    @multi_gpu_config(gpu_configs=[[0, 1], [1, 0]])
    @testing.for_complex_dtypes()
    @testing.numpy_cupy_allclose(
        rtol=1e-3, atol=1e-7, accept_error=ValueError, contiguous_check=False
    )
    # NumPy 1.17.0 and 1.17.1 raises ZeroDivisonError due to a bug
    @testing.with_requires("numpy!=1.17.0")
    @testing.with_requires("numpy!=1.17.1")
    def test_ifft(self, xp, dtype):
        _skip_multi_gpu_bug(self.shape, self.gpus)

        a = testing.shaped_random(self.shape, xp, dtype)
        return xp.fft.ifft(a, n=self.n, norm=self.norm)


# Almost identical to the TestFftOrder class, except that
# 1. multi-GPU cuFFT is used
# 2. the tested parameter combinations are adjusted to meet the requirements
@testing.with_requires("numpy>=2.0")
@testing.parameterize(
    *testing.product(
        {
            "shape": [(10, 10), (10, 5, 10)],
            "data_order": ["F", "C"],
            "axis": [0, 1, -1],
        }
    )
)
@pytest.mark.skip("multi GPU is not supported")
@testing.multi_gpu(2)
class TestMultiGpuFftOrder:
    @multi_gpu_config(gpu_configs=[[0, 1], [1, 0]])
    @testing.for_complex_dtypes()
    @testing.numpy_cupy_allclose(
        rtol=1e-3, atol=1e-7, accept_error=ValueError, contiguous_check=False
    )
    def test_fft(self, xp, dtype):
        _skip_multi_gpu_bug(self.shape, self.gpus)

        a = testing.shaped_random(self.shape, xp, dtype)
        if self.data_order == "F":
            a = xp.asfortranarray(a)
        return xp.fft.fft(a, axis=self.axis)

    @multi_gpu_config(gpu_configs=[[0, 1], [1, 0]])
    @testing.for_complex_dtypes()
    @testing.numpy_cupy_allclose(
        rtol=1e-3, atol=1e-7, accept_error=ValueError, contiguous_check=False
    )
    def test_ifft(self, xp, dtype):
        _skip_multi_gpu_bug(self.shape, self.gpus)

        a = testing.shaped_random(self.shape, xp, dtype)
        if self.data_order == "F":
            a = xp.asfortranarray(a)
        return xp.fft.ifft(a, axis=self.axis)


@pytest.mark.skip("default FFT function is not supported")
@testing.with_requires("numpy>=2.0")
class TestDefaultPlanType:

    @nd_planning_states()
    def test_default_fft_func(self, enable_nd):
        # test cases where nd cuFFT plan is possible
        ca = cupy.ones((16, 16, 16))
        for axes in [(0, 1), (1, 2), None, (0, 1, 2)]:
            fft_func = _default_fft_func(ca, axes=axes)
            if enable_nd:
                # TODO(leofang): test newer ROCm versions
                if axes == (0, 1) and cupy.cuda.runtime.is_hip:
                    assert fft_func is _fft
                else:
                    assert fft_func is _fftn
            else:
                assert fft_func is _fft

        # only a single axis is transformed -> 1d plan preferred
        for axes in [(0,), (1,), (2,)]:
            assert _default_fft_func(ca, axes=axes) is _fft

        # non-contiguous axes -> nd plan not possible
        assert _default_fft_func(ca, axes=(0, 2)) is _fft

        # >3 axes transformed -> nd plan not possible
        ca = cupy.ones((2, 4, 6, 8))
        assert _default_fft_func(ca) is _fft

        # first or last axis not included -> nd plan not possible
        assert _default_fft_func(ca, axes=(1,)) is _fft

        # for rfftn
        ca = cupy.random.random((4, 2, 6))
        for s, axes in zip([(3, 4), None, (8, 7, 5)], [(-2, -1), (0, 1), None]):
            fft_func = _default_fft_func(ca, s=s, axes=axes, value_type="R2C")
            if enable_nd:
                # TODO(leofang): test newer ROCm versions
                if axes == (0, 1) and cupy.cuda.runtime.is_hip:
                    assert fft_func is _fft
                else:
                    assert fft_func is _fftn
            else:
                assert fft_func is _fft

        # nd plan not possible if last axis is not 0 or ndim-1
        assert _default_fft_func(ca, axes=(2, 1), value_type="R2C") is _fft

        # for irfftn
        ca = cupy.random.random((4, 2, 6)).astype(cupy.complex128)
        for s, axes in zip([(3, 4), None, (8, 7, 5)], [(-2, -1), (0, 1), None]):
            fft_func = _default_fft_func(ca, s=s, axes=axes, value_type="C2R")
            if enable_nd:
                # To get around hipFFT's bug, we don't use PlanNd for C2R
                # TODO(leofang): test newer ROCm versions
                if cupy.cuda.runtime.is_hip:
                    assert fft_func is _fft
                else:
                    assert fft_func is _fftn
            else:
                assert fft_func is _fft

        # nd plan not possible if last axis is not 0 or ndim-1
        assert _default_fft_func(ca, axes=(2, 1), value_type="C2R") is _fft


@pytest.mark.skip("memory management is not supported")
@testing.with_requires("numpy>=2.0")
@testing.slow
class TestFftAllocate:

    def test_fft_allocate(self):
        # Check CuFFTError is not raised when the GPU memory is enough.
        # See https://github.com/cupy/cupy/issues/1063
        # TODO(mizuno): Simplify "a" after memory compaction is implemented.
        a = []
        for i in range(10):
            a.append(cupy.empty(100000000))
        del a
        b = cupy.empty(100000007, dtype=cupy.float32)
        cupy.fft.fft(b)
        # Free huge memory for slow test
        del b
        cupy.get_default_memory_pool().free_all_blocks()
        # Clean up FFT plan cache
        cupy.fft.config.clear_plan_cache()


# @testing.with_requires("numpy>=2.0")
@pytest.mark.usefixtures("skip_forward_backward")
@testing.parameterize(
    *(
        testing.product_dict(
            [
                {"shape": (3, 4), "s": None, "axes": None},
                {"shape": (3, 4), "s": (1, 5), "axes": (-2, -1)},
                {"shape": (3, 4), "s": None, "axes": (-2, -1)},
                {"shape": (3, 4), "s": None, "axes": (-1, -2)},
                # {"shape": (3, 4), "s": None, "axes": (0,)}, # mkl_fft gh-109
                {"shape": (3, 4), "s": None, "axes": None},
                # {"shape": (3, 4), "s": None, "axes": ()}, # mkl_fft gh-108
                {"shape": (2, 3, 4), "s": None, "axes": None},
                {"shape": (2, 3, 4), "s": (1, 4, 10), "axes": (-2, -1)},
                {"shape": (2, 3, 4), "s": None, "axes": (-3, -2, -1)},
                {"shape": (2, 3, 4), "s": None, "axes": (-1, -2, -3)},
                # {"shape": (2, 3, 4), "s": None, "axes": (0, 1)}, # mkl_fft gh-109
                {"shape": (2, 3, 4), "s": None, "axes": None},
                # {"shape": (2, 3, 4), "s": None, "axes": ()}, # mkl_fft gh-108
                # {"shape": (2, 3, 4), "s": (2, 3), "axes": (0, 1, 2)}, # mkl_fft gh-109
                {"shape": (2, 3, 4, 5), "s": None, "axes": None},
                # {"shape": (0, 5), "s": None, "axes": None}, # mkl_fft gh-110
                # {"shape": (2, 0, 5), "s": None, "axes": None}, # mkl_fft gh-110
                # {"shape": (0, 0, 5), "s": None, "axes": None}, # mkl_fft gh-110
                {"shape": (3, 4), "s": (0, 5), "axes": (-2, -1)},
                {"shape": (3, 4), "s": (1, 0), "axes": (-2, -1)},
            ],
            testing.product({"norm": [None, "backward", "ortho", "forward"]}),
        )
    )
)
class TestFft2:

    @nd_planning_states()
    @testing.for_orders("CF")
    @testing.for_all_dtypes()
    @testing.numpy_cupy_allclose(
        rtol=1e-3,
        atol=1e-7,
        accept_error=ValueError,
        contiguous_check=False,
        type_check=has_support_aspect64(),
    )
<<<<<<< HEAD
    def test_fft2(self, xp, dtype, order):
        if is_cuda_device() and self.shape == (2, 3, 4, 5):
            pytest.skip("SAT-7587")
=======
    def test_fft2(self, xp, dtype, order, enable_nd):
        # assert config.enable_nd_planning == enable_nd
>>>>>>> b990bac5
        a = testing.shaped_random(self.shape, xp, dtype)
        if order == "F":
            a = xp.asfortranarray(a)

        with warnings.catch_warnings():
            # axis=None and s != None, NumPy 2.0
            warnings.simplefilter("ignore", DeprecationWarning)
            out = xp.fft.fft2(a, s=self.s, axes=self.axes, norm=self.norm)

        if self.axes is not None and not self.axes:
            assert out is a
            return out

        return out

    @nd_planning_states()
    @testing.for_orders("CF")
    @testing.for_all_dtypes()
    @testing.numpy_cupy_allclose(
        rtol=1e-3,
        atol=1e-7,
        accept_error=ValueError,
        contiguous_check=False,
        type_check=has_support_aspect64(),
    )
<<<<<<< HEAD
    def test_ifft2(self, xp, dtype, order):
        if is_cuda_device() and self.shape == (2, 3, 4, 5):
            pytest.skip("SAT-7587")
=======
    def test_ifft2(self, xp, dtype, order, enable_nd):
        # assert config.enable_nd_planning == enable_nd
>>>>>>> b990bac5
        a = testing.shaped_random(self.shape, xp, dtype)
        if order == "F":
            a = xp.asfortranarray(a)

        with warnings.catch_warnings():
            # axis=None and s != None, NumPy 2.0
            warnings.simplefilter("ignore", DeprecationWarning)
            out = xp.fft.ifft2(a, s=self.s, axes=self.axes, norm=self.norm)

        if self.axes is not None and not self.axes:
            assert out is a
            return out

        return out


# @testing.with_requires("numpy>=2.0")
@pytest.mark.usefixtures("skip_forward_backward")
@testing.parameterize(
    *(
        testing.product_dict(
            [
                {"shape": (3, 4), "s": None, "axes": None},
                {"shape": (3, 4), "s": (1, 5), "axes": (-2, -1)},
                {"shape": (3, 4), "s": None, "axes": (-2, -1)},
                {"shape": (3, 4), "s": None, "axes": (-1, -2)},
                {"shape": (3, 4), "s": None, "axes": [-1, -2]},
                # {"shape": (3, 4), "s": None, "axes": (0,)}, # mkl_fft gh-109
                # {"shape": (3, 4), "s": None, "axes": ()}, # mkl_fft gh-108
                {"shape": (3, 4), "s": None, "axes": None},
                {"shape": (2, 3, 4), "s": None, "axes": None},
                {"shape": (2, 3, 4), "s": (1, 4, 10), "axes": (-3, -2, -1)},
                {"shape": (2, 3, 4), "s": None, "axes": (-3, -2, -1)},
                {"shape": (2, 3, 4), "s": None, "axes": (-1, -2, -3)},
                # {"shape": (2, 3, 4), "s": None, "axes": (-1, -3)}, # mkl_fft gh-109
                # {"shape": (2, 3, 4), "s": None, "axes": (0, 1)}, # mkl_fft gh-109
                {"shape": (2, 3, 4), "s": None, "axes": None},
                # {"shape": (2, 3, 4), "s": None, "axes": ()}, # mkl_fft gh-108
                # {"shape": (2, 3, 4), "s": (2, 3), "axes": (0, 1, 2)}, # mkl_fft gh-109
                {"shape": (2, 3, 4), "s": (4, 3, 2), "axes": (2, 0, 1)},
                {"shape": (2, 3, 4, 5), "s": None, "axes": None},
                # {"shape": (0, 5), "s": None, "axes": None}, # mkl_fft gh-110
                # {"shape": (2, 0, 5), "s": None, "axes": None}, # mkl_fft gh-110
                # {"shape": (0, 0, 5), "s": None, "axes": None}, # mkl_fft gh-110
            ],
            testing.product({"norm": [None, "backward", "ortho", "forward"]}),
        )
    )
)
class TestFftn:

    @nd_planning_states()
    @testing.for_orders("CF")
    @testing.for_all_dtypes()
    @testing.numpy_cupy_allclose(
        rtol=1e-3,
        atol=1e-7,
        accept_error=ValueError,
        contiguous_check=False,
        type_check=has_support_aspect64(),
    )
<<<<<<< HEAD
    def test_fftn(self, xp, dtype, order):
        if is_cuda_device() and self.shape == (2, 3, 4, 5):
            pytest.skip("SAT-7587")
=======
    def test_fftn(self, xp, dtype, order, enable_nd):
        # assert config.enable_nd_planning == enable_nd
>>>>>>> b990bac5
        a = testing.shaped_random(self.shape, xp, dtype)
        if order == "F":
            a = xp.asfortranarray(a)

        with warnings.catch_warnings():
            # axis=None and s != None, NumPy 2.0
            warnings.simplefilter("ignore", DeprecationWarning)
            out = xp.fft.fftn(a, s=self.s, axes=self.axes, norm=self.norm)

        if self.axes is not None and not self.axes:
            assert out is a
            return out

        return out

    @nd_planning_states()
    @testing.for_orders("CF")
    @testing.for_all_dtypes()
    @testing.numpy_cupy_allclose(
        rtol=1e-3,
        atol=1e-7,
        accept_error=ValueError,
        contiguous_check=False,
        type_check=has_support_aspect64(),
    )
<<<<<<< HEAD
    def test_ifftn(self, xp, dtype, order):
        if is_cuda_device() and self.shape == (2, 3, 4, 5):
            pytest.skip("SAT-7587")
=======
    def test_ifftn(self, xp, dtype, order, enable_nd):
        # assert config.enable_nd_planning == enable_nd
>>>>>>> b990bac5
        a = testing.shaped_random(self.shape, xp, dtype)
        if order == "F":
            a = xp.asfortranarray(a)

        with warnings.catch_warnings():
            # axis=None and s != None, NumPy 2.0
            warnings.simplefilter("ignore", DeprecationWarning)
            out = xp.fft.ifftn(a, s=self.s, axes=self.axes, norm=self.norm)

        if self.axes is not None and not self.axes:
            assert out is a
            return out

        return out


@pytest.mark.skip("get_fft_plan() is not supported")
@testing.with_requires("numpy>=2.0")
@pytest.mark.usefixtures("skip_forward_backward")
@testing.parameterize(
    *(
        testing.product_dict(
            [
                {"shape": (3, 4), "s": None, "axes": None},
                {"shape": (3, 4), "s": (1, 5), "axes": (-2, -1)},
                {"shape": (3, 4), "s": None, "axes": (-2, -1)},
                {"shape": (3, 4), "s": None, "axes": (-1, -2)},
                {"shape": (3, 4), "s": None, "axes": (0,)},
                {"shape": (3, 4), "s": None, "axes": None},
                {"shape": (2, 3, 4), "s": None, "axes": None},
                {"shape": (2, 3, 4), "s": (1, 4, 10), "axes": (-3, -2, -1)},
                {"shape": (2, 3, 4), "s": None, "axes": (-3, -2, -1)},
                {"shape": (2, 3, 4), "s": None, "axes": (-1, -2, -3)},
                {"shape": (2, 3, 4), "s": None, "axes": (0, 1)},
                {"shape": (2, 3, 4), "s": None, "axes": None},
                {"shape": (2, 3, 4), "s": (2, 3), "axes": (-2, -1)},
                {"shape": (2, 3, 4), "s": (2, 3), "axes": (0, 1, 2)},
                {"shape": (0, 5), "s": None, "axes": None},
                {"shape": (2, 0, 5), "s": None, "axes": None},
                {"shape": (0, 0, 5), "s": None, "axes": None},
            ],
            testing.product({"norm": [None, "backward", "ortho", "forward"]}),
        )
    )
)
class TestPlanCtxManagerFftn:

    @pytest.fixture(autouse=True)
    def skip_buggy(self):
        if cupy.cuda.runtime.is_hip:
            # TODO(leofang): test newer ROCm versions
            if self.axes == (0, 1) and self.shape == (2, 3, 4):
                pytest.skip(
                    "hipFFT's PlanNd for this case "
                    "is buggy, so Plan1d is generated "
                    "instead"
                )

    @nd_planning_states()
    @testing.for_complex_dtypes()
    @testing.numpy_cupy_allclose(
        rtol=1e-3, atol=1e-7, accept_error=ValueError, contiguous_check=False
    )
    def test_fftn(self, xp, dtype, enable_nd):
        assert config.enable_nd_planning == enable_nd
        a = testing.shaped_random(self.shape, xp, dtype)

        if xp is np:
            return xp.fft.fftn(a, s=self.s, axes=self.axes, norm=self.norm)

        from cupyx.scipy.fftpack import get_fft_plan

        plan = get_fft_plan(a, self.s, self.axes)
        with plan:
            return xp.fft.fftn(a, s=self.s, axes=self.axes, norm=self.norm)

    @nd_planning_states()
    @testing.for_complex_dtypes()
    @testing.numpy_cupy_allclose(
        rtol=1e-3, atol=1e-7, accept_error=ValueError, contiguous_check=False
    )
    def test_ifftn(self, xp, dtype, enable_nd):
        assert config.enable_nd_planning == enable_nd
        a = testing.shaped_random(self.shape, xp, dtype)

        if xp is np:
            return xp.fft.ifftn(a, s=self.s, axes=self.axes, norm=self.norm)

        from cupyx.scipy.fftpack import get_fft_plan

        plan = get_fft_plan(a, self.s, self.axes)
        with plan:
            return xp.fft.ifftn(a, s=self.s, axes=self.axes, norm=self.norm)

    @nd_planning_states()
    @testing.for_complex_dtypes()
    def test_fftn_error_on_wrong_plan(self, dtype, enable_nd):
        if 0 in self.shape:
            pytest.skip("0 in shape")
        # This test ensures the context manager plan is picked up

        from cupy.fft import fftn
        from cupyx.scipy.fftpack import get_fft_plan

        assert config.enable_nd_planning == enable_nd

        # can't get a plan, so skip
        if self.axes is not None:
            if self.s is not None:
                if len(self.s) != len(self.axes):
                    return
            elif len(self.shape) != len(self.axes):
                return

        a = testing.shaped_random(self.shape, cupy, dtype)
        bad_in_shape = tuple(2 * i for i in self.shape)
        if self.s is None:
            bad_out_shape = bad_in_shape
        else:
            bad_out_shape = tuple(2 * i for i in self.s)
        b = testing.shaped_random(bad_in_shape, cupy, dtype)
        plan_wrong = get_fft_plan(b, bad_out_shape, self.axes)

        with pytest.raises(ValueError) as ex, plan_wrong:
            fftn(a, s=self.s, axes=self.axes, norm=self.norm)
        # targeting a particular error
        assert "The cuFFT plan and a.shape do not match" in str(ex.value)


@pytest.mark.skip("get_fft_plan() is not supported")
@testing.with_requires("numpy>=2.0")
@pytest.mark.usefixtures("skip_forward_backward")
@testing.parameterize(
    *testing.product(
        {
            "n": [None, 5, 10, 15],
            "shape": [
                (10,),
            ],
            "norm": [None, "backward", "ortho", "forward"],
        }
    )
)
class TestPlanCtxManagerFft:

    @testing.for_complex_dtypes()
    @testing.numpy_cupy_allclose(
        rtol=1e-3, atol=1e-7, accept_error=ValueError, contiguous_check=False
    )
    def test_fft(self, xp, dtype):
        a = testing.shaped_random(self.shape, xp, dtype)

        if xp is np:
            return xp.fft.fft(a, n=self.n, norm=self.norm)

        from cupyx.scipy.fftpack import get_fft_plan

        shape = (self.n,) if self.n is not None else None
        plan = get_fft_plan(a, shape=shape)
        assert isinstance(plan, cupy.cuda.cufft.Plan1d)
        with plan:
            return xp.fft.fft(a, n=self.n, norm=self.norm)

    @testing.for_complex_dtypes()
    @testing.numpy_cupy_allclose(
        rtol=1e-3, atol=1e-7, accept_error=ValueError, contiguous_check=False
    )
    def test_ifft(self, xp, dtype):
        a = testing.shaped_random(self.shape, xp, dtype)

        if xp is np:
            return xp.fft.ifft(a, n=self.n, norm=self.norm)

        from cupyx.scipy.fftpack import get_fft_plan

        shape = (self.n,) if self.n is not None else None
        plan = get_fft_plan(a, shape=shape)
        assert isinstance(plan, cupy.cuda.cufft.Plan1d)
        with plan:
            return xp.fft.ifft(a, n=self.n, norm=self.norm)

    @testing.for_complex_dtypes()
    def test_fft_error_on_wrong_plan(self, dtype):
        # This test ensures the context manager plan is picked up

        from cupy.fft import fft
        from cupyx.scipy.fftpack import get_fft_plan

        a = testing.shaped_random(self.shape, cupy, dtype)
        bad_shape = tuple(5 * i for i in self.shape)
        b = testing.shaped_random(bad_shape, cupy, dtype)
        plan_wrong = get_fft_plan(b)
        assert isinstance(plan_wrong, cupy.cuda.cufft.Plan1d)

        with pytest.raises(ValueError) as ex, plan_wrong:
            fft(a, n=self.n, norm=self.norm)
        # targeting a particular error
        assert "Target array size does not match the plan." in str(ex.value)


# Almost identical to the TestPlanCtxManagerFft class, except that
# 1. multi-GPU cuFFT is used
# 2. the tested parameter combinations are adjusted to meet the requirements
@testing.with_requires("numpy>=2.0")
@pytest.mark.usefixtures("skip_forward_backward")
@testing.parameterize(
    *testing.product(
        {
            "n": [None, 64],
            "shape": [(64,), (128,)],
            "norm": [None, "backward", "ortho", "forward", ""],
        }
    )
)
@pytest.mark.skip("get_fft_plan() is not supported")
@testing.multi_gpu(2)
class TestMultiGpuPlanCtxManagerFft:

    @multi_gpu_config(gpu_configs=[[0, 1], [1, 0]])
    @testing.for_complex_dtypes()
    @testing.numpy_cupy_allclose(
        rtol=1e-3, atol=1e-7, accept_error=ValueError, contiguous_check=False
    )
    def test_fft(self, xp, dtype):
        _skip_multi_gpu_bug(self.shape, self.gpus)

        a = testing.shaped_random(self.shape, xp, dtype)

        if xp is np:
            return xp.fft.fft(a, n=self.n, norm=self.norm)

        from cupyx.scipy.fftpack import get_fft_plan

        shape = (self.n,) if self.n is not None else None
        plan = get_fft_plan(a, shape=shape)
        assert isinstance(plan, cupy.cuda.cufft.Plan1d)
        with plan:
            return xp.fft.fft(a, n=self.n, norm=self.norm)

    @multi_gpu_config(gpu_configs=[[0, 1], [1, 0]])
    @testing.for_complex_dtypes()
    @testing.numpy_cupy_allclose(
        rtol=1e-3, atol=1e-7, accept_error=ValueError, contiguous_check=False
    )
    def test_ifft(self, xp, dtype):
        _skip_multi_gpu_bug(self.shape, self.gpus)

        a = testing.shaped_random(self.shape, xp, dtype)

        if xp is np:
            return xp.fft.ifft(a, n=self.n, norm=self.norm)

        from cupyx.scipy.fftpack import get_fft_plan

        shape = (self.n,) if self.n is not None else None
        plan = get_fft_plan(a, shape=shape)
        assert isinstance(plan, cupy.cuda.cufft.Plan1d)
        with plan:
            return xp.fft.ifft(a, n=self.n, norm=self.norm)

    @multi_gpu_config(gpu_configs=[[0, 1], [1, 0]])
    @testing.for_complex_dtypes()
    def test_fft_error_on_wrong_plan(self, dtype):
        # This test ensures the context manager plan is picked up

        from cupy.fft import fft
        from cupyx.scipy.fftpack import get_fft_plan

        a = testing.shaped_random(self.shape, cupy, dtype)
        bad_shape = tuple(4 * i for i in self.shape)
        b = testing.shaped_random(bad_shape, cupy, dtype)
        plan_wrong = get_fft_plan(b)
        assert isinstance(plan_wrong, cupy.cuda.cufft.Plan1d)

        with pytest.raises(ValueError) as ex, plan_wrong:
            fft(a, n=self.n, norm=self.norm)
        # targeting a particular error
        if self.norm == "":
            # if norm is invalid, we still get ValueError, but it's raised
            # when checking norm, earlier than the plan check
            return  # skip
        assert "Target array size does not match the plan." in str(ex.value)


@testing.with_requires("numpy>=2.0")
@pytest.mark.usefixtures("skip_forward_backward")
@testing.parameterize(
    *(
        testing.product_dict(
            [
                {"shape": (3, 4), "s": None, "axes": None},
                {"shape": (3, 4), "s": None, "axes": (-2, -1)},
                {"shape": (3, 4), "s": None, "axes": (-1, -2)},
                {"shape": (3, 4), "s": None, "axes": (0,)},
                {"shape": (3, 4), "s": None, "axes": None},
                {"shape": (2, 3, 4), "s": (1, 4, None), "axes": None},
                {"shape": (2, 3, 4), "s": (1, 4, 10), "axes": None},
                {"shape": (2, 3, 4), "s": None, "axes": (-3, -2, -1)},
                {"shape": (2, 3, 4), "s": None, "axes": (-1, -2, -3)},
                {"shape": (2, 3, 4), "s": None, "axes": (0, 1)},
                {"shape": (2, 3, 4), "s": None, "axes": None},
                {"shape": (2, 3, 4, 5), "s": None, "axes": (-3, -2, -1)},
            ],
            testing.product(
                {"norm": [None, "backward", "ortho", "forward", ""]}
            ),
        )
    )
)
@pytest.mark.skip("default FFT function is not supported")
class TestFftnContiguity:

    @nd_planning_states([True])
    @testing.for_all_dtypes()
    def test_fftn_orders(self, dtype, enable_nd):
        for order in ["C", "F"]:
            a = testing.shaped_random(self.shape, cupy, dtype)
            if order == "F":
                a = cupy.asfortranarray(a)
            out = cupy.fft.fftn(a, s=self.s, axes=self.axes)

            fft_func = _default_fft_func(a, s=self.s, axes=self.axes)
            if fft_func is _fftn:
                # nd plans have output with contiguity matching the input
                assert out.flags.c_contiguous == a.flags.c_contiguous
                assert out.flags.f_contiguous == a.flags.f_contiguous
            else:
                # 1d planning case doesn't guarantee preserved contiguity
                pass

    @nd_planning_states([True])
    @testing.for_all_dtypes()
    def test_ifftn_orders(self, dtype, enable_nd):
        for order in ["C", "F"]:

            a = testing.shaped_random(self.shape, cupy, dtype)
            if order == "F":
                a = cupy.asfortranarray(a)
            out = cupy.fft.ifftn(a, s=self.s, axes=self.axes)

            fft_func = _default_fft_func(a, s=self.s, axes=self.axes)
            if fft_func is _fftn:
                # nd plans have output with contiguity matching the input
                assert out.flags.c_contiguous == a.flags.c_contiguous
                assert out.flags.f_contiguous == a.flags.f_contiguous
            else:
                # 1d planning case doesn't guarantee preserved contiguity
                pass


# @testing.with_requires("numpy>=2.0")
@pytest.mark.usefixtures("skip_forward_backward")
@testing.parameterize(
    *testing.product(
        {
            "n": [None, 5, 10, 15],
            "shape": [(10,), (10, 10)],
            "norm": [None, "backward", "ortho", "forward", ""],
        }
    )
)
class TestRfft:

    @testing.for_all_dtypes(no_complex=True)
    @testing.numpy_cupy_allclose(
        rtol=1e-3,
        atol=1e-7,
        accept_error=ValueError,
        contiguous_check=False,
        type_check=has_support_aspect64(),
    )
    def test_rfft(self, xp, dtype):
        a = testing.shaped_random(self.shape, xp, dtype)
        return xp.fft.rfft(a, n=self.n, norm=self.norm)

    @testing.for_all_dtypes()
    @testing.numpy_cupy_allclose(
        rtol=1e-3,
        atol=2e-6,
        accept_error=ValueError,
        contiguous_check=False,
        type_check=has_support_aspect64(),
    )
    def test_irfft(self, xp, dtype):
        a = testing.shaped_random(self.shape, xp, dtype)
        out = xp.fft.irfft(a, n=self.n, norm=self.norm)

        if dtype == xp.float16 and xp is cupy:
            # XXX: np2.0: f16 dtypes differ
            out = out.astype(np.float16)
        elif (
            xp is np
            and np.lib.NumpyVersion(np.__version__) < "2.0.0"
            and dtype == np.float32
        ):
            out = out.astype(np.float32)

        return out


@testing.with_requires("numpy>=2.0")
@pytest.mark.usefixtures("skip_forward_backward")
@testing.parameterize(
    *testing.product(
        {
            "n": [None, 5, 10, 15],
            "shape": [(10,)],
            "norm": [None, "backward", "ortho", "forward"],
        }
    )
)
@pytest.mark.skip("get_fft_plan() is not supported")
class TestPlanCtxManagerRfft:

    @testing.for_all_dtypes(no_complex=True)
    @testing.numpy_cupy_allclose(
        rtol=1e-3, atol=1e-7, accept_error=ValueError, contiguous_check=False
    )
    def test_rfft(self, xp, dtype):
        a = testing.shaped_random(self.shape, xp, dtype)

        if xp is np:
            return xp.fft.rfft(a, n=self.n, norm=self.norm)

        from cupyx.scipy.fftpack import get_fft_plan

        shape = (self.n,) if self.n is not None else None
        plan = get_fft_plan(a, shape=shape, value_type="R2C")
        assert isinstance(plan, cupy.cuda.cufft.Plan1d)
        with plan:
            return xp.fft.rfft(a, n=self.n, norm=self.norm)

    @testing.for_complex_dtypes()
    @testing.numpy_cupy_allclose(
        rtol=1e-3, atol=1e-7, accept_error=ValueError, contiguous_check=False
    )
    def test_irfft(self, xp, dtype):
        a = testing.shaped_random(self.shape, xp, dtype)

        if xp is np:
            return xp.fft.irfft(a, n=self.n, norm=self.norm)

        from cupyx.scipy.fftpack import get_fft_plan

        shape = (self.n,) if self.n is not None else None
        plan = get_fft_plan(a, shape=shape, value_type="C2R")
        assert isinstance(plan, cupy.cuda.cufft.Plan1d)
        with plan:
            return xp.fft.irfft(a, n=self.n, norm=self.norm)

    @testing.for_all_dtypes(no_complex=True)
    def test_rfft_error_on_wrong_plan(self, dtype):
        # This test ensures the context manager plan is picked up

        from cupy.fft import rfft
        from cupyx.scipy.fftpack import get_fft_plan

        a = testing.shaped_random(self.shape, cupy, dtype)
        bad_shape = tuple(5 * i for i in self.shape)
        b = testing.shaped_random(bad_shape, cupy, dtype)
        plan_wrong = get_fft_plan(b, value_type="R2C")
        assert isinstance(plan_wrong, cupy.cuda.cufft.Plan1d)

        with pytest.raises(ValueError) as ex, plan_wrong:
            rfft(a, n=self.n, norm=self.norm)
        # targeting a particular error
        assert "Target array size does not match the plan." in str(ex.value)


# @testing.with_requires("numpy>=2.0")
@pytest.mark.usefixtures("skip_forward_backward")
@testing.parameterize(
    *(
        testing.product_dict(
            [
                {"shape": (3, 4), "s": None, "axes": None},
                {"shape": (3, 4), "s": (1, 5), "axes": (-2, -1)},
                {"shape": (3, 4), "s": None, "axes": (-2, -1)},
                {"shape": (3, 4), "s": None, "axes": (-1, -2)},
                {"shape": (3, 4), "s": None, "axes": (0,)},
                {"shape": (3, 4), "s": None, "axes": None},
                # {"shape": (2, 3, 4), "s": None, "axes": None}, # mkl_fft gh-116
                # {"shape": (2, 3, 4), "s": (1, 4, 10), "axes": (-3, -2, -1)}, # mkl_fft gh-115
                # {"shape": (2, 3, 4), "s": None, "axes": (-3, -2, -1)}, # mkl_fft gh-116
                # {"shape": (2, 3, 4), "s": None, "axes": (-1, -2, -3)}, # mkl_fft gh-116
                {"shape": (2, 3, 4), "s": None, "axes": (0, 1)},
                {"shape": (2, 3, 4), "s": None, "axes": None},
                {"shape": (2, 3, 4), "s": (2, 3), "axes": (0, 1, 2)},
                # {"shape": (2, 3, 4, 5), "s": None, "axes": None}, # mkl_fft gh-109 and gh-116
            ],
            testing.product(
                {"norm": [None, "backward", "ortho", "forward", ""]}
            ),
        )
    )
)
class TestRfft2:

    @nd_planning_states()
    @testing.for_orders("CF")
    @testing.for_all_dtypes(no_complex=True)
    @testing.numpy_cupy_allclose(
        rtol=1e-3,
        atol=1e-7,
        accept_error=ValueError,
        contiguous_check=False,
        type_check=has_support_aspect64(),
    )
    def test_rfft2(self, xp, dtype, order, enable_nd):
        # assert config.enable_nd_planning == enable_nd
        a = testing.shaped_random(self.shape, xp, dtype)
        if order == "F":
            a = xp.asfortranarray(a)
        return xp.fft.rfft2(a, s=self.s, axes=self.axes, norm=self.norm)

    @nd_planning_states()
    @testing.for_orders("CF")
    @testing.for_all_dtypes()
    @testing.numpy_cupy_allclose(
        rtol=1e-3,
        atol=1e-7,
        accept_error=ValueError,
        contiguous_check=False,
        type_check=has_support_aspect64(),
    )
    def test_irfft2(self, xp, dtype, order, enable_nd):
        # assert config.enable_nd_planning == enable_nd

        if self.s is None and self.axes in [None, (-2, -1)]:
            pytest.skip("Input is not Hermitian Symmetric")
        elif dtype == xp.float16 and xp is cupy:
            pytest.xfail("XXX: np2.0: f16 dtypes differ")
        elif (
            np.lib.NumpyVersion(np.__version__) < "2.0.0"
            and dtype == np.float32
        ):
            pytest.skip("dtypes differ")

        a = testing.shaped_random(self.shape, xp, dtype)
        if order == "F":
            a = xp.asfortranarray(a)
        return xp.fft.irfft2(a, s=self.s, axes=self.axes, norm=self.norm)


# @testing.with_requires("numpy>=2.0")
@testing.parameterize(
    {"shape": (3, 4), "s": None, "axes": (), "norm": None},
    {"shape": (2, 3, 4), "s": None, "axes": (), "norm": None},
)
class TestRfft2EmptyAxes:

    @testing.for_all_dtypes(no_complex=True)
    def test_rfft2(self, dtype):
        for xp in (np, cupy):
            a = testing.shaped_random(self.shape, xp, dtype)
            with pytest.raises(IndexError):
                xp.fft.rfft2(a, s=self.s, axes=self.axes, norm=self.norm)

    @testing.for_all_dtypes()
    def test_irfft2(self, dtype):
        for xp in (np, cupy):
            a = testing.shaped_random(self.shape, xp, dtype)
            with pytest.raises(IndexError):
                xp.fft.irfft2(a, s=self.s, axes=self.axes, norm=self.norm)


# @testing.with_requires("numpy>=2.0")
@pytest.mark.usefixtures("skip_forward_backward")
@testing.parameterize(
    *(
        testing.product_dict(
            [
                {"shape": (3, 4), "s": None, "axes": None},
                {"shape": (3, 4), "s": (1, 5), "axes": (-2, -1)},
                {"shape": (3, 4), "s": None, "axes": (-2, -1)},
                {"shape": (3, 4), "s": None, "axes": (-1, -2)},
                {"shape": (3, 4), "s": None, "axes": (0,)},
                {"shape": (3, 4), "s": None, "axes": None},
                {"shape": (2, 3, 4), "s": None, "axes": None},
                # {"shape": (2, 3, 4), "s": (1, 4, 10), "axes": (-3, -2, -1)}, # mkl_fft gh-115
                # {"shape": (2, 3, 4), "s": None, "axes": (-3, -2, -1)}, # mkl_fft gh-116
                # {"shape": (2, 3, 4), "s": None, "axes": (-1, -2, -3)}, # mkl_fft gh-116
                {"shape": (2, 3, 4), "s": None, "axes": (0, 1)},
                {"shape": (2, 3, 4), "s": None, "axes": None},
                {"shape": (2, 3, 4), "s": (2, 3), "axes": (0, 1, 2)},
                # {"shape": (2, 3, 4, 5), "s": None, "axes": None}, # mkl_fft gh-109 and gh-116
            ],
            testing.product(
                {"norm": [None, "backward", "ortho", "forward", ""]}
            ),
        )
    )
)
class TestRfftn:

    @nd_planning_states()
    @testing.for_orders("CF")
    @testing.for_all_dtypes(no_complex=True)
    @testing.numpy_cupy_allclose(
        rtol=1e-3,
        atol=1e-7,
        accept_error=ValueError,
        contiguous_check=False,
        type_check=has_support_aspect64(),
    )
    def test_rfftn(self, xp, dtype, order, enable_nd):
        # assert config.enable_nd_planning == enable_nd
        a = testing.shaped_random(self.shape, xp, dtype)
        if order == "F":
            a = xp.asfortranarray(a)
        return xp.fft.rfftn(a, s=self.s, axes=self.axes, norm=self.norm)

    @nd_planning_states()
    @testing.for_orders("CF")
    @testing.for_all_dtypes()
    @testing.numpy_cupy_allclose(
        rtol=1e-3,
        atol=1e-7,
        accept_error=ValueError,
        contiguous_check=False,
        type_check=has_support_aspect64(),
    )
    def test_irfftn(self, xp, dtype, order, enable_nd):
        # assert config.enable_nd_planning == enable_nd

        if self.s is None and self.axes in [None, (-2, -1)]:
            pytest.skip("Input is not Hermitian Symmetric")
        elif dtype == xp.float16 and xp is cupy:
            pytest.xfail("XXX: np2.0: f16 dtypes differ")
        elif (
            np.lib.NumpyVersion(np.__version__) < "2.0.0"
            and dtype == np.float32
        ):
            pytest.skip("dtypes differ")

        a = testing.shaped_random(self.shape, xp, dtype)
        if order == "F":
            a = xp.asfortranarray(a)
        return xp.fft.irfftn(a, s=self.s, axes=self.axes, norm=self.norm)


# Only those tests in which a legit plan can be obtained are kept
@testing.with_requires("numpy>=2.0")
@pytest.mark.usefixtures("skip_forward_backward")
@testing.parameterize(
    *(
        testing.product_dict(
            [
                {"shape": (3, 4), "s": None, "axes": None},
                {"shape": (3, 4), "s": (1, 5), "axes": (-2, -1)},
                {"shape": (3, 4), "s": None, "axes": (-2, -1)},
                {"shape": (3, 4), "s": None, "axes": (0,)},
                {"shape": (3, 4), "s": None, "axes": None},
                {"shape": (2, 3, 4), "s": None, "axes": None},
                {"shape": (2, 3, 4), "s": (1, 4, 10), "axes": (-3, -2, -1)},
                {"shape": (2, 3, 4), "s": None, "axes": (-3, -2, -1)},
                {"shape": (2, 3, 4), "s": None, "axes": (0, 1)},
                {"shape": (2, 3, 4), "s": None, "axes": None},
                {"shape": (2, 3, 4), "s": (2, 3), "axes": (0, 1, 2)},
            ],
            testing.product({"norm": [None, "backward", "ortho", "forward"]}),
        )
    )
)
@pytest.mark.skip("get_fft_plan() is not supported")
class TestPlanCtxManagerRfftn:

    @pytest.fixture(autouse=True)
    def skip_buggy(self):
        if cupy.cuda.runtime.is_hip:
            # TODO(leofang): test newer ROCm versions
            if self.axes == (0, 1) and self.shape == (2, 3, 4):
                pytest.skip(
                    "hipFFT's PlanNd for this case "
                    "is buggy, so Plan1d is generated "
                    "instead"
                )

    @nd_planning_states()
    @testing.for_all_dtypes(no_complex=True)
    @testing.numpy_cupy_allclose(
        rtol=1e-3, atol=1e-7, accept_error=ValueError, contiguous_check=False
    )
    def test_rfftn(self, xp, dtype, enable_nd):
        assert config.enable_nd_planning == enable_nd
        a = testing.shaped_random(self.shape, xp, dtype)

        if xp is np:
            return xp.fft.rfftn(a, s=self.s, axes=self.axes, norm=self.norm)

        from cupyx.scipy.fftpack import get_fft_plan

        plan = get_fft_plan(a, self.s, self.axes, value_type="R2C")
        with plan:
            return xp.fft.rfftn(a, s=self.s, axes=self.axes, norm=self.norm)

    @nd_planning_states()
    @testing.for_all_dtypes()
    @testing.numpy_cupy_allclose(
        rtol=1e-3, atol=1e-7, accept_error=ValueError, contiguous_check=False
    )
    def test_irfftn(self, xp, dtype, enable_nd):
        assert config.enable_nd_planning == enable_nd
        a = testing.shaped_random(self.shape, xp, dtype)

        if dtype == xp.float16 and xp is cupy:
            pytest.xfail("XXX: np2.0: f16 dtypes differ")

        if xp is np:
            return xp.fft.irfftn(a, s=self.s, axes=self.axes, norm=self.norm)

        from cupyx.scipy.fftpack import get_fft_plan

        plan = get_fft_plan(a, self.s, self.axes, value_type="C2R")
        with plan:
            return xp.fft.irfftn(a, s=self.s, axes=self.axes, norm=self.norm)

    # TODO(leofang): write test_rfftn_error_on_wrong_plan()?


@testing.with_requires("numpy>=2.0")
@pytest.mark.usefixtures("skip_forward_backward")
@testing.parameterize(
    *(
        testing.product_dict(
            [
                {"shape": (3, 4), "s": None, "axes": None},
                {"shape": (3, 4), "s": None, "axes": (-2, -1)},
                {"shape": (3, 4), "s": None, "axes": (-1, -2)},
                {"shape": (3, 4), "s": None, "axes": (0,)},
                {"shape": (3, 4), "s": None, "axes": None},
                {"shape": (2, 3, 4), "s": None, "axes": None},
                {"shape": (2, 3, 4), "s": (1, 4, 10), "axes": (-3, -2, -1)},
                {"shape": (2, 3, 4), "s": None, "axes": (-3, -2, -1)},
                {"shape": (2, 3, 4), "s": None, "axes": (-1, -2, -3)},
                {"shape": (2, 3, 4), "s": None, "axes": (0, 1)},
                {"shape": (2, 3, 4), "s": None, "axes": None},
                {"shape": (2, 3, 4, 5), "s": None, "axes": None},
            ],
            testing.product({"norm": [None, "backward", "ortho", "forward"]}),
        )
    )
)
@pytest.mark.skip("default FFT function is not supported")
class TestRfftnContiguity:

    @nd_planning_states([True])
    @testing.for_float_dtypes()
    def test_rfftn_orders(self, dtype, enable_nd):
        for order in ["C", "F"]:
            a = testing.shaped_random(self.shape, cupy, dtype)
            if order == "F":
                a = cupy.asfortranarray(a)
            out = cupy.fft.rfftn(a, s=self.s, axes=self.axes)

            fft_func = _default_fft_func(
                a, s=self.s, axes=self.axes, value_type="R2C"
            )
            if fft_func is _fftn:
                # nd plans have output with contiguity matching the input
                assert out.flags.c_contiguous == a.flags.c_contiguous
                assert out.flags.f_contiguous == a.flags.f_contiguous
            else:
                # 1d planning case doesn't guarantee preserved contiguity
                pass

    @nd_planning_states([True])
    @testing.for_all_dtypes()
    def test_ifftn_orders(self, dtype, enable_nd):
        for order in ["C", "F"]:

            a = testing.shaped_random(self.shape, cupy, dtype)
            if order == "F":
                a = cupy.asfortranarray(a)
            out = cupy.fft.irfftn(a, s=self.s, axes=self.axes)

            fft_func = _default_fft_func(
                a, s=self.s, axes=self.axes, value_type="C2R"
            )
            if fft_func is _fftn:
                # nd plans have output with contiguity matching the input
                assert out.flags.c_contiguous == a.flags.c_contiguous
                assert out.flags.f_contiguous == a.flags.f_contiguous
            else:
                # 1d planning case doesn't guarantee preserved contiguity
                pass


# @testing.with_requires("numpy>=2.0")
@testing.parameterize(
    {"shape": (3, 4), "s": None, "axes": (), "norm": None},
    {"shape": (2, 3, 4), "s": None, "axes": (), "norm": None},
)
class TestRfftnEmptyAxes:

    @testing.for_all_dtypes(no_complex=True)
    def test_rfftn(self, dtype):
        for xp in (np, cupy):
            a = testing.shaped_random(self.shape, xp, dtype)
            with pytest.raises(IndexError):
                xp.fft.rfftn(a, s=self.s, axes=self.axes, norm=self.norm)

    @testing.for_all_dtypes()
    def test_irfftn(self, dtype):
        for xp in (np, cupy):
            a = testing.shaped_random(self.shape, xp, dtype)
            with pytest.raises(IndexError):
                xp.fft.irfftn(a, s=self.s, axes=self.axes, norm=self.norm)


# @testing.with_requires("numpy>=2.0")
@pytest.mark.usefixtures("skip_forward_backward")
@testing.parameterize(
    *testing.product(
        {
            "n": [None, 5, 10, 15],
            "shape": [(10,), (10, 10)],
            "norm": [None, "backward", "ortho", "forward"],
        }
    )
)
class TestHfft:

    @testing.for_all_dtypes()
    @testing.numpy_cupy_allclose(
        rtol=1e-3,
        atol=2e-6,
        accept_error=ValueError,
        contiguous_check=False,
        type_check=has_support_aspect64(),
    )
    def test_hfft(self, xp, dtype):
        a = testing.shaped_random(self.shape, xp, dtype)
        out = xp.fft.hfft(a, n=self.n, norm=self.norm)

        if dtype == xp.float16 and xp is cupy:
            # XXX: np2.0: f16 dtypes differ
            out = out.astype(np.float16)
        elif (
            xp is np
            and np.lib.NumpyVersion(np.__version__) < "2.0.0"
            and dtype == np.float32
        ):
            out = out.astype(np.float32)

        return out

    @testing.for_all_dtypes(no_complex=True)
    @testing.numpy_cupy_allclose(
        rtol=1e-3,
        atol=1e-7,
        accept_error=ValueError,
        contiguous_check=False,
        type_check=has_support_aspect64(),
    )
    def test_ihfft(self, xp, dtype):
        a = testing.shaped_random(self.shape, xp, dtype)
        out = xp.fft.ihfft(a, n=self.n, norm=self.norm)

        if (
            xp is np
            and np.lib.NumpyVersion(np.__version__) < "2.0.0"
            and dtype == np.float32
        ):
            out = out.astype(np.complex64)

        return out


# @testing.with_requires("numpy>=2.0")
@testing.parameterize(
    {"n": 1, "d": 1},
    {"n": 10, "d": 0.5},
    {"n": 100, "d": 2},
)
class TestFftfreq:

    @testing.for_all_dtypes()
    @testing.numpy_cupy_allclose(
        rtol=1e-3,
        atol=1e-7,
        contiguous_check=False,
        type_check=has_support_aspect64(),
    )
    def test_fftfreq(self, xp, dtype):
        return xp.fft.fftfreq(self.n, self.d)

    @testing.for_all_dtypes()
    @testing.numpy_cupy_allclose(
        rtol=1e-3,
        atol=1e-7,
        contiguous_check=False,
        type_check=has_support_aspect64(),
    )
    def test_rfftfreq(self, xp, dtype):
        return xp.fft.rfftfreq(self.n, self.d)


# @testing.with_requires("numpy>=2.0")
@testing.parameterize(
    {"shape": (5,), "axes": None},
    {"shape": (5,), "axes": 0},
    {"shape": (10,), "axes": None},
    {"shape": (10,), "axes": 0},
    {"shape": (10, 10), "axes": None},
    {"shape": (10, 10), "axes": 0},
    {"shape": (10, 10), "axes": (0, 1)},
)
class TestFftshift:

    @testing.for_all_dtypes()
    @testing.numpy_cupy_allclose(
        rtol=1e-3,
        atol=1e-7,
        contiguous_check=False,
        type_check=has_support_aspect64(),
    )
    def test_fftshift(self, xp, dtype):
        x = testing.shaped_random(self.shape, xp, dtype)
        return xp.fft.fftshift(x, self.axes)

    @testing.for_all_dtypes()
    @testing.numpy_cupy_allclose(
        rtol=1e-3,
        atol=1e-7,
        contiguous_check=False,
        type_check=has_support_aspect64(),
    )
    def test_ifftshift(self, xp, dtype):
        x = testing.shaped_random(self.shape, xp, dtype)
        return xp.fft.ifftshift(x, self.axes)


@pytest.mark.skip("no threading support")
class TestThreading:

    def test_threading1(self):
        import threading

        from cupy.cuda.cufft import get_current_plan

        def thread_get_curr_plan():
            cupy.cuda.Device().use()
            return get_current_plan()

        new_thread = threading.Thread(target=thread_get_curr_plan)
        new_thread.start()

    def test_threading2(self):
        import threading

        a = cupy.arange(100, dtype=cupy.complex64).reshape(10, 10)

        def thread_do_fft():
            cupy.cuda.Device().use()
            b = cupy.fft.fftn(a)
            return b

        new_thread = threading.Thread(target=thread_do_fft)
        new_thread.start()<|MERGE_RESOLUTION|>--- conflicted
+++ resolved
@@ -412,14 +412,10 @@
         contiguous_check=False,
         type_check=has_support_aspect64(),
     )
-<<<<<<< HEAD
-    def test_fft2(self, xp, dtype, order):
+    def test_fft2(self, xp, dtype, order, enable_nd):
         if is_cuda_device() and self.shape == (2, 3, 4, 5):
             pytest.skip("SAT-7587")
-=======
-    def test_fft2(self, xp, dtype, order, enable_nd):
         # assert config.enable_nd_planning == enable_nd
->>>>>>> b990bac5
         a = testing.shaped_random(self.shape, xp, dtype)
         if order == "F":
             a = xp.asfortranarray(a)
@@ -445,14 +441,10 @@
         contiguous_check=False,
         type_check=has_support_aspect64(),
     )
-<<<<<<< HEAD
-    def test_ifft2(self, xp, dtype, order):
+    def test_ifft2(self, xp, dtype, order, enable_nd):
         if is_cuda_device() and self.shape == (2, 3, 4, 5):
             pytest.skip("SAT-7587")
-=======
-    def test_ifft2(self, xp, dtype, order, enable_nd):
         # assert config.enable_nd_planning == enable_nd
->>>>>>> b990bac5
         a = testing.shaped_random(self.shape, xp, dtype)
         if order == "F":
             a = xp.asfortranarray(a)
@@ -514,14 +506,8 @@
         contiguous_check=False,
         type_check=has_support_aspect64(),
     )
-<<<<<<< HEAD
-    def test_fftn(self, xp, dtype, order):
-        if is_cuda_device() and self.shape == (2, 3, 4, 5):
-            pytest.skip("SAT-7587")
-=======
     def test_fftn(self, xp, dtype, order, enable_nd):
         # assert config.enable_nd_planning == enable_nd
->>>>>>> b990bac5
         a = testing.shaped_random(self.shape, xp, dtype)
         if order == "F":
             a = xp.asfortranarray(a)
@@ -547,14 +533,8 @@
         contiguous_check=False,
         type_check=has_support_aspect64(),
     )
-<<<<<<< HEAD
-    def test_ifftn(self, xp, dtype, order):
-        if is_cuda_device() and self.shape == (2, 3, 4, 5):
-            pytest.skip("SAT-7587")
-=======
     def test_ifftn(self, xp, dtype, order, enable_nd):
         # assert config.enable_nd_planning == enable_nd
->>>>>>> b990bac5
         a = testing.shaped_random(self.shape, xp, dtype)
         if order == "F":
             a = xp.asfortranarray(a)
