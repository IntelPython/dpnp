import dpctl
import dpctl.tensor as dpt
import numpy
import pytest
from dpctl.utils import ExecutionPlacementError
from numpy.testing import (
    assert_allclose,
    assert_almost_equal,
    assert_array_equal,
    assert_equal,
    assert_raises,
)

import dpnp

from .helper import (
    assert_dtype_allclose,
<<<<<<< HEAD
    get_abs_array,
=======
    generate_random_numpy_array,
>>>>>>> df307dd1
    get_all_dtypes,
    get_complex_dtypes,
    get_float_complex_dtypes,
    get_float_dtypes,
    has_support_aspect64,
    numpy_version,
)
from .third_party.cupy import testing


class TestNanArgmaxNanArgmin:
    @pytest.mark.parametrize("func", ["nanargmin", "nanargmax"])
    @pytest.mark.parametrize("axis", [None, 0, 1, -1, 2, -2])
    @pytest.mark.parametrize("keepdims", [False, True])
    @pytest.mark.parametrize("dtype", get_float_dtypes())
    def test_func(self, func, axis, keepdims, dtype):
        a = numpy.arange(768, dtype=dtype).reshape((4, 4, 6, 8))
        a[2:3, 2, 3:4, 4] = numpy.nan
        ia = dpnp.array(a)

        np_res = getattr(numpy, func)(a, axis=axis, keepdims=keepdims)
        dpnp_res = getattr(dpnp, func)(ia, axis=axis, keepdims=keepdims)
        assert_dtype_allclose(dpnp_res, np_res)

    @pytest.mark.parametrize("func", ["nanargmin", "nanargmax"])
    def test_out(self, func):
        a = numpy.arange(12, dtype=numpy.float32).reshape((2, 2, 3))
        a[1, 0, 2] = numpy.nan
        ia = dpnp.array(a)

        # out is dpnp_array
        np_res = getattr(numpy, func)(a, axis=0)
        dpnp_out = dpnp.empty(np_res.shape, dtype=np_res.dtype)
        dpnp_res = getattr(dpnp, func)(ia, axis=0, out=dpnp_out)
        assert dpnp_out is dpnp_res
        assert_allclose(dpnp_res, np_res)

        # out is usm_ndarray
        dpt_out = dpt.empty(np_res.shape, dtype=np_res.dtype)
        dpnp_res = getattr(dpnp, func)(ia, axis=0, out=dpt_out)
        assert dpt_out is dpnp_res.get_array()
        assert_allclose(dpnp_res, np_res)

        # out is a numpy array -> TypeError
        dpnp_res = numpy.empty_like(np_res)
        with pytest.raises(TypeError):
            getattr(dpnp, func)(ia, axis=0, out=dpnp_res)

        # out shape is incorrect -> ValueError
        dpnp_res = dpnp.array(numpy.zeros((2, 2)), dtype=dpnp.intp)
        with pytest.raises(ValueError):
            getattr(dpnp, func)(ia, axis=0, out=dpnp_res)

    @pytest.mark.parametrize("func", ["nanargmin", "nanargmax"])
    @pytest.mark.parametrize("arr_dt", get_all_dtypes(no_none=True))
    @pytest.mark.parametrize("out_dt", get_all_dtypes(no_none=True))
    def test_out_dtype(self, func, arr_dt, out_dt):
        a = (
            numpy.arange(12, dtype=numpy.float32)
            .reshape((2, 2, 3))
            .astype(dtype=arr_dt)
        )
        out = numpy.zeros_like(a, shape=(2, 3), dtype=out_dt)

        ia = dpnp.array(a)
        iout = dpnp.array(out)

        if numpy.can_cast(out.dtype, numpy.intp, casting="safe"):
            result = getattr(dpnp, func)(ia, out=iout, axis=1)
            expected = getattr(numpy, func)(a, out=out, axis=1)
            assert_array_equal(expected, result)
            assert result is iout
        else:
            assert_raises(TypeError, getattr(numpy, func), a, out=out, axis=1)
            assert_raises(TypeError, getattr(dpnp, func), ia, out=iout, axis=1)

    @pytest.mark.parametrize("func", ["nanargmin", "nanargmax"])
    def test_error(self, func):
        ia = dpnp.arange(12, dtype=dpnp.float32).reshape((2, 2, 3))
        ia[:, :, 2] = dpnp.nan

        # All-NaN slice encountered -> ValueError
        with pytest.raises(ValueError):
            getattr(dpnp, func)(ia, axis=0)


@testing.parameterize(
    *testing.product(
        {
            "func": ("nancumsum", "nancumprod"),
        }
    )
)
class TestNanCumSumProd:
    @pytest.mark.parametrize("dtype", get_float_complex_dtypes())
    @pytest.mark.parametrize(
        "array",
        [numpy.array(numpy.nan), numpy.full((3, 3), numpy.nan)],
        ids=["0d", "2d"],
    )
    def test_allnans(self, dtype, array):
        a = numpy.array(array, dtype=dtype)
        ia = dpnp.array(a, dtype=dtype)

        result = getattr(dpnp, self.func)(ia)
        expected = getattr(numpy, self.func)(a)
        assert_dtype_allclose(result, expected)

    @pytest.mark.parametrize("axis", [None, 0, 1])
    def test_empty(self, axis):
        a = numpy.zeros((0, 3))
        ia = dpnp.array(a)

        result = getattr(dpnp, self.func)(ia, axis=axis)
        expected = getattr(numpy, self.func)(a, axis=axis)
        assert_equal(result, expected)

    @pytest.mark.parametrize("axis", [None, 0, 1])
    def test_keepdims(self, axis):
        a = numpy.eye(3)
        ia = dpnp.array(a)

        result = getattr(dpnp, self.func)(ia, axis=axis, out=None)
        expected = getattr(numpy, self.func)(a, axis=axis, out=None)
        assert_equal(result, expected)
        assert result.ndim == expected.ndim

    @pytest.mark.parametrize("axis", [None] + list(range(4)))
    def test_keepdims_random(self, axis):
        a = numpy.ones((3, 5, 7, 11))
        # Randomly set some elements to NaN:
        rs = numpy.random.RandomState(0)
        a[rs.rand(*a.shape) < 0.5] = numpy.nan
        ia = dpnp.array(a)

        result = getattr(dpnp, self.func)(ia, axis=axis)
        expected = getattr(numpy, self.func)(a, axis=axis)
        assert_equal(result, expected)

    @pytest.mark.parametrize("axis", [-2, -1, 0, 1, None])
    @pytest.mark.parametrize("dtype", get_float_dtypes())
    def test_ndat_ones(self, axis, dtype):
        a = numpy.array(
            [
                [0.6244, 1.0, 0.2692, 0.0116, 1.0, 0.1170],
                [0.5351, -0.9403, 1.0, 0.2100, 0.4759, 0.2833],
                [1.0, 1.0, 1.0, 0.1042, 1.0, -0.5954],
                [0.1610, 1.0, 1.0, 0.1859, 0.3146, 1.0],
            ]
        )
        a = a.astype(dtype=dtype)
        ia = dpnp.array(a)

        result = getattr(dpnp, self.func)(ia, axis=axis)
        expected = getattr(numpy, self.func)(a, axis=axis)
        assert_dtype_allclose(result, expected)

    @pytest.mark.parametrize("axis", [-2, -1, 0, 1, None])
    @pytest.mark.parametrize("dtype", get_float_dtypes())
    def test_ndat_zeros(self, axis, dtype):
        a = numpy.array(
            [
                [0.6244, 0.0, 0.2692, 0.0116, 0.0, 0.1170],
                [0.5351, -0.9403, 0.0, 0.2100, 0.4759, 0.2833],
                [0.0, 0.0, 0.0, 0.1042, 0.0, -0.5954],
                [0.1610, 0.0, 0.0, 0.1859, 0.3146, 0.0],
            ]
        )
        a = a.astype(dtype=dtype)
        ia = dpnp.array(a)

        result = getattr(dpnp, self.func)(ia, axis=axis)
        expected = getattr(numpy, self.func)(a, axis=axis)
        assert_dtype_allclose(result, expected)

    @pytest.mark.parametrize("axis", [-2, -1, 0, 1])
    def test_out(self, axis):
        a = numpy.eye(3)
        out = numpy.eye(3)

        ia = dpnp.array(a)
        iout = dpnp.array(out)

        result = getattr(dpnp, self.func)(ia, axis=axis, out=iout)
        expected = getattr(numpy, self.func)(a, axis=axis, out=out)
        assert_almost_equal(result, expected)
        assert result is iout


class TestNanMaxNanMin:
    @pytest.mark.parametrize("func", ["nanmax", "nanmin"])
    @pytest.mark.parametrize("axis", [None, 0, 1, -1, 2, -2, (1, 2), (0, -2)])
    @pytest.mark.parametrize("keepdims", [False, True])
    @pytest.mark.parametrize("dtype", get_float_dtypes())
    def test_max_min(self, func, axis, keepdims, dtype):
        a = numpy.arange(768, dtype=dtype).reshape((4, 4, 6, 8))
        a[2:3, 2, 3:4, 4] = numpy.nan
        ia = dpnp.array(a)

        np_res = getattr(numpy, func)(a, axis=axis, keepdims=keepdims)
        dpnp_res = getattr(dpnp, func)(ia, axis=axis, keepdims=keepdims)
        assert_dtype_allclose(dpnp_res, np_res)

    @pytest.mark.parametrize("func", ["nanmax", "nanmin"])
    @pytest.mark.parametrize("dtype", get_float_dtypes())
    def test_max_min_strided(self, func, dtype):
        a = numpy.arange(20, dtype=dtype)
        a[::3] = numpy.nan
        ia = dpnp.array(a)

        np_res = getattr(numpy, func)(a[::-1])
        dpnp_res = getattr(dpnp, func)(ia[::-1])
        assert_dtype_allclose(dpnp_res, np_res)

        np_res = getattr(numpy, func)(a[::2])
        dpnp_res = getattr(dpnp, func)(ia[::2])
        assert_dtype_allclose(dpnp_res, np_res)

    @pytest.mark.parametrize("func", ["nanmax", "nanmin"])
    def test_out(self, func):
        a = numpy.arange(12, dtype=numpy.float32).reshape((2, 2, 3))
        a[1, 0, 2] = numpy.nan
        ia = dpnp.array(a)

        # out is dpnp_array
        np_res = getattr(numpy, func)(a, axis=0)
        dpnp_out = dpnp.empty(np_res.shape, dtype=np_res.dtype)
        dpnp_res = getattr(dpnp, func)(ia, axis=0, out=dpnp_out)
        assert dpnp_out is dpnp_res
        assert_allclose(dpnp_res, np_res)

        # out is usm_ndarray
        dpt_out = dpt.empty(np_res.shape, dtype=np_res.dtype)
        dpnp_res = getattr(dpnp, func)(ia, axis=0, out=dpt_out)
        assert dpt_out is dpnp_res.get_array()
        assert_allclose(dpnp_res, np_res)

        # output is numpy array -> Error
        dpnp_res = numpy.empty_like(np_res)
        with pytest.raises(TypeError):
            getattr(dpnp, func)(ia, axis=0, out=dpnp_res)

        # output has incorrect shape -> Error
        dpnp_res = dpnp.array(numpy.zeros((4, 2)))
        with pytest.raises(ValueError):
            getattr(dpnp, func)(ia, axis=0, out=dpnp_res)

    @pytest.mark.usefixtures("suppress_complex_warning")
    @pytest.mark.parametrize("func", ["nanmax", "nanmin"])
    @pytest.mark.parametrize("arr_dt", get_all_dtypes(no_none=True))
    @pytest.mark.parametrize("out_dt", get_all_dtypes(no_none=True))
    def test_out_dtype(self, func, arr_dt, out_dt):
        a = (
            numpy.arange(12, dtype=numpy.float32)
            .reshape((2, 2, 3))
            .astype(dtype=arr_dt)
        )
        out = numpy.zeros_like(a, shape=(2, 3), dtype=out_dt)

        ia = dpnp.array(a)
        iout = dpnp.array(out)

        result = getattr(dpnp, func)(ia, out=iout, axis=1)
        expected = getattr(numpy, func)(a, out=out, axis=1)
        assert_array_equal(expected, result)
        assert result is iout

    @pytest.mark.parametrize("func", ["nanmax", "nanmin"])
    def test_error(self, func):
        ia = dpnp.arange(5)
        # where is not supported
        with pytest.raises(NotImplementedError):
            getattr(dpnp, func)(ia, where=False)

        # initial is not supported
        with pytest.raises(NotImplementedError):
            getattr(dpnp, func)(ia, initial=6)

    @pytest.mark.parametrize("func", ["nanmax", "nanmin"])
    @pytest.mark.parametrize("dtype", get_all_dtypes(no_bool=True))
    def test_nanmax_nanmin_no_NaN(self, func, dtype):
        a = numpy.arange(768, dtype=dtype).reshape((4, 4, 6, 8))
        ia = dpnp.array(a)

        np_res = getattr(numpy, func)(a, axis=0)
        dpnp_res = getattr(dpnp, func)(ia, axis=0)
        assert_dtype_allclose(dpnp_res, np_res)

    @pytest.mark.parametrize("func", ["nanmax", "nanmin"])
    def test_nanmax_nanmin_all_NaN(self, recwarn, func):
        a = numpy.arange(12, dtype=numpy.float32).reshape((2, 2, 3))
        a[:, :, 2] = numpy.nan
        ia = dpnp.array(a)

        np_res = getattr(numpy, func)(a, axis=0)
        dpnp_res = getattr(dpnp, func)(ia, axis=0)
        assert_dtype_allclose(dpnp_res, np_res)

        assert len(recwarn) == 2
        assert all(
            "All-NaN slice encountered" in str(r.message) for r in recwarn
        )
        assert all(r.category is RuntimeWarning for r in recwarn)


class TestNanMean:
    @pytest.mark.parametrize("dtype", get_float_complex_dtypes())
    @pytest.mark.parametrize("axis", [None, 0, 1, (0, 1)])
    @pytest.mark.parametrize("keepdims", [True, False])
    def test_nanmean(self, dtype, axis, keepdims):
        dp_array = dpnp.array([[0, 1, 2], [3, 4, 0]], dtype=dtype)
        np_array = dpnp.asnumpy(dp_array)

        result = dpnp.nanmean(dp_array, axis=axis, keepdims=keepdims)
        expected = numpy.nanmean(np_array, axis=axis, keepdims=keepdims)
        assert_dtype_allclose(result, expected)

    @pytest.mark.parametrize("dtype", get_float_complex_dtypes())
    @pytest.mark.parametrize("axis", [0, 1])
    def test_nanmean_out(self, dtype, axis):
        dp_array = dpnp.array([[dpnp.nan, 1, 2], [3, dpnp.nan, 0]], dtype=dtype)
        np_array = dpnp.asnumpy(dp_array)

        expected = numpy.nanmean(np_array, axis=axis)
        out = dpnp.empty_like(dpnp.asarray(expected))
        result = dpnp.nanmean(dp_array, axis=axis, out=out)
        assert out is result
        assert_dtype_allclose(result, expected)

    @pytest.mark.parametrize("dtype", get_complex_dtypes())
    def test_nanmean_complex(self, dtype):
        x1 = numpy.random.rand(10)
        x2 = numpy.random.rand(10)
        a = numpy.array(x1 + 1j * x2, dtype=dtype)
        a[::3] = numpy.nan
        ia = dpnp.array(a)

        expected = numpy.nanmean(a)
        result = dpnp.nanmean(ia)
        assert_dtype_allclose(result, expected)

    @pytest.mark.parametrize("dtype", get_float_complex_dtypes())
    def test_nanmean_dtype(self, dtype):
        dp_array = dpnp.array([[dpnp.nan, 1, 2], [3, dpnp.nan, 0]])
        np_array = dpnp.asnumpy(dp_array)

        expected = numpy.nanmean(np_array, dtype=dtype)
        result = dpnp.nanmean(dp_array, dtype=dtype)
        assert_dtype_allclose(result, expected)

    @pytest.mark.parametrize("dtype", get_float_complex_dtypes())
    def test_nanmean_strided(self, dtype):
        dp_array = dpnp.arange(20, dtype=dtype)
        dp_array[::3] = dpnp.nan
        np_array = dpnp.asnumpy(dp_array)

        result = dpnp.nanmean(dp_array[::-1])
        expected = numpy.nanmean(np_array[::-1])
        assert_dtype_allclose(result, expected)

        result = dpnp.nanmean(dp_array[::2])
        expected = numpy.nanmean(np_array[::2])
        assert_dtype_allclose(result, expected)

    @pytest.mark.usefixtures("suppress_mean_empty_slice_numpy_warnings")
    def test_nanmean_scalar(self):
        dp_array = dpnp.array(dpnp.nan)
        np_array = dpnp.asnumpy(dp_array)

        result = dpnp.nanmean(dp_array)
        expected = numpy.nanmean(np_array)
        assert_allclose(expected, result)

    def test_nanmean_error(self):
        ia = dpnp.arange(5, dtype=dpnp.float32)
        ia[0] = dpnp.nan
        # where keyword is not implemented
        with pytest.raises(NotImplementedError):
            dpnp.nanmean(ia, where=False)

        # dtype should be floating
        with pytest.raises(TypeError):
            dpnp.nanmean(ia, dtype=dpnp.int32)

        # out dtype should be inexact
        res = dpnp.empty((1,), dtype=dpnp.int32)
        with pytest.raises(TypeError):
            dpnp.nanmean(ia, out=res)


class TestNanMedian:
    @pytest.mark.parametrize("dtype", get_float_complex_dtypes())
    @pytest.mark.parametrize("axis", [None, 0, (-1,), [0, 1], (0, -2, -1)])
    @pytest.mark.parametrize("keepdims", [True, False])
    def test_basic(self, dtype, axis, keepdims):
        x = numpy.random.uniform(-5, 5, 24)
        a = numpy.array(x, dtype=dtype).reshape(2, 3, 4)
        a[0, 0, 0] = a[-2, -2, -2] = numpy.nan
        ia = dpnp.array(a)

        expected = numpy.nanmedian(a, axis=axis, keepdims=keepdims)
        result = dpnp.nanmedian(ia, axis=axis, keepdims=keepdims)

        assert_dtype_allclose(result, expected)

    @pytest.mark.usefixtures(
        "suppress_mean_empty_slice_numpy_warnings",
    )
    @pytest.mark.parametrize("axis", [0, 1, (0, 1)])
    @pytest.mark.parametrize("shape", [(2, 0), (0, 3)])
    def test_empty(self, axis, shape):
        a = numpy.empty(shape)
        ia = dpnp.array(a)

        result = dpnp.nanmedian(ia, axis=axis)
        expected = numpy.nanmedian(a, axis=axis)
        assert_dtype_allclose(result, expected)

    @pytest.mark.parametrize("dtype", get_all_dtypes())
    @pytest.mark.parametrize("axis", [None, 0, (-1,), [0, 1], (0, -2, -1)])
    def test_no_nan(self, dtype, axis):
        x = numpy.random.uniform(-5, 5, 24)
        a = numpy.array(x, dtype=dtype).reshape(2, 3, 4)
        ia = dpnp.array(a)

        expected = numpy.nanmedian(a, axis=axis)
        result = dpnp.nanmedian(ia, axis=axis)

        assert_dtype_allclose(result, expected)

    @pytest.mark.filterwarnings("ignore:All-NaN slice:RuntimeWarning")
    def test_all_nan(self):
        a = numpy.array(numpy.nan)
        ia = dpnp.array(a)

        result = dpnp.nanmedian(ia)
        expected = numpy.nanmedian(a)
        assert_dtype_allclose(result, expected)

        a = numpy.random.uniform(-5, 5, 24).reshape(2, 3, 4)
        a[:, :, 2] = numpy.nan
        ia = dpnp.array(a)

        result = dpnp.nanmedian(ia, axis=1)
        expected = numpy.nanmedian(a, axis=1)
        assert_dtype_allclose(result, expected)

    @pytest.mark.parametrize("axis", [None, 0, -1, (0, -2, -1)])
    def test_overwrite_input(self, axis):
        a = numpy.random.uniform(-5, 5, 24).reshape(2, 3, 4)
        a[0, 0, 0] = a[-2, -2, -2] = numpy.nan
        ia = dpnp.array(a)

        b = a.copy()
        ib = ia.copy()
        expected = numpy.nanmedian(b, axis=axis, overwrite_input=True)
        result = dpnp.nanmedian(ib, axis=axis, overwrite_input=True)
        assert not numpy.all(a == b)
        assert not dpnp.all(ia == ib)

        assert_dtype_allclose(result, expected)

    @pytest.mark.parametrize("axis", [None, 0, (-1,), [0, 1]])
    @pytest.mark.parametrize("overwrite_input", [True, False])
    def test_usm_ndarray(self, axis, overwrite_input):
        a = numpy.random.uniform(-5, 5, 24).reshape(2, 3, 4)
        a[0, 0, 0] = a[-2, -2, -2] = numpy.nan
        ia = dpt.asarray(a)

        expected = numpy.nanmedian(
            a, axis=axis, overwrite_input=overwrite_input
        )
        result = dpnp.nanmedian(ia, axis=axis, overwrite_input=overwrite_input)

    @pytest.mark.parametrize("dtype", get_float_complex_dtypes())
    @pytest.mark.parametrize(
        "axis, out_shape", [(0, (3,)), (1, (2,)), ((0, 1), ())]
    )
    def test_out(self, dtype, axis, out_shape):
        a = numpy.array([[5, numpy.nan, 2], [8, 4, numpy.nan]], dtype=dtype)
        ia = dpnp.array(a)

        out_np = numpy.empty_like(a, shape=out_shape)
        out_dp = dpnp.empty_like(ia, shape=out_shape)
        expected = numpy.nanmedian(a, axis=axis, out=out_np)
        result = dpnp.nanmedian(ia, axis=axis, out=out_dp)
        assert result is out_dp
        assert_dtype_allclose(result, expected)

    def test_error(self):
        a = dpnp.arange(6.0).reshape(2, 3)
        a[0, 0] = a[-1, -1] = numpy.nan

        # out shape is incorrect
        res = dpnp.empty(3, dtype=a.dtype)
        with pytest.raises(ValueError):
            dpnp.nanmedian(a, axis=1, out=res)

        # out has a different queue
        exec_q = dpctl.SyclQueue()
        res = dpnp.empty(2, dtype=a.dtype, sycl_queue=exec_q)
        with pytest.raises(ExecutionPlacementError):
            dpnp.nanmedian(a, axis=1, out=res)


class TestNanProd:
    @pytest.mark.parametrize("axis", [None, 0, 1, -1, 2, -2, (1, 2), (0, -2)])
    @pytest.mark.parametrize("keepdims", [False, True])
    @pytest.mark.parametrize("dtype", get_float_complex_dtypes())
    def test_nanprod(self, axis, keepdims, dtype):
        a = numpy.arange(1, 13, dtype=dtype).reshape((2, 2, 3))
        a[:, :, 2] = numpy.nan
        ia = dpnp.array(a)

        np_res = numpy.nanprod(a, axis=axis, keepdims=keepdims)
        dpnp_res = dpnp.nanprod(ia, axis=axis, keepdims=keepdims)

        assert dpnp_res.shape == np_res.shape
        assert_allclose(dpnp_res, np_res)

    @pytest.mark.usefixtures("suppress_complex_warning")
    @pytest.mark.usefixtures("suppress_invalid_numpy_warnings")
    @pytest.mark.parametrize("in_dtype", get_float_complex_dtypes())
    @pytest.mark.parametrize(
        "out_dtype", get_all_dtypes(no_bool=True, no_none=True)
    )
    def test_nanprod_dtype(self, in_dtype, out_dtype):
        a = numpy.arange(1, 13, dtype=in_dtype).reshape((2, 2, 3))
        a[:, :, 2] = numpy.nan
        ia = dpnp.array(a)

        np_res = numpy.nanprod(a, dtype=out_dtype)
        dpnp_res = dpnp.nanprod(ia, dtype=out_dtype)
        assert_dtype_allclose(dpnp_res, np_res)

    @pytest.mark.usefixtures(
        "suppress_overflow_encountered_in_cast_numpy_warnings"
    )
    def test_nanprod_out(self):
        ia = dpnp.arange(1, 7).reshape((2, 3))
        ia = ia.astype(dpnp.default_float_type(ia.device))
        ia[:, 1] = dpnp.nan
        a = dpnp.asnumpy(ia)

        # output is dpnp_array
        np_res = numpy.nanprod(a, axis=0)
        dpnp_out = dpnp.empty(np_res.shape, dtype=np_res.dtype)
        dpnp_res = dpnp.nanprod(ia, axis=0, out=dpnp_out)
        assert dpnp_out is dpnp_res
        assert_allclose(dpnp_res, np_res)

        # output is usm_ndarray
        dpt_out = dpt.empty(np_res.shape, dtype=np_res.dtype)
        dpnp_res = dpnp.nanprod(ia, axis=0, out=dpt_out)
        assert dpt_out is dpnp_res.get_array()
        assert_allclose(dpnp_res, np_res)

        # out is a numpy array -> TypeError
        dpnp_res = numpy.empty_like(np_res)
        with pytest.raises(TypeError):
            dpnp.nanprod(ia, axis=0, out=dpnp_res)

        # incorrect shape for out
        dpnp_res = dpnp.array(numpy.empty((2, 3)))
        with pytest.raises(ValueError):
            dpnp.nanprod(ia, axis=0, out=dpnp_res)

    @pytest.mark.usefixtures("suppress_complex_warning")
    @pytest.mark.parametrize("arr_dt", get_all_dtypes(no_none=True))
    @pytest.mark.parametrize("out_dt", get_all_dtypes(no_none=True))
    @pytest.mark.parametrize("dtype", get_all_dtypes())
    def test_nanprod_out_dtype(self, arr_dt, out_dt, dtype):
        a = numpy.arange(1, 7).reshape((2, 3)).astype(dtype=arr_dt)
        out = numpy.zeros_like(a, shape=(2,), dtype=out_dt)

        ia = dpnp.array(a)
        iout = dpnp.array(out)

        result = dpnp.nanprod(ia, out=iout, dtype=dtype, axis=1)
        expected = numpy.nanprod(a, out=out, dtype=dtype, axis=1)
        assert_array_equal(expected, result)
        assert result is iout

    def test_nanprod_Error(self):
        ia = dpnp.arange(5)

        with pytest.raises(TypeError):
            dpnp.nanprod(dpnp.asnumpy(ia))


@testing.parameterize(
    *testing.product(
        {
            "func": ("nanstd", "nanvar"),
        }
    )
)
class TestNanStdVar:
    @pytest.mark.parametrize(
        "array",
        [
            [2, 0, 6, 2],
            [2, 0, 6, 2, 5, 6, 7, 8],
            [],
            [2, 1, numpy.nan, 5, 3],
            [-1, numpy.nan, 1, numpy.inf],
            [3, 6, 0, 1],
            [3, 6, 0, 1, 8],
            [3, 2, 9, 6, numpy.nan],
            [numpy.nan, numpy.nan, numpy.inf, numpy.nan],
            [[2, 0], [6, 2]],
            [[2, 0, 6, 2], [5, 6, 7, 8]],
            [[[2, 0], [6, 2]], [[5, 6], [7, 8]]],
            [[-1, numpy.nan], [1, numpy.inf]],
            [[numpy.nan, numpy.nan], [numpy.inf, numpy.nan]],
        ],
        ids=[
            "[2, 0, 6, 2]",
            "[2, 0, 6, 2, 5, 6, 7, 8]",
            "[]",
            "[2, 1, np.nan, 5, 3]",
            "[-1, np.nan, 1, np.inf]",
            "[3, 6, 0, 1]",
            "[3, 6, 0, 1, 8]",
            "[3, 2, 9, 6, np.nan]",
            "[np.nan, np.nan, np.inf, np.nan]",
            "[[2, 0], [6, 2]]",
            "[[2, 0, 6, 2], [5, 6, 7, 8]]",
            "[[[2, 0], [6, 2]], [[5, 6], [7, 8]]]",
            "[[-1, np.nan], [1, np.inf]]",
            "[[np.nan, np.nan], [np.inf, np.nan]]",
        ],
    )
    @pytest.mark.usefixtures(
        "suppress_invalid_numpy_warnings", "suppress_dof_numpy_warnings"
    )
    @pytest.mark.parametrize(
        "dtype", get_all_dtypes(no_none=True, no_bool=True)
    )
    def test_basic(self, array, dtype):
        try:
            a = get_abs_array(array, dtype=dtype)
        except:
            pytest.skip("floating datat type is needed to store NaN")
        ia = dpnp.array(a)

        for ddof in range(a.ndim):
            expected = getattr(numpy, self.func)(a, ddof=ddof)
            result = getattr(dpnp, self.func)(ia, ddof=ddof)
            assert_dtype_allclose(result, expected)

    @pytest.mark.parametrize("dtype", get_complex_dtypes())
    def test_complex_dtype(self, dtype):
        a = generate_random_numpy_array(10, dtype=dtype)
        a[::3] = numpy.nan
        ia = dpnp.array(a)

        expected = getattr(numpy, self.func)(a)
        result = getattr(dpnp, self.func)(ia)
        assert_dtype_allclose(result, expected)

    @pytest.mark.usefixtures("suppress_dof_numpy_warnings")
    @pytest.mark.parametrize("dtype", get_float_complex_dtypes())
    @pytest.mark.parametrize("axis", [None, 0, 1, 2, (0, 1), (1, 2)])
    @pytest.mark.parametrize("keepdims", [True, False])
    @pytest.mark.parametrize("ddof", [0, 0.5, 1, 1.5, 2, 3])
    def test_out_keyword(self, dtype, axis, keepdims, ddof):
        a = numpy.arange(4 * 3 * 5, dtype=dtype)
        a[::2] = numpy.nan
        a = a.reshape(4, 3, 5)
        ia = dpnp.array(a)

        expected = getattr(numpy, self.func)(
            a, axis=axis, ddof=ddof, keepdims=keepdims
        )
        if has_support_aspect64():
            res_dtype = expected.dtype
        else:
            res_dtype = dpnp.default_float_type(ia.device)
        out = dpnp.empty(expected.shape, dtype=res_dtype)
        result = getattr(dpnp, self.func)(
            ia, out=out, axis=axis, ddof=ddof, keepdims=keepdims
        )
        assert result is out
        assert_dtype_allclose(result, expected)

    @pytest.mark.parametrize("dtype", get_float_complex_dtypes())
    def test_strided_array(self, dtype):
        a = numpy.arange(20, dtype=dtype)
        a[::3] = numpy.nan
        ia = dpnp.array(a)

        result = getattr(dpnp, self.func)(ia[::-1])
        expected = getattr(numpy, self.func)(a[::-1])
        assert_dtype_allclose(result, expected)

        result = getattr(dpnp, self.func)(ia[::2])
        expected = getattr(numpy, self.func)(a[::2])
        assert_dtype_allclose(result, expected)

    @pytest.mark.usefixtures("suppress_complex_warning")
    @pytest.mark.parametrize("dt_in", get_float_complex_dtypes())
    @pytest.mark.parametrize("dt_out", get_float_complex_dtypes())
    def test_dtype_keyword(self, dt_in, dt_out):
        a = numpy.arange(4 * 3 * 5, dtype=dt_in)
        a[::2] = numpy.nan
        a = a.reshape(4, 3, 5)
        ia = dpnp.array(a)

        expected = getattr(numpy, self.func)(a, dtype=dt_out)
        result = getattr(dpnp, self.func)(ia, dtype=dt_out)
        assert_dtype_allclose(result, expected)

    @pytest.mark.parametrize("dtype", get_float_complex_dtypes())
    @pytest.mark.parametrize("axis", [1, (0, 2), None])
    @pytest.mark.parametrize("keepdims", [True, False])
    def test_mean_keyword(self, dtype, axis, keepdims):
        a = generate_random_numpy_array((10, 20, 5), dtype)
        mask = numpy.random.choice([True, False], size=a.size, p=[0.3, 0.7])
        numpy.place(a, mask, numpy.nan)
        ia = dpnp.array(a)

        mean = numpy.nanmean(a, axis=axis, keepdims=True)
        imean = dpnp.nanmean(ia, axis=axis, keepdims=True)

        mean_kw = {"mean": mean} if numpy_version() >= "2.0.0" else {}
        expected = getattr(numpy, self.func)(
            a, axis=axis, keepdims=keepdims, **mean_kw
        )
        result = getattr(dpnp, self.func)(
            ia, axis=axis, keepdims=keepdims, mean=imean
        )
        assert_dtype_allclose(result, expected)

    def test_error(self):
        ia = dpnp.arange(5, dtype=dpnp.float32)
        ia[0] = dpnp.nan

        # where keyword is not implemented
        with pytest.raises(NotImplementedError):
            getattr(dpnp, self.func)(ia, where=False)

        # dtype should be floating
        with pytest.raises(TypeError):
            getattr(dpnp, self.func)(ia, dtype=dpnp.int32)

        # out dtype should be inexact
        res = dpnp.empty((1,), dtype=dpnp.int32)
        with pytest.raises(TypeError):
            getattr(dpnp, self.func)(ia, out=res)

        # ddof should be an integer or float
        with pytest.raises(TypeError):
            getattr(dpnp, self.func)(ia, ddof="1")


class TestNanSum:
    @pytest.mark.parametrize("dtype", get_float_complex_dtypes())
    @pytest.mark.parametrize("axis", [None, 0, 1, (0, 1)])
    @pytest.mark.parametrize("keepdims", [True, False])
    def test_nansum(self, dtype, axis, keepdims):
        dp_array = dpnp.array([[dpnp.nan, 1, 2], [3, dpnp.nan, 0]], dtype=dtype)
        np_array = dpnp.asnumpy(dp_array)

        expected = numpy.nansum(np_array, axis=axis, keepdims=keepdims)
        result = dpnp.nansum(dp_array, axis=axis, keepdims=keepdims)
        assert_allclose(result, expected)

    @pytest.mark.parametrize("dtype", get_complex_dtypes())
    def test_nansum_complex(self, dtype):
        x1 = numpy.random.rand(10)
        x2 = numpy.random.rand(10)
        a = numpy.array(x1 + 1j * x2, dtype=dtype)
        a[::3] = numpy.nan
        ia = dpnp.array(a)

        expected = numpy.nansum(a)
        result = dpnp.nansum(ia)
        assert_dtype_allclose(result, expected)

    @pytest.mark.parametrize("dtype", get_float_complex_dtypes())
    @pytest.mark.parametrize("axis", [0, 1])
    def test_nansum_out(self, dtype, axis):
        dp_array = dpnp.array([[dpnp.nan, 1, 2], [3, dpnp.nan, 0]], dtype=dtype)
        np_array = dpnp.asnumpy(dp_array)

        expected = numpy.nansum(np_array, axis=axis)
        out = dpnp.empty_like(dpnp.asarray(expected))
        result = dpnp.nansum(dp_array, axis=axis, out=out)
        assert out is result
        assert_dtype_allclose(result, expected)

    @pytest.mark.parametrize("dtype", get_float_complex_dtypes())
    def test_nansum_dtype(self, dtype):
        dp_array = dpnp.array([[dpnp.nan, 1, 2], [3, dpnp.nan, 0]])
        np_array = dpnp.asnumpy(dp_array)

        expected = numpy.nansum(np_array, dtype=dtype)
        result = dpnp.nansum(dp_array, dtype=dtype)
        assert_dtype_allclose(result, expected)

    @pytest.mark.parametrize("dtype", get_float_complex_dtypes())
    def test_nansum_strided(self, dtype):
        dp_array = dpnp.arange(20, dtype=dtype)
        dp_array[::3] = dpnp.nan
        np_array = dpnp.asnumpy(dp_array)

        result = dpnp.nansum(dp_array[::-1])
        expected = numpy.nansum(np_array[::-1])
        assert_allclose(result, expected)

        result = dpnp.nansum(dp_array[::2])
        expected = numpy.nansum(np_array[::2])
<<<<<<< HEAD
        assert_allclose(result, expected)


class TestNanVar:
    @pytest.mark.parametrize(
        "array",
        [
            [2, 0, 6, 2],
            [2, 0, 6, 2, 5, 6, 7, 8],
            [],
            [2, 1, numpy.nan, 5, 3],
            [-1, numpy.nan, 1, numpy.inf],
            [3, 6, 0, 1],
            [3, 6, 0, 1, 8],
            [3, 2, 9, 6, numpy.nan],
            [numpy.nan, numpy.nan, numpy.inf, numpy.nan],
            [[2, 0], [6, 2]],
            [[2, 0, 6, 2], [5, 6, 7, 8]],
            [[[2, 0], [6, 2]], [[5, 6], [7, 8]]],
            [[-1, numpy.nan], [1, numpy.inf]],
            [[numpy.nan, numpy.nan], [numpy.inf, numpy.nan]],
        ],
        ids=[
            "[2, 0, 6, 2]",
            "[2, 0, 6, 2, 5, 6, 7, 8]",
            "[]",
            "[2, 1, np.nan, 5, 3]",
            "[-1, np.nan, 1, np.inf]",
            "[3, 6, 0, 1]",
            "[3, 6, 0, 1, 8]",
            "[3, 2, 9, 6, np.nan]",
            "[np.nan, np.nan, np.inf, np.nan]",
            "[[2, 0], [6, 2]]",
            "[[2, 0, 6, 2], [5, 6, 7, 8]]",
            "[[[2, 0], [6, 2]], [[5, 6], [7, 8]]]",
            "[[-1, np.nan], [1, np.inf]]",
            "[[np.nan, np.nan], [np.inf, np.nan]]",
        ],
    )
    @pytest.mark.usefixtures(
        "suppress_invalid_numpy_warnings", "suppress_dof_numpy_warnings"
    )
    @pytest.mark.parametrize(
        "dtype", get_all_dtypes(no_none=True, no_bool=True)
    )
    def test_nanvar(self, array, dtype):
        try:
            a = get_abs_array(array, dtype=dtype)
        except:
            pytest.skip("floating data type is needed to store NaN")
        ia = dpnp.array(a)
        for ddof in range(a.ndim):
            expected = numpy.nanvar(a, ddof=ddof)
            result = dpnp.nanvar(ia, ddof=ddof)
            assert_dtype_allclose(result, expected)

    @pytest.mark.parametrize("dtype", get_complex_dtypes())
    def test_nanvar_complex(self, dtype):
        x1 = numpy.random.rand(10)
        x2 = numpy.random.rand(10)
        a = numpy.array(x1 + 1j * x2, dtype=dtype)
        a[::3] = numpy.nan
        ia = dpnp.array(a)

        expected = numpy.nanvar(a)
        result = dpnp.nanvar(ia)
        assert_dtype_allclose(result, expected)

    @pytest.mark.usefixtures("suppress_dof_numpy_warnings")
    @pytest.mark.parametrize("dtype", get_float_complex_dtypes())
    @pytest.mark.parametrize("axis", [None, 0, 1, 2, (0, 1), (1, 2)])
    @pytest.mark.parametrize("keepdims", [True, False])
    @pytest.mark.parametrize("ddof", [0, 0.5, 1, 1.5, 2, 3])
    def test_nanvar_out(self, dtype, axis, keepdims, ddof):
        a = numpy.arange(4 * 3 * 5, dtype=dtype)
        a[::2] = numpy.nan
        a = a.reshape(4, 3, 5)
        ia = dpnp.array(a)

        expected = numpy.nanvar(a, axis=axis, ddof=ddof, keepdims=keepdims)
        if has_support_aspect64():
            res_dtype = expected.dtype
        else:
            res_dtype = dpnp.default_float_type(ia.device)
        out = dpnp.empty(expected.shape, dtype=res_dtype)
        result = dpnp.nanvar(
            ia, out=out, axis=axis, ddof=ddof, keepdims=keepdims
        )
        assert result is out
        assert_dtype_allclose(result, expected)

    @pytest.mark.parametrize("dtype", get_float_complex_dtypes())
    def test_nanvar_strided(self, dtype):
        dp_array = dpnp.arange(20, dtype=dtype)
        dp_array[::3] = dpnp.nan
        np_array = dpnp.asnumpy(dp_array)

        result = dpnp.nanvar(dp_array[::-1])
        expected = numpy.nanvar(np_array[::-1])
        assert_dtype_allclose(result, expected)

        result = dpnp.nanvar(dp_array[::2])
        expected = numpy.nanvar(np_array[::2])
        assert_dtype_allclose(result, expected)

    @pytest.mark.usefixtures("suppress_complex_warning")
    @pytest.mark.parametrize("dt_in", get_float_complex_dtypes())
    @pytest.mark.parametrize("dt_out", get_float_complex_dtypes())
    def test_nanvar_dtype(self, dt_in, dt_out):
        a = numpy.arange(4 * 3 * 5, dtype=dt_in)
        a[::2] = numpy.nan
        a = a.reshape(4, 3, 5)
        ia = dpnp.array(a)

        expected = numpy.nanvar(a, dtype=dt_out)
        result = dpnp.nanvar(ia, dtype=dt_out)
        assert_dtype_allclose(result, expected)

    def test_nanvar_error(self):
        ia = dpnp.arange(5, dtype=dpnp.float32)
        ia[0] = dpnp.nan
        # where keyword is not implemented
        with pytest.raises(NotImplementedError):
            dpnp.nanvar(ia, where=False)

        # dtype should be floating
        with pytest.raises(TypeError):
            dpnp.nanvar(ia, dtype=dpnp.int32)

        # out dtype should be inexact
        res = dpnp.empty((1,), dtype=dpnp.int32)
        with pytest.raises(TypeError):
            dpnp.nanvar(ia, out=res)

        # ddof should be an integer or float
        with pytest.raises(TypeError):
            dpnp.nanvar(ia, ddof="1")
=======
        assert_allclose(result, expected)
>>>>>>> df307dd1
<|MERGE_RESOLUTION|>--- conflicted
+++ resolved
@@ -15,11 +15,8 @@
 
 from .helper import (
     assert_dtype_allclose,
-<<<<<<< HEAD
+    generate_random_numpy_array,
     get_abs_array,
-=======
-    generate_random_numpy_array,
->>>>>>> df307dd1
     get_all_dtypes,
     get_complex_dtypes,
     get_float_complex_dtypes,
@@ -663,7 +660,7 @@
         try:
             a = get_abs_array(array, dtype=dtype)
         except:
-            pytest.skip("floating datat type is needed to store NaN")
+            pytest.skip("floating data type is needed to store NaN")
         ia = dpnp.array(a)
 
         for ddof in range(a.ndim):
@@ -833,144 +830,4 @@
 
         result = dpnp.nansum(dp_array[::2])
         expected = numpy.nansum(np_array[::2])
-<<<<<<< HEAD
-        assert_allclose(result, expected)
-
-
-class TestNanVar:
-    @pytest.mark.parametrize(
-        "array",
-        [
-            [2, 0, 6, 2],
-            [2, 0, 6, 2, 5, 6, 7, 8],
-            [],
-            [2, 1, numpy.nan, 5, 3],
-            [-1, numpy.nan, 1, numpy.inf],
-            [3, 6, 0, 1],
-            [3, 6, 0, 1, 8],
-            [3, 2, 9, 6, numpy.nan],
-            [numpy.nan, numpy.nan, numpy.inf, numpy.nan],
-            [[2, 0], [6, 2]],
-            [[2, 0, 6, 2], [5, 6, 7, 8]],
-            [[[2, 0], [6, 2]], [[5, 6], [7, 8]]],
-            [[-1, numpy.nan], [1, numpy.inf]],
-            [[numpy.nan, numpy.nan], [numpy.inf, numpy.nan]],
-        ],
-        ids=[
-            "[2, 0, 6, 2]",
-            "[2, 0, 6, 2, 5, 6, 7, 8]",
-            "[]",
-            "[2, 1, np.nan, 5, 3]",
-            "[-1, np.nan, 1, np.inf]",
-            "[3, 6, 0, 1]",
-            "[3, 6, 0, 1, 8]",
-            "[3, 2, 9, 6, np.nan]",
-            "[np.nan, np.nan, np.inf, np.nan]",
-            "[[2, 0], [6, 2]]",
-            "[[2, 0, 6, 2], [5, 6, 7, 8]]",
-            "[[[2, 0], [6, 2]], [[5, 6], [7, 8]]]",
-            "[[-1, np.nan], [1, np.inf]]",
-            "[[np.nan, np.nan], [np.inf, np.nan]]",
-        ],
-    )
-    @pytest.mark.usefixtures(
-        "suppress_invalid_numpy_warnings", "suppress_dof_numpy_warnings"
-    )
-    @pytest.mark.parametrize(
-        "dtype", get_all_dtypes(no_none=True, no_bool=True)
-    )
-    def test_nanvar(self, array, dtype):
-        try:
-            a = get_abs_array(array, dtype=dtype)
-        except:
-            pytest.skip("floating data type is needed to store NaN")
-        ia = dpnp.array(a)
-        for ddof in range(a.ndim):
-            expected = numpy.nanvar(a, ddof=ddof)
-            result = dpnp.nanvar(ia, ddof=ddof)
-            assert_dtype_allclose(result, expected)
-
-    @pytest.mark.parametrize("dtype", get_complex_dtypes())
-    def test_nanvar_complex(self, dtype):
-        x1 = numpy.random.rand(10)
-        x2 = numpy.random.rand(10)
-        a = numpy.array(x1 + 1j * x2, dtype=dtype)
-        a[::3] = numpy.nan
-        ia = dpnp.array(a)
-
-        expected = numpy.nanvar(a)
-        result = dpnp.nanvar(ia)
-        assert_dtype_allclose(result, expected)
-
-    @pytest.mark.usefixtures("suppress_dof_numpy_warnings")
-    @pytest.mark.parametrize("dtype", get_float_complex_dtypes())
-    @pytest.mark.parametrize("axis", [None, 0, 1, 2, (0, 1), (1, 2)])
-    @pytest.mark.parametrize("keepdims", [True, False])
-    @pytest.mark.parametrize("ddof", [0, 0.5, 1, 1.5, 2, 3])
-    def test_nanvar_out(self, dtype, axis, keepdims, ddof):
-        a = numpy.arange(4 * 3 * 5, dtype=dtype)
-        a[::2] = numpy.nan
-        a = a.reshape(4, 3, 5)
-        ia = dpnp.array(a)
-
-        expected = numpy.nanvar(a, axis=axis, ddof=ddof, keepdims=keepdims)
-        if has_support_aspect64():
-            res_dtype = expected.dtype
-        else:
-            res_dtype = dpnp.default_float_type(ia.device)
-        out = dpnp.empty(expected.shape, dtype=res_dtype)
-        result = dpnp.nanvar(
-            ia, out=out, axis=axis, ddof=ddof, keepdims=keepdims
-        )
-        assert result is out
-        assert_dtype_allclose(result, expected)
-
-    @pytest.mark.parametrize("dtype", get_float_complex_dtypes())
-    def test_nanvar_strided(self, dtype):
-        dp_array = dpnp.arange(20, dtype=dtype)
-        dp_array[::3] = dpnp.nan
-        np_array = dpnp.asnumpy(dp_array)
-
-        result = dpnp.nanvar(dp_array[::-1])
-        expected = numpy.nanvar(np_array[::-1])
-        assert_dtype_allclose(result, expected)
-
-        result = dpnp.nanvar(dp_array[::2])
-        expected = numpy.nanvar(np_array[::2])
-        assert_dtype_allclose(result, expected)
-
-    @pytest.mark.usefixtures("suppress_complex_warning")
-    @pytest.mark.parametrize("dt_in", get_float_complex_dtypes())
-    @pytest.mark.parametrize("dt_out", get_float_complex_dtypes())
-    def test_nanvar_dtype(self, dt_in, dt_out):
-        a = numpy.arange(4 * 3 * 5, dtype=dt_in)
-        a[::2] = numpy.nan
-        a = a.reshape(4, 3, 5)
-        ia = dpnp.array(a)
-
-        expected = numpy.nanvar(a, dtype=dt_out)
-        result = dpnp.nanvar(ia, dtype=dt_out)
-        assert_dtype_allclose(result, expected)
-
-    def test_nanvar_error(self):
-        ia = dpnp.arange(5, dtype=dpnp.float32)
-        ia[0] = dpnp.nan
-        # where keyword is not implemented
-        with pytest.raises(NotImplementedError):
-            dpnp.nanvar(ia, where=False)
-
-        # dtype should be floating
-        with pytest.raises(TypeError):
-            dpnp.nanvar(ia, dtype=dpnp.int32)
-
-        # out dtype should be inexact
-        res = dpnp.empty((1,), dtype=dpnp.int32)
-        with pytest.raises(TypeError):
-            dpnp.nanvar(ia, out=res)
-
-        # ddof should be an integer or float
-        with pytest.raises(TypeError):
-            dpnp.nanvar(ia, ddof="1")
-=======
-        assert_allclose(result, expected)
->>>>>>> df307dd1
+        assert_allclose(result, expected)