import functools

import dpctl
import dpctl.tensor as dpt
import numpy
import pytest
from dpctl.tensor._numpy_helper import AxisError
from dpctl.tensor._type_utils import _to_device_supported_dtype
from dpctl.utils import ExecutionPlacementError
from numpy.testing import (
    assert_,
    assert_array_equal,
    assert_equal,
    assert_raises,
    assert_raises_regex,
)

import dpnp
from dpnp.dpnp_array import dpnp_array

from .helper import (
    get_abs_array,
    get_all_dtypes,
    get_array,
    get_integer_dtypes,
    has_support_aspect64,
    is_win_platform,
    numpy_version,
)
from .third_party.cupy import testing


def _add_keepdims(func):
    """
    Hack in keepdims behavior into a function taking an axis.
    """

    @functools.wraps(func)
    def wrapped(a, axis, **kwargs):
        res = func(a, axis=axis, **kwargs)
        if axis is None:
            axis = 0  # res is now 0d and we can insert this anywhere
        return dpnp.expand_dims(res, axis=axis)

    return wrapped


class TestDiagonal:
    @pytest.mark.parametrize("dtype", get_all_dtypes(no_bool=True))
    @pytest.mark.parametrize("offset", [-3, -1, 0, 1, 3])
    @pytest.mark.parametrize(
        "shape",
        [(2, 2), (3, 3), (2, 5), (3, 2, 2), (2, 2, 2, 2), (2, 2, 2, 3)],
        ids=[
            "(2, 2)",
            "(3, 3)",
            "(2, 5)",
            "(3, 2, 2)",
            "(2, 2, 2, 2)",
            "(2, 2, 2, 3)",
        ],
    )
    def test_diagonal_offset(self, shape, dtype, offset):
        a = numpy.arange(numpy.prod(shape), dtype=dtype).reshape(shape)
        a_dp = dpnp.array(a)
        expected = numpy.diagonal(a, offset)
        result = dpnp.diagonal(a_dp, offset)
        assert_array_equal(expected, result)

    @pytest.mark.parametrize("dtype", get_all_dtypes(no_bool=True))
    @pytest.mark.parametrize(
        "shape, axis_pairs",
        [
            ((3, 4), [(0, 1), (1, 0)]),
            ((3, 4, 5), [(0, 1), (1, 2), (0, 2)]),
            ((4, 3, 5, 2), [(0, 1), (1, 2), (2, 3), (0, 3)]),
        ],
    )
    def test_diagonal_axes(self, shape, axis_pairs, dtype):
        a = numpy.arange(numpy.prod(shape), dtype=dtype).reshape(shape)
        a_dp = dpnp.array(a)
        for axis1, axis2 in axis_pairs:
            expected = numpy.diagonal(a, axis1=axis1, axis2=axis2)
            result = dpnp.diagonal(a_dp, axis1=axis1, axis2=axis2)
            assert_array_equal(expected, result)

    @testing.with_requires("numpy>=2.0")
    @pytest.mark.parametrize("offset", [-3, -1, 0, 1, 3])
    def test_linalg_diagonal(self, offset):
        a = numpy.arange(24).reshape(2, 2, 2, 3)
        a_dp = dpnp.array(a)
        expected = numpy.linalg.diagonal(a, offset=offset)
        result = dpnp.linalg.diagonal(a_dp, offset=offset)
        assert_array_equal(expected, result)

    def test_diagonal_errors(self):
        a = dpnp.arange(12).reshape(3, 4)

        # unsupported type
        a_np = dpnp.asnumpy(a)
        assert_raises(TypeError, dpnp.diagonal, a_np)

        # a.ndim < 2
        a_ndim_1 = a.flatten()
        assert_raises(ValueError, dpnp.diagonal, a_ndim_1)

        # unsupported type `offset`
        assert_raises(TypeError, dpnp.diagonal, a, offset=1.0)
        assert_raises(TypeError, dpnp.diagonal, a, offset=[0])

        # axes are out of bounds
        assert_raises(AxisError, a.diagonal, axis1=0, axis2=5)
        assert_raises(AxisError, a.diagonal, axis1=5, axis2=0)
        assert_raises(AxisError, a.diagonal, axis1=5, axis2=5)

        # same axes
        assert_raises(ValueError, a.diagonal, axis1=1, axis2=1)
        assert_raises(ValueError, a.diagonal, axis1=1, axis2=-1)


class TestExtins:
    @pytest.mark.parametrize("dt", get_all_dtypes(no_none=True))
    def test_extract(self, dt):
        a = numpy.array([1, 3, 2, 1, 2, 3, 3], dtype=dt)
        ia = dpnp.array(a)

        result = dpnp.extract(ia > 1, ia)
        expected = numpy.extract(a > 1, a)
        assert_array_equal(result, expected)

    @pytest.mark.parametrize("a_dt", get_all_dtypes(no_none=True))
    @pytest.mark.parametrize("cond_dt", get_all_dtypes(no_none=True))
    def test_extract_diff_dtypes(self, a_dt, cond_dt):
        a = get_abs_array([-2, -1, 0, 1, 2, 3], a_dt)
        cond = get_abs_array([1, -1, 2, 0, -2, 3], cond_dt)
        ia, icond = dpnp.array(a), dpnp.array(cond)

        result = dpnp.extract(icond, ia)
        expected = numpy.extract(cond, a)
        assert_array_equal(result, expected)

    @pytest.mark.parametrize("a_dt", get_all_dtypes(no_none=True))
    def test_extract_list_cond(self, a_dt):
        a = get_abs_array([-2, -1, 0, 1, 2, 3], a_dt)
        cond = [1, -1, 2, 0, -2, 3]
        ia = dpnp.array(a)

        result = dpnp.extract(cond, ia)
        expected = numpy.extract(cond, a)
        assert_array_equal(result, expected)

    @pytest.mark.parametrize("dt", get_all_dtypes(no_none=True))
    def test_place(self, dt):
        a = numpy.array([1, 4, 3, 2, 5, 8, 7], dtype=dt)
        ia = dpnp.array(a)

        dpnp.place(ia, [0, 1, 0, 1, 0, 1, 0], [2, 4, 6])
        numpy.place(a, [0, 1, 0, 1, 0, 1, 0], [2, 4, 6])
        assert_array_equal(ia, a)

    @pytest.mark.parametrize("a_dt", get_all_dtypes(no_none=True))
    @pytest.mark.parametrize("mask_dt", get_all_dtypes(no_none=True))
    @pytest.mark.parametrize("vals_dt", get_all_dtypes(no_none=True))
    def test_place_diff_dtypes(self, a_dt, mask_dt, vals_dt):
        a = numpy.array(
            [[[1, 2], [3, 4]], [[1, 2], [2, 1]], [[1, 3], [3, 1]]], dtype=a_dt
        )
        mask = numpy.array(
            [
                [[True, False], [False, True]],
                [[False, True], [True, False]],
                [[False, False], [True, True]],
            ],
            dtype=mask_dt,
        )
        vals = numpy.array(
            [101, 102, 103, 104, 105, 106, 108, 109], dtype=vals_dt
        )
        ia, imask, ivals = dpnp.array(a), dpnp.array(mask), dpnp.array(vals)

        if numpy.can_cast(vals_dt, a_dt, casting="safe"):
            dpnp.place(ia, imask, ivals)
            numpy.place(a, mask, vals)
            assert_array_equal(ia, a)
        else:
            assert_raises(TypeError, dpnp.place, ia, imask, ivals)
            assert_raises(TypeError, numpy.place, a, mask, vals)

    def test_place_broadcast_vals(self):
        a = numpy.array([1, 4, 3, 2, 5, 8, 7])
        ia = dpnp.array(a)

        dpnp.place(ia, [1, 0, 1, 0, 1, 0, 1], [8, 9])
        numpy.place(a, [1, 0, 1, 0, 1, 0, 1], [8, 9])
        assert_array_equal(ia, a)

    def test_place_empty_vals(self):
        a = numpy.array([1, 4, 3, 2, 5, 8, 7])
        mask = numpy.zeros(7)
        ia, imask = dpnp.array(a), dpnp.array(mask)
        vals = []

        dpnp.place(ia, imask, vals)
        numpy.place(a, mask, vals)
        assert_array_equal(ia, a)

    @pytest.mark.parametrize("xp", [numpy, dpnp])
    def test_place_insert_from_empty_vals(self, xp):
        a = xp.array([1, 4, 3, 2, 5, 8, 7])
        assert_raises_regex(
            ValueError,
            "Cannot insert from an empty array",
            lambda: xp.place(a, [0, 0, 0, 0, 0, 1, 0], []),
        )

    @pytest.mark.parametrize("xp", [numpy, dpnp])
    def test_place_wrong_array_type(self, xp):
        assert_raises(TypeError, xp.place, [1, 2, 3], [True, False], [0, 1])

    @pytest.mark.parametrize("dt", get_all_dtypes(no_none=True))
    def test_both(self, dt):
        a = numpy.random.rand(10).astype(dt)
        mask = a > 0.5
        ia, imask = dpnp.array(a), dpnp.array(mask)

        result = dpnp.extract(imask, ia)
        expected = numpy.extract(mask, a)
        assert_array_equal(result, expected)

        ic = dpnp.extract(imask, ia)
        c = numpy.extract(mask, a)
        assert_array_equal(ic, c)

        dpnp.place(ia, imask, 0)
        dpnp.place(ia, imask, ic)

        numpy.place(a, mask, 0)
        numpy.place(a, mask, c)
        assert_array_equal(ia, a)


class TestIndexing:
    def test_ellipsis_index(self):
        a = dpnp.array([[1, 2, 3], [4, 5, 6], [7, 8, 9]])
        assert_(a[...] is not a)
        assert_equal(a[...], a)

        # test that slicing with ellipsis doesn't skip an arbitrary number of dimensions
        assert_equal(a[0, ...], a[0])
        assert_equal(a[0, ...], a[0, :])
        assert_equal(a[..., 0], a[:, 0])

        # test that slicing with ellipsis always results in an array
        assert_equal(a[0, ..., 1], dpnp.array(2))

        # assignment with `(Ellipsis,)` on 0-d arrays
        b = dpnp.array(1)
        b[(Ellipsis,)] = 2
        assert_equal(b, 2)

    def test_boolean_indexing_list(self):
        a = dpnp.array([1, 2, 3])
        b = dpnp.array([True, False, True])

        assert_equal(a[b], [1, 3])
        assert_equal(a[None, b], [[1, 3]])

    def test_indexing_array_weird_strides(self):
        np_x = numpy.ones(10)
        dp_x = dpnp.ones(10)

        np_ind = numpy.arange(10)[:, None, None, None]
        np_ind = numpy.broadcast_to(np_ind, (10, 55, 4, 4))

        dp_ind = dpnp.arange(10)[:, None, None, None]
        dp_ind = dpnp.broadcast_to(dp_ind, (10, 55, 4, 4))

        # single advanced index case
        assert_array_equal(dp_x[dp_ind], np_x[np_ind])

        np_x2 = numpy.ones((10, 2))
        dp_x2 = dpnp.ones((10, 2))

        np_zind = numpy.zeros(4, dtype=np_ind.dtype)
        dp_zind = dpnp.zeros(4, dtype=dp_ind.dtype)

        # higher dimensional advanced index
        assert_array_equal(dp_x2[dp_ind, dp_zind], np_x2[np_ind, np_zind])

    def test_indexing_array_negative_strides(self):
        arr = dpnp.zeros((4, 4))[::-1, ::-1]

        slices = (slice(None), dpnp.array([0, 1, 2, 3]))
        arr[slices] = 10
        assert_array_equal(arr, 10.0)


class TestIx:
    @pytest.mark.parametrize(
        "x0", [[0, 1], [True, True]], ids=["[0, 1]", "[True, True]"]
    )
    @pytest.mark.parametrize(
        "x1",
        [[2, 4], [False, False, True, False, True]],
        ids=["[2, 4]", "[False, False, True, False, True]"],
    )
    def test_ix(self, x0, x1):
        expected = dpnp.ix_(dpnp.array(x0), dpnp.array(x1))
        result = numpy.ix_(numpy.array(x0), numpy.array(x1))

        assert_array_equal(result[0], expected[0])
        assert_array_equal(result[1], expected[1])

    @pytest.mark.parametrize("dt", [dpnp.intp, dpnp.float32])
    def test_ix_empty_out(self, dt):
        a = numpy.array([], dtype=dt)
        ia = dpnp.array(a)

        (result,) = dpnp.ix_(ia)
        (expected,) = numpy.ix_(a)
        assert_array_equal(result, expected)
        assert a.dtype == dt

    def test_repeated_input(self):
        a = numpy.arange(5)
        ia = dpnp.array(a)

        result = dpnp.ix_(ia, ia)
        expected = numpy.ix_(a, a)
        assert_array_equal(result[0], expected[0])
        assert_array_equal(result[1], expected[1])

    @pytest.mark.parametrize("arr", [[2, 4, 0, 1], [True, False, True, True]])
    def test_usm_ndarray_input(self, arr):
        a = numpy.array(arr)
        ia = dpt.asarray(a)

        (result,) = dpnp.ix_(ia)
        (expected,) = numpy.ix_(a)
        assert_array_equal(result, expected)
        assert isinstance(result, dpnp_array)

    @pytest.mark.parametrize("xp", [dpnp, numpy])
    @pytest.mark.parametrize("shape", [(), (2, 2)])
    def test_ix_error(self, xp, shape):
        assert_raises(ValueError, xp.ix_, xp.ones(shape))


class TestIterable:
    @pytest.mark.parametrize("data", [[1.0], [2, 3]])
    def test_basic(self, data):
        a = numpy.array(data)
        ia = dpnp.array(a)
        assert dpnp.iterable(ia) == numpy.iterable(a)


@pytest.mark.parametrize(
    "shape", [[1, 2, 3], [(1, 2, 3)], [(3,)], [3], [], [()], [0]]
)
class TestNdindex:
    def test_basic(self, shape):
        result = dpnp.ndindex(*shape)
        expected = numpy.ndindex(*shape)

        for x, y in zip(result, expected):
            assert x == y

    def test_next(self, shape):
        dind = dpnp.ndindex(*shape)
        nind = numpy.ndindex(*shape)

        while True:
            try:
                ditem = next(dind)
            except StopIteration:
                assert_raises(StopIteration, next, nind)
                break  # both reach ends
            else:
                nitem = next(nind)
                assert ditem == nitem


class TestNonzero:
    @pytest.mark.parametrize("list_val", [[], [0], [1]])
    def test_trivial(self, list_val):
        np_res = numpy.nonzero(numpy.array(list_val))
        dpnp_res = dpnp.nonzero(dpnp.array(list_val))
        assert_array_equal(np_res, dpnp_res)

    @pytest.mark.parametrize("val", [0, 1])
    def test_0d(self, val):
        assert_raises(ValueError, dpnp.nonzero, dpnp.array(val))
        assert_raises(ValueError, dpnp.nonzero, dpnp.array(val))

    @pytest.mark.parametrize("dtype", get_all_dtypes(no_none=True))
    def test_1d(self, dtype):
        a = get_abs_array([1, 0, 2, -1, 0, 0, 8], dtype)
        ia = dpnp.array(a)

        np_res = numpy.nonzero(a)
        dpnp_res = dpnp.nonzero(ia)
        assert_array_equal(np_res, dpnp_res)

    @pytest.mark.parametrize("dtype", get_all_dtypes(no_none=True))
    def test_2d(self, dtype):
        a = numpy.array([[0, 1, 0], [2, 0, 3]], dtype=dtype)
        ia = dpnp.array(a)

        np_res = numpy.nonzero(a)
        dpnp_res = dpnp.nonzero(ia)
        assert_array_equal(np_res, dpnp_res)

        a = numpy.eye(3, dtype=dtype)
        ia = dpnp.eye(3, dtype=dtype)

        np_res = numpy.nonzero(a)
        dpnp_res = dpnp.nonzero(ia)
        assert_array_equal(np_res, dpnp_res)

    def test_sparse(self):
        for i in range(20):
            a = numpy.zeros(200, dtype=bool)
            a[i::20] = True
            ia = dpnp.array(a)

            np_res = numpy.nonzero(a)
            dpnp_res = dpnp.nonzero(ia)
            assert_array_equal(np_res, dpnp_res)

            a = numpy.zeros(400, dtype=bool)
            a[10 + i : 20 + i] = True
            a[20 + i * 2] = True
            ia = dpnp.array(a)

            np_res = numpy.nonzero(a)
            dpnp_res = dpnp.nonzero(ia)
            assert_array_equal(np_res, dpnp_res)

    @pytest.mark.parametrize("dtype", get_all_dtypes())
    def test_array_method(self, dtype):
        a = numpy.array([[1, 0, 0], [4, 0, 6]], dtype=dtype)
        ia = dpnp.array(a)
        assert_array_equal(a.nonzero(), ia.nonzero())


class TestPut:
    @pytest.mark.parametrize("a_dt", get_all_dtypes(no_none=True))
    @pytest.mark.parametrize(
        "indices", [[0, 2], [-3, 4]], ids=["[0, 2]", "[-3, 4]"]
    )
    @pytest.mark.parametrize("ind_dt", get_all_dtypes(no_none=True))
    @pytest.mark.parametrize(
        "ivals",
        [0, [1, 2], (2, 2), dpnp.array([1, 2])],
        ids=["0", "[1, 2]", "(2, 2)", "dpnp.array([1, 2])"],
    )
    @pytest.mark.parametrize("mode", ["clip", "wrap"])
    def test_input_1d(self, a_dt, indices, ind_dt, ivals, mode):
        a = get_abs_array([-2, -1, 0, 1, 2], a_dt)
        b, vals = numpy.copy(a), get_array(numpy, ivals)
        ia, ib = dpnp.array(a), dpnp.array(b)

        ind = get_abs_array(indices, ind_dt)
        if ind_dt == dpnp.bool and ind.all():
            ind[0] = False  # to get rid of duplicate indices
        iind = dpnp.array(ind)

        if numpy.can_cast(ind_dt, numpy.intp, casting="safe"):
            numpy.put(a, ind, vals, mode=mode)
            dpnp.put(ia, iind, ivals, mode=mode)
            assert_array_equal(ia, a)

            b.put(ind, vals, mode=mode)
            ib.put(iind, ivals, mode=mode)
            assert_array_equal(ib, b)
        elif numpy.issubdtype(ind_dt, numpy.uint64):
            # For this special case, NumPy raises an error but dpnp works
            assert_raises(TypeError, numpy.put, a, ind, vals, mode=mode)
            assert_raises(TypeError, b.put, ind, vals, mode=mode)

            numpy.put(a, ind.astype(numpy.int64), vals, mode=mode)
            dpnp.put(ia, iind, vals, mode=mode)
            assert_array_equal(ia, a)

            b.put(ind.astype(numpy.int64), vals, mode=mode)
            ib.put(iind, vals, mode=mode)
            assert_array_equal(ib, b)
        else:
            assert_raises(TypeError, numpy.put, a, ind, vals, mode=mode)
            assert_raises(TypeError, dpnp.put, ia, iind, ivals, mode=mode)

            assert_raises(TypeError, b.put, ind, vals, mode=mode)
            assert_raises(TypeError, ib.put, iind, ivals, mode=mode)

    @pytest.mark.parametrize("a_dt", get_all_dtypes(no_none=True))
    @pytest.mark.parametrize(
        "indices",
        [[0, 7], [3, 4], [-7, 8]],
        ids=["[0, 7]", "[3, 4]", "[-7, 8]"],
    )
    @pytest.mark.parametrize("ind_dt", get_integer_dtypes())
    @pytest.mark.parametrize("mode", ["clip", "wrap"])
    def test_input_2d(self, a_dt, indices, ind_dt, mode):
        a = get_abs_array([[-1, 0, 1], [-2, -3, -4], [2, 3, 4]], a_dt)
        ia = dpnp.array(a)
        vals = [10, 20]

        ind = get_abs_array(indices, ind_dt)
        iind = dpnp.array(ind)

        if numpy.issubdtype(ind_dt, numpy.uint64):
            # For this special case, NumPy raises an error but dpnp works
            assert_raises(TypeError, numpy.put, a, ind, vals, mode=mode)

            numpy.put(a, ind.astype(numpy.int64), vals, mode=mode)
            dpnp.put(ia, iind, vals, mode=mode)
            assert_array_equal(ia, a)
        else:
            numpy.put(a, ind, vals, mode=mode)
            dpnp.put(ia, iind, vals, mode=mode)
            assert_array_equal(ia, a)

    def test_indices_2d(self):
        a = numpy.arange(5)
        ia = dpnp.array(a)
        ind = numpy.array([[3, 0, 2, 1]])
        iind = dpnp.array(ind)

        numpy.put(a, ind, 10)
        dpnp.put(ia, iind, 10)
        assert_array_equal(ia, a)

    def test_non_contiguous(self):
        # force non C-contiguous array
        a = numpy.arange(6).reshape(2, 3).T
        ia = dpnp.arange(6).reshape(2, 3).T

        a.put([0, 2], [44, 55])
        ia.put([0, 2], [44, 55])
        assert_equal(ia, a)

    @pytest.mark.parametrize("dtype", get_all_dtypes(no_none=True))
    @pytest.mark.parametrize("mode", ["clip", "wrap"])
    def test_empty(self, dtype, mode):
        a = numpy.zeros(1000, dtype=dtype)
        ia = dpnp.array(a)

        numpy.put(a, [1, 2, 3], [], mode=mode)
        dpnp.put(ia, [1, 2, 3], [], mode=mode)
        assert_array_equal(ia, a)

    # TODO: enable test for numpy also since 2.0
    @pytest.mark.parametrize("mode", ["clip", "wrap"])
    def test_empty_input(self, mode):
        empty = dpnp.asarray(list())
        with pytest.raises(IndexError):
            empty.put(1, 1, mode=mode)

    @pytest.mark.parametrize("shape", [(3,), (4,)], ids=["(3,)", "(4,)"])
    @pytest.mark.parametrize("mode", ["clip", "wrap"])
    def test_invalid_shape(self, shape, mode):
        a = dpnp.arange(7)
        ind = dpnp.array([2])
        vals = dpnp.ones(shape, dtype=a.dtype)
        # vals must be broadcastable to the shape of ind`
        with pytest.raises(ValueError):
            dpnp.put(a, ind, vals, mode=mode)

    @pytest.mark.parametrize("xp", [dpnp, numpy])
    @pytest.mark.parametrize(
        "axis", [1.0, (0,), [0, 1]], ids=["1.0", "(0,)", "[0, 1]"]
    )
    def test_invalid_axis(self, xp, axis):
        a = xp.arange(6).reshape(2, 3)
        ind = xp.array([1])
        with pytest.raises(TypeError):
            a.put(ind, [1], axis=axis)

    @pytest.mark.parametrize("xp", [dpnp, numpy])
    def test_unsupported_input_array_type(self, xp):
        with pytest.raises(TypeError):
            xp.put([1, 2, 3], [0, 2], 5)

    @pytest.mark.parametrize("xp", [dpnp, numpy])
    def test_non_writeable_input_array(self, xp):
        a = xp.zeros(6)
        a.flags["W"] = False
        with pytest.raises(ValueError):
            a.put([1, 3, 5], [1, 3, 5])


class TestPutAlongAxis:
    @pytest.mark.parametrize(
        "arr_dt", get_all_dtypes(no_bool=True, no_none=True)
    )
    @pytest.mark.parametrize("axis", list(range(2)) + [None])
    def test_replace_max(self, arr_dt, axis):
        a = dpnp.array([[10, 30, 20], [60, 40, 50]], dtype=arr_dt)

        # replace the max with a small value
        i_max = _add_keepdims(dpnp.argmax)(a, axis=axis)
        val = 0 if numpy.issubdtype(arr_dt, numpy.unsignedinteger) else -99
        dpnp.put_along_axis(a, i_max, val, axis=axis)

        # find the new minimum, which should max
        i_min = _add_keepdims(dpnp.argmin)(a, axis=axis)
        assert_array_equal(i_min, i_max)

    @pytest.mark.parametrize(
        "arr_dt", get_all_dtypes(no_bool=True, no_none=True)
    )
    @pytest.mark.parametrize("idx_dt", get_integer_dtypes())
    @pytest.mark.parametrize("ndim", list(range(1, 4)))
    @pytest.mark.parametrize(
        "values",
        [
            77,
            [101, 102, 103, 104],
            (42,),
            range(4),
            numpy.arange(4),
            dpnp.ones(4),
        ],
        ids=[
            "scalar",
            "list",
            "tuple",
            "range",
            "numpy.ndarray",
            "dpnp.ndarray",
        ],
    )
    def test_values(self, arr_dt, idx_dt, ndim, values):
        a = numpy.arange(4**ndim, dtype=arr_dt).reshape((4,) * ndim)
        ind = numpy.array([3, 0, 2, 1], dtype=idx_dt).reshape(
            (1,) * (ndim - 1) + (4,)
        )
        ia, iind = dpnp.array(a), dpnp.array(ind)

        for axis in range(ndim):
            numpy.put_along_axis(a, ind, get_array(numpy, values), axis)
            dpnp.put_along_axis(ia, iind, values, axis)
            assert_array_equal(ia, a)

    @pytest.mark.parametrize("xp", [numpy, dpnp])
    @pytest.mark.parametrize("dt", [bool, numpy.float32])
    def test_invalid_indices_dtype(self, xp, dt):
        a = xp.ones((10, 10))
        ind = xp.ones_like(a, dtype=dt)
        assert_raises(IndexError, xp.put_along_axis, a, ind, 7, axis=1)

    @pytest.mark.parametrize("arr_dt", get_all_dtypes())
    @pytest.mark.parametrize("idx_dt", get_integer_dtypes())
    def test_broadcast(self, arr_dt, idx_dt):
        a = numpy.ones((3, 4, 1), dtype=arr_dt)
        ind = numpy.arange(10, dtype=idx_dt).reshape((1, 2, 5)) % 4
        ia, iind = dpnp.array(a), dpnp.array(ind)

        if numpy.issubdtype(idx_dt, numpy.uint64):
            numpy.put_along_axis(a, ind, 20, axis=1)
            dpnp.put_along_axis(ia, iind, 20, axis=1)
            assert_array_equal(ia, a)

    def test_mode_wrap(self):
        a = numpy.array([-2, -1, 0, 1, 2])
        ind = numpy.array([-2, 2, -5, 4])
        ia, iind = dpnp.array(a), dpnp.array(ind)

        dpnp.put_along_axis(ia, iind, 3, axis=0, mode="wrap")
        numpy.put_along_axis(a, ind, 3, axis=0)
        assert_array_equal(ia, a)

    def test_mode_clip(self):
        a = dpnp.array([-2, -1, 0, 1, 2])
        ind = dpnp.array([-2, 2, -5, 4])

        # numpy does not support keyword `mode`
        dpnp.put_along_axis(a, ind, 4, axis=0, mode="clip")
        assert (a == dpnp.array([4, -1, 4, 1, 4])).all()

    @pytest.mark.parametrize("xp", [numpy, dpnp])
    def test_indices_ndim_axis_none(self, xp):
        a = xp.ones((10, 10))
        ind = xp.ones((10, 2), dtype=xp.intp)
        assert_raises(ValueError, xp.put_along_axis, a, ind, -1, axis=None)


class TestTake:
    @pytest.mark.parametrize("a_dt", get_all_dtypes(no_none=True))
    @pytest.mark.parametrize("ind_dt", get_all_dtypes(no_none=True))
    @pytest.mark.parametrize(
        "indices", [[-2, 2], [-4, 4]], ids=["[-2, 2]", "[-4, 4]"]
    )
    @pytest.mark.parametrize("mode", ["clip", "wrap"])
    def test_1d(self, a_dt, ind_dt, indices, mode):
        a = get_abs_array([-2, -1, 0, 1, 2], a_dt)
        ind = get_abs_array(indices, ind_dt)
        ia, iind = dpnp.array(a), dpnp.array(ind)

        if numpy.can_cast(ind_dt, numpy.intp, casting="safe"):
            result = dpnp.take(ia, iind, mode=mode)
            expected = numpy.take(a, ind, mode=mode)
            assert_array_equal(result, expected)
        elif numpy.issubdtype(ind_dt, numpy.uint64):
            # For this special case, although casting `ind_dt` to numpy.intp
            # is not safe, both NumPy and dpnp work properly
            # NumPy < "2.2.0" raises an error
            if numpy_version() < "2.2.0":
                ind = ind.astype(numpy.int64)
            result = dpnp.take(ia, iind, mode=mode)
            expected = numpy.take(a, ind, mode=mode)
            assert_array_equal(result, expected)
        else:
            assert_raises(TypeError, ia.take, iind, mode=mode)
            assert_raises(TypeError, a.take, ind, mode=mode)

    @pytest.mark.parametrize("a_dt", get_all_dtypes(no_none=True))
    @pytest.mark.parametrize("ind_dt", get_integer_dtypes())
    @pytest.mark.parametrize(
        "indices", [[-1, 0], [-2, 2]], ids=["[-1, 0]", "[-2, 2]"]
    )
    @pytest.mark.parametrize("mode", ["clip", "wrap"])
    @pytest.mark.parametrize("axis", [0, 1])
    def test_2d(self, a_dt, ind_dt, indices, mode, axis):
        a = get_abs_array([[-1, 0, 1], [-2, -3, -4], [2, 3, 4]], a_dt)
        ind = get_abs_array(indices, ind_dt)
        ia, iind = dpnp.array(a), dpnp.array(ind)

        if numpy.issubdtype(ind_dt, numpy.uint64):
            # For this special case, NumPy raises an error on Windows
            result = ia.take(iind, axis=axis, mode=mode)
            expected = a.take(ind.astype(numpy.int64), axis=axis, mode=mode)
            assert_array_equal(result, expected)
        else:
            result = ia.take(iind, axis=axis, mode=mode)
            expected = a.take(ind, axis=axis, mode=mode)
            assert_array_equal(result, expected)

    @pytest.mark.parametrize("a_dt", get_all_dtypes(no_none=True))
    @pytest.mark.parametrize("mode", ["clip", "wrap"])
    def test_over_index(self, a_dt, mode):
        a = get_abs_array([-2, -1, 0, 1, 2], a_dt)
        a = dpnp.array(a)
        ind = dpnp.array([-5, 5], dtype=numpy.intp)

        result = dpnp.take(a, ind, mode=mode)
        expected = get_abs_array([-2, 2], a_dt)
        assert_array_equal(result, expected)

    @pytest.mark.parametrize("xp", [numpy, dpnp])
    @pytest.mark.parametrize("indices", [[0], [1]], ids=["[0]", "[1]"])
    @pytest.mark.parametrize("mode", ["clip", "wrap"])
    def test_index_error(self, xp, indices, mode):
        # take from a 0-length dimension
        a = xp.empty((2, 3, 0, 4))
        assert_raises(IndexError, a.take, indices, axis=2, mode=mode)

    def test_bool_axis(self):
        a = numpy.array([[[1]]])
        ia = dpnp.array(a)

        result = ia.take([0], axis=False)
        expected = a.take([0], axis=0)  # numpy raises an error for bool axis
        assert_array_equal(result, expected)

    def test_axis_as_array(self):
        a = numpy.array([[[1]]])
        ia = dpnp.array(a)

        result = ia.take([0], axis=ia)
        expected = a.take(
            [0], axis=1
        )  # numpy raises an error for axis as array
        assert_array_equal(result, expected)

    def test_mode_raise(self):
        a = dpnp.array([[1, 2], [3, 4]])
        assert_raises(ValueError, a.take, [-1, 4], mode="raise")

    @pytest.mark.parametrize("xp", [numpy, dpnp])
    def test_unicode_mode(self, xp):
        a = xp.arange(10)
        k = b"\xc3\xa4".decode("UTF8")
        assert_raises(ValueError, a.take, 5, mode=k)


class TestTakeAlongAxis:
    @pytest.mark.parametrize(
        "func, argfunc, kwargs",
        [
            pytest.param(dpnp.sort, dpnp.argsort, {}),
            pytest.param(
                _add_keepdims(dpnp.min), _add_keepdims(dpnp.argmin), {}
            ),
            pytest.param(
                _add_keepdims(dpnp.max), _add_keepdims(dpnp.argmax), {}
            ),
            # TODO: unmute, once `dpnp.argpartition` is implemented
            # pytest.param(dpnp.partition, dpnp.argpartition, {"kth": 2}),
        ],
    )
    def test_argequivalent(self, func, argfunc, kwargs):
        # TODO: to roll back the change once the issue with CUDA support is resolved for random
        # a = dpnp.random.random(size=(3, 4, 5))
        a = dpnp.asarray(numpy.random.random(size=(3, 4, 5)))

        for axis in list(range(a.ndim)) + [None]:
            a_func = func(a, axis=axis, **kwargs)
            ai_func = argfunc(a, axis=axis, **kwargs)
            assert_array_equal(
                a_func, dpnp.take_along_axis(a, ai_func, axis=axis)
            )

    @pytest.mark.parametrize(
        "arr_dt", get_all_dtypes(no_bool=True, no_none=True)
    )
    @pytest.mark.parametrize("idx_dt", get_integer_dtypes())
    @pytest.mark.parametrize("ndim", list(range(1, 4)))
    def test_multi_dimensions(self, arr_dt, idx_dt, ndim):
        a = numpy.arange(4**ndim, dtype=arr_dt).reshape((4,) * ndim)
        ind = numpy.array([3, 0, 2, 1], dtype=idx_dt).reshape(
            (1,) * (ndim - 1) + (4,)
        )
        ia, iind = dpnp.array(a), dpnp.array(ind)

        for axis in range(ndim):
            result = dpnp.take_along_axis(ia, iind, axis)
            expected = numpy.take_along_axis(a, ind, axis)
            assert_array_equal(expected, result)

    @pytest.mark.parametrize("xp", [numpy, dpnp])
    def test_not_enough_indices(self, xp):
        a = xp.ones((10, 10))
        assert_raises(ValueError, xp.take_along_axis, a, xp.array(1), axis=1)

    @pytest.mark.parametrize("xp", [numpy, dpnp])
    @pytest.mark.parametrize("dt", [bool, numpy.float32])
    def test_invalid_indices_dtype(self, xp, dt):
        a = xp.ones((10, 10))
        ind = xp.ones((10, 2), dtype=dt)
        assert_raises(IndexError, xp.take_along_axis, a, ind, axis=1)

    @pytest.mark.parametrize("xp", [numpy, dpnp])
    def test_invalid_axis(self, xp):
        a = xp.ones((10, 10))
        ind = xp.ones((10, 2), dtype=xp.intp)
        assert_raises(AxisError, xp.take_along_axis, a, ind, axis=10)

    @pytest.mark.parametrize("xp", [numpy, dpnp])
    def test_indices_ndim_axis_none(self, xp):
        a = xp.ones((10, 10))
        ind = xp.ones((10, 2), dtype=xp.intp)
        assert_raises(ValueError, xp.take_along_axis, a, ind, axis=None)

    @pytest.mark.parametrize("a_dt", get_all_dtypes(no_none=True))
    @pytest.mark.parametrize("idx_dt", get_integer_dtypes())
    def test_empty(self, a_dt, idx_dt):
        a = numpy.ones((3, 4, 5), dtype=a_dt)
        ind = numpy.ones((3, 0, 5), dtype=idx_dt)
        ia, iind = dpnp.array(a), dpnp.array(ind)

        result = dpnp.take_along_axis(ia, iind, axis=1)
        expected = numpy.take_along_axis(a, ind, axis=1)
        assert_array_equal(expected, result)

    @pytest.mark.parametrize("a_dt", get_all_dtypes(no_none=True))
    @pytest.mark.parametrize("idx_dt", get_integer_dtypes())
    def test_broadcast(self, a_dt, idx_dt):
        a = numpy.ones((3, 4, 1), dtype=a_dt)
        ind = numpy.ones((1, 2, 5), dtype=idx_dt)
        ia, iind = dpnp.array(a), dpnp.array(ind)

        result = dpnp.take_along_axis(ia, iind, axis=1)
        expected = numpy.take_along_axis(a, ind, axis=1)
        assert_array_equal(expected, result)

    def test_mode_wrap(self):
        a = numpy.array([-2, -1, 0, 1, 2])
        ind = numpy.array([-2, 2, -5, 4])
        ia, iind = dpnp.array(a), dpnp.array(ind)

        result = dpnp.take_along_axis(ia, iind, axis=0, mode="wrap")
        expected = numpy.take_along_axis(a, ind, axis=0)
        assert_array_equal(result, expected)

    def test_mode_clip(self):
        a = dpnp.array([-2, -1, 0, 1, 2])
        ind = dpnp.array([-2, 2, -5, 4])

        # numpy does not support keyword `mode`
        result = dpnp.take_along_axis(a, ind, axis=0, mode="clip")
        assert (result == dpnp.array([-2, 0, -2, 2])).all()


<<<<<<< HEAD
@pytest.mark.usefixtures("allow_fall_back_on_numpy")
def test_choose():
    a = numpy.r_[:4]
    ia = dpnp.array(a)
    b = numpy.r_[-4:0]
    ib = dpnp.array(b)
    c = numpy.r_[100:500:100]
    ic = dpnp.array(c)

    expected = numpy.choose([0, 0, 0, 0], [a, b, c])
    result = dpnp.choose([0, 0, 0, 0], [ia, ib, ic])
    assert_array_equal(expected, result)


@pytest.mark.parametrize("val", [-1, 0, 1])
=======
@pytest.mark.parametrize("val", [-1, 0, 1], ids=["-1", "0", "1"])
>>>>>>> 77702b3e
@pytest.mark.parametrize(
    "array",
    [
        [[0, 0], [0, 0]],
        [[1, 2], [1, 2]],
        [[1, 2], [3, 4]],
        [[0, 1, 2], [3, 4, 5], [6, 7, 8]],
        [[0, 1, 2, 3, 4], [5, 6, 7, 8, 9]],
        [
            [[[1, 2], [3, 4]], [[1, 2], [2, 1]]],
            [[[1, 3], [3, 1]], [[0, 1], [1, 3]]],
        ],
    ],
    ids=[
        "[[0, 0], [0, 0]]",
        "[[1, 2], [1, 2]]",
        "[[1, 2], [3, 4]]",
        "[[0, 1, 2], [3, 4, 5], [6, 7, 8]]",
        "[[0, 1, 2, 3, 4], [5, 6, 7, 8, 9]]",
        "[[[[1, 2], [3, 4]], [[1, 2], [2, 1]]], [[[1, 3], [3, 1]], [[0, 1], [1, 3]]]]",
    ],
)
def test_fill_diagonal(array, val):
    a = numpy.array(array)
    ia = dpnp.array(a)
    expected = numpy.fill_diagonal(a, val)
    result = dpnp.fill_diagonal(ia, val)
    assert_array_equal(expected, result)


@pytest.mark.parametrize(
    "dimension",
    [(), (1,), (2,), (1, 2), (2, 3), (3, 2), [1], [2], [1, 2], [2, 3], [3, 2]],
    ids=[
        "()",
        "(1, )",
        "(2, )",
        "(1, 2)",
        "(2, 3)",
        "(3, 2)",
        "[1]",
        "[2]",
        "[1, 2]",
        "[2, 3]",
        "[3, 2]",
    ],
)
@pytest.mark.parametrize("dtype", get_all_dtypes(no_bool=True))
@pytest.mark.parametrize("sparse", [True, False])
def test_indices(dimension, dtype, sparse):
    expected = numpy.indices(dimension, dtype=dtype, sparse=sparse)
    result = dpnp.indices(dimension, dtype=dtype, sparse=sparse)
    for Xnp, X in zip(expected, result):
        assert_array_equal(Xnp, X)


@pytest.mark.parametrize(
    "mask",
    [
        [[True, False], [False, True]],
        [[False, True], [True, False]],
        [[False, False], [True, True]],
    ],
    ids=[
        "[[True, False], [False, True]]",
        "[[False, True], [True, False]]",
        "[[False, False], [True, True]]",
    ],
)
@pytest.mark.parametrize(
    "arr",
    [[[0, 0], [0, 0]], [[1, 2], [1, 2]], [[1, 2], [3, 4]]],
    ids=["[[0, 0], [0, 0]]", "[[1, 2], [1, 2]]", "[[1, 2], [3, 4]]"],
)
def test_putmask1(arr, mask):
    a = numpy.array(arr)
    ia = dpnp.array(a)
    m = numpy.array(mask)
    im = dpnp.array(m)
    v = numpy.array([100, 200])
    iv = dpnp.array(v)
    numpy.putmask(a, m, v)
    dpnp.putmask(ia, im, iv)
    assert_array_equal(a, ia)


@pytest.mark.parametrize(
    "vals",
    [
        [100, 200],
        [100, 200, 300, 400, 500, 600],
        [100, 200, 300, 400, 500, 600, 800, 900],
    ],
    ids=[
        "[100, 200]",
        "[100, 200, 300, 400, 500, 600]",
        "[100, 200, 300, 400, 500, 600, 800, 900]",
    ],
)
@pytest.mark.parametrize(
    "mask",
    [
        [
            [[True, False], [False, True]],
            [[False, True], [True, False]],
            [[False, False], [True, True]],
        ]
    ],
    ids=[
        "[[[True, False], [False, True]], [[False, True], [True, False]], [[False, False], [True, True]]]"
    ],
)
@pytest.mark.parametrize(
    "arr",
    [[[[1, 2], [3, 4]], [[1, 2], [2, 1]], [[1, 3], [3, 1]]]],
    ids=["[[[1, 2], [3, 4]], [[1, 2], [2, 1]], [[1, 3], [3, 1]]]"],
)
def test_putmask2(arr, mask, vals):
    a = numpy.array(arr)
    ia = dpnp.array(a)
    m = numpy.array(mask)
    im = dpnp.array(m)
    v = numpy.array(vals)
    iv = dpnp.array(v)
    numpy.putmask(a, m, v)
    dpnp.putmask(ia, im, iv)
    assert_array_equal(a, ia)


@pytest.mark.parametrize(
    "vals",
    [
        [100, 200],
        [100, 200, 300, 400, 500, 600],
        [100, 200, 300, 400, 500, 600, 800, 900],
    ],
    ids=[
        "[100, 200]",
        "[100, 200, 300, 400, 500, 600]",
        "[100, 200, 300, 400, 500, 600, 800, 900]",
    ],
)
@pytest.mark.parametrize(
    "mask",
    [
        [
            [[[False, False], [True, True]], [[True, True], [True, True]]],
            [[[False, False], [True, True]], [[False, False], [False, False]]],
        ]
    ],
    ids=[
        "[[[[False, False], [True, True]], [[True, True], [True, True]]], [[[False, False], [True, True]], [[False, False], [False, False]]]]"
    ],
)
@pytest.mark.parametrize(
    "arr",
    [
        [
            [[[1, 2], [3, 4]], [[1, 2], [2, 1]]],
            [[[1, 3], [3, 1]], [[0, 1], [1, 3]]],
        ]
    ],
    ids=[
        "[[[[1, 2], [3, 4]], [[1, 2], [2, 1]]], [[[1, 3], [3, 1]], [[0, 1], [1, 3]]]]"
    ],
)
def test_putmask3(arr, mask, vals):
    a = numpy.array(arr)
    ia = dpnp.array(a)
    m = numpy.array(mask)
    im = dpnp.array(m)
    v = numpy.array(vals)
    iv = dpnp.array(v)
    numpy.putmask(a, m, v)
    dpnp.putmask(ia, im, iv)
    assert_array_equal(a, ia)


@pytest.mark.parametrize("m", [None, 0, 1, 2, 3, 4])
@pytest.mark.parametrize("k", [-3, -2, -1, 0, 1, 2, 3])
@pytest.mark.parametrize("n", [1, 2, 3, 4, 5, 6])
def test_tril_indices(n, k, m):
    result = dpnp.tril_indices(n, k, m)
    expected = numpy.tril_indices(n, k, m)
    assert_array_equal(expected, result)


@pytest.mark.parametrize("k", [-3, -2, -1, 0, 1, 2, 3])
@pytest.mark.parametrize(
    "array",
    [
        [[0, 0], [0, 0]],
        [[1, 2], [1, 2]],
        [[1, 2], [3, 4]],
    ],
    ids=["[[0, 0], [0, 0]]", "[[1, 2], [1, 2]]", "[[1, 2], [3, 4]]"],
)
def test_tril_indices_from(array, k):
    a = numpy.array(array)
    ia = dpnp.array(a)
    result = dpnp.tril_indices_from(ia, k)
    expected = numpy.tril_indices_from(a, k)
    assert_array_equal(expected, result)


@pytest.mark.parametrize("m", [None, 0, 1, 2, 3, 4])
@pytest.mark.parametrize("k", [-3, -2, -1, 0, 1, 2, 3])
@pytest.mark.parametrize("n", [1, 2, 3, 4, 5, 6])
def test_triu_indices(n, k, m):
    result = dpnp.triu_indices(n, k, m)
    expected = numpy.triu_indices(n, k, m)
    assert_array_equal(expected, result)


@pytest.mark.parametrize("k", [-3, -2, -1, 0, 1, 2, 3])
@pytest.mark.parametrize(
    "array",
    [
        [[0, 0], [0, 0]],
        [[1, 2], [1, 2]],
        [[1, 2], [3, 4]],
    ],
    ids=["[[0, 0], [0, 0]]", "[[1, 2], [1, 2]]", "[[1, 2], [3, 4]]"],
)
def test_triu_indices_from(array, k):
    a = numpy.array(array)
    ia = dpnp.array(a)
    result = dpnp.triu_indices_from(ia, k)
    expected = numpy.triu_indices_from(a, k)
    assert_array_equal(expected, result)


def test_indices_from_err():
    arr = dpnp.array([1, 2, 3])
    with pytest.raises(ValueError):
        dpnp.tril_indices_from(arr)
    with pytest.raises(ValueError):
        dpnp.triu_indices_from(arr)
    with pytest.raises(ValueError):
        dpnp.diag_indices_from(arr)
    with pytest.raises(ValueError):
        dpnp.diag_indices_from(dpnp.ones((2, 3)))


def test_fill_diagonal_error():
    arr = dpnp.ones((1, 2, 3))
    with pytest.raises(ValueError):
        dpnp.fill_diagonal(arr, 5)


class TestRavelIndex:
    def test_basic(self):
        expected = numpy.ravel_multi_index(numpy.array([1, 0]), (2, 2))
        result = dpnp.ravel_multi_index(dpnp.array([1, 0]), (2, 2))
        assert_equal(expected, result)

        x_np = numpy.array([[3, 6, 6], [4, 5, 1]])
        x_dp = dpnp.array([[3, 6, 6], [4, 5, 1]])

        expected = numpy.ravel_multi_index(x_np, (7, 6))
        result = dpnp.ravel_multi_index(x_dp, (7, 6))
        assert_equal(expected, result)

    def test_mode(self):
        x_np = numpy.array([[3, 6, 6], [4, 5, 1]])
        x_dp = dpnp.array([[3, 6, 6], [4, 5, 1]])

        expected = numpy.ravel_multi_index(x_np, (4, 6), mode="clip")
        result = dpnp.ravel_multi_index(x_dp, (4, 6), mode="clip")
        assert_equal(expected, result)

        expected = numpy.ravel_multi_index(x_np, (4, 4), mode=("clip", "wrap"))
        result = dpnp.ravel_multi_index(x_dp, (4, 4), mode=("clip", "wrap"))
        assert_equal(expected, result)

    def test_order_f(self):
        x_np = numpy.array([[3, 6, 6], [4, 5, 1]])
        x_dp = dpnp.array([[3, 6, 6], [4, 5, 1]])
        expected = numpy.ravel_multi_index(x_np, (7, 6), order="F")
        result = dpnp.ravel_multi_index(x_dp, (7, 6), order="F")
        assert_equal(expected, result)

    def test_error(self):
        assert_raises(
            ValueError, dpnp.ravel_multi_index, dpnp.array([2, 1]), (2, 2)
        )
        assert_raises(
            ValueError, dpnp.ravel_multi_index, dpnp.array([0, -3]), (2, 2)
        )
        assert_raises(
            ValueError, dpnp.ravel_multi_index, dpnp.array([0, 2]), (2, 2)
        )
        assert_raises(
            TypeError, dpnp.ravel_multi_index, dpnp.array([0.1, 0.0]), (2, 2)
        )

    def test_empty_indices_error(self):
        assert_raises(TypeError, dpnp.ravel_multi_index, ([], []), (10, 3))
        assert_raises(TypeError, dpnp.ravel_multi_index, ([], ["abc"]), (10, 3))
        assert_raises(
            TypeError,
            dpnp.ravel_multi_index,
            (dpnp.array([]), dpnp.array([])),
            (5, 3),
        )

    def test_empty_indices(self):
        assert_equal(
            dpnp.ravel_multi_index(
                (dpnp.array([], dtype=int), dpnp.array([], dtype=int)), (5, 3)
            ),
            [],
        )
        assert_equal(
            dpnp.ravel_multi_index(dpnp.array([[], []], dtype=int), (5, 3)), []
        )


class TestUnravelIndex:
    def test_basic(self):
        expected = numpy.unravel_index(numpy.array(2), (2, 2))
        result = dpnp.unravel_index(dpnp.array(2), (2, 2))
        assert_equal(expected, result)

        x_np = numpy.array([22, 41, 37])
        x_dp = dpnp.array([22, 41, 37])

        expected = numpy.unravel_index(x_np, (7, 6))
        result = dpnp.unravel_index(x_dp, (7, 6))
        assert_equal(expected, result)

    def test_order_f(self):
        x_np = numpy.array([31, 41, 13])
        x_dp = dpnp.array([31, 41, 13])
        expected = numpy.unravel_index(x_np, (7, 6), order="F")
        result = dpnp.unravel_index(x_dp, (7, 6), order="F")
        assert_equal(expected, result)

    def test_new_shape(self):
        expected = numpy.unravel_index(numpy.array(2), shape=(2, 2))
        result = dpnp.unravel_index(dpnp.array(2), shape=(2, 2))
        assert_equal(expected, result)

    def test_error(self):
        assert_raises(ValueError, dpnp.unravel_index, dpnp.array(-1), (2, 2))
        assert_raises(TypeError, dpnp.unravel_index, dpnp.array(0.5), (2, 2))
        assert_raises(ValueError, dpnp.unravel_index, dpnp.array(4), (2, 2))
        assert_raises(TypeError, dpnp.unravel_index, dpnp.array([]), (10, 3, 5))

    def test_empty_indices(self):
        assert_equal(
            dpnp.unravel_index(dpnp.array([], dtype=int), (10, 3, 5)),
            [[], [], []],
        )


class TestSelect:
    choices_np = [
        numpy.array([1, 2, 3]),
        numpy.array([4, 5, 6]),
        numpy.array([7, 8, 9]),
    ]
    choices_dp = [
        dpnp.array([1, 2, 3]),
        dpnp.array([4, 5, 6]),
        dpnp.array([7, 8, 9]),
    ]
    conditions_np = [
        numpy.array([False, False, False]),
        numpy.array([False, True, False]),
        numpy.array([False, False, True]),
    ]
    conditions_dp = [
        dpnp.array([False, False, False]),
        dpnp.array([False, True, False]),
        dpnp.array([False, False, True]),
    ]

    def test_basic(self):
        expected = numpy.select(self.conditions_np, self.choices_np, default=15)
        result = dpnp.select(self.conditions_dp, self.choices_dp, default=15)
        assert_array_equal(expected, result)

    def test_broadcasting(self):
        conditions_np = [numpy.array(True), numpy.array([False, True, False])]
        conditions_dp = [dpnp.array(True), dpnp.array([False, True, False])]
        choices_np = [numpy.array(1), numpy.arange(12).reshape(4, 3)]
        choices_dp = [dpnp.array(1), dpnp.arange(12).reshape(4, 3)]
        expected = numpy.select(conditions_np, choices_np)
        result = dpnp.select(conditions_dp, choices_dp)
        assert_array_equal(expected, result)

    def test_return_dtype(self):
        dtype = dpnp.complex128 if has_support_aspect64() else dpnp.complex64
        assert_equal(
            dpnp.select(self.conditions_dp, self.choices_dp, 1j).dtype, dtype
        )

        choices = [choice.astype(dpnp.int32) for choice in self.choices_dp]
        assert_equal(dpnp.select(self.conditions_dp, choices).dtype, dpnp.int32)

    def test_nan(self):
        choice_np = numpy.array([1, 2, 3, numpy.nan, 5, 7])
        choice_dp = dpnp.array([1, 2, 3, dpnp.nan, 5, 7])
        condition_np = numpy.isnan(choice_np)
        condition_dp = dpnp.isnan(choice_dp)
        expected = numpy.select([condition_np], [choice_np])
        result = dpnp.select([condition_dp], [choice_dp])
        assert_array_equal(expected, result)

    def test_many_arguments(self):
        condition_np = [numpy.array([False])] * 100
        condition_dp = [dpnp.array([False])] * 100
        choice_np = [numpy.array([1])] * 100
        choice_dp = [dpnp.array([1])] * 100
        expected = numpy.select(condition_np, choice_np)
        result = dpnp.select(condition_dp, choice_dp)
        assert_array_equal(expected, result)

    def test_deprecated_empty(self):
        assert_raises(ValueError, dpnp.select, [], [], 3j)
        assert_raises(ValueError, dpnp.select, [], [])

    def test_non_bool_deprecation(self):
        choices = self.choices_dp
        conditions = self.conditions_dp[:]
        conditions[0] = conditions[0].astype(dpnp.int64)
        assert_raises(TypeError, dpnp.select, conditions, choices)

    def test_error(self):
        x0 = dpnp.array([True, False])
        x1 = dpnp.array([1, 2])
        with pytest.raises(ValueError):
            dpnp.select([x0], [x1, x1])
        with pytest.raises(TypeError):
            dpnp.select([x0], [x1], default=x1)
        with pytest.raises(TypeError):
            dpnp.select([x1], [x1])


class TestCompress:
    def test_compress_basic(self):
        conditions = [True, False, True]
        a_np = numpy.arange(16).reshape(4, 4)
        a = dpnp.arange(16).reshape(4, 4)
        cond_np = numpy.array(conditions)
        cond = dpnp.array(conditions)
        expected = numpy.compress(cond_np, a_np, axis=0)
        result = dpnp.compress(cond, a, axis=0)
        assert_array_equal(expected, result)

    def test_compress_method_basic(self):
        conditions = [True, True, False, True]
        a_np = numpy.arange(3 * 4).reshape(3, 4)
        a = dpnp.arange(3 * 4).reshape(3, 4)
        cond_np = numpy.array(conditions)
        cond = dpnp.array(conditions)
        expected = a_np.compress(cond_np, axis=1)
        result = a.compress(cond, axis=1)
        assert_array_equal(expected, result)

    @pytest.mark.parametrize("dtype", get_all_dtypes(no_none=True))
    def test_compress_condition_all_dtypes(self, dtype):
        a_np = numpy.arange(10, dtype="i4")
        a = dpnp.arange(10, dtype="i4")
        cond_np = numpy.tile(numpy.asarray([0, 1], dtype=dtype), 5)
        cond = dpnp.tile(dpnp.asarray([0, 1], dtype=dtype), 5)
        expected = numpy.compress(cond_np, a_np)
        result = dpnp.compress(cond, a)
        assert_array_equal(expected, result)

    def test_compress_invalid_out_errors(self):
        q1 = dpctl.SyclQueue()
        q2 = dpctl.SyclQueue()
        a = dpnp.ones(10, dtype="i4", sycl_queue=q1)
        condition = dpnp.asarray([True], sycl_queue=q1)
        out_bad_shape = dpnp.empty_like(a)
        with pytest.raises(ValueError):
            dpnp.compress(condition, a, out=out_bad_shape)
        out_bad_queue = dpnp.empty(1, dtype="i4", sycl_queue=q2)
        with pytest.raises(ExecutionPlacementError):
            dpnp.compress(condition, a, out=out_bad_queue)
        out_bad_dt = dpnp.empty(1, dtype="i8", sycl_queue=q1)
        with pytest.raises(TypeError):
            dpnp.compress(condition, a, out=out_bad_dt)
        out_read_only = dpnp.empty(1, dtype="i4", sycl_queue=q1)
        out_read_only.flags.writable = False
        with pytest.raises(ValueError):
            dpnp.compress(condition, a, out=out_read_only)

    def test_compress_empty_axis(self):
        a = dpnp.ones((10, 0, 5), dtype="i4")
        condition = [True, False, True]
        r = dpnp.compress(condition, a, axis=0)
        assert r.shape == (2, 0, 5)
        # empty take from empty axis is permitted
        assert dpnp.compress([False], a, axis=1).shape == (10, 0, 5)
        # non-empty take from empty axis raises IndexError
        with pytest.raises(IndexError):
            dpnp.compress(condition, a, axis=1)

    def test_compress_in_overlaps_out(self):
        conditions = [False, True, True]
        a_np = numpy.arange(6)
        a = dpnp.arange(6)
        cond_np = numpy.array(conditions)
        cond = dpnp.array(conditions)
        out = a[2:4]
        expected = numpy.compress(cond_np, a_np, axis=None)
        result = dpnp.compress(cond, a, axis=None, out=out)
        assert_array_equal(expected, result)
        assert result is out
        assert (a[2:4] == out).all()

    def test_compress_condition_not_1d(self):
        a = dpnp.arange(4)
        cond = dpnp.ones((1, 4), dtype="?")
        with pytest.raises(ValueError):
            dpnp.compress(cond, a, axis=None)

    def test_compress_strided(self):
        a = dpnp.arange(20)
        a_np = dpnp.asnumpy(a)
        cond = dpnp.tile(dpnp.array([True, False, False, True]), 5)
        cond_np = dpnp.asnumpy(cond)
        result = dpnp.compress(cond, a)
        expected = numpy.compress(cond_np, a_np)
        assert_array_equal(result, expected)
        # use axis keyword
        a = dpnp.arange(50).reshape(10, 5)
        a_np = dpnp.asnumpy(a)
        cond = dpnp.array(dpnp.array([True, False, False, True, False]))
        cond_np = dpnp.asnumpy(cond)
        result = dpnp.compress(cond, a)
        expected = numpy.compress(cond_np, a_np)
        assert_array_equal(result, expected)


class TestChoose:
    def test_choose_basic(self):
        indices = [0, 1, 0]
        # use a single array for choices
        chcs_np = numpy.arange(2 * len(indices))
        chcs = dpnp.arange(2 * len(indices))
        inds_np = numpy.array(indices)
        inds = dpnp.array(indices)
        expected = numpy.choose(inds_np, chcs_np)
        result = dpnp.choose(inds, chcs)
        assert_array_equal(expected, result)

    def test_choose_method_basic(self):
        indices = [0, 1, 2]
        # use a single array for choices
        chcs_np = numpy.arange(3 * len(indices))
        chcs = dpnp.arange(3 * len(indices))
        inds_np = numpy.array(indices)
        inds = dpnp.array(indices)
        expected = inds_np.choose(chcs_np)
        result = inds.choose(chcs)
        assert_array_equal(expected, result)

    @pytest.mark.parametrize("dtype", get_all_dtypes(no_none=True))
    def test_choose_inds_all_dtypes(self, dtype):
        if not dpnp.issubdtype(dtype, dpnp.integer) and dtype != dpnp.bool:
            inds = dpnp.zeros(1, dtype=dtype)
            chcs = dpnp.ones(1, dtype=dtype)
            with pytest.raises(TypeError):
                dpnp.choose(inds, chcs)
        else:
            inds_np = numpy.array([1, 0, 1], dtype=dtype)
            inds = dpnp.array(inds_np)
            chcs_np = numpy.array([1, 2, 3], dtype=dtype)
            chcs = dpnp.array(chcs_np)
            expected = numpy.choose(inds_np, chcs_np)
            result = dpnp.choose(inds, chcs)
            assert_array_equal(expected, result)

    def test_choose_invalid_out_errors(self):
        q1 = dpctl.SyclQueue()
        q2 = dpctl.SyclQueue()
        chcs = dpnp.ones(10, dtype="i4", sycl_queue=q1)
        inds = dpnp.zeros(10, dtype="i4", sycl_queue=q1)
        out_bad_shape = dpnp.empty(11, dtype=chcs.dtype, sycl_queue=q1)
        with pytest.raises(ValueError):
            dpnp.choose(inds, [chcs], out=out_bad_shape)
        out_bad_queue = dpnp.empty(chcs.shape, dtype=chcs.dtype, sycl_queue=q2)
        with pytest.raises(ExecutionPlacementError):
            dpnp.choose(inds, [chcs], out=out_bad_queue)
        out_bad_dt = dpnp.empty(chcs.shape, dtype="i8", sycl_queue=q1)
        with pytest.raises(TypeError):
            dpnp.choose(inds, [chcs], out=out_bad_dt)
        out_read_only = dpnp.empty(chcs.shape, dtype=chcs.dtype, sycl_queue=q1)
        out_read_only.flags.writable = False
        with pytest.raises(ValueError):
            dpnp.choose(inds, [chcs], out=out_read_only)

    def test_choose_empty(self):
        sh = (10, 0, 5)
        inds = dpnp.ones(sh, dtype="i4")
        chcs = dpnp.ones(sh)
        r = dpnp.choose(inds, chcs)
        assert r.shape == sh
        r = dpnp.choose(inds, (chcs,) * 2)
        assert r.shape == sh
        inds = dpnp.unstack(inds)[0]
        r = dpnp.choose(inds, chcs)
        assert r.shape == sh[1:]
        r = dpnp.choose(inds, [chcs])
        assert r.shape == sh

    def test_choose_0d_inputs(self):
        sh = ()
        inds = dpnp.zeros(sh, dtype="i4")
        chc = dpnp.ones(sh, dtype="i4")
        r = dpnp.choose(inds, [chc])
        assert r == chc

    def test_choose_out_keyword(self):
        inds = dpnp.tile(dpnp.array([0, 1, 2], dtype="i4"), (5, 3))
        inds_np = dpnp.asnumpy(inds)
        chc1 = dpnp.zeros(9, dtype="f4")
        chc2 = dpnp.ones(9, dtype="f4")
        chc3 = dpnp.full(9, 2, dtype="f4")
        chcs = [chc1, chc2, chc3]
        chcs_np = [dpnp.asnumpy(chc) for chc in chcs]
        out = dpnp.empty_like(inds, dtype="f4")
        dpnp.choose(inds, chcs, out=out)
        expected = numpy.choose(inds_np, chcs_np)
        assert_array_equal(out, expected)

    def test_choose_in_overlaps_out(self):
        # overlap with inds
        inds = dpnp.zeros(6, dtype="i4")
        inds_np = dpnp.asnumpy(inds)
        chc_np = numpy.arange(6, dtype="i4")
        chc = dpnp.arange(6, dtype="i4")
        out = inds
        expected = numpy.choose(inds_np, chc_np)
        result = dpnp.choose(inds, chc, out=out)
        assert_array_equal(expected, result)
        assert result is out
        assert (inds == out).all()
        # overlap with chc
        inds = dpnp.zeros(6, dtype="i4")
        out = chc
        expected = numpy.choose(inds_np, chc_np)
        result = dpnp.choose(inds, chc, out=out)
        assert_array_equal(expected, result)
        assert result is out
        assert (inds == out).all()

    def test_choose_strided(self):
        # inds strided
        inds = dpnp.tile(dpnp.array([0, 1], dtype="i4"), 5)
        inds_np = dpnp.asnumpy(inds)
        c1 = dpnp.arange(5, dtype="i4")
        c2 = dpnp.full(5, -1, dtype="i4")
        chcs = [c1, c2]
        chcs_np = [dpnp.asnumpy(chc) for chc in chcs]
        result = dpnp.choose(inds[::-2], chcs)
        expected = numpy.choose(inds_np[::-2], chcs_np)
        assert_array_equal(result, expected)
        # choices strided
        c3 = dpnp.arange(20, dtype="i4")
        c4 = dpnp.full(20, -1, dtype="i4")
        chcs = [c3[::-2], c4[::-2]]
        chcs_np = [dpnp.asnumpy(c3)[::-2], dpnp.asnumpy(c4)[::-2]]
        result = dpnp.choose(inds, chcs)
        expected = numpy.choose(inds_np, chcs_np)
        assert_array_equal(result, expected)
        # all strided
        result = dpnp.choose(inds[::-1], chcs)
        expected = numpy.choose(inds_np[::-1], chcs_np)
        assert_array_equal(result, expected)

    @pytest.mark.parametrize(
        "indices", [[0, 2], [-5, 4]], ids=["[0, 2]", "[-5, 4]"]
    )
    @pytest.mark.parametrize("mode", ["clip", "wrap"])
    def test_choose_modes(self, indices, mode):
        chc = dpnp.array([-2, -1, 0, 1, 2], dtype="i4")
        chc_np = dpnp.asnumpy(chc)
        inds = dpnp.array(indices, dtype="i4")
        inds_np = dpnp.asnumpy(inds)
        expected = numpy.choose(inds_np, chc_np, mode=mode)
        result = dpnp.choose(inds, chc, mode=mode)
        assert_array_equal(expected, result)

    def test_choose_arg_validation(self):
        # invalid choices
        with pytest.raises(TypeError):
            dpnp.choose(dpnp.zeros((), dtype="i4"), 1)
        # invalid mode keyword
        with pytest.raises(ValueError):
            dpnp.choose(dpnp.zeros(()), dpnp.ones(()), mode="err")

    # based on examples from NumPy
    def test_choose_broadcasting(self):
        inds = dpnp.array([[1, 0, 1], [0, 1, 0], [1, 0, 1]], dtype="i4")
        inds_np = dpnp.asnumpy(inds)
        chcs = dpnp.array([-10, 10])
        chcs_np = dpnp.asnumpy(chcs)
        result = dpnp.choose(inds, chcs)
        expected = numpy.choose(inds_np, chcs_np)
        assert_array_equal(result, expected)

        inds = dpnp.array([0, 1]).reshape((2, 1, 1))
        inds_np = dpnp.asnumpy(inds)
        chc1 = dpnp.array([1, 2, 3]).reshape((1, 3, 1))
        chc2 = dpnp.array([-1, -2, -3, -4, -5]).reshape(1, 1, 5)
        chcs = [chc1, chc2]
        chcs_np = [dpnp.asnumpy(chc) for chc in chcs]
        result = dpnp.choose(inds, chcs)
        expected = numpy.choose(inds_np, chcs_np)
        assert_array_equal(result, expected)

    @pytest.mark.parametrize("chc1_dt", get_all_dtypes(no_none=True))
    @pytest.mark.parametrize("chc2_dt", get_all_dtypes(no_none=True))
    def test_choose_promote_choices(self, chc1_dt, chc2_dt):
        inds = dpnp.array([0, 1], dtype="i4")
        inds_np = dpnp.asnumpy(inds)
        chc1 = dpnp.zeros(1, dtype=chc1_dt)
        chc2 = dpnp.ones(1, dtype=chc2_dt)
        chcs = [chc1, chc2]
        chcs_np = [dpnp.asnumpy(chc) for chc in chcs]
        result = dpnp.choose(inds, chcs)
        expected = numpy.choose(inds_np, chcs_np)
        assert (
            _to_device_supported_dtype(expected.dtype, inds.sycl_device)
            == result.dtype
        )<|MERGE_RESOLUTION|>--- conflicted
+++ resolved
@@ -892,25 +892,7 @@
         assert (result == dpnp.array([-2, 0, -2, 2])).all()
 
 
-<<<<<<< HEAD
-@pytest.mark.usefixtures("allow_fall_back_on_numpy")
-def test_choose():
-    a = numpy.r_[:4]
-    ia = dpnp.array(a)
-    b = numpy.r_[-4:0]
-    ib = dpnp.array(b)
-    c = numpy.r_[100:500:100]
-    ic = dpnp.array(c)
-
-    expected = numpy.choose([0, 0, 0, 0], [a, b, c])
-    result = dpnp.choose([0, 0, 0, 0], [ia, ib, ic])
-    assert_array_equal(expected, result)
-
-
 @pytest.mark.parametrize("val", [-1, 0, 1])
-=======
-@pytest.mark.parametrize("val", [-1, 0, 1], ids=["-1", "0", "1"])
->>>>>>> 77702b3e
 @pytest.mark.parametrize(
     "array",
     [
