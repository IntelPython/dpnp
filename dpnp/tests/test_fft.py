--- conflicted
+++ resolved
@@ -443,7 +443,6 @@
     @pytest.mark.parametrize("norm", [None, "backward", "forward", "ortho"])
     @pytest.mark.parametrize("order", ["C", "F"])
     def test_fftn(self, dtype, axes, norm, order):
-<<<<<<< HEAD
         if is_cuda_device():
             if order == "C" and axes == (0, 1, 2):
                 pass
@@ -451,16 +450,8 @@
                 pass
             else:
                 pytest.skip("SAT-7587")
-        x1 = numpy.random.uniform(-10, 10, 120)
-        x2 = numpy.random.uniform(-10, 10, 120)
-        a_np = numpy.array(x1 + 1j * x2, dtype=dtype).reshape(
-            2, 3, 4, 5, order=order
-        )
-        a = dpnp.asarray(a_np)
-=======
         a_np = generate_random_numpy_array((2, 3, 4, 5), dtype, order)
         a = dpnp.array(a_np)
->>>>>>> ea718e34
 
         result = dpnp.fft.fftn(a, axes=axes, norm=norm)
         expected = numpy.fft.fftn(a_np, axes=axes, norm=norm)
@@ -493,20 +484,11 @@
     @pytest.mark.parametrize("axes", [(2, 3, 3, 2), (0, 0, 3, 3)])
     @pytest.mark.parametrize("s", [(5, 4, 3, 3), (7, 8, 10, 9)])
     def test_fftn_repeated_axes_with_s(self, axes, s):
-<<<<<<< HEAD
         if is_cuda_device():
             if axes == (0, 0, 3, 3) and s == (7, 8, 10, 9):
                 pytest.skip("SAT-7587")
-        x1 = numpy.random.uniform(-10, 10, 120)
-        x2 = numpy.random.uniform(-10, 10, 120)
-        a_np = numpy.array(x1 + 1j * x2, dtype=numpy.complex64).reshape(
-            2, 3, 4, 5
-        )
-        a = dpnp.asarray(a_np)
-=======
         a_np = generate_random_numpy_array((2, 3, 4, 5), dtype=numpy.complex64)
         a = dpnp.array(a_np)
->>>>>>> ea718e34
 
         result = dpnp.fft.fftn(a, s=s, axes=axes)
         # Intel® NumPy ignores repeated axes, handle it one by one
@@ -524,22 +506,13 @@
     @pytest.mark.parametrize("axes", [(0, 1, 2, 3), (1, 2, 1, 2), (2, 2, 2, 3)])
     @pytest.mark.parametrize("s", [(2, 3, 4, 5), (5, 4, 7, 8), (2, 5, 1, 2)])
     def test_fftn_out(self, axes, s):
-<<<<<<< HEAD
         if is_cuda_device():
             if axes == (0, 1, 2, 3):
                 pytest.skip("SAT-7587")
             elif s == (2, 5, 1, 2) and axes in [(1, 2, 1, 2), (2, 2, 2, 3)]:
                 pytest.skip("SAT-7587")
-        x1 = numpy.random.uniform(-10, 10, 120)
-        x2 = numpy.random.uniform(-10, 10, 120)
-        a_np = numpy.array(x1 + 1j * x2, dtype=numpy.complex64).reshape(
-            2, 3, 4, 5
-        )
-        a = dpnp.asarray(a_np)
-=======
         a_np = generate_random_numpy_array((2, 3, 4, 5), dtype=numpy.complex64)
         a = dpnp.array(a_np)
->>>>>>> ea718e34
 
         out_shape = list(a.shape)
         for s_i, axis in zip(s[::-1], axes[::-1]):
