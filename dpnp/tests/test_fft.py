--- conflicted
+++ resolved
@@ -14,11 +14,8 @@
     get_all_dtypes,
     get_complex_dtypes,
     get_float_dtypes,
-<<<<<<< HEAD
+    has_support_aspect16,
     numpy_version,
-=======
-    has_support_aspect16,
->>>>>>> 76f43606
 )
 from .third_party.cupy import testing
 
@@ -806,9 +803,6 @@
         assert out is result
         assert_dtype_allclose(result, expected)
 
-<<<<<<< HEAD
-    @testing.with_requires("numpy>=2.0.0")
-=======
     @pytest.mark.skipif(not has_support_aspect16(), reason="no fp16 support")
     def test_float16(self):
         a = numpy.arange(10, dtype=numpy.float16)
@@ -819,7 +813,7 @@
         # check_only_type_kind=True since Intel NumPy returns complex128
         assert_dtype_allclose(result, expected, check_only_type_kind=True)
 
->>>>>>> 76f43606
+    @testing.with_requires("numpy>=2.0.0")
     @pytest.mark.parametrize("xp", [numpy, dpnp])
     def test_error(self, xp):
         a = xp.ones((4, 3), dtype=xp.complex64)
