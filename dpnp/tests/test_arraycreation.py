--- conflicted
+++ resolved
@@ -14,15 +14,11 @@
 
 import dpnp
 
-<<<<<<< HEAD
-from .helper import assert_dtype_allclose, get_all_dtypes
-=======
 from .helper import (
     assert_dtype_allclose,
     get_all_dtypes,
     get_array,
 )
->>>>>>> d5224808
 from .third_party.cupy import testing
 
 
