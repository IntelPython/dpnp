--- conflicted
+++ resolved
@@ -1496,15 +1496,9 @@
             ([[[1.0, 2.0], [3.0, 5.0]]], numpy.empty((2, 0, 2))),
         ],
     )
-<<<<<<< HEAD
     def test_lu_solve(self, a_data, b_data, usm_type, usm_type_rhs):
         a = dpnp.array(a_data, usm_type=usm_type)
-        lu, piv = dpnp.linalg.lu_factor(a)
-=======
-    def test_lu_solve(self, b_data, usm_type, usm_type_rhs):
-        a = dpnp.array([[1.0, 2.0], [3.0, 5.0]], usm_type=usm_type)
         lu, piv = dpnp.scipy.linalg.lu_factor(a)
->>>>>>> a4edd9ba
         b = dpnp.array(b_data, usm_type=usm_type_rhs)
 
         result = dpnp.scipy.linalg.lu_solve((lu, piv), b)
