import copy
import tempfile
from math import prod

import dpctl.tensor as dpt
import dpctl.utils as du
import numpy
import pytest

import dpnp
from dpnp.dpnp_utils import get_usm_allocations

from .helper import generate_random_numpy_array, is_win_platform

list_of_usm_types = ["device", "shared", "host"]


@pytest.mark.parametrize("usm_type_x", list_of_usm_types)
@pytest.mark.parametrize("usm_type_y", list_of_usm_types)
def test_add(usm_type_x, usm_type_y):
    x = dpnp.arange(1000, usm_type=usm_type_x)
    y = dpnp.arange(1000, usm_type=usm_type_y)

    z = 1.3 + x + y + 2

    # inplace add
    z += x
    z += 7.4

    assert x.usm_type == usm_type_x
    assert y.usm_type == usm_type_y
    assert z.usm_type == du.get_coerced_usm_type([usm_type_x, usm_type_y])


@pytest.mark.parametrize("usm_type_x", list_of_usm_types)
@pytest.mark.parametrize("usm_type_y", list_of_usm_types)
def test_multiply(usm_type_x, usm_type_y):
    x = dpnp.arange(10, usm_type=usm_type_x)
    y = dpnp.arange(10, usm_type=usm_type_y)

    z = 3 * x * y * 1.5

    # inplace multiply
    z *= x
    z *= 4.8

    assert x.usm_type == usm_type_x
    assert y.usm_type == usm_type_y
    assert z.usm_type == du.get_coerced_usm_type([usm_type_x, usm_type_y])


@pytest.mark.parametrize("usm_type_x", list_of_usm_types)
@pytest.mark.parametrize("usm_type_y", list_of_usm_types)
def test_subtract(usm_type_x, usm_type_y):
    x = dpnp.arange(50, usm_type=usm_type_x)
    y = dpnp.arange(50, usm_type=usm_type_y)

    z = 20 - x - y - 7.4

    # inplace subtract
    z -= x
    z -= -3.4

    assert x.usm_type == usm_type_x
    assert y.usm_type == usm_type_y
    assert z.usm_type == du.get_coerced_usm_type([usm_type_x, usm_type_y])


@pytest.mark.parametrize("usm_type_x", list_of_usm_types)
@pytest.mark.parametrize("usm_type_y", list_of_usm_types)
def test_divide(usm_type_x, usm_type_y):
    x = dpnp.arange(120, usm_type=usm_type_x)
    y = dpnp.arange(120, usm_type=usm_type_y)

    z = 2 / x / y / 1.5

    # inplace divide
    z /= x
    z /= -2.4

    assert x.usm_type == usm_type_x
    assert y.usm_type == usm_type_y
    assert z.usm_type == du.get_coerced_usm_type([usm_type_x, usm_type_y])


@pytest.mark.parametrize("usm_type_x", list_of_usm_types)
@pytest.mark.parametrize("usm_type_y", list_of_usm_types)
def test_remainder(usm_type_x, usm_type_y):
    x = dpnp.arange(100, usm_type=usm_type_x).reshape(10, 10)
    y = dpnp.arange(100, usm_type=usm_type_y).reshape(10, 10)
    y = y.T + 1

    z = 100 % y
    z = y % 7
    z = x % y

    # inplace remainder
    z %= y
    z %= 5

    assert x.usm_type == usm_type_x
    assert y.usm_type == usm_type_y
    assert z.usm_type == du.get_coerced_usm_type([usm_type_x, usm_type_y])


@pytest.mark.parametrize("usm_type_x", list_of_usm_types)
@pytest.mark.parametrize("usm_type_y", list_of_usm_types)
def test_floor_divide(usm_type_x, usm_type_y):
    x = dpnp.arange(100, usm_type=usm_type_x).reshape(10, 10)
    y = dpnp.arange(100, usm_type=usm_type_y).reshape(10, 10)
    x = x + 1.5
    y = y.T + 0.5

    z = 3.4 // y
    z = y // 2.7
    z = x // y

    # inplace floor_divide
    z //= y
    z //= 2.5

    assert x.usm_type == usm_type_x
    assert y.usm_type == usm_type_y
    assert z.usm_type == du.get_coerced_usm_type([usm_type_x, usm_type_y])


@pytest.mark.parametrize("usm_type_x", list_of_usm_types)
@pytest.mark.parametrize("usm_type_y", list_of_usm_types)
def test_power(usm_type_x, usm_type_y):
    x = dpnp.arange(70, usm_type=usm_type_x).reshape((7, 5, 2))
    y = dpnp.arange(70, usm_type=usm_type_y).reshape((7, 5, 2))

    z = 2**x**y**1.5
    z **= x
    z **= 1.7

    assert x.usm_type == usm_type_x
    assert y.usm_type == usm_type_y
    assert z.usm_type == du.get_coerced_usm_type([usm_type_x, usm_type_y])


@pytest.mark.parametrize(
    "func, args",
    [
        pytest.param("copy", ["x0"]),
        pytest.param("diag", ["x0"]),
        pytest.param("diag", ["x0.reshape((3,3))"]),
        pytest.param("diagflat", ["x0.reshape((3,3))"]),
        pytest.param("empty_like", ["x0"]),
        pytest.param("full", ["10", "x0[3]"]),
        pytest.param("full_like", ["x0", "4"]),
        pytest.param("geomspace", ["x0[0:3]", "8", "4"]),
        pytest.param("geomspace", ["1", "x0[3:5]", "4"]),
        pytest.param("linspace", ["x0[0:2]", "8", "4"]),
        pytest.param("linspace", ["0", "x0[3:5]", "4"]),
        pytest.param("logspace", ["x0[0:2]", "8", "4"]),
        pytest.param("logspace", ["0", "x0[3:5]", "4"]),
        pytest.param("ones_like", ["x0"]),
        pytest.param("vander", ["x0"]),
        pytest.param("zeros_like", ["x0"]),
    ],
)
@pytest.mark.parametrize("usm_type_x", list_of_usm_types)
@pytest.mark.parametrize("usm_type_y", list_of_usm_types)
def test_array_creation_from_array(func, args, usm_type_x, usm_type_y):
    x0 = dpnp.full(9, 3, usm_type=usm_type_x)
    args = [eval(val, {"x0": x0}) for val in args]

    x = getattr(dpnp, func)(*args)
    y = getattr(dpnp, func)(*args, usm_type=usm_type_y)

    assert x.usm_type == usm_type_x
    assert y.usm_type == usm_type_y


@pytest.mark.parametrize(
    "func, arg, kwargs",
    [
        pytest.param("arange", [-25.7], {"stop": 10**8, "step": 15}),
        pytest.param("eye", [4, 2], {}),
        pytest.param("empty", [(3, 4)], {}),
        pytest.param(
            "frombuffer", [b"\x01\x02\x03\x04"], {"dtype": dpnp.int32}
        ),
        pytest.param(
            "fromfunction",
            [(lambda i, j: i + j), (3, 3)],
            {"dtype": dpnp.int32},
        ),
        pytest.param("fromiter", [[1, 2, 3, 4]], {"dtype": dpnp.int64}),
        pytest.param("fromstring", ["1 2"], {"dtype": int, "sep": " "}),
        pytest.param("full", [(2, 2)], {"fill_value": 5}),
        pytest.param("geomspace", [1, 4, 8], {}),
        pytest.param("hamming", [10], {}),
        pytest.param("identity", [4], {}),
        pytest.param("linspace", [0, 4, 8], {}),
        pytest.param("logspace", [0, 4, 8], {}),
        pytest.param("logspace", [0, 4, 8], {"base": [10]}),
        pytest.param("ones", [(2, 2)], {}),
        pytest.param("tri", [3, 5, 2], {}),
        pytest.param("zeros", [(2, 2)], {}),
    ],
)
@pytest.mark.parametrize("usm_type", list_of_usm_types + [None])
def test_array_creation_from_scratch(func, arg, kwargs, usm_type):
    kwargs = dict(kwargs)
    kwargs["usm_type"] = usm_type
    result = getattr(dpnp, func)(*arg, **kwargs)

    if usm_type is None:
        # assert against default USM type
        usm_type = "device"
    assert result.usm_type == usm_type


@pytest.mark.parametrize("usm_type_x", list_of_usm_types)
@pytest.mark.parametrize("usm_type_y", list_of_usm_types)
def test_array_creation_logspace_base(usm_type_x, usm_type_y):
    x0 = dpnp.full(10, 2, usm_type=usm_type_x)

    x = dpnp.logspace([2, 2], 8, 4, base=x0[3:5])
    y = dpnp.logspace([2, 2], 8, 4, base=x0[3:5], usm_type=usm_type_y)

    assert x.usm_type == usm_type_x
    assert y.usm_type == usm_type_y


@pytest.mark.parametrize("usm_type", list_of_usm_types + [None])
def test_array_creation_from_file(usm_type):
    with tempfile.TemporaryFile() as fh:
        fh.write(b"\x00\x01\x02\x03\x04\x05\x06\x07\x08")
        fh.flush()

        fh.seek(0)
        result = dpnp.fromfile(fh, usm_type=usm_type)

    if usm_type is None:
        # assert against default USM type
        usm_type = "device"
    assert result.usm_type == usm_type


@pytest.mark.parametrize("usm_type", list_of_usm_types + [None])
def test_array_creation_load_txt(usm_type):
    with tempfile.TemporaryFile() as fh:
        fh.write(b"1 2 3 4")
        fh.flush()

        fh.seek(0)
        result = dpnp.loadtxt(fh, usm_type=usm_type)

    if usm_type is None:
        # assert against default USM type
        usm_type = "device"
    assert result.usm_type == usm_type


@pytest.mark.parametrize("usm_type_x", list_of_usm_types)
@pytest.mark.parametrize("usm_type_y", list_of_usm_types)
def test_copy_method(usm_type_x, usm_type_y):
    x = dpnp.array([[1, 2, 3], [4, 5, 6]], usm_type=usm_type_x)

    y = x.copy()
    assert x.usm_type == y.usm_type == usm_type_x

    y = x.copy(usm_type=usm_type_y)
    assert y.usm_type == usm_type_y


@pytest.mark.parametrize("usm_type", list_of_usm_types)
def test_copy_operation(usm_type):
    x = dpnp.array([[1, 2, 3], [4, 5, 6]], usm_type=usm_type)
    y = copy.copy(x)
    assert x.usm_type == y.usm_type == usm_type


@pytest.mark.parametrize(
    "func",
    [
        "array",
        "asarray",
        "asarray_chkfinite",
        "asanyarray",
        "ascontiguousarray",
        "asfarray",
        "asfortranarray",
    ],
)
@pytest.mark.parametrize("usm_type_x", list_of_usm_types)
@pytest.mark.parametrize("usm_type_y", list_of_usm_types)
def test_array_copy(func, usm_type_x, usm_type_y):
    sh = (3, 7, 5)
    x = dpnp.arange(1, prod(sh) + 1, 1, usm_type=usm_type_x).reshape(sh)

    y = getattr(dpnp, func)(x, usm_type=usm_type_y)

    assert x.usm_type == usm_type_x
    assert y.usm_type == usm_type_y


@pytest.mark.parametrize("copy", [True, False, None])
@pytest.mark.parametrize("usm_type_x", list_of_usm_types)
def test_array_creation_from_dpctl(copy, usm_type_x):
    x = dpt.ones((3, 3), usm_type=usm_type_x)
    y = dpnp.array(x, copy=copy)

    assert y.usm_type == usm_type_x


@pytest.mark.parametrize("usm_type_start", list_of_usm_types)
@pytest.mark.parametrize("usm_type_stop", list_of_usm_types)
def test_linspace_arrays(usm_type_start, usm_type_stop):
    start = dpnp.array([0, 0], usm_type=usm_type_start)
    stop = dpnp.array([2, 4], usm_type=usm_type_stop)
    res = dpnp.linspace(start, stop, 4)
    assert res.usm_type == du.get_coerced_usm_type(
        [usm_type_start, usm_type_stop]
    )


<<<<<<< HEAD
@pytest.mark.parametrize("func", ["tril", "triu"])
@pytest.mark.parametrize("usm_type", list_of_usm_types, ids=list_of_usm_types)
def test_tril_triu(func, usm_type):
    x0 = dp.ones((3, 3), usm_type=usm_type)
    x = getattr(dp, func)(x0)
    assert x.usm_type == usm_type


=======
>>>>>>> 2700d924
@pytest.mark.parametrize(
    "op",
    [
        "all",
        "any",
        "isfinite",
        "isinf",
        "isnan",
        "isneginf",
        "isposinf",
        "logical_not",
    ],
)
<<<<<<< HEAD
@pytest.mark.parametrize("usm_type_x", list_of_usm_types, ids=list_of_usm_types)
def test_logic_op_1in(op, usm_type_x):
    x = dp.arange(-10, 10, usm_type=usm_type_x)
    res = getattr(dp, op)(x)
=======
@pytest.mark.parametrize("usm_type_x", list_of_usm_types)
def test_logic_op_1in(op, usm_type_x):
    x = dpnp.arange(-10, 10, usm_type=usm_type_x)
    res = getattr(dpnp, op)(x)
>>>>>>> 2700d924

    assert x.usm_type == res.usm_type == usm_type_x


@pytest.mark.parametrize(
    "op",
    [
        "array_equal",
        "array_equiv",
        "equal",
        "greater",
        "greater_equal",
        "isclose",
        "less",
        "less_equal",
        "logical_and",
        "logical_or",
        "logical_xor",
        "not_equal",
    ],
)
<<<<<<< HEAD
@pytest.mark.parametrize("usm_type_x", list_of_usm_types, ids=list_of_usm_types)
@pytest.mark.parametrize("usm_type_y", list_of_usm_types, ids=list_of_usm_types)
def test_logic_op_2in(op, usm_type_x, usm_type_y):
    x = dp.arange(100, usm_type=usm_type_x)
    y = dp.arange(100, usm_type=usm_type_y)[::-1]
=======
@pytest.mark.parametrize("usm_type_x", list_of_usm_types)
@pytest.mark.parametrize("usm_type_y", list_of_usm_types)
def test_logic_op_2in(op, usm_type_x, usm_type_y):
    x = dpnp.arange(100, usm_type=usm_type_x)
    y = dpnp.arange(100, usm_type=usm_type_y)[::-1]
>>>>>>> 2700d924

    z = getattr(dpnp, op)(x, y)
    zx = getattr(dpnp, op)(x, 50)
    zy = getattr(dpnp, op)(30, y)

    assert x.usm_type == zx.usm_type == usm_type_x
    assert y.usm_type == zy.usm_type == usm_type_y
    assert z.usm_type == du.get_coerced_usm_type([usm_type_x, usm_type_y])


@pytest.mark.parametrize("op", ["bitwise_count", "bitwise_not"])
@pytest.mark.parametrize("usm_type_x", list_of_usm_types, ids=list_of_usm_types)
def test_bitwise_op_1in(op, usm_type_x):
    x = dp.arange(-10, 10, usm_type=usm_type_x)
    res = getattr(dp, op)(x)

    assert x.usm_type == res.usm_type == usm_type_x


@pytest.mark.parametrize(
    "op",
    ["bitwise_and", "bitwise_or", "bitwise_xor", "left_shift", "right_shift"],
)
<<<<<<< HEAD
@pytest.mark.parametrize("usm_type_x", list_of_usm_types, ids=list_of_usm_types)
@pytest.mark.parametrize("usm_type_y", list_of_usm_types, ids=list_of_usm_types)
def test_bitwise_op_2in(op, usm_type_x, usm_type_y):
    x = dp.arange(25, usm_type=usm_type_x)
    y = dp.arange(25, usm_type=usm_type_y)[::-1]
=======
@pytest.mark.parametrize("usm_type_x", list_of_usm_types)
@pytest.mark.parametrize("usm_type_y", list_of_usm_types)
def test_bitwise_op(op, usm_type_x, usm_type_y):
    x = dpnp.arange(25, usm_type=usm_type_x)
    y = dpnp.arange(25, usm_type=usm_type_y)[::-1]
>>>>>>> 2700d924

    z = getattr(dpnp, op)(x, y)
    zx = getattr(dpnp, op)(x, 7)
    zy = getattr(dpnp, op)(12, y)

    assert x.usm_type == zx.usm_type == usm_type_x
    assert y.usm_type == zy.usm_type == usm_type_y
    assert z.usm_type == du.get_coerced_usm_type([usm_type_x, usm_type_y])


@pytest.mark.parametrize("usm_type_x", list_of_usm_types)
@pytest.mark.parametrize("usm_type_y", list_of_usm_types)
@pytest.mark.parametrize(
    "shape1, shape2",
    [
        ((2, 4), (4,)),
        ((4,), (4, 3)),
        ((2, 4), (4, 3)),
        ((2, 0), (0, 3)),
        ((2, 4), (4, 0)),
        ((4, 2, 3), (4, 3, 5)),
        ((4, 2, 3), (4, 3, 1)),
        ((4, 1, 3), (4, 3, 5)),
        ((6, 7, 4, 3), (6, 7, 3, 5)),
    ],
    ids=[
        "((2, 4), (4,))",
        "((4,), (4, 3))",
        "((2, 4), (4, 3))",
        "((2, 0), (0, 3))",
        "((2, 4), (4, 0))",
        "((4, 2, 3), (4, 3, 5))",
        "((4, 2, 3), (4, 3, 1))",
        "((4, 1, 3), (4, 3, 5))",
        "((6, 7, 4, 3), (6, 7, 3, 5))",
    ],
)
def test_matmul(usm_type_x, usm_type_y, shape1, shape2):
    x = dpnp.arange(numpy.prod(shape1), usm_type=usm_type_x).reshape(shape1)
    y = dpnp.arange(numpy.prod(shape2), usm_type=usm_type_y).reshape(shape2)
    z = dpnp.matmul(x, y)

    assert x.usm_type == usm_type_x
    assert y.usm_type == usm_type_y
    assert z.usm_type == du.get_coerced_usm_type([usm_type_x, usm_type_y])


@pytest.mark.parametrize("usm_type_x", list_of_usm_types)
@pytest.mark.parametrize("usm_type_y", list_of_usm_types)
@pytest.mark.parametrize(
    "shape1, shape2",
    [
        ((3, 4), (4,)),
        ((2, 3, 4), (4,)),
        ((3, 4), (2, 4)),
        ((5, 1, 3, 4), (2, 4)),
        ((2, 1, 4), (4,)),
    ],
)
def test_matvec(usm_type_x, usm_type_y, shape1, shape2):
    x = dpnp.arange(numpy.prod(shape1), usm_type=usm_type_x).reshape(shape1)
    y = dpnp.arange(numpy.prod(shape2), usm_type=usm_type_y).reshape(shape2)
    z = dpnp.matvec(x, y)

    assert x.usm_type == usm_type_x
    assert y.usm_type == usm_type_y
    assert z.usm_type == du.get_coerced_usm_type([usm_type_x, usm_type_y])


@pytest.mark.parametrize("usm_type_x", list_of_usm_types)
@pytest.mark.parametrize("usm_type_y", list_of_usm_types)
@pytest.mark.parametrize(
    "shape1, shape2",
    [
        ((4,), (4,)),  # call_flag: dot
        ((3, 1), (3, 1)),
        ((2, 0), (2, 0)),  # zero-size inputs, 1D output
        ((3, 0, 4), (3, 0, 4)),  # zero-size output
        ((3, 4), (3, 4)),  # call_flag: vecdot
    ],
)
def test_vecdot(usm_type_x, usm_type_y, shape1, shape2):
    x = dpnp.arange(numpy.prod(shape1), usm_type=usm_type_x).reshape(shape1)
    y = dpnp.arange(numpy.prod(shape2), usm_type=usm_type_y).reshape(shape2)
    z = dpnp.vecdot(x, y)

    assert x.usm_type == usm_type_x
    assert y.usm_type == usm_type_y
    assert z.usm_type == du.get_coerced_usm_type([usm_type_x, usm_type_y])


@pytest.mark.parametrize("usm_type_x", list_of_usm_types)
@pytest.mark.parametrize("usm_type_y", list_of_usm_types)
@pytest.mark.parametrize(
    "shape1, shape2",
    [
        ((3,), (3, 4)),
        ((3,), (2, 3, 4)),
        ((2, 3), (3, 4)),
        ((2, 3), (5, 1, 3, 4)),
        ((3,), (2, 3, 1)),
    ],
)
def test_vecmat(usm_type_x, usm_type_y, shape1, shape2):
    x = dpnp.arange(numpy.prod(shape1), usm_type=usm_type_x).reshape(shape1)
    y = dpnp.arange(numpy.prod(shape2), usm_type=usm_type_y).reshape(shape2)
    z = dpnp.vecmat(x, y)

    assert x.usm_type == usm_type_x
    assert y.usm_type == usm_type_y
    assert z.usm_type == du.get_coerced_usm_type([usm_type_x, usm_type_y])


@pytest.mark.parametrize("usm_type_x", list_of_usm_types)
@pytest.mark.parametrize("usm_type_y", list_of_usm_types)
def test_meshgrid(usm_type_x, usm_type_y):
    x = dpnp.arange(100, usm_type=usm_type_x)
    y = dpnp.arange(100, usm_type=usm_type_y)
    z = dpnp.meshgrid(x, y)
    assert z[0].usm_type == usm_type_x
    assert z[1].usm_type == usm_type_y


@pytest.mark.parametrize(
    "func,data",
    [
        pytest.param("all", [-1.0, 0.0, 1.0]),
        pytest.param("any", [-1.0, 0.0, 1.0]),
        pytest.param("average", [1.0, 2.0, 4.0, 7.0]),
        pytest.param("abs", [-1.2, 1.2]),
        pytest.param("angle", [[1.0 + 1.0j, 2.0 + 3.0j]]),
        pytest.param("arccos", [-0.5, 0.0, 0.5]),
        pytest.param("arccosh", [1.5, 3.5, 5.0]),
        pytest.param("arcsin", [-0.5, 0.0, 0.5]),
        pytest.param("arcsinh", [-5.0, -3.5, 0.0, 3.5, 5.0]),
        pytest.param("arctan", [-1.0, 0.0, 1.0]),
        pytest.param("arctanh", [-0.5, 0.0, 0.5]),
        pytest.param("argmax", [1.0, 2.0, 4.0, 7.0]),
        pytest.param("argmin", [1.0, 2.0, 4.0, 7.0]),
        pytest.param("argsort", [2.0, 1.0, 7.0, 4.0]),
        pytest.param("argwhere", [[0, 3], [1, 4], [2, 5]]),
        pytest.param("cbrt", [1, 8, 27]),
        pytest.param("ceil", [-1.7, -1.5, -0.2, 0.2, 1.5, 1.7, 2.0]),
        pytest.param("conjugate", [[1.0 + 1.0j, 0.0], [0.0, 1.0 + 1.0j]]),
        pytest.param("corrcoef", [[0.1, 0.2, 0.3], [0.4, 0.5, 0.6]]),
        pytest.param(
            "cos", [-dpnp.pi / 2, -dpnp.pi / 4, 0.0, dpnp.pi / 4, dpnp.pi / 2]
        ),
        pytest.param("cosh", [-5.0, -3.5, 0.0, 3.5, 5.0]),
        pytest.param("cov", [[0, 1, 2], [2, 1, 0]]),
        pytest.param("count_nonzero", [0, 1, 7, 0]),
        pytest.param("cumlogsumexp", [1.0, 2.0, 4.0, 7.0]),
        pytest.param("cumprod", [[1, 2, 3], [4, 5, 6]]),
        pytest.param("cumsum", [[1, 2, 3], [4, 5, 6]]),
        pytest.param("cumulative_prod", [1, 2, 3, 4, 5, 6]),
        pytest.param("cumulative_sum", [1, 2, 3, 4, 5, 6]),
        pytest.param("degrees", [numpy.pi, numpy.pi / 2, 0]),
        pytest.param("diagonal", [[[1, 2], [3, 4]]]),
        pytest.param("diff", [1.0, 2.0, 4.0, 7.0, 0.0]),
        pytest.param("ediff1d", [1.0, 2.0, 4.0, 7.0, 0.0]),
        pytest.param("exp", [1.0, 2.0, 4.0, 7.0]),
        pytest.param("exp2", [0.0, 1.0, 2.0]),
        pytest.param("expm1", [1.0e-10, 1.0, 2.0, 4.0, 7.0]),
        pytest.param("fabs", [-1.2, 1.2]),
        pytest.param("fix", [2.1, 2.9, -2.1, -2.9]),
        pytest.param("flatnonzero", [-2, -1, 0, 1, 2]),
        pytest.param("floor", [-1.7, -1.5, -0.2, 0.2, 1.5, 1.7, 2.0]),
        pytest.param("gradient", [1, 2, 4, 7, 11, 16]),
        pytest.param("histogram_bin_edges", [0, 0, 0, 1, 2, 3, 3, 4, 5]),
        pytest.param("i0", [0, 1, 2, 3]),
        pytest.param(
            "imag", [complex(1.0, 2.0), complex(3.0, 4.0), complex(5.0, 6.0)]
        ),
        pytest.param("iscomplex", [1 + 1j, 1 + 0j, 4.5, 3, 2, 2j]),
        pytest.param("isreal", [1 + 1j, 1 + 0j, 4.5, 3, 2, 2j]),
        pytest.param("log", [1.0, 2.0, 4.0, 7.0]),
        pytest.param("log10", [1.0, 2.0, 4.0, 7.0]),
        pytest.param("log1p", [1.0e-10, 1.0, 2.0, 4.0, 7.0]),
        pytest.param("log2", [1.0, 2.0, 4.0, 7.0]),
        pytest.param("logsumexp", [1.0, 2.0, 4.0, 7.0]),
        pytest.param("max", [1.0, 2.0, 4.0, 7.0]),
        pytest.param("mean", [1.0, 2.0, 4.0, 7.0]),
        pytest.param("median", [1.0, 2.0, 4.0, 7.0]),
        pytest.param("min", [1.0, 2.0, 4.0, 7.0]),
        pytest.param("nanargmax", [1.0, 2.0, 4.0, dpnp.nan]),
        pytest.param("nanargmin", [1.0, 2.0, 4.0, dpnp.nan]),
        pytest.param("nancumprod", [3.0, dpnp.nan]),
        pytest.param("nancumsum", [3.0, dpnp.nan]),
        pytest.param("nanmax", [1.0, 2.0, 4.0, dpnp.nan]),
        pytest.param("nanmean", [1.0, 2.0, 4.0, dpnp.nan]),
        pytest.param("nanmedian", [1.0, 2.0, 4.0, dpnp.nan]),
        pytest.param("nanmin", [1.0, 2.0, 4.0, dpnp.nan]),
        pytest.param("nanprod", [1.0, 2.0, dpnp.nan]),
        pytest.param("nanstd", [1.0, 2.0, 4.0, dpnp.nan]),
        pytest.param("nansum", [1.0, 2.0, 4.0, dpnp.nan]),
        pytest.param("nanvar", [1.0, 2.0, 4.0, dpnp.nan]),
        pytest.param("negative", [1.0, 0.0, -1.0]),
        pytest.param("positive", [1.0, 0.0, -1.0]),
        pytest.param("prod", [1.0, 2.0]),
        pytest.param("proj", [complex(1.0, 2.0), complex(dpnp.inf, -1.0)]),
        pytest.param("ptp", [1.0, 2.0, 4.0, 7.0]),
        pytest.param("radians", [180, 90, 45, 0]),
        pytest.param(
            "real", [complex(1.0, 2.0), complex(3.0, 4.0), complex(5.0, 6.0)]
        ),
        pytest.param("real_if_close", [2.1 + 4e-15j, 5.2 + 3e-16j]),
        pytest.param("reciprocal", [1.0, 2.0, 4.0, 7.0]),
        pytest.param("reduce_hypot", [1.0, 2.0, 4.0, 7.0]),
        pytest.param("rot90", [[1, 2], [3, 4]]),
        pytest.param("rsqrt", [1, 8, 27]),
        pytest.param("sign", [-5.0, 0.0, 4.5]),
        pytest.param("signbit", [-5.0, 0.0, 4.5]),
        pytest.param(
            "sin", [-dpnp.pi / 2, -dpnp.pi / 4, 0.0, dpnp.pi / 4, dpnp.pi / 2]
        ),
        pytest.param("sinc", [-5.0, -3.5, 0.0, 2.5, 4.3]),
        pytest.param("sinh", [-5.0, -3.5, 0.0, 3.5, 5.0]),
        pytest.param("sort", [2.0, 1.0, 7.0, 4.0]),
        pytest.param("sort_complex", [1 + 2j, 2 - 1j, 3 - 2j, 3 - 3j, 3 + 5j]),
        pytest.param("spacing", [1, 2, -3, 0]),
        pytest.param("sqrt", [1.0, 3.0, 9.0]),
        pytest.param("square", [1.0, 3.0, 9.0]),
        pytest.param("std", [1.0, 2.0, 4.0, 7.0]),
        pytest.param("sum", [1.0, 2.0]),
        pytest.param(
            "tan", [-dpnp.pi / 2, -dpnp.pi / 4, 0.0, dpnp.pi / 4, dpnp.pi / 2]
        ),
        pytest.param("tanh", [-5.0, -3.5, 0.0, 3.5, 5.0]),
        pytest.param("trace", numpy.eye(3)),
        pytest.param("tril", numpy.ones((3, 3))),
        pytest.param("triu", numpy.ones((3, 3))),
        pytest.param("trapezoid", [1, 2, 3]),
        pytest.param("trim_zeros", [0, 0, 0, 1, 2, 3, 0, 2, 1, 0]),
        pytest.param("trunc", [-1.7, -1.5, -0.2, 0.2, 1.5, 1.7, 2.0]),
        pytest.param("unwrap", [[0, 1, 2, -1, 0]]),
        pytest.param("var", [1.0, 2.0, 4.0, 7.0]),
    ],
)
@pytest.mark.parametrize("usm_type", list_of_usm_types)
def test_1in_1out(func, data, usm_type):
    x = dpnp.array(data, usm_type=usm_type)
    res = getattr(dpnp, func)(x)
    assert x.usm_type == usm_type == res.usm_type


@pytest.mark.parametrize(
    "func,data1,data2",
    [
        pytest.param(
            "allclose",
            [[1.2, -0.0], [-7, 2.34567]],
            [[1.2, 0.0], [-7, 2.34567]],
        ),
        pytest.param("append", [1, 2, 3], [4, 5, 6]),
        pytest.param("arctan2", [-1, +1, +1, -1], [-1, -1, +1, +1]),
        pytest.param("compress", [False, True, True], [0, 1, 2, 3, 4]),
        pytest.param("copysign", [0.0, 1.0, 2.0], [-1.0, 0.0, 1.0]),
        pytest.param("cross", [1.0, 2.0, 3.0], [4.0, 5.0, 6.0]),
        pytest.param("digitize", [0.2, 6.4, 3.0], [0.0, 1.0, 2.5, 4.0]),
        pytest.param(
            "corrcoef",
            [[0.1, 0.2, 0.3], [0.4, 0.5, 0.6]],
            [[0.7, 0.8, 0.9], [1.0, 1.1, 1.2]],
        ),
        pytest.param("correlate", [1, 2, 3], [0, 1, 0.5]),
        pytest.param("cov", [-2.1, -1, 4.3], [3, 1.1, 0.12]),
        # dpnp.dot has 3 different implementations based on input arrays dtype
        # checking all of them
        pytest.param("dot", [3.0, 4.0, 5.0], [1.0, 2.0, 3.0]),
        pytest.param("dot", [3, 4, 5], [1, 2, 3]),
        pytest.param("dot", [3 + 2j, 4 + 1j, 5], [1, 2 + 3j, 3]),
        pytest.param("extract", [False, True, True, False], [0, 1, 2, 3]),
        pytest.param(
            "float_power", [0, 1, 2, 3, 4, 5], [1.0, 2.0, 3.0, 3.0, 2.0, 1.0]
        ),
        pytest.param("fmax", [0.0, 1.0, 2.0], [3.0, 4.0, 5.0]),
        pytest.param("fmin", [0.0, 1.0, 2.0], [3.0, 4.0, 5.0]),
        pytest.param("fmod", [5, 3], [2, 2.0]),
        pytest.param("gcd", [0, 1, 2, 3, 4, 5], [20, 20, 20, 20, 20, 20]),
        pytest.param(
            "gradient", [1, 2, 4, 7, 11, 16], [0.0, 1.0, 1.5, 3.5, 4.0, 6.0]
        ),
        pytest.param("heaviside", [-1.5, 0, 2.0], [1]),
        pytest.param("hypot", [1.0, 2.0, 3.0, 4.0], [-1.0, -2.0, -4.0, -5.0]),
        pytest.param("inner", [1.0, 2.0, 3.0], [4.0, 5.0, 6.0]),
        pytest.param("kron", [3.0, 4.0, 5.0], [1.0, 2.0]),
        pytest.param("lcm", [0, 1, 2, 3, 4, 5], [20, 20, 20, 20, 20, 20]),
        pytest.param("ldexp", [5, 5, 5, 5, 5], [0, 1, 2, 3, 4]),
        pytest.param("logaddexp", [-1, 2, 5, 9], [4, -3, 2, -8]),
        pytest.param("logaddexp2", [-1, 2, 5, 9], [4, -3, 2, -8]),
        pytest.param("maximum", [0.0, 1.0, 2.0], [3.0, 4.0, 5.0]),
        pytest.param("minimum", [0.0, 1.0, 2.0], [3.0, 4.0, 5.0]),
        pytest.param("nextafter", [1, 2], [2, 1]),
        pytest.param("round", [1.234, 2.567], 2),
        pytest.param("searchsorted", [11, 12, 13, 14, 15], [-10, 20, 12, 13]),
        pytest.param(
            "tensordot",
            [[0.0, 1.0, 2.0], [3.0, 4.0, 5.0]],
            [[4.0, 4.0, 4.0], [4.0, 4.0, 4.0]],
        ),
        pytest.param("trapezoid", [1, 2, 3], [4, 6, 8]),
        # dpnp.vdot has 3 different implementations based on input arrays dtype
        # checking all of them
        pytest.param("vdot", [3.0, 4.0, 5.0], [1.0, 2.0, 3.0]),
        pytest.param("vdot", [3, 4, 5], [1, 2, 3]),
        pytest.param("vdot", [3 + 2j, 4 + 1j, 5], [1, 2 + 3j, 3]),
    ],
)
@pytest.mark.parametrize("usm_type_x", list_of_usm_types)
@pytest.mark.parametrize("usm_type_y", list_of_usm_types)
def test_2in_1out(func, data1, data2, usm_type_x, usm_type_y):
    x = dpnp.array(data1, usm_type=usm_type_x)
    y = dpnp.array(data2, usm_type=usm_type_y)
    z = getattr(dpnp, func)(x, y)

    assert x.usm_type == usm_type_x
    assert y.usm_type == usm_type_y
    assert z.usm_type == du.get_coerced_usm_type([usm_type_x, usm_type_y])


@pytest.mark.parametrize(
    "func, data, scalar",
    [
        pytest.param("searchsorted", [11, 12, 13, 14, 15], 13),
        pytest.param("broadcast_to", numpy.ones(7), (2, 7)),
    ],
)
@pytest.mark.parametrize("usm_type", list_of_usm_types)
def test_2in_with_scalar_1out(func, data, scalar, usm_type):
    x = dpnp.array(data, usm_type=usm_type)
    z = getattr(dpnp, func)(x, scalar)
    assert z.usm_type == usm_type


@pytest.mark.parametrize("usm_type", list_of_usm_types)
def test_apply_along_axis(usm_type):
    x = dpnp.arange(9, usm_type=usm_type).reshape(3, 3)
    y = dpnp.apply_along_axis(dpnp.sum, 0, x)

    assert x.usm_type == y.usm_type


@pytest.mark.parametrize("usm_type", list_of_usm_types)
def test_apply_over_axes(usm_type):
    x = dpnp.arange(18, usm_type=usm_type).reshape(2, 3, 3)
    y = dpnp.apply_over_axes(dpnp.sum, x, [0, 1])

    assert x.usm_type == y.usm_type


@pytest.mark.parametrize(
    "func,data1,data2",
    [
        pytest.param("column_stack", (1, 2, 3), (2, 3, 4)),
        pytest.param("concatenate", [[1, 2], [3, 4]], [[5, 6]]),
        pytest.param("dstack", [[1], [2], [3]], [[2], [3], [4]]),
        pytest.param("hstack", (1, 2, 3), (4, 5, 6)),
        pytest.param("stack", [1, 2, 3], [4, 5, 6]),
        pytest.param("vstack", [0, 1, 2, 3], [4, 5, 6, 7]),
    ],
)
@pytest.mark.parametrize("usm_type_x", list_of_usm_types)
@pytest.mark.parametrize("usm_type_y", list_of_usm_types)
def test_concat_stack(func, data1, data2, usm_type_x, usm_type_y):
    x = dpnp.array(data1, usm_type=usm_type_x)
    y = dpnp.array(data2, usm_type=usm_type_y)
    z = getattr(dpnp, func)((x, y))

    assert x.usm_type == usm_type_x
    assert y.usm_type == usm_type_y
    assert z.usm_type == du.get_coerced_usm_type([usm_type_x, usm_type_y])


@pytest.mark.parametrize("usm_type_x", list_of_usm_types)
@pytest.mark.parametrize("usm_type_y", list_of_usm_types)
def test_extract(usm_type_x, usm_type_y):
    x = dpnp.arange(3, usm_type=usm_type_x)
    y = dpnp.array([True, False, True], usm_type=usm_type_y)
    z = dpnp.extract(y, x)

    assert x.usm_type == usm_type_x
    assert y.usm_type == usm_type_y
    assert z.usm_type == du.get_coerced_usm_type([usm_type_x, usm_type_y])


@pytest.mark.parametrize(
    "func,data1",
    [
        pytest.param("array_split", [1, 2, 3, 4]),
        pytest.param("split", [1, 2, 3, 4]),
        pytest.param("hsplit", [1, 2, 3, 4]),
        pytest.param(
            "dsplit",
            [[[1, 2, 3, 4], [1, 2, 3, 4]], [[1, 2, 3, 4], [1, 2, 3, 4]]],
        ),
        pytest.param("vsplit", [[1, 2, 3, 4], [1, 2, 3, 4]]),
    ],
)
@pytest.mark.parametrize("usm_type", list_of_usm_types)
def test_split(func, data1, usm_type):
    x = dpnp.array(data1, usm_type=usm_type)
    y = getattr(dpnp, func)(x, 2)

    assert x.usm_type == usm_type
    assert y[0].usm_type == usm_type
    assert y[1].usm_type == usm_type


@pytest.mark.parametrize("usm_type", list_of_usm_types)
class TestDelete:
    @pytest.mark.parametrize(
        "obj",
        [slice(None, None, 2), 3, [2, 3]],
        ids=["slice", "scalar", "list"],
    )
    def test_delete(self, obj, usm_type):
        x = dpnp.arange(5, usm_type=usm_type)
        result = dpnp.delete(x, obj)

        assert x.usm_type == usm_type
        assert result.usm_type == usm_type

    @pytest.mark.parametrize("usm_type_other", list_of_usm_types)
    def test_obj_ndarray(self, usm_type, usm_type_other):
        x = dpnp.arange(5, usm_type=usm_type)
        y = dpnp.array([1, 4], usm_type=usm_type_other)
        z = dpnp.delete(x, y)

        assert x.usm_type == usm_type
        assert y.usm_type == usm_type_other
        assert z.usm_type == du.get_coerced_usm_type([usm_type, usm_type_other])


@pytest.mark.parametrize("usm_type", list_of_usm_types)
def test_einsum(usm_type):
    array_list = []
    for _ in range(3):  # create arrays one by one
        a = dpnp.random.rand(10, 10)
        a = dpnp.array(a, usm_type=usm_type)
        array_list.append(a)

    result = dpnp.einsum("ij,jk,kl->il", *array_list)

    input_usm_type, _ = get_usm_allocations(array_list)
    assert input_usm_type == usm_type
    assert result.usm_type == usm_type


@pytest.mark.parametrize("usm_type", list_of_usm_types)
class TestInsert:
    @pytest.mark.parametrize(
        "obj",
        [slice(None, None, 2), 3, [2, 3]],
        ids=["slice", "scalar", "list"],
    )
    def test_bacis(self, usm_type, obj):
        x = dpnp.arange(5, usm_type=usm_type)
        result = dpnp.insert(x, obj, 3)

        assert x.usm_type == usm_type
        assert result.usm_type == usm_type

    @pytest.mark.parametrize(
        "obj",
        [slice(None, None, 3), 3, [2, 3]],
        ids=["slice", "scalar", "list"],
    )
    @pytest.mark.parametrize("usm_type_other", list_of_usm_types)
    def test_values_ndarray(self, obj, usm_type, usm_type_other):
        x = dpnp.arange(5, usm_type=usm_type)
        y = dpnp.array([1, 4], usm_type=usm_type_other)
        z = dpnp.insert(x, obj, y)

        assert x.usm_type == usm_type
        assert y.usm_type == usm_type_other
        assert z.usm_type == du.get_coerced_usm_type([usm_type, usm_type_other])

    @pytest.mark.parametrize("values", [-2, [-1, -2]], ids=["scalar", "list"])
    @pytest.mark.parametrize("usm_type_other", list_of_usm_types)
    def test_obj_ndarray(self, values, usm_type, usm_type_other):
        x = dpnp.arange(5, usm_type=usm_type)
        y = dpnp.array([1, 4], usm_type=usm_type_other)
        z = dpnp.insert(x, y, values)

        assert x.usm_type == usm_type
        assert y.usm_type == usm_type_other
        assert z.usm_type == du.get_coerced_usm_type([usm_type, usm_type_other])

    @pytest.mark.parametrize("usm_type_y", list_of_usm_types)
    @pytest.mark.parametrize("usm_type_z", list_of_usm_types)
    def test_obj_values_ndarray(self, usm_type, usm_type_y, usm_type_z):
        x = dpnp.arange(5, usm_type=usm_type)
        y = dpnp.array([1, 4], usm_type=usm_type_y)
        z = dpnp.array([-1, -3], usm_type=usm_type_z)
        res = dpnp.insert(x, y, z)

        assert x.usm_type == usm_type
        assert y.usm_type == usm_type_y
        assert z.usm_type == usm_type_z
        assert res.usm_type == du.get_coerced_usm_type(
            [usm_type, usm_type_y, usm_type_z]
        )


@pytest.mark.parametrize("func", ["take", "take_along_axis"])
@pytest.mark.parametrize("usm_type_x", list_of_usm_types)
@pytest.mark.parametrize("usm_type_ind", list_of_usm_types)
def test_take(func, usm_type_x, usm_type_ind):
    x = dpnp.arange(5, usm_type=usm_type_x)
    ind = dpnp.array([0, 2, 4], usm_type=usm_type_ind)
    z = getattr(dpnp, func)(x, ind, axis=None)

    assert x.usm_type == usm_type_x
    assert ind.usm_type == usm_type_ind
    assert z.usm_type == du.get_coerced_usm_type([usm_type_x, usm_type_ind])


@pytest.mark.parametrize(
    "data, ind, axis",
    [
        (numpy.arange(6), numpy.array([0, 2, 4]), None),
        (
            numpy.arange(6).reshape((2, 3)),
            numpy.array([0, 1]).reshape((2, 1)),
            1,
        ),
    ],
)
@pytest.mark.parametrize("usm_type_x", list_of_usm_types)
@pytest.mark.parametrize("usm_type_ind", list_of_usm_types)
def test_take_along_axis(data, ind, axis, usm_type_x, usm_type_ind):
    x = dpnp.array(data, usm_type=usm_type_x)
    ind = dpnp.array(ind, usm_type=usm_type_ind)

    z = dpnp.take_along_axis(x, ind, axis=axis)

    assert x.usm_type == usm_type_x
    assert ind.usm_type == usm_type_ind
    assert z.usm_type == du.get_coerced_usm_type([usm_type_x, usm_type_ind])


@pytest.mark.parametrize("usm_type", list_of_usm_types + [None])
@pytest.mark.parametrize("func", ["mgrid", "ogrid"])
def test_grid(usm_type, func):
    result = getattr(dpnp, func)(usm_type=usm_type)[0:4]

    if usm_type is None:
        # assert against default USM type
        usm_type = "device"
    assert result.usm_type == usm_type


<<<<<<< HEAD
@pytest.mark.parametrize("usm_type", list_of_usm_types, ids=list_of_usm_types)
@pytest.mark.parametrize("sparse", [True, False])
def test_indices_sparse(usm_type, sparse):
    x = dp.indices((2, 3), sparse=sparse, usm_type=usm_type)
=======
@pytest.mark.parametrize("usm_type", list_of_usm_types)
@pytest.mark.parametrize("sparse", [True, False])
def test_indices(usm_type, sparse):
    x = dpnp.indices((2, 3), sparse=sparse, usm_type=usm_type)
>>>>>>> 2700d924
    for i in x:
        assert i.usm_type == usm_type


@pytest.mark.parametrize("usm_type", list_of_usm_types)
def test_nonzero(usm_type):
    a = dpnp.array([[1, 2, 3], [4, 5, 6], [7, 8, 9]], usm_type=usm_type)
    x = dpnp.nonzero(a)
    for x_el in x:
        assert x_el.usm_type == usm_type


@pytest.mark.parametrize("usm_type", list_of_usm_types)
def test_clip(usm_type):
    x = dpnp.arange(10, usm_type=usm_type)
    y = dpnp.clip(x, 2, 7)
    assert x.usm_type == y.usm_type


@pytest.mark.parametrize("usm_type", list_of_usm_types)
def test_where(usm_type):
    a = dpnp.array([[0, 1, 2], [0, 2, 4], [0, 3, 6]], usm_type=usm_type)
    result = dpnp.where(a < 4, a, -1)
    assert result.usm_type == usm_type


@pytest.mark.parametrize("usm_type", list_of_usm_types)
def test_pad(usm_type):
    all_modes = [
        "constant",
        "edge",
        "linear_ramp",
        "maximum",
        "mean",
        "median",
        "minimum",
        "reflect",
        "symmetric",
        "wrap",
        "empty",
    ]
    data = dpnp.arange(100, usm_type=usm_type)
    assert data.usm_type == usm_type
    for mode in all_modes:
        result = dpnp.pad(data, (25, 20), mode=mode)
        assert result.usm_type == usm_type


@pytest.mark.parametrize("usm_type", list_of_usm_types)
def test_require(usm_type):
    data = dpnp.arange(10, usm_type=usm_type).reshape(2, 5)
    result = dpnp.require(data, dtype="f4", requirements=["F"])
    assert data.usm_type == usm_type
    assert result.usm_type == usm_type

    # No requirements
    result = dpnp.require(data, dtype="f4")
    assert data.usm_type == usm_type
    assert result.usm_type == usm_type


@pytest.mark.parametrize("usm_type", list_of_usm_types)
def test_resize(usm_type):
    data = dpnp.arange(10, usm_type=usm_type)
    result = dpnp.resize(data, (2, 5))

    assert data.usm_type == usm_type
    assert result.usm_type == usm_type


class TestFft:
    @pytest.mark.parametrize(
        "func", ["fft", "ifft", "rfft", "irfft", "hfft", "ihfft"]
    )
    @pytest.mark.parametrize("usm_type", list_of_usm_types)
    def test_fft(self, func, usm_type):
        dtype = dpnp.float32 if func in ["rfft", "ihfft"] else dpnp.complex64
        data = dpnp.arange(100, usm_type=usm_type, dtype=dtype)
        result = getattr(dpnp.fft, func)(data)

        assert data.usm_type == usm_type
        assert result.usm_type == usm_type

    @pytest.mark.parametrize("usm_type", list_of_usm_types)
    def test_fftn(self, usm_type):
        data = dpnp.arange(24, usm_type=usm_type).reshape(2, 3, 4)
        assert data.usm_type == usm_type

        result = dpnp.fft.fftn(data)
        assert result.usm_type == usm_type

        result = dpnp.fft.ifftn(result)
        assert result.usm_type == usm_type

    @pytest.mark.parametrize("usm_type", list_of_usm_types)
    def test_rfftn(self, usm_type):
        data = dpnp.arange(24, usm_type=usm_type).reshape(2, 3, 4)
        assert data.usm_type == usm_type

        result = dpnp.fft.rfftn(data)
        assert result.usm_type == usm_type

        result = dpnp.fft.irfftn(result)
        assert result.usm_type == usm_type

    @pytest.mark.parametrize("func", ["fftfreq", "rfftfreq"])
    @pytest.mark.parametrize("usm_type", list_of_usm_types + [None])
    def test_fftfreq(self, func, usm_type):
        result = getattr(dpnp.fft, func)(10, 0.5, usm_type=usm_type)

        if usm_type is None:
            # assert against default USM type
            usm_type = "device"
        assert result.usm_type == usm_type

    @pytest.mark.parametrize("func", ["fftshift", "ifftshift"])
    @pytest.mark.parametrize("usm_type", list_of_usm_types)
    def test_fftshift(self, func, usm_type):
        data = dpnp.fft.fftfreq(10, 0.5, usm_type=usm_type)
        result = getattr(dpnp.fft, func)(data)

        assert data.usm_type == usm_type
        assert result.usm_type == usm_type


<<<<<<< HEAD
@pytest.mark.parametrize(
    "usm_type_matrix", list_of_usm_types, ids=list_of_usm_types
)
@pytest.mark.parametrize(
    "usm_type_rhs", list_of_usm_types, ids=list_of_usm_types
)
@pytest.mark.parametrize(
    "matrix, rhs",
    [
        ([[1, 2], [3, 5]], numpy.empty((2, 0))),
        ([[1, 2], [3, 5]], [1, 2]),
        (
            [
                [[1, 1], [0, 2]],
                [[3, -1], [1, 2]],
            ],
            [
                [[6, -4], [9, -6]],
                [[15, 1], [15, 1]],
            ],
        ),
    ],
    ids=[
        "2D_Matrix_Empty_RHS",
        "2D_Matrix_1D_RHS",
        "3D_Matrix_and_3D_RHS",
    ],
)
def test_solve(matrix, rhs, usm_type_matrix, usm_type_rhs):
    x = dp.array(matrix, usm_type=usm_type_matrix)
    y = dp.array(rhs, usm_type=usm_type_rhs)
    z = dp.linalg.solve(x, y)

    assert x.usm_type == usm_type_matrix
    assert y.usm_type == usm_type_rhs
    assert z.usm_type == du.get_coerced_usm_type(
        [usm_type_matrix, usm_type_rhs]
    )


@pytest.mark.parametrize("usm_type", list_of_usm_types, ids=list_of_usm_types)
@pytest.mark.parametrize(
    "shape, is_empty",
    [
        ((2, 2), False),
        ((3, 2, 2), False),
        ((0, 0), True),
        ((0, 2, 2), True),
    ],
    ids=[
        "(2, 2)",
        "(3, 2, 2)",
        "(0, 0)",
        "(0, 2, 2)",
    ],
)
def test_slogdet(shape, is_empty, usm_type):
    if is_empty:
        x = dp.empty(shape, dtype=dp.default_float_type(), usm_type=usm_type)
    else:
        count_elem = numpy.prod(shape)
        x = dp.arange(
            1, count_elem + 1, dtype=dp.default_float_type(), usm_type=usm_type
        ).reshape(shape)

    sign, logdet = dp.linalg.slogdet(x)

    assert x.usm_type == sign.usm_type
    assert x.usm_type == logdet.usm_type


@pytest.mark.parametrize("usm_type", list_of_usm_types, ids=list_of_usm_types)
@pytest.mark.parametrize(
    "shape, is_empty",
    [
        ((2, 2), False),
        ((3, 2, 2), False),
        ((0, 0), True),
        ((0, 2, 2), True),
    ],
    ids=[
        "(2, 2)",
        "(3, 2, 2)",
        "(0, 0)",
        "(0, 2, 2)",
    ],
)
def test_det(shape, is_empty, usm_type):
    if is_empty:
        x = dp.empty(shape, dtype=dp.default_float_type(), usm_type=usm_type)
    else:
        count_elem = numpy.prod(shape)
        x = dp.arange(
            1, count_elem + 1, dtype=dp.default_float_type(), usm_type=usm_type
        ).reshape(shape)

    det = dp.linalg.det(x)

    assert x.usm_type == det.usm_type


@pytest.mark.parametrize("usm_type", list_of_usm_types, ids=list_of_usm_types)
@pytest.mark.parametrize(
    "shape, is_empty",
    [
        ((2, 2), False),
        ((3, 2, 2), False),
        ((0, 0), True),
        ((0, 2, 2), True),
    ],
    ids=[
        "(2, 2)",
        "(3, 2, 2)",
        "(0, 0)",
        "(0, 2, 2)",
    ],
)
def test_inv(shape, is_empty, usm_type):
    if is_empty:
        x = dp.empty(shape, dtype=dp.default_float_type(), usm_type=usm_type)
    else:
        count_elem = numpy.prod(shape)
        x = dp.arange(
            1, count_elem + 1, dtype=dp.default_float_type(), usm_type=usm_type
        ).reshape(shape)

    result = dp.linalg.inv(x)

    assert x.usm_type == result.usm_type


@pytest.mark.parametrize("usm_type", list_of_usm_types, ids=list_of_usm_types)
@pytest.mark.parametrize("full_matrices_param", [True, False])
@pytest.mark.parametrize("compute_uv_param", [True, False])
@pytest.mark.parametrize(
    "shape",
    [
        (1, 4),
        (3, 2),
        (4, 4),
        (2, 0),
        (0, 2),
        (2, 2, 3),
        (3, 3, 0),
        (0, 2, 3),
        (1, 0, 3),
    ],
    ids=[
        "(1, 4)",
        "(3, 2)",
        "(4, 4)",
        "(2, 0)",
        "(0, 2)",
        "(2, 2, 3)",
        "(3, 3, 0)",
        "(0, 2, 3)",
        "(1, 0, 3)",
    ],
)
def test_svd(usm_type, shape, full_matrices_param, compute_uv_param):
    x = dp.ones(shape, usm_type=usm_type)

    if compute_uv_param:
        u, s, vt = dp.linalg.svd(
            x, full_matrices=full_matrices_param, compute_uv=compute_uv_param
        )

        assert x.usm_type == u.usm_type
        assert x.usm_type == vt.usm_type
    else:
        s = dp.linalg.svd(
            x, full_matrices=full_matrices_param, compute_uv=compute_uv_param
        )

    assert x.usm_type == s.usm_type


@pytest.mark.parametrize("n", [-1, 0, 1, 2, 3])
@pytest.mark.parametrize("usm_type", list_of_usm_types, ids=list_of_usm_types)
def test_matrix_power(n, usm_type):
    a = dp.array([[1, 2], [3, 5]], usm_type=usm_type)

    dp_res = dp.linalg.matrix_power(a, n)
    assert a.usm_type == dp_res.usm_type


@pytest.mark.parametrize(
    "data, tol",
    [
        (numpy.array([1, 2]), None),
        (numpy.array([[1, 2], [3, 4]]), None),
        (numpy.array([[1, 2], [3, 4]]), 1e-06),
    ],
    ids=[
        "1-D array",
        "2-D array no tol",
        "2_d array with tol",
    ],
)
@pytest.mark.parametrize("usm_type", list_of_usm_types, ids=list_of_usm_types)
def test_matrix_rank(data, tol, usm_type):
    a = dp.array(data, usm_type=usm_type)

    dp_res = dp.linalg.matrix_rank(a, tol=tol)
    assert a.usm_type == dp_res.usm_type


@pytest.mark.parametrize("usm_type", list_of_usm_types, ids=list_of_usm_types)
@pytest.mark.parametrize(
    "shape, hermitian",
    [
        ((4, 4), False),
        ((2, 0), False),
        ((4, 4), True),
        ((2, 2, 3), False),
        ((0, 2, 3), False),
        ((1, 0, 3), False),
    ],
    ids=[
        "(4, 4)",
        "(2, 0)",
        "(2, 2), hermitian)",
        "(2, 2, 3)",
        "(0, 2, 3)",
        "(1, 0, 3)",
    ],
)
def test_pinv(shape, hermitian, usm_type):
    a_np = generate_random_numpy_array(shape, hermitian=hermitian)
    a = dp.array(a_np, usm_type=usm_type)

    B = dp.linalg.pinv(a, hermitian=hermitian)

    assert a.usm_type == B.usm_type


@pytest.mark.parametrize("usm_type", list_of_usm_types, ids=list_of_usm_types)
@pytest.mark.parametrize(
    "shape",
    [
        (4, 4),
        (2, 0),
        (2, 2, 3),
        (0, 2, 3),
        (1, 0, 3),
    ],
    ids=[
        "(4, 4)",
        "(2, 0)",
        "(2, 2, 3)",
        "(0, 2, 3)",
        "(1, 0, 3)",
    ],
)
@pytest.mark.parametrize("mode", ["r", "raw", "complete", "reduced"])
def test_qr(shape, mode, usm_type):
    count_elems = numpy.prod(shape)
    a = dp.arange(count_elems, usm_type=usm_type).reshape(shape)

    if mode == "r":
        dp_r = dp.linalg.qr(a, mode=mode)
        assert a.usm_type == dp_r.usm_type
    else:
        dp_q, dp_r = dp.linalg.qr(a, mode=mode)

        assert a.usm_type == dp_q.usm_type
        assert a.usm_type == dp_r.usm_type


@pytest.mark.parametrize("usm_type", list_of_usm_types, ids=list_of_usm_types)
def test_tensorinv(usm_type):
    a = dp.eye(12, usm_type=usm_type).reshape(12, 4, 3)
    ainv = dp.linalg.tensorinv(a, ind=1)

    assert a.usm_type == ainv.usm_type


@pytest.mark.parametrize("usm_type_a", list_of_usm_types, ids=list_of_usm_types)
@pytest.mark.parametrize("usm_type_b", list_of_usm_types, ids=list_of_usm_types)
def test_tensorsolve(usm_type_a, usm_type_b):
    data = numpy.random.randn(3, 2, 6)
    a = dp.array(data, usm_type=usm_type_a)
    b = dp.ones(a.shape[:2], dtype=a.dtype, usm_type=usm_type_b)

    result = dp.linalg.tensorsolve(a, b)

    assert a.usm_type == usm_type_a
    assert b.usm_type == usm_type_b
    assert result.usm_type == du.get_coerced_usm_type([usm_type_a, usm_type_b])


@pytest.mark.parametrize("usm_type_a", list_of_usm_types, ids=list_of_usm_types)
@pytest.mark.parametrize("usm_type_b", list_of_usm_types, ids=list_of_usm_types)
@pytest.mark.parametrize(
    ["m", "n", "nrhs"],
    [
        (4, 2, 2),
        (4, 0, 1),
        (4, 2, 0),
        (0, 0, 0),
    ],
)
def test_lstsq(m, n, nrhs, usm_type_a, usm_type_b):
    a = dp.arange(m * n, usm_type=usm_type_a).reshape(m, n)
    b = dp.ones((m, nrhs), usm_type=usm_type_b)

    result = dp.linalg.lstsq(a, b)

    assert a.usm_type == usm_type_a
    assert b.usm_type == usm_type_b
    for param in result:
        assert param.usm_type == du.get_coerced_usm_type(
            [usm_type_a, usm_type_b]
        )


@pytest.mark.parametrize("usm_type_v", list_of_usm_types, ids=list_of_usm_types)
@pytest.mark.parametrize("usm_type_w", list_of_usm_types, ids=list_of_usm_types)
=======
@pytest.mark.parametrize("usm_type_v", list_of_usm_types)
@pytest.mark.parametrize("usm_type_w", list_of_usm_types)
>>>>>>> 2700d924
def test_histogram(usm_type_v, usm_type_w):
    v = dpnp.arange(5, usm_type=usm_type_v)
    w = dpnp.arange(7, 12, usm_type=usm_type_w)

    hist, edges = dpnp.histogram(v, weights=w)
    assert v.usm_type == usm_type_v
    assert w.usm_type == usm_type_w
    assert hist.usm_type == du.get_coerced_usm_type([usm_type_v, usm_type_w])
    assert edges.usm_type == du.get_coerced_usm_type([usm_type_v, usm_type_w])


@pytest.mark.parametrize("usm_type_x", list_of_usm_types)
@pytest.mark.parametrize("usm_type_y", list_of_usm_types)
@pytest.mark.parametrize("usm_type_w", list_of_usm_types)
def test_histogram2d(usm_type_x, usm_type_y, usm_type_w):
    x = dpnp.arange(5, usm_type=usm_type_x)
    y = dpnp.arange(5, usm_type=usm_type_y)
    w = dpnp.arange(7, 12, usm_type=usm_type_w)

    hist, edges_x, edges_y = dpnp.histogram2d(x, y, weights=w)
    assert x.usm_type == usm_type_x
    assert y.usm_type == usm_type_y
    assert w.usm_type == usm_type_w
    assert hist.usm_type == du.get_coerced_usm_type(
        [usm_type_x, usm_type_y, usm_type_w]
    )
    assert edges_x.usm_type == du.get_coerced_usm_type(
        [usm_type_x, usm_type_y, usm_type_w]
    )
    assert edges_y.usm_type == du.get_coerced_usm_type(
        [usm_type_x, usm_type_y, usm_type_w]
    )


@pytest.mark.parametrize("usm_type_v", list_of_usm_types)
@pytest.mark.parametrize("usm_type_w", list_of_usm_types)
def test_bincount(usm_type_v, usm_type_w):
    v = dpnp.arange(5, usm_type=usm_type_v)
    w = dpnp.arange(7, 12, usm_type=usm_type_w)

    hist = dpnp.bincount(v, weights=w)
    assert v.usm_type == usm_type_v
    assert w.usm_type == usm_type_w
    assert hist.usm_type == du.get_coerced_usm_type([usm_type_v, usm_type_w])


@pytest.mark.parametrize("usm_type_v", list_of_usm_types)
@pytest.mark.parametrize("usm_type_w", list_of_usm_types)
def test_histogramdd(usm_type_v, usm_type_w):
    v = dpnp.arange(5, usm_type=usm_type_v)
    w = dpnp.arange(7, 12, usm_type=usm_type_w)

    hist, edges = dpnp.histogramdd(v, weights=w)
    assert v.usm_type == usm_type_v
    assert w.usm_type == usm_type_w
    assert hist.usm_type == du.get_coerced_usm_type([usm_type_v, usm_type_w])
    for e in edges:
        assert e.usm_type == du.get_coerced_usm_type([usm_type_v, usm_type_w])


@pytest.mark.parametrize(
    "func", ["tril_indices_from", "triu_indices_from", "diag_indices_from"]
)
@pytest.mark.parametrize("usm_type", list_of_usm_types)
def test_tri_diag_indices_from(func, usm_type):
    arr = dpnp.ones((3, 3), usm_type=usm_type)
    res = getattr(dpnp, func)(arr)
    for x in res:
        assert x.usm_type == usm_type


@pytest.mark.parametrize(
    "func", ["tril_indices", "triu_indices", "diag_indices"]
)
@pytest.mark.parametrize("usm_type", list_of_usm_types)
def test_tri_diag_indices(func, usm_type):
    res = getattr(dpnp, func)(4, usm_type=usm_type)
    for x in res:
        assert x.usm_type == usm_type


@pytest.mark.parametrize("mask_func", ["tril", "triu"])
@pytest.mark.parametrize("usm_type", list_of_usm_types)
def test_mask_indices(mask_func, usm_type):
    res = dpnp.mask_indices(4, getattr(dpnp, mask_func), usm_type=usm_type)
    for x in res:
        assert x.usm_type == usm_type


@pytest.mark.parametrize("usm_type_v", list_of_usm_types)
@pytest.mark.parametrize("usm_type_w", list_of_usm_types)
def test_histogram_bin_edges(usm_type_v, usm_type_w):
    v = dpnp.arange(5, usm_type=usm_type_v)
    w = dpnp.arange(7, 12, usm_type=usm_type_w)

    edges = dpnp.histogram_bin_edges(v, weights=w)
    assert v.usm_type == usm_type_v
    assert w.usm_type == usm_type_w
    assert edges.usm_type == du.get_coerced_usm_type([usm_type_v, usm_type_w])


@pytest.mark.parametrize("usm_type_x", list_of_usm_types)
@pytest.mark.parametrize("usm_type_y", list_of_usm_types)
def test_select(usm_type_x, usm_type_y):
    condlist = [dpnp.array([True, False], usm_type=usm_type_x)]
    choicelist = [dpnp.array([1, 2], usm_type=usm_type_y)]
    res = dpnp.select(condlist, choicelist)
    assert res.usm_type == du.get_coerced_usm_type([usm_type_x, usm_type_y])


@pytest.mark.parametrize("axis", [None, 0, -1])
@pytest.mark.parametrize("usm_type", list_of_usm_types)
def test_unique(axis, usm_type):
    a = dpnp.array([[1, 1], [2, 3]], usm_type=usm_type)
    res = dpnp.unique(a, True, True, True, axis=axis)
    for x in res:
        assert x.usm_type == usm_type


@pytest.mark.parametrize("copy", [True, False])
<<<<<<< HEAD
@pytest.mark.parametrize("usm_type_a", list_of_usm_types, ids=list_of_usm_types)
=======
@pytest.mark.parametrize("usm_type_a", list_of_usm_types)
>>>>>>> 2700d924
def test_nan_to_num(copy, usm_type_a):
    a = dpnp.array([-dpnp.nan, -1, 0, 1, dpnp.nan], usm_type=usm_type_a)
    result = dpnp.nan_to_num(a, copy=copy)

    assert result.usm_type == usm_type_a
    assert copy == (result is not a)


@pytest.mark.parametrize("usm_type_x", list_of_usm_types)
@pytest.mark.parametrize("usm_type_args", list_of_usm_types)
@pytest.mark.parametrize(
    ["to_end", "to_begin"],
    [
        (10, None),
        (None, -10),
        (10, -10),
    ],
)
def test_ediff1d(usm_type_x, usm_type_args, to_end, to_begin):
    data = [1, 3, 5, 7]

    x = dpnp.array(data, usm_type=usm_type_x)
    if to_end:
        to_end = dpnp.array(to_end, usm_type=usm_type_args)

    if to_begin:
        to_begin = dpnp.array(to_begin, usm_type=usm_type_args)

    res = dpnp.ediff1d(x, to_end=to_end, to_begin=to_begin)

    assert res.usm_type == du.get_coerced_usm_type([usm_type_x, usm_type_args])


@pytest.mark.parametrize("usm_type", list_of_usm_types)
def test_unravel_index(usm_type):
    x = dpnp.array(2, usm_type=usm_type)
    result = dpnp.unravel_index(x, shape=(2, 2))
    for res in result:
        assert res.usm_type == x.usm_type


@pytest.mark.parametrize("usm_type", list_of_usm_types)
def test_ravel_index(usm_type):
    x = dpnp.array([1, 0], usm_type=usm_type)
    result = dpnp.ravel_multi_index(x, (2, 2))
    assert result.usm_type == x.usm_type


@pytest.mark.parametrize("usm_type_0", list_of_usm_types)
@pytest.mark.parametrize("usm_type_1", list_of_usm_types)
def test_ix(usm_type_0, usm_type_1):
    x0 = dpnp.array([0, 1], usm_type=usm_type_0)
    x1 = dpnp.array([2, 4], usm_type=usm_type_1)
    ixgrid = dpnp.ix_(x0, x1)
    assert ixgrid[0].usm_type == x0.usm_type
    assert ixgrid[1].usm_type == x1.usm_type


@pytest.mark.parametrize("usm_type_x", list_of_usm_types)
@pytest.mark.parametrize("usm_type_ind", list_of_usm_types)
def test_choose(usm_type_x, usm_type_ind):
    chc = dpnp.arange(5, usm_type=usm_type_x)
    ind = dpnp.array([0, 2, 4], usm_type=usm_type_ind)
    z = dpnp.choose(ind, chc)

    assert chc.usm_type == usm_type_x
    assert ind.usm_type == usm_type_ind
    assert z.usm_type == du.get_coerced_usm_type([usm_type_x, usm_type_ind])


@pytest.mark.parametrize("usm_type", list_of_usm_types)
class TestLinAlgebra:
    @pytest.mark.parametrize(
        "data, is_empty",
        [
            ([[1, -2], [2, 5]], False),
            ([[[1, -2], [2, 5]], [[1, -2], [2, 5]]], False),
            ((0, 0), True),
            ((3, 0, 0), True),
        ],
        ids=["2D", "3D", "Empty_2D", "Empty_3D"],
    )
    def test_cholesky(self, data, is_empty, usm_type):
        dtype = dpnp.default_float_type()
        if is_empty:
            x = dpnp.empty(data, dtype=dtype, usm_type=usm_type)
        else:
            x = dpnp.array(data, dtype=dtype, usm_type=usm_type)

        result = dpnp.linalg.cholesky(x)
        assert x.usm_type == result.usm_type

    @pytest.mark.parametrize(
        "p", [None, -dpnp.inf, -2, -1, 1, 2, dpnp.inf, "fro"]
    )
    def test_cond(self, usm_type, p):
        a = generate_random_numpy_array((2, 4, 4), seed_value=42)
        ia = dpnp.array(a, usm_type=usm_type)

        result = dpnp.linalg.cond(ia, p=p)
        assert ia.usm_type == usm_type
        assert result.usm_type == usm_type

    @pytest.mark.parametrize(
        "shape, is_empty",
        [
            ((2, 2), False),
            ((3, 2, 2), False),
            ((0, 0), True),
            ((0, 2, 2), True),
        ],
        ids=[
            "(2, 2)",
            "(3, 2, 2)",
            "(0, 0)",
            "(0, 2, 2)",
        ],
    )
    def test_det(self, shape, is_empty, usm_type):
        dtype = dpnp.default_float_type()
        if is_empty:
            x = dpnp.empty(shape, dtype=dtype, usm_type=usm_type)
        else:
            count_elem = numpy.prod(shape)
            x = dpnp.arange(
                1, count_elem + 1, dtype=dtype, usm_type=usm_type
            ).reshape(shape)

        det = dpnp.linalg.det(x)

        assert x.usm_type == det.usm_type

    @pytest.mark.parametrize("func", ["eig", "eigvals", "eigh", "eigvalsh"])
    @pytest.mark.parametrize(
        "shape",
        [(4, 4), (0, 0), (2, 3, 3), (0, 2, 2), (1, 0, 0)],
        ids=["(4, 4)", "(0, 0)", "(2, 3, 3)", "(0, 2, 2)", "(1, 0, 0)"],
    )
    def test_eigenvalue(self, func, shape, usm_type):
        # Set a `hermitian` flag for generate_random_numpy_array() to
        # get a symmetric array for eigh() and eigvalsh() or
        # non-symmetric for eig() and eigvals()
        is_hermitian = func in ("eigh, eigvalsh")
        a_np = generate_random_numpy_array(shape, hermitian=is_hermitian)
        a = dpnp.array(a_np, usm_type=usm_type)

        if func in ("eig", "eigh"):
            dp_val, dp_vec = getattr(dpnp.linalg, func)(a)
            assert a.usm_type == dp_vec.usm_type

        else:  # eighvals or eigvalsh
            dp_val = getattr(dpnp.linalg, func)(a)

        assert a.usm_type == dp_val.usm_type

    @pytest.mark.parametrize(
        "shape, is_empty",
        [
            ((2, 2), False),
            ((3, 2, 2), False),
            ((0, 0), True),
            ((0, 2, 2), True),
        ],
        ids=["(2, 2)", "(3, 2, 2)", "(0, 0)", "(0, 2, 2)"],
    )
    def test_inv(self, shape, is_empty, usm_type):
        dtype = dpnp.default_float_type()
        if is_empty:
            x = dpnp.empty(shape, dtype=dtype, usm_type=usm_type)
        else:
            count_elem = numpy.prod(shape)
            x = dpnp.arange(
                1, count_elem + 1, dtype=dtype, usm_type=usm_type
            ).reshape(shape)

        result = dpnp.linalg.inv(x)

        assert x.usm_type == result.usm_type

    @pytest.mark.parametrize("usm_type_other", list_of_usm_types)
    @pytest.mark.parametrize(
        ["m", "n", "nrhs"],
        [(4, 2, 2), (4, 0, 1), (4, 2, 0), (0, 0, 0)],
    )
    def test_lstsq(self, m, n, nrhs, usm_type, usm_type_other):
        a = dpnp.arange(m * n, usm_type=usm_type).reshape(m, n)
        b = dpnp.ones((m, nrhs), usm_type=usm_type_other)
        result = dpnp.linalg.lstsq(a, b)

        assert a.usm_type == usm_type
        assert b.usm_type == usm_type_other
        for param in result:
            assert param.usm_type == du.get_coerced_usm_type(
                [usm_type, usm_type_other]
            )

    @pytest.mark.parametrize("n", [-1, 0, 1, 2, 3])
    def test_matrix_power(self, n, usm_type):
        a = dpnp.array([[1, 2], [3, 5]], usm_type=usm_type)

        result = dpnp.linalg.matrix_power(a, n)
        assert a.usm_type == result.usm_type

    @pytest.mark.parametrize(
        "data, tol",
        [
            (numpy.array([1, 2]), None),
            (numpy.array([[1, 2], [3, 4]]), None),
            (numpy.array([[1, 2], [3, 4]]), 1e-06),
        ],
        ids=["1-D array", "2-D array no tol", "2_d array with tol"],
    )
    def test_matrix_rank(self, data, tol, usm_type):
        a = dpnp.array(data, usm_type=usm_type)

        result = dpnp.linalg.matrix_rank(a, tol=tol)
        assert a.usm_type == result.usm_type

    def test_multi_dot(self, usm_type):
        array_list = []
        for num_array in [3, 5]:  # number of arrays in multi_dot
            for _ in range(num_array):  # create arrays one by one
                a = dpnp.random.rand(10, 10, usm_type=usm_type)
                array_list.append(a)

            result = dpnp.linalg.multi_dot(array_list)

            input_usm_type, _ = get_usm_allocations(array_list)
            assert input_usm_type == usm_type
            assert result.usm_type == usm_type

    @pytest.mark.parametrize(
        "ord", [None, -dpnp.inf, -2, -1, 1, 2, 3, dpnp.inf, "fro", "nuc"]
    )
    @pytest.mark.parametrize(
        "axis",
        [-1, 0, 1, (0, 1), (-2, -1), None],
        ids=["-1", "0", "1", "(0, 1)", "(-2, -1)", "None"],
    )
    def test_norm(self, usm_type, ord, axis):
        ia = dpnp.arange(120, usm_type=usm_type).reshape(2, 3, 4, 5)
        if (axis in [-1, 0, 1] and ord in ["nuc", "fro"]) or (
            isinstance(axis, tuple) and ord == 3
        ):
            pytest.skip("Invalid norm order for vectors.")
        elif axis is None and ord is not None:
            pytest.skip("Improper number of dimensions to norm")
        else:
            result = dpnp.linalg.norm(ia, ord=ord, axis=axis)
            assert ia.usm_type == usm_type
            assert result.usm_type == usm_type

    @pytest.mark.parametrize(
        "shape, hermitian",
        [
            ((4, 4), False),
            ((2, 0), False),
            ((4, 4), True),
            ((2, 2, 3), False),
            ((0, 2, 3), False),
            ((1, 0, 3), False),
        ],
        ids=[
            "(4, 4)",
            "(2, 0)",
            "(2, 2), hermitian)",
            "(2, 2, 3)",
            "(0, 2, 3)",
            "(1, 0, 3)",
        ],
    )
    def test_pinv(self, shape, hermitian, usm_type):
        a_np = generate_random_numpy_array(shape, hermitian=hermitian)
        a = dpnp.array(a_np, usm_type=usm_type)

        result = dpnp.linalg.pinv(a, hermitian=hermitian)
        assert a.usm_type == result.usm_type

    @pytest.mark.parametrize(
        "shape",
        [(4, 4), (2, 0), (2, 2, 3), (0, 2, 3), (1, 0, 3)],
        ids=["(4, 4)", "(2, 0)", "(2, 2, 3)", "(0, 2, 3)", "(1, 0, 3)"],
    )
    @pytest.mark.parametrize("mode", ["r", "raw", "complete", "reduced"])
    def test_qr(self, shape, mode, usm_type):
        count_elems = numpy.prod(shape)
        a = dpnp.arange(count_elems, usm_type=usm_type).reshape(shape)

        if mode == "r":
            dp_r = dpnp.linalg.qr(a, mode=mode)
            assert a.usm_type == dp_r.usm_type
        else:
            dp_q, dp_r = dpnp.linalg.qr(a, mode=mode)

            assert a.usm_type == dp_q.usm_type
            assert a.usm_type == dp_r.usm_type

    @pytest.mark.parametrize(
        "shape, is_empty",
        [
            ((2, 2), False),
            ((3, 2, 2), False),
            ((0, 0), True),
            ((0, 2, 2), True),
        ],
        ids=["(2, 2)", "(3, 2, 2)", "(0, 0)", "(0, 2, 2)"],
    )
    def test_slogdet(self, shape, is_empty, usm_type):
        dtype = dpnp.default_float_type()
        if is_empty:
            x = dpnp.empty(shape, dtype=dtype, usm_type=usm_type)
        else:
            count_elem = numpy.prod(shape)
            x = dpnp.arange(
                1, count_elem + 1, dtype=dtype, usm_type=usm_type
            ).reshape(shape)

        sign, logdet = dpnp.linalg.slogdet(x)

        assert x.usm_type == sign.usm_type
        assert x.usm_type == logdet.usm_type

    @pytest.mark.parametrize("usm_type_rhs", list_of_usm_types)
    @pytest.mark.parametrize(
        "matrix, rhs",
        [
            ([[1, 2], [3, 5]], numpy.empty((2, 0))),
            ([[1, 2], [3, 5]], [1, 2]),
            (
                [
                    [[1, 1], [0, 2]],
                    [[3, -1], [1, 2]],
                ],
                [
                    [[6, -4], [9, -6]],
                    [[15, 1], [15, 1]],
                ],
            ),
        ],
        ids=[
            "2D_Matrix_Empty_RHS",
            "2D_Matrix_1D_RHS",
            "3D_Matrix_and_3D_RHS",
        ],
    )
    def test_solve(self, matrix, rhs, usm_type, usm_type_rhs):
        x = dpnp.array(matrix, usm_type=usm_type)
        y = dpnp.array(rhs, usm_type=usm_type_rhs)
        z = dpnp.linalg.solve(x, y)

        assert x.usm_type == usm_type
        assert y.usm_type == usm_type_rhs
        assert z.usm_type == du.get_coerced_usm_type([usm_type, usm_type_rhs])

    @pytest.mark.parametrize("full_matrices_param", [True, False])
    @pytest.mark.parametrize("compute_uv_param", [True, False])
    @pytest.mark.parametrize(
        "shape",
        [
            (1, 4),
            (3, 2),
            (4, 4),
            (2, 0),
            (0, 2),
            (2, 2, 3),
            (3, 3, 0),
            (0, 2, 3),
            (1, 0, 3),
        ],
        ids=[
            "(1, 4)",
            "(3, 2)",
            "(4, 4)",
            "(2, 0)",
            "(0, 2)",
            "(2, 2, 3)",
            "(3, 3, 0)",
            "(0, 2, 3)",
            "(1, 0, 3)",
        ],
    )
    def test_svd(self, usm_type, shape, full_matrices_param, compute_uv_param):
        x = dpnp.ones(shape, usm_type=usm_type)

        if compute_uv_param:
            u, s, vt = dpnp.linalg.svd(
                x,
                full_matrices=full_matrices_param,
                compute_uv=compute_uv_param,
            )

            assert x.usm_type == u.usm_type
            assert x.usm_type == vt.usm_type
        else:
            s = dpnp.linalg.svd(
                x,
                full_matrices=full_matrices_param,
                compute_uv=compute_uv_param,
            )

        assert x.usm_type == s.usm_type

    def test_tensorinv(self, usm_type):
        a = dpnp.eye(12, usm_type=usm_type).reshape(12, 4, 3)
        ainv = dpnp.linalg.tensorinv(a, ind=1)

        assert a.usm_type == ainv.usm_type

    @pytest.mark.parametrize("usm_type_other", list_of_usm_types)
    def test_tensorsolve(self, usm_type, usm_type_other):
        data = numpy.random.randn(3, 2, 6)
        a = dpnp.array(data, usm_type=usm_type)
        b = dpnp.ones(a.shape[:2], dtype=a.dtype, usm_type=usm_type_other)

        result = dpnp.linalg.tensorsolve(a, b)

        assert a.usm_type == usm_type
        assert b.usm_type == usm_type_other
        assert result.usm_type == du.get_coerced_usm_type(
            [usm_type, usm_type_other]
        )<|MERGE_RESOLUTION|>--- conflicted
+++ resolved
@@ -318,17 +318,6 @@
     )
 
 
-<<<<<<< HEAD
-@pytest.mark.parametrize("func", ["tril", "triu"])
-@pytest.mark.parametrize("usm_type", list_of_usm_types, ids=list_of_usm_types)
-def test_tril_triu(func, usm_type):
-    x0 = dp.ones((3, 3), usm_type=usm_type)
-    x = getattr(dp, func)(x0)
-    assert x.usm_type == usm_type
-
-
-=======
->>>>>>> 2700d924
 @pytest.mark.parametrize(
     "op",
     [
@@ -342,17 +331,10 @@
         "logical_not",
     ],
 )
-<<<<<<< HEAD
-@pytest.mark.parametrize("usm_type_x", list_of_usm_types, ids=list_of_usm_types)
-def test_logic_op_1in(op, usm_type_x):
-    x = dp.arange(-10, 10, usm_type=usm_type_x)
-    res = getattr(dp, op)(x)
-=======
 @pytest.mark.parametrize("usm_type_x", list_of_usm_types)
 def test_logic_op_1in(op, usm_type_x):
     x = dpnp.arange(-10, 10, usm_type=usm_type_x)
     res = getattr(dpnp, op)(x)
->>>>>>> 2700d924
 
     assert x.usm_type == res.usm_type == usm_type_x
 
@@ -374,19 +356,11 @@
         "not_equal",
     ],
 )
-<<<<<<< HEAD
-@pytest.mark.parametrize("usm_type_x", list_of_usm_types, ids=list_of_usm_types)
-@pytest.mark.parametrize("usm_type_y", list_of_usm_types, ids=list_of_usm_types)
-def test_logic_op_2in(op, usm_type_x, usm_type_y):
-    x = dp.arange(100, usm_type=usm_type_x)
-    y = dp.arange(100, usm_type=usm_type_y)[::-1]
-=======
 @pytest.mark.parametrize("usm_type_x", list_of_usm_types)
 @pytest.mark.parametrize("usm_type_y", list_of_usm_types)
 def test_logic_op_2in(op, usm_type_x, usm_type_y):
     x = dpnp.arange(100, usm_type=usm_type_x)
     y = dpnp.arange(100, usm_type=usm_type_y)[::-1]
->>>>>>> 2700d924
 
     z = getattr(dpnp, op)(x, y)
     zx = getattr(dpnp, op)(x, 50)
@@ -398,31 +372,23 @@
 
 
 @pytest.mark.parametrize("op", ["bitwise_count", "bitwise_not"])
-@pytest.mark.parametrize("usm_type_x", list_of_usm_types, ids=list_of_usm_types)
-def test_bitwise_op_1in(op, usm_type_x):
-    x = dp.arange(-10, 10, usm_type=usm_type_x)
-    res = getattr(dp, op)(x)
-
-    assert x.usm_type == res.usm_type == usm_type_x
+@pytest.mark.parametrize("usm_type", list_of_usm_types)
+def test_bitwise_op_1in(op, usm_type):
+    x = dpnp.arange(-10, 10, usm_type=usm_type)
+    res = getattr(dpnp, op)(x)
+
+    assert x.usm_type == res.usm_type == usm_type
 
 
 @pytest.mark.parametrize(
     "op",
     ["bitwise_and", "bitwise_or", "bitwise_xor", "left_shift", "right_shift"],
 )
-<<<<<<< HEAD
-@pytest.mark.parametrize("usm_type_x", list_of_usm_types, ids=list_of_usm_types)
-@pytest.mark.parametrize("usm_type_y", list_of_usm_types, ids=list_of_usm_types)
-def test_bitwise_op_2in(op, usm_type_x, usm_type_y):
-    x = dp.arange(25, usm_type=usm_type_x)
-    y = dp.arange(25, usm_type=usm_type_y)[::-1]
-=======
 @pytest.mark.parametrize("usm_type_x", list_of_usm_types)
 @pytest.mark.parametrize("usm_type_y", list_of_usm_types)
 def test_bitwise_op(op, usm_type_x, usm_type_y):
     x = dpnp.arange(25, usm_type=usm_type_x)
     y = dpnp.arange(25, usm_type=usm_type_y)[::-1]
->>>>>>> 2700d924
 
     z = getattr(dpnp, op)(x, y)
     zx = getattr(dpnp, op)(x, 7)
@@ -975,17 +941,10 @@
     assert result.usm_type == usm_type
 
 
-<<<<<<< HEAD
-@pytest.mark.parametrize("usm_type", list_of_usm_types, ids=list_of_usm_types)
-@pytest.mark.parametrize("sparse", [True, False])
-def test_indices_sparse(usm_type, sparse):
-    x = dp.indices((2, 3), sparse=sparse, usm_type=usm_type)
-=======
 @pytest.mark.parametrize("usm_type", list_of_usm_types)
 @pytest.mark.parametrize("sparse", [True, False])
 def test_indices(usm_type, sparse):
     x = dpnp.indices((2, 3), sparse=sparse, usm_type=usm_type)
->>>>>>> 2700d924
     for i in x:
         assert i.usm_type == usm_type
 
@@ -1111,329 +1070,8 @@
         assert result.usm_type == usm_type
 
 
-<<<<<<< HEAD
-@pytest.mark.parametrize(
-    "usm_type_matrix", list_of_usm_types, ids=list_of_usm_types
-)
-@pytest.mark.parametrize(
-    "usm_type_rhs", list_of_usm_types, ids=list_of_usm_types
-)
-@pytest.mark.parametrize(
-    "matrix, rhs",
-    [
-        ([[1, 2], [3, 5]], numpy.empty((2, 0))),
-        ([[1, 2], [3, 5]], [1, 2]),
-        (
-            [
-                [[1, 1], [0, 2]],
-                [[3, -1], [1, 2]],
-            ],
-            [
-                [[6, -4], [9, -6]],
-                [[15, 1], [15, 1]],
-            ],
-        ),
-    ],
-    ids=[
-        "2D_Matrix_Empty_RHS",
-        "2D_Matrix_1D_RHS",
-        "3D_Matrix_and_3D_RHS",
-    ],
-)
-def test_solve(matrix, rhs, usm_type_matrix, usm_type_rhs):
-    x = dp.array(matrix, usm_type=usm_type_matrix)
-    y = dp.array(rhs, usm_type=usm_type_rhs)
-    z = dp.linalg.solve(x, y)
-
-    assert x.usm_type == usm_type_matrix
-    assert y.usm_type == usm_type_rhs
-    assert z.usm_type == du.get_coerced_usm_type(
-        [usm_type_matrix, usm_type_rhs]
-    )
-
-
-@pytest.mark.parametrize("usm_type", list_of_usm_types, ids=list_of_usm_types)
-@pytest.mark.parametrize(
-    "shape, is_empty",
-    [
-        ((2, 2), False),
-        ((3, 2, 2), False),
-        ((0, 0), True),
-        ((0, 2, 2), True),
-    ],
-    ids=[
-        "(2, 2)",
-        "(3, 2, 2)",
-        "(0, 0)",
-        "(0, 2, 2)",
-    ],
-)
-def test_slogdet(shape, is_empty, usm_type):
-    if is_empty:
-        x = dp.empty(shape, dtype=dp.default_float_type(), usm_type=usm_type)
-    else:
-        count_elem = numpy.prod(shape)
-        x = dp.arange(
-            1, count_elem + 1, dtype=dp.default_float_type(), usm_type=usm_type
-        ).reshape(shape)
-
-    sign, logdet = dp.linalg.slogdet(x)
-
-    assert x.usm_type == sign.usm_type
-    assert x.usm_type == logdet.usm_type
-
-
-@pytest.mark.parametrize("usm_type", list_of_usm_types, ids=list_of_usm_types)
-@pytest.mark.parametrize(
-    "shape, is_empty",
-    [
-        ((2, 2), False),
-        ((3, 2, 2), False),
-        ((0, 0), True),
-        ((0, 2, 2), True),
-    ],
-    ids=[
-        "(2, 2)",
-        "(3, 2, 2)",
-        "(0, 0)",
-        "(0, 2, 2)",
-    ],
-)
-def test_det(shape, is_empty, usm_type):
-    if is_empty:
-        x = dp.empty(shape, dtype=dp.default_float_type(), usm_type=usm_type)
-    else:
-        count_elem = numpy.prod(shape)
-        x = dp.arange(
-            1, count_elem + 1, dtype=dp.default_float_type(), usm_type=usm_type
-        ).reshape(shape)
-
-    det = dp.linalg.det(x)
-
-    assert x.usm_type == det.usm_type
-
-
-@pytest.mark.parametrize("usm_type", list_of_usm_types, ids=list_of_usm_types)
-@pytest.mark.parametrize(
-    "shape, is_empty",
-    [
-        ((2, 2), False),
-        ((3, 2, 2), False),
-        ((0, 0), True),
-        ((0, 2, 2), True),
-    ],
-    ids=[
-        "(2, 2)",
-        "(3, 2, 2)",
-        "(0, 0)",
-        "(0, 2, 2)",
-    ],
-)
-def test_inv(shape, is_empty, usm_type):
-    if is_empty:
-        x = dp.empty(shape, dtype=dp.default_float_type(), usm_type=usm_type)
-    else:
-        count_elem = numpy.prod(shape)
-        x = dp.arange(
-            1, count_elem + 1, dtype=dp.default_float_type(), usm_type=usm_type
-        ).reshape(shape)
-
-    result = dp.linalg.inv(x)
-
-    assert x.usm_type == result.usm_type
-
-
-@pytest.mark.parametrize("usm_type", list_of_usm_types, ids=list_of_usm_types)
-@pytest.mark.parametrize("full_matrices_param", [True, False])
-@pytest.mark.parametrize("compute_uv_param", [True, False])
-@pytest.mark.parametrize(
-    "shape",
-    [
-        (1, 4),
-        (3, 2),
-        (4, 4),
-        (2, 0),
-        (0, 2),
-        (2, 2, 3),
-        (3, 3, 0),
-        (0, 2, 3),
-        (1, 0, 3),
-    ],
-    ids=[
-        "(1, 4)",
-        "(3, 2)",
-        "(4, 4)",
-        "(2, 0)",
-        "(0, 2)",
-        "(2, 2, 3)",
-        "(3, 3, 0)",
-        "(0, 2, 3)",
-        "(1, 0, 3)",
-    ],
-)
-def test_svd(usm_type, shape, full_matrices_param, compute_uv_param):
-    x = dp.ones(shape, usm_type=usm_type)
-
-    if compute_uv_param:
-        u, s, vt = dp.linalg.svd(
-            x, full_matrices=full_matrices_param, compute_uv=compute_uv_param
-        )
-
-        assert x.usm_type == u.usm_type
-        assert x.usm_type == vt.usm_type
-    else:
-        s = dp.linalg.svd(
-            x, full_matrices=full_matrices_param, compute_uv=compute_uv_param
-        )
-
-    assert x.usm_type == s.usm_type
-
-
-@pytest.mark.parametrize("n", [-1, 0, 1, 2, 3])
-@pytest.mark.parametrize("usm_type", list_of_usm_types, ids=list_of_usm_types)
-def test_matrix_power(n, usm_type):
-    a = dp.array([[1, 2], [3, 5]], usm_type=usm_type)
-
-    dp_res = dp.linalg.matrix_power(a, n)
-    assert a.usm_type == dp_res.usm_type
-
-
-@pytest.mark.parametrize(
-    "data, tol",
-    [
-        (numpy.array([1, 2]), None),
-        (numpy.array([[1, 2], [3, 4]]), None),
-        (numpy.array([[1, 2], [3, 4]]), 1e-06),
-    ],
-    ids=[
-        "1-D array",
-        "2-D array no tol",
-        "2_d array with tol",
-    ],
-)
-@pytest.mark.parametrize("usm_type", list_of_usm_types, ids=list_of_usm_types)
-def test_matrix_rank(data, tol, usm_type):
-    a = dp.array(data, usm_type=usm_type)
-
-    dp_res = dp.linalg.matrix_rank(a, tol=tol)
-    assert a.usm_type == dp_res.usm_type
-
-
-@pytest.mark.parametrize("usm_type", list_of_usm_types, ids=list_of_usm_types)
-@pytest.mark.parametrize(
-    "shape, hermitian",
-    [
-        ((4, 4), False),
-        ((2, 0), False),
-        ((4, 4), True),
-        ((2, 2, 3), False),
-        ((0, 2, 3), False),
-        ((1, 0, 3), False),
-    ],
-    ids=[
-        "(4, 4)",
-        "(2, 0)",
-        "(2, 2), hermitian)",
-        "(2, 2, 3)",
-        "(0, 2, 3)",
-        "(1, 0, 3)",
-    ],
-)
-def test_pinv(shape, hermitian, usm_type):
-    a_np = generate_random_numpy_array(shape, hermitian=hermitian)
-    a = dp.array(a_np, usm_type=usm_type)
-
-    B = dp.linalg.pinv(a, hermitian=hermitian)
-
-    assert a.usm_type == B.usm_type
-
-
-@pytest.mark.parametrize("usm_type", list_of_usm_types, ids=list_of_usm_types)
-@pytest.mark.parametrize(
-    "shape",
-    [
-        (4, 4),
-        (2, 0),
-        (2, 2, 3),
-        (0, 2, 3),
-        (1, 0, 3),
-    ],
-    ids=[
-        "(4, 4)",
-        "(2, 0)",
-        "(2, 2, 3)",
-        "(0, 2, 3)",
-        "(1, 0, 3)",
-    ],
-)
-@pytest.mark.parametrize("mode", ["r", "raw", "complete", "reduced"])
-def test_qr(shape, mode, usm_type):
-    count_elems = numpy.prod(shape)
-    a = dp.arange(count_elems, usm_type=usm_type).reshape(shape)
-
-    if mode == "r":
-        dp_r = dp.linalg.qr(a, mode=mode)
-        assert a.usm_type == dp_r.usm_type
-    else:
-        dp_q, dp_r = dp.linalg.qr(a, mode=mode)
-
-        assert a.usm_type == dp_q.usm_type
-        assert a.usm_type == dp_r.usm_type
-
-
-@pytest.mark.parametrize("usm_type", list_of_usm_types, ids=list_of_usm_types)
-def test_tensorinv(usm_type):
-    a = dp.eye(12, usm_type=usm_type).reshape(12, 4, 3)
-    ainv = dp.linalg.tensorinv(a, ind=1)
-
-    assert a.usm_type == ainv.usm_type
-
-
-@pytest.mark.parametrize("usm_type_a", list_of_usm_types, ids=list_of_usm_types)
-@pytest.mark.parametrize("usm_type_b", list_of_usm_types, ids=list_of_usm_types)
-def test_tensorsolve(usm_type_a, usm_type_b):
-    data = numpy.random.randn(3, 2, 6)
-    a = dp.array(data, usm_type=usm_type_a)
-    b = dp.ones(a.shape[:2], dtype=a.dtype, usm_type=usm_type_b)
-
-    result = dp.linalg.tensorsolve(a, b)
-
-    assert a.usm_type == usm_type_a
-    assert b.usm_type == usm_type_b
-    assert result.usm_type == du.get_coerced_usm_type([usm_type_a, usm_type_b])
-
-
-@pytest.mark.parametrize("usm_type_a", list_of_usm_types, ids=list_of_usm_types)
-@pytest.mark.parametrize("usm_type_b", list_of_usm_types, ids=list_of_usm_types)
-@pytest.mark.parametrize(
-    ["m", "n", "nrhs"],
-    [
-        (4, 2, 2),
-        (4, 0, 1),
-        (4, 2, 0),
-        (0, 0, 0),
-    ],
-)
-def test_lstsq(m, n, nrhs, usm_type_a, usm_type_b):
-    a = dp.arange(m * n, usm_type=usm_type_a).reshape(m, n)
-    b = dp.ones((m, nrhs), usm_type=usm_type_b)
-
-    result = dp.linalg.lstsq(a, b)
-
-    assert a.usm_type == usm_type_a
-    assert b.usm_type == usm_type_b
-    for param in result:
-        assert param.usm_type == du.get_coerced_usm_type(
-            [usm_type_a, usm_type_b]
-        )
-
-
-@pytest.mark.parametrize("usm_type_v", list_of_usm_types, ids=list_of_usm_types)
-@pytest.mark.parametrize("usm_type_w", list_of_usm_types, ids=list_of_usm_types)
-=======
 @pytest.mark.parametrize("usm_type_v", list_of_usm_types)
 @pytest.mark.parametrize("usm_type_w", list_of_usm_types)
->>>>>>> 2700d924
 def test_histogram(usm_type_v, usm_type_w):
     v = dpnp.arange(5, usm_type=usm_type_v)
     w = dpnp.arange(7, 12, usm_type=usm_type_w)
@@ -1554,11 +1192,7 @@
 
 
 @pytest.mark.parametrize("copy", [True, False])
-<<<<<<< HEAD
-@pytest.mark.parametrize("usm_type_a", list_of_usm_types, ids=list_of_usm_types)
-=======
 @pytest.mark.parametrize("usm_type_a", list_of_usm_types)
->>>>>>> 2700d924
 def test_nan_to_num(copy, usm_type_a):
     a = dpnp.array([-dpnp.nan, -1, 0, 1, dpnp.nan], usm_type=usm_type_a)
     result = dpnp.nan_to_num(a, copy=copy)
