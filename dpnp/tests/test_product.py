--- conflicted
+++ resolved
@@ -812,15 +812,9 @@
         ],
         ids=["gemv", "gemm", "gemm_batch"],
     )
-<<<<<<< HEAD
-    def test_dtype_matrix_inout(self, in_dt, out_dt, shape1, shape2):
-        a = generate_random_numpy_array(shape1, in_dt, low=-5, high=5)
-        b = generate_random_numpy_array(shape2, in_dt, low=-5, high=5)
-=======
     def test_dtype_matrix(self, dt_in1, dt_in2, dt_out, shape1, shape2):
-        a = generate_random_numpy_array(shape1, dt_in1)
-        b = generate_random_numpy_array(shape2, dt_in2)
->>>>>>> db97d597
+        a = generate_random_numpy_array(shape1, dt_in1, low=-5, high=5)
+        b = generate_random_numpy_array(shape2, dt_in2, low=-5, high=5)
         ia, ib = dpnp.array(a), dpnp.array(b)
 
         out_shape = shape1[:-2] + (shape1[-2], shape2[-1])
@@ -832,27 +826,6 @@
             expected = numpy.matmul(a, b, dtype=dt_out)
             assert_dtype_allclose(result, expected)
 
-<<<<<<< HEAD
-    @pytest.mark.parametrize("dtype1", get_all_dtypes(no_bool=True))
-    @pytest.mark.parametrize("dtype2", get_all_dtypes(no_bool=True))
-    @pytest.mark.parametrize(
-        "shape1, shape2",
-        [
-            ((2, 4), (4, 3)),
-            ((4, 2, 3), (4, 3, 5)),
-            ((6, 7, 4, 3), (6, 7, 3, 5)),
-        ],
-        ids=[
-            "((2, 4), (4, 3))",
-            "((4, 2, 3), (4, 3, 5))",
-            "((6, 7, 4, 3), (6, 7, 3, 5))",
-        ],
-    )
-    def test_dtype_matrix_inputs(self, dtype1, dtype2, shape1, shape2):
-        a = generate_random_numpy_array(shape1, dtype1, low=-5, high=5)
-        b = generate_random_numpy_array(shape2, dtype2, low=-5, high=5)
-        ia, ib = dpnp.array(a), dpnp.array(b)
-=======
             result = dpnp.matmul(ia, ib, out=iout)
             assert result is iout
             expected = numpy.matmul(a, b, out=out)
@@ -864,7 +837,6 @@
         else:
             assert_raises(TypeError, dpnp.matmul, ia, ib, dtype=dt_out)
             assert_raises(TypeError, numpy.matmul, a, b, dtype=dt_out)
->>>>>>> db97d597
 
             assert_raises(TypeError, dpnp.matmul, ia, ib, out=iout)
             assert_raises(TypeError, numpy.matmul, a, b, out=out)
@@ -1080,39 +1052,10 @@
     @pytest.mark.parametrize("dtype", _selected_dtypes)
     def test_out_order1(self, order1, order2, out_order, dtype):
         # test gemm with out keyword
-<<<<<<< HEAD
         a = generate_random_numpy_array((5, 4), dtype, low=-5, high=5)
         b = generate_random_numpy_array((4, 7), dtype, low=-5, high=5)
         a = numpy.array(a, order=order1)
         b = numpy.array(b, order=order2)
-        ia, ib = dpnp.array(a), dpnp.array(b)
-
-        iout = dpnp.empty((5, 7), dtype=dtype, order=out_order)
-        result = dpnp.matmul(ia, ib, out=iout)
-        assert result is iout
-
-        out = numpy.empty((5, 7), dtype=dtype, order=out_order)
-        expected = numpy.matmul(a, b, out=out)
-        assert result.flags.c_contiguous == expected.flags.c_contiguous
-        assert result.flags.f_contiguous == expected.flags.f_contiguous
-        assert_dtype_allclose(result, expected)
-
-    @pytest.mark.parametrize("trans", [True, False])
-    @pytest.mark.parametrize(
-        "dtype", get_all_dtypes(no_none=True, no_bool=True)
-    )
-    def test_out2(self, trans, dtype):
-        # test gemm_batch with out keyword
-        # the base of input arrays is c-contiguous
-        # the base of output array is c-contiguous or f-contiguous
-        a = generate_random_numpy_array((2, 3, 4), dtype, low=-5, high=5)
-        b = generate_random_numpy_array((2, 4, 5), dtype, low=-5, high=5)
-=======
-        a = generate_random_numpy_array((5, 4), dtype)
-        b = generate_random_numpy_array((4, 7), dtype)
-        a = numpy.array(a, order=order1)
-        b = numpy.array(b, order=order2)
->>>>>>> db97d597
         ia, ib = dpnp.array(a), dpnp.array(b)
 
         iout = dpnp.empty((5, 7), dtype=dtype, order=out_order)
@@ -1131,16 +1074,10 @@
     def test_out_order2(self, trans_in, trans_out, dtype):
         # test gemm_batch with out keyword
         # the base of output array is c-contiguous or f-contiguous
-<<<<<<< HEAD
         a = generate_random_numpy_array((2, 4, 3), dtype, low=-5, high=5)
         b = generate_random_numpy_array((2, 5, 4), dtype, low=-5, high=5)
         ia, ib = dpnp.array(a), dpnp.array(b)
 
-        a = numpy.asarray(a).transpose(0, 2, 1)
-        b = numpy.asarray(b).transpose(0, 2, 1)
-        ia = ia.transpose(0, 2, 1)
-        ib = ib.transpose(0, 2, 1)
-=======
         if trans_in:
             # the base of input arrays is f-contiguous
             a = generate_random_numpy_array((2, 4, 3), dtype)
@@ -1153,7 +1090,6 @@
             a = generate_random_numpy_array((2, 3, 4), dtype)
             b = generate_random_numpy_array((2, 4, 5), dtype)
             ia, ib = dpnp.array(a), dpnp.array(b)
->>>>>>> db97d597
 
         if trans_out:
             # the base of output array is f-contiguous
