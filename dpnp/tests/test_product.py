--- conflicted
+++ resolved
@@ -1499,15 +1499,9 @@
 
 @testing.with_requires("numpy>=2.2")
 class TestMatvec:
-<<<<<<< HEAD
-=======
-    def setup_method(self):
-        numpy.random.seed(42)
-
     @pytest.mark.skipif(
         is_win_platform() and not is_gpu_device(), reason="SAT-8073"
     )
->>>>>>> d15d395f
     @pytest.mark.parametrize("dtype", get_all_dtypes(no_none=True))
     @pytest.mark.parametrize(
         "shape1, shape2",
@@ -2219,15 +2213,9 @@
 
 @testing.with_requires("numpy>=2.2")
 class TestVecmat:
-<<<<<<< HEAD
-=======
-    def setup_method(self):
-        numpy.random.seed(42)
-
     @pytest.mark.skipif(
         is_win_platform() and not is_gpu_device(), reason="SAT-8073"
     )
->>>>>>> d15d395f
     @pytest.mark.parametrize("dtype", get_all_dtypes(no_none=True))
     @pytest.mark.parametrize(
         "shape1, shape2",
