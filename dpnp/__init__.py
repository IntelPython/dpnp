# *****************************************************************************
# Copyright (c) 2016, Intel Corporation
# All rights reserved.
#
# Redistribution and use in source and binary forms, with or without
# modification, are permitted provided that the following conditions are met:
# - Redistributions of source code must retain the above copyright notice,
#   this list of conditions and the following disclaimer.
# - Redistributions in binary form must reproduce the above copyright notice,
#   this list of conditions and the following disclaimer in the documentation
#   and/or other materials provided with the distribution.
# - Neither the name of the copyright holder nor the names of its contributors
#   may be used to endorse or promote products derived from this software
#   without specific prior written permission.
#
# THIS SOFTWARE IS PROVIDED BY THE COPYRIGHT HOLDERS AND CONTRIBUTORS "AS IS"
# AND ANY EXPRESS OR IMPLIED WARRANTIES, INCLUDING, BUT NOT LIMITED TO, THE
# IMPLIED WARRANTIES OF MERCHANTABILITY AND FITNESS FOR A PARTICULAR PURPOSE
# ARE DISCLAIMED. IN NO EVENT SHALL THE COPYRIGHT HOLDER OR CONTRIBUTORS BE
# LIABLE FOR ANY DIRECT, INDIRECT, INCIDENTAL, SPECIAL, EXEMPLARY, OR
# CONSEQUENTIAL DAMAGES (INCLUDING, BUT NOT LIMITED TO, PROCUREMENT OF
# SUBSTITUTE GOODS OR SERVICES; LOSS OF USE, DATA, OR PROFITS; OR BUSINESS
# INTERRUPTION) HOWEVER CAUSED AND ON ANY THEORY OF LIABILITY, WHETHER IN
# CONTRACT, STRICT LIABILITY, OR TORT (INCLUDING NEGLIGENCE OR OTHERWISE)
# ARISING IN ANY WAY OUT OF THE USE OF THIS SOFTWARE, EVEN IF ADVISED OF
# THE POSSIBILITY OF SUCH DAMAGE.
# *****************************************************************************

import os
import sys

mypath = os.path.dirname(os.path.realpath(__file__))

# workaround against hanging in OneMKL calls and in DPCTL
os.environ.setdefault("SYCL_QUEUE_THREAD_POOL_SIZE", "6")

import dpctl

dpctlpath = os.path.dirname(dpctl.__file__)

# For Windows OS with Python >= 3.7, it is required to explicitly define a path
# where to search for DLLs towards both DPNP backend and DPCTL Sycl interface,
# otherwise DPNP import will be failing. This is because the libraries
# are not installed under any of default paths where Python is searching.

if sys.platform == "win32":  # pragma: no cover
    os.add_dll_directory(mypath)
    os.add_dll_directory(dpctlpath)
    os.environ["PATH"] = os.pathsep.join(
        [os.getenv("PATH", ""), mypath, dpctlpath]
    )
    # For virtual environments on Windows, add folder with DPC++ libraries
    # to the DLL search path
    if sys.base_exec_prefix != sys.exec_prefix and os.path.isfile(
        os.path.join(sys.exec_prefix, "pyvenv.cfg")
    ):
        dll_path = os.path.join(sys.exec_prefix, "Library", "bin")
        if os.path.isdir(dll_path):
            os.environ["PATH"] = os.pathsep.join(
                [os.getenv("PATH", ""), dll_path]
            )

# Borrowed from DPCTL
from dpctl.tensor import __array_api_version__, DLDeviceType

from .dpnp_array import dpnp_array as ndarray
from .dpnp_array_api_info import __array_namespace_info__
from .dpnp_flatiter import flatiter as flatiter
from ._version import get_versions
from . import exceptions as exceptions
from . import fft as fft
from . import linalg as linalg
from . import random as random
from . import scipy as scipy


# =============================================================================
# Data types, constants and type-related helpers
# =============================================================================

# -----------------------------------------------------------------------------
# Data types (borrowed from NumPy)
#
# The order of these declarations are borrowed from the NumPy document:
# https://numpy.org/doc/stable/reference/arrays.scalars.html
# -----------------------------------------------------------------------------
from .dpnp_iface_types import (
    bool,
    bool_,
    byte,
    cdouble,
    complex128,
    complex64,
    complexfloating,
    csingle,
    double,
    dtype,
    float16,
    float32,
    float64,
    floating,
    inexact,
    int_,
    int8,
    int16,
    int32,
    int64,
    integer,
    intc,
    intp,
    longlong,
    number,
    short,
    signedinteger,
    single,
    ubyte,
    uint8,
    uint16,
    uint32,
    uint64,
    uintc,
    uintp,
    unsignedinteger,
    ushort,
    ulonglong,
)

# -----------------------------------------------------------------------------
# Constants (borrowed from NumPy)
# -----------------------------------------------------------------------------
from .dpnp_iface_types import (
    e,
    euler_gamma,
    inf,
    nan,
    newaxis,
    pi,
)

# -----------------------------------------------------------------------------
# Type-related helper functions
# -----------------------------------------------------------------------------
from .dpnp_iface_types import (
    common_type,
    finfo,
    iinfo,
    isdtype,
    issubdtype,
    is_type_supported,
)

# =============================================================================
# Routines
#
# The order of these declarations are borrowed from the NumPy document:
# https://numpy.org/doc/stable/reference/routines.html
# =============================================================================

# -----------------------------------------------------------------------------
# Array creation routines
# -----------------------------------------------------------------------------
from .dpnp_iface_arraycreation import (
    arange,
    array,
    asanyarray,
    asarray,
    ascontiguousarray,
    asfortranarray,
    astype,
    copy,
    diag,
    diagflat,
    empty,
    empty_like,
    eye,
    frombuffer,
    fromfile,
    fromfunction,
    fromiter,
    fromstring,
    from_dlpack,
    full,
    full_like,
    geomspace,
    identity,
    linspace,
    loadtxt,
    logspace,
    meshgrid,
    mgrid,
    ogrid,
    ones,
    ones_like,
    trace,
    tri,
    tril,
    triu,
    vander,
    zeros,
    zeros_like,
)

# -----------------------------------------------------------------------------
# Array manipulation routines
# -----------------------------------------------------------------------------
from .dpnp_iface_manipulation import (
    append,
    array_split,
    asarray_chkfinite,
    asfarray,
    atleast_1d,
    atleast_2d,
    atleast_3d,
    broadcast_arrays,
    broadcast_to,
    can_cast,
    column_stack,
    concat,
    concatenate,
    copyto,
    delete,
    dsplit,
    dstack,
    expand_dims,
    flip,
    fliplr,
    flipud,
    hsplit,
    hstack,
    insert,
    matrix_transpose,
    moveaxis,
    ndim,
    pad,
    permute_dims,
    ravel,
    repeat,
    require,
    reshape,
    resize,
    result_type,
    roll,
    rollaxis,
    rot90,
    row_stack,
    shape,
    size,
    split,
    squeeze,
    stack,
    swapaxes,
    tile,
    transpose,
    trim_zeros,
    unstack,
    vsplit,
    vstack,
)

# -----------------------------------------------------------------------------
# Bit-wise operations
# -----------------------------------------------------------------------------
from .dpnp_iface_bitwise import (
    binary_repr,
    bitwise_and,
    bitwise_count,
    bitwise_invert,
    bitwise_left_shift,
    bitwise_not,
    bitwise_or,
    bitwise_right_shift,
    bitwise_xor,
    invert,
    left_shift,
    right_shift,
)

# -----------------------------------------------------------------------------
# Functional programming
# -----------------------------------------------------------------------------
from .dpnp_iface_functional import (
    apply_along_axis,
    apply_over_axes,
    piecewise,
)

# -----------------------------------------------------------------------------
# Indexing routines
# -----------------------------------------------------------------------------
from .dpnp_iface_indexing import (
    choose,
    compress,
    diag_indices,
    diag_indices_from,
    diagonal,
    extract,
    fill_diagonal,
    flatnonzero,
    indices,
    iterable,
    ix_,
    mask_indices,
    ndindex,
    nonzero,
    place,
    put,
    put_along_axis,
    putmask,
    ravel_multi_index,
    select,
    take,
    take_along_axis,
    tril_indices,
    tril_indices_from,
    triu_indices,
    triu_indices_from,
    unravel_index,
)

# -----------------------------------------------------------------------------
# Linear algebra
# -----------------------------------------------------------------------------
from .dpnp_iface_linearalgebra import (
    dot,
    einsum,
    einsum_path,
    inner,
    kron,
    matmul,
    matvec,
    outer,
    tensordot,
    vdot,
    vecdot,
    vecmat,
)

# -----------------------------------------------------------------------------
# Logic functions
# -----------------------------------------------------------------------------
from .dpnp_iface_logic import (
    all,
    allclose,
    any,
    array_equal,
    array_equiv,
    equal,
    greater,
    greater_equal,
    isclose,
    iscomplex,
    iscomplexobj,
    isfinite,
    isfortran,
    isinf,
    isnan,
    isneginf,
    isposinf,
    isreal,
    isrealobj,
    isscalar,
    less,
    less_equal,
    logical_and,
    logical_not,
    logical_or,
    logical_xor,
    not_equal,
)

# -----------------------------------------------------------------------------
# Mathematical functions
# -----------------------------------------------------------------------------
from .dpnp_iface_mathematical import (
    abs,
    absolute,
    add,
    angle,
    around,
    ceil,
    clip,
    conj,
    conjugate,
    copysign,
    cross,
    cumprod,
    cumsum,
    cumulative_prod,
    cumulative_sum,
    diff,
    divide,
    ediff1d,
    fabs,
    fix,
    float_power,
    floor,
    floor_divide,
    fmax,
    fmin,
    fmod,
    frexp,
    gcd,
    gradient,
    heaviside,
    i0,
    imag,
    interp,
    lcm,
    ldexp,
    maximum,
    minimum,
    mod,
    modf,
    multiply,
    nan_to_num,
    negative,
    nextafter,
    positive,
    pow,
    power,
    prod,
    proj,
    real,
    real_if_close,
    remainder,
    rint,
    round,
    sign,
    signbit,
    sinc,
    spacing,
    subtract,
    sum,
    trapezoid,
    true_divide,
    trunc,
)
from .dpnp_iface_nanfunctions import (
    nancumprod,
    nancumsum,
    nanprod,
    nansum,
)
from .dpnp_iface_statistics import convolve
from .dpnp_iface_trigonometric import (
    arccos,
    arccosh,
    arcsin,
    arcsinh,
    arctan,
    arctan2,
    arctanh,
    asin,
    asinh,
    acos,
    acosh,
    atan,
    atan2,
    atanh,
    cbrt,
    cos,
    cosh,
    cumlogsumexp,
    deg2rad,
    degrees,
    exp,
    exp2,
    expm1,
    hypot,
    log,
    log10,
    log1p,
    log2,
    logaddexp,
    logaddexp2,
    logsumexp,
    rad2deg,
    radians,
    reciprocal,
    reduce_hypot,
    rsqrt,
    sin,
    sinh,
    sqrt,
    square,
    tan,
    tanh,
    unwrap,
)

# -----------------------------------------------------------------------------
# Miscellaneous routines
# -----------------------------------------------------------------------------
<<<<<<< HEAD
from .dpnp_iface_utils import byte_bounds
=======
from .dpnp_iface_manipulation import broadcast_shapes
from .dpnp_iface import get_include

# -----------------------------------------------------------------------------
# Set routines
# -----------------------------------------------------------------------------
from .dpnp_iface_manipulation import (
    unique,
    unique_all,
    unique_counts,
    unique_inverse,
    unique_values,
)
>>>>>>> bcb399f6

# -----------------------------------------------------------------------------
# Sorting, searching, and counting
# -----------------------------------------------------------------------------
from .dpnp_iface_counting import count_nonzero
from .dpnp_iface_nanfunctions import nanargmax, nanargmin
from .dpnp_iface_searching import (
    argmax,
    argmin,
    argwhere,
    searchsorted,
    where,
)
from .dpnp_iface_sorting import (
    argsort,
    partition,
    sort,
    sort_complex,
)

# -----------------------------------------------------------------------------
# Statistics
# -----------------------------------------------------------------------------
from .dpnp_iface_histograms import (
    bincount,
    digitize,
    histogram,
    histogram_bin_edges,
    histogram2d,
    histogramdd,
)
from .dpnp_iface_nanfunctions import (
    nanmax,
    nanmean,
    nanmedian,
    nanmin,
    nanstd,
    nanvar,
)
from .dpnp_iface_statistics import (
    amax,
    amin,
    average,
    corrcoef,
    correlate,
    cov,
    max,
    mean,
    median,
    min,
    ptp,
    std,
    var,
)

# -----------------------------------------------------------------------------
# Window functions
# -----------------------------------------------------------------------------
from .dpnp_iface_window import (
    bartlett,
    blackman,
    hamming,
    hanning,
    kaiser,
)


# =============================================================================
# Helper functions
# =============================================================================
from .dpnp_iface import (
    are_same_logical_tensors,
    asnumpy,
    as_usm_ndarray,
    check_limitations,
    check_supported_arrays_type,
    default_float_type,
    get_dpnp_descriptor,
    get_normalized_queue_device,
    get_result_array,
    get_usm_ndarray,
    get_usm_ndarray_or_scalar,
    is_cuda_backend,
    is_supported_array_or_scalar,
    is_supported_array_type,
    synchronize_array_data,
)

# =============================================================================
# Public API
# =============================================================================

# Array creation routines
__all__ = [
    "arange",
    "array",
    "asanyarray",
    "asarray",
    "ascontiguousarray",
    "asfortranarray",
    "astype",
    "copy",
    "diag",
    "diagflat",
    "empty",
    "empty_like",
    "eye",
    "frombuffer",
    "fromfile",
    "fromfunction",
    "fromiter",
    "fromstring",
    "from_dlpack",
    "full",
    "full_like",
    "geomspace",
    "identity",
    "linspace",
    "loadtxt",
    "logspace",
    "meshgrid",
    "mgrid",
    "ogrid",
    "ones",
    "ones_like",
    "trace",
    "tri",
    "tril",
    "triu",
    "vander",
    "zeros",
    "zeros_like",
]

# Array manipulation routines
__all__ += [
    "append",
    "array_split",
    "asarray_chkfinite",
    "asfarray",
    "atleast_1d",
    "atleast_2d",
    "atleast_3d",
    "broadcast_arrays",
    "broadcast_to",
    "can_cast",
    "column_stack",
    "concat",
    "concatenate",
    "copyto",
    "delete",
    "dsplit",
    "dstack",
    "expand_dims",
    "flip",
    "fliplr",
    "flipud",
    "hsplit",
    "hstack",
    "insert",
    "matrix_transpose",
    "moveaxis",
    "ndim",
    "pad",
    "permute_dims",
    "ravel",
    "repeat",
    "require",
    "reshape",
    "resize",
    "result_type",
    "roll",
    "rollaxis",
    "rot90",
    "row_stack",
    "shape",
    "size",
    "split",
    "squeeze",
    "stack",
    "swapaxes",
    "tile",
    "transpose",
    "trim_zeros",
    "unstack",
    "vsplit",
    "vstack",
]

# Bitwise operations
__all__ += [
    "binary_repr",
    "bitwise_and",
    "bitwise_count",
    "bitwise_invert",
    "bitwise_left_shift",
    "bitwise_not",
    "bitwise_or",
    "bitwise_right_shift",
    "bitwise_xor",
    "invert",
    "left_shift",
    "right_shift",
]

# Functional programming
__all__ += [
    "apply_along_axis",
    "apply_over_axes",
    "piecewise",
]

# Indexing routines
__all__ += [
    "choose",
    "compress",
    "diag_indices",
    "diag_indices_from",
    "diagonal",
    "extract",
    "fill_diagonal",
    "flatnonzero",
    "indices",
    "iterable",
    "ix_",
    "mask_indices",
    "ndindex",
    "nonzero",
    "place",
    "put",
    "put_along_axis",
    "putmask",
    "ravel_multi_index",
    "select",
    "take",
    "take_along_axis",
    "tril_indices",
    "tril_indices_from",
    "triu_indices",
    "triu_indices_from",
    "unravel_index",
]

# Linear algebra
__all__ += [
    "dot",
    "einsum",
    "einsum_path",
    "inner",
    "kron",
    "matmul",
    "matvec",
    "outer",
    "tensordot",
    "vdot",
    "vecdot",
    "vecmat",
]

<<<<<<< HEAD
=======
# Logic functions
__all__ += [
    "all",
    "allclose",
    "any",
    "array_equal",
    "array_equiv",
    "equal",
    "greater",
    "greater_equal",
    "isclose",
    "iscomplex",
    "iscomplexobj",
    "isfinite",
    "isfortran",
    "isinf",
    "isnan",
    "isneginf",
    "isposinf",
    "isreal",
    "isrealobj",
    "isscalar",
    "less",
    "less_equal",
    "logical_and",
    "logical_not",
    "logical_or",
    "logical_xor",
    "not_equal",
]

# Mathematical functions
__all__ += [
    "abs",
    "absolute",
    "acos",
    "acosh",
    "add",
    "angle",
    "arccos",
    "arccosh",
    "arcsin",
    "arcsinh",
    "arctan",
    "arctan2",
    "arctanh",
    "around",
    "asin",
    "asinh",
    "atan",
    "atan2",
    "atanh",
    "cbrt",
    "ceil",
    "clip",
    "conj",
    "conjugate",
    "convolve",
    "copysign",
    "cos",
    "cosh",
    "cross",
    "cumlogsumexp",
    "cumprod",
    "cumsum",
    "cumulative_prod",
    "cumulative_sum",
    "deg2rad",
    "degrees",
    "diff",
    "divide",
    "ediff1d",
    "exp",
    "exp2",
    "expm1",
    "fabs",
    "fix",
    "fmax",
    "fmin",
    "float_power",
    "floor",
    "floor_divide",
    "fmod",
    "frexp",
    "gcd",
    "gradient",
    "heaviside",
    "hypot",
    "i0",
    "imag",
    "interp",
    "lcm",
    "ldexp",
    "log",
    "log10",
    "log1p",
    "log2",
    "logaddexp",
    "logaddexp2",
    "logsumexp",
    "maximum",
    "mean",
    "median",
    "min",
    "minimum",
    "mod",
    "modf",
    "multiply",
    "nan_to_num",
    "nanargmax",
    "nanargmin",
    "nancumprod",
    "nancumsum",
    "nanprod",
    "nansum",
    "negative",
    "nextafter",
    "pow",
    "positive",
    "power",
    "prod",
    "proj",
    "rad2deg",
    "radians",
    "real",
    "real_if_close",
    "remainder",
    "reciprocal",
    "reduce_hypot",
    "rint",
    "round",
    "rsqrt",
    "sign",
    "signbit",
    "sin",
    "sinc",
    "sinh",
    "sqrt",
    "square",
    "spacing",
    "subtract",
    "sum",
    "tan",
    "tanh",
    "trapezoid",
    "true_divide",
    "trunc",
    "unwrap",
]

# Miscellaneous routines
__all__ += [
    "broadcast_shapes",
    "get_include",
]

# Set routines
__all__ += [
    "unique",
    "unique_all",
    "unique_counts",
    "unique_inverse",
    "unique_values",
]

# Sorting, searching, and counting
__all__ += [
    "argmax",
    "argmin",
    "argwhere",
    "argsort",
    "count_nonzero",
    "partition",
    "searchsorted",
    "sort",
    "sort_complex",
    "where",
]

# Statistics
__all__ += [
    "amax",
    "amin",
    "average",
    "bincount",
    "corrcoef",
    "correlate",
    "cov",
    "digitize",
    "histogram",
    "histogram2d",
    "histogram_bin_edges",
    "histogramdd",
    "max",
    "mean",
    "median",
    "min",
    "nanmax",
    "nanmean",
    "nanmedian",
    "nanmin",
    "nanstd",
    "nanvar",
    "ptp",
    "std",
    "var",
]

# Window functions
__all__ += [
    "bartlett",
    "blackman",
    "hamming",
    "hanning",
    "kaiser",
]

# Helper functions
__all__ += [
    "are_same_logical_tensors",
    "asnumpy",
    "as_usm_ndarray",
    "check_limitations",
    "check_supported_arrays_type",
    "default_float_type",
    "get_dpnp_descriptor",
    "get_normalized_queue_device",
    "get_result_array",
    "get_usm_ndarray",
    "get_usm_ndarray_or_scalar",
    "is_cuda_backend",
    "is_supported_array_or_scalar",
    "is_supported_array_type",
    "synchronize_array_data",
]

__all__ += _ifaceutils__all__

>>>>>>> bcb399f6
# add submodules
__all__ = ["exceptions", "fft", "linalg", "random", "scipy"]


__version__ = get_versions()["version"]
del get_versions<|MERGE_RESOLUTION|>--- conflicted
+++ resolved
@@ -491,10 +491,8 @@
 # -----------------------------------------------------------------------------
 # Miscellaneous routines
 # -----------------------------------------------------------------------------
-<<<<<<< HEAD
+from .dpnp_iface_manipulation import broadcast_shapes
 from .dpnp_iface_utils import byte_bounds
-=======
-from .dpnp_iface_manipulation import broadcast_shapes
 from .dpnp_iface import get_include
 
 # -----------------------------------------------------------------------------
@@ -507,7 +505,6 @@
     unique_inverse,
     unique_values,
 )
->>>>>>> bcb399f6
 
 # -----------------------------------------------------------------------------
 # Sorting, searching, and counting
@@ -767,8 +764,6 @@
     "vecmat",
 ]
 
-<<<<<<< HEAD
-=======
 # Logic functions
 __all__ += [
     "all",
@@ -1005,9 +1000,6 @@
     "synchronize_array_data",
 ]
 
-__all__ += _ifaceutils__all__
-
->>>>>>> bcb399f6
 # add submodules
 __all__ = ["exceptions", "fft", "linalg", "random", "scipy"]
 
