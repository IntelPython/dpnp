# -*- coding: utf-8 -*-
# *****************************************************************************
# Copyright (c) 2016-2025, Intel Corporation
# All rights reserved.
#
# Redistribution and use in source and binary forms, with or without
# modification, are permitted provided that the following conditions are met:
# - Redistributions of source code must retain the above copyright notice,
#   this list of conditions and the following disclaimer.
# - Redistributions in binary form must reproduce the above copyright notice,
#   this list of conditions and the following disclaimer in the documentation
#   and/or other materials provided with the distribution.
#
# THIS SOFTWARE IS PROVIDED BY THE COPYRIGHT HOLDERS AND CONTRIBUTORS "AS IS"
# AND ANY EXPRESS OR IMPLIED WARRANTIES, INCLUDING, BUT NOT LIMITED TO, THE
# IMPLIED WARRANTIES OF MERCHANTABILITY AND FITNESS FOR A PARTICULAR PURPOSE
# ARE DISCLAIMED. IN NO EVENT SHALL THE COPYRIGHT HOLDER OR CONTRIBUTORS BE
# LIABLE FOR ANY DIRECT, INDIRECT, INCIDENTAL, SPECIAL, EXEMPLARY, OR
# CONSEQUENTIAL DAMAGES (INCLUDING, BUT NOT LIMITED TO, PROCUREMENT OF
# SUBSTITUTE GOODS OR SERVICES; LOSS OF USE, DATA, OR PROFITS; OR BUSINESS
# INTERRUPTION) HOWEVER CAUSED AND ON ANY THEORY OF LIABILITY, WHETHER IN
# CONTRACT, STRICT LIABILITY, OR TORT (INCLUDING NEGLIGENCE OR OTHERWISE)
# ARISING IN ANY WAY OUT OF THE USE OF THIS SOFTWARE, EVEN IF ADVISED OF
# THE POSSIBILITY OF SUCH DAMAGE.
# *****************************************************************************

import os
import sys

mypath = os.path.dirname(os.path.realpath(__file__))

# workaround against hanging in OneMKL calls and in DPCTL
os.environ.setdefault("SYCL_QUEUE_THREAD_POOL_SIZE", "6")

import dpctl

dpctlpath = os.path.dirname(dpctl.__file__)

# For Windows OS with Python >= 3.7, it is required to explicitly define a path
# where to search for DLLs towards both DPNP backend and DPCTL Sycl interface,
# otherwise DPNP import will be failing. This is because the libraries
# are not installed under any of default paths where Python is searching.

if sys.platform == "win32":  # pragma: no cover
    os.add_dll_directory(mypath)
    os.add_dll_directory(dpctlpath)
    os.environ["PATH"] = os.pathsep.join(
        [os.getenv("PATH", ""), mypath, dpctlpath]
    )
    # For virtual environments on Windows, add folder with DPC++ libraries
    # to the DLL search path
    if sys.base_exec_prefix != sys.exec_prefix and os.path.isfile(
        os.path.join(sys.exec_prefix, "pyvenv.cfg")
    ):
        dll_path = os.path.join(sys.exec_prefix, "Library", "bin")
        if os.path.isdir(dll_path):
            os.environ["PATH"] = os.pathsep.join(
                [os.getenv("PATH", ""), dll_path]
            )

# Borrowed from DPCTL
from dpctl.tensor import __array_api_version__, DLDeviceType

from .dpnp_array import dpnp_array as ndarray
from .dpnp_array_api_info import __array_namespace_info__
from .dpnp_flatiter import flatiter as flatiter
from .dpnp_iface_types import *
from .dpnp_iface import *
from .dpnp_iface import __all__ as _iface__all__
from .dpnp_iface_utils import *
from .dpnp_iface_utils import __all__ as _ifaceutils__all__
from ._version import get_versions
<<<<<<< HEAD
from . import scipy as scipy
=======
from . import linalg as linalg
>>>>>>> 285c3137

__all__ = _iface__all__
__all__ += _ifaceutils__all__
__all__ += ["scipy"]

# add submodules
__all__ += ["linalg"]


__version__ = get_versions()["version"]
del get_versions<|MERGE_RESOLUTION|>--- conflicted
+++ resolved
@@ -70,11 +70,8 @@
 from .dpnp_iface_utils import *
 from .dpnp_iface_utils import __all__ as _ifaceutils__all__
 from ._version import get_versions
-<<<<<<< HEAD
+from . import linalg as linalg
 from . import scipy as scipy
-=======
-from . import linalg as linalg
->>>>>>> 285c3137
 
 __all__ = _iface__all__
 __all__ += _ifaceutils__all__
