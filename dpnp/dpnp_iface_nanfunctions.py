# -*- coding: utf-8 -*-
# *****************************************************************************
# Copyright (c) 2023-2024, Intel Corporation
# All rights reserved.
#
# Redistribution and use in source and binary forms, with or without
# modification, are permitted provided that the following conditions are met:
# - Redistributions of source code must retain the above copyright notice,
#   this list of conditions and the following disclaimer.
# - Redistributions in binary form must reproduce the above copyright notice,
#   this list of conditions and the following disclaimer in the documentation
#   and/or other materials provided with the distribution.
#
# THIS SOFTWARE IS PROVIDED BY THE COPYRIGHT HOLDERS AND CONTRIBUTORS "AS IS"
# AND ANY EXPRESS OR IMPLIED WARRANTIES, INCLUDING, BUT NOT LIMITED TO, THE
# IMPLIED WARRANTIES OF MERCHANTABILITY AND FITNESS FOR A PARTICULAR PURPOSE
# ARE DISCLAIMED. IN NO EVENT SHALL THE COPYRIGHT HOLDER OR CONTRIBUTORS BE
# LIABLE FOR ANY DIRECT, INDIRECT, INCIDENTAL, SPECIAL, EXEMPLARY, OR
# CONSEQUENTIAL DAMAGES (INCLUDING, BUT NOT LIMITED TO, PROCUREMENT OF
# SUBSTITUTE GOODS OR SERVICES; LOSS OF USE, DATA, OR PROFITS; OR BUSINESS
# INTERRUPTION) HOWEVER CAUSED AND ON ANY THEORY OF LIABILITY, WHETHER IN
# CONTRACT, STRICT LIABILITY, OR TORT (INCLUDING NEGLIGENCE OR OTHERWISE)
# ARISING IN ANY WAY OUT OF THE USE OF THIS SOFTWARE, EVEN IF ADVISED OF
# THE POSSIBILITY OF SUCH DAMAGE.
# *****************************************************************************

"""
Interface of the nan functions of the DPNP

Notes
-----
This module is a face or public interface file for the library
it contains:
 - Interface functions
 - documentation for the functions
 - The functions parameters check

"""

import warnings

import dpnp

__all__ = [
    "nanargmax",
    "nanargmin",
    "nancumprod",
    "nancumsum",
    "nanmax",
    "nanmean",
    "nanmin",
    "nanprod",
    "nanstd",
    "nansum",
    "nanvar",
]


def _replace_nan(a, val):
    """
    Replace NaNs in array `a` with `val`.

    If `a` is of inexact type, make a copy of `a`, replace NaNs with
    the `val` value, and return the copy together with a boolean mask
    marking the locations where NaNs were present. If `a` is not of
    inexact type, do nothing and return `a` together with a mask of None.

    Parameters
    ----------
    a : {dpnp.ndarray, usm_ndarray}
        Input array.
    val : float
        NaN values are set to `val` before doing the operation.

    Returns
    -------
    out : {dpnp.ndarray}
        If `a` is of inexact type, return a copy of `a` with the NaNs
        replaced by the fill value, otherwise return `a`.
    mask: {bool, None}
        If `a` is of inexact type, return a boolean mask marking locations of
        NaNs, otherwise return ``None``.

    """

    dpnp.check_supported_arrays_type(a)
    if issubclass(a.dtype.type, dpnp.inexact):
        mask = dpnp.isnan(a)
        if not dpnp.any(mask):
            mask = None
        else:
            a = dpnp.array(a, copy=True)
            dpnp.copyto(a, val, where=mask)
    else:
        mask = None

    return a, mask


def nanargmax(a, axis=None, out=None, *, keepdims=False):
    """
    Returns the indices of the maximum values along an axis ignoring NaNs.

    For full documentation refer to :obj:`numpy.nanargmax`.

    Parameters
    ----------
    a : {dpnp.ndarray, usm_ndarray}
        Input array.
    axis : {None, int}, optional
        Axis along which to operate. By default flattened input is used.
        Default: ``None``.
    out : {None, dpnp.ndarray, usm_ndarray}, optional
        If provided, the result will be inserted into this array. It should be
        of the appropriate shape and dtype.
        Default: ``None``.
    keepdims : {None, bool}, optional
        If this is set to ``True``, the axes which are reduced are left in the
        result as dimensions with size one. With this option, the result will
        broadcast correctly against the array.
        Default: ``False``.

    Returns
    -------
    out : dpnp.ndarray
        If `axis` is ``None``, a zero-dimensional array containing the index of
        the first occurrence of the maximum value ignoring NaNs; otherwise,
        a non-zero-dimensional array containing the indices of the minimum
        values ignoring NaNs. The returned array must have the default array
        index data type.
        For all-NaN slices ``ValueError`` is raised.
        Warning: the results cannot be trusted if a slice contains only NaNs
        and -Infs.

    Limitations
    -----------
    Input array is only supported as either :class:`dpnp.ndarray`
    or :class:`dpctl.tensor.usm_ndarray`.
    Input array data types are limited by supported DPNP :ref:`Data types`.

    See Also
    --------
    :obj:`dpnp.nanargmin` : Returns the indices of the minimum values along an
                            axis, ignoring NaNs.
    :obj:`dpnp.argmax` : Returns the indices of the maximum values along
                         an axis.

    Examples
    --------
    >>> import dpnp as np
    >>> a = np.array([[np.nan, 4], [2, 3]])
    >>> np.argmax(a)
    array(0)
    >>> np.nanargmax(a)
    array(1)
    >>> np.nanargmax(a, axis=0)
    array([1, 0])
    >>> np.nanargmax(a, axis=1)
    array([1, 1])

    """

    a, mask = _replace_nan(a, -dpnp.inf)
    if mask is not None:
        mask = dpnp.all(mask, axis=axis)
        if dpnp.any(mask):
            raise ValueError("All-NaN slice encountered")
    return dpnp.argmax(a, axis=axis, out=out, keepdims=keepdims)


def nanargmin(a, axis=None, out=None, *, keepdims=False):
    """
    Returns the indices of the minimum values along an axis ignoring NaNs.

    For full documentation refer to :obj:`numpy.nanargmin`.

    Parameters
    ----------
    a : {dpnp.ndarray, usm_ndarray}
        Input array.
    axis : {None, int}, optional
        Axis along which to operate. By default flattened input is used.
        Default: ``None``.
    out : {None, dpnp.ndarray, usm_ndarray}, optional
        If provided, the result will be inserted into this array. It should be
        of the appropriate shape and dtype.
        Default: ``None``.
    keepdims : {None, bool}, optional
        If this is set to ``True``, the axes which are reduced are left in the
        result as dimensions with size one. With this option, the result will
        broadcast correctly against the array.
        Default: ``False``.

    Returns
    -------
    out : dpnp.ndarray
        If `axis` is ``None``, a zero-dimensional array containing the index of
        the first occurrence of the minimum value ignoring NaNs; otherwise,
        a non-zero-dimensional array containing the indices of the minimum
        values ignoring NaNs. The returned array must have the default array
        index data type.
        For all-NaN slices ``ValueError`` is raised.
        Warning: the results cannot be trusted if a slice contains only NaNs
        and Infs.

    Limitations
    -----------
    Input and output arrays are only supported as either :class:`dpnp.ndarray`
    or :class:`dpctl.tensor.usm_ndarray`.
    Input array data types are limited by supported DPNP :ref:`Data types`.

    See Also
    --------
    :obj:`dpnp.nanargmax` : Returns the indices of the maximum values along
                            an axis, ignoring NaNs.
    :obj:`dpnp.argmin` : Returns the indices of the minimum values along
                         an axis.

    Examples
    --------
    >>> import dpnp as np
    >>> a = np.array([[np.nan, 4], [2, 3]])
    >>> np.argmin(a)
    array(0)
    >>> np.nanargmin(a)
    array(2)
    >>> np.nanargmin(a, axis=0)
    array([1, 1])
    >>> np.nanargmin(a, axis=1)
    array([1, 0])

    """

    a, mask = _replace_nan(a, dpnp.inf)
    if mask is not None:
        mask = dpnp.all(mask, axis=axis)
        if dpnp.any(mask):
            raise ValueError("All-NaN slice encountered")
    return dpnp.argmin(a, axis=axis, out=out, keepdims=keepdims)


def nancumprod(a, axis=None, dtype=None, out=None):
    """
    Return the cumulative product of array elements over a given axis treating
    Not a Numbers (NaNs) as zero. The cumulative product does not change when
    NaNs are encountered and leading NaNs are replaced by ones.

    For full documentation refer to :obj:`numpy.nancumprod`.

    Parameters
    ----------
    a : {dpnp.ndarray, usm_ndarray}
        Input array.
    axis : {None, int}, optional
        Axis along which the cumulative product is computed. The default
        (``None``) is to compute the cumulative product over the flattened
        array.
    dtype : {None, dtype}, optional
        Type of the returned array and of the accumulator in which the elements
        are summed. If `dtype` is not specified, it defaults to the dtype of
        `a`, unless `a` has an integer dtype with a precision less than that of
        the default platform integer. In that case, the default platform
        integer is used.
    out : {None, dpnp.ndarray, usm_ndarray}, optional
        Alternative output array in which to place the result. It must have the
        same shape and buffer length as the expected output but the type will
        be cast if necessary.

    Returns
    -------
    out : dpnp.ndarray
        A new array holding the result is returned unless `out` is specified as
        :class:`dpnp.ndarray`, in which case a reference to `out` is returned.
        The result has the same size as `a`, and the same shape as `a` if `axis`
        is not ``None`` or `a` is a 1-d array.

    See Also
    --------
    :obj:`dpnp.cumprod` : Cumulative product across array propagating NaNs.
    :obj:`dpnp.isnan` : Show which elements are NaN.

    Examples
    --------
    >>> import dpnp as np
    >>> np.nancumprod(np.array(1))
<<<<<<< HEAD
    array([1])
=======
    array(1)
>>>>>>> 5d94ca84
    >>> np.nancumprod(np.array([1]))
    array([1])
    >>> np.nancumprod(np.array([1, np.nan]))
    array([1., 1.])
    >>> a = np.array([[1, 2], [3, np.nan]])
    >>> np.nancumprod(a)
    array([1., 2., 6., 6.])
    >>> np.nancumprod(a, axis=0)
    array([[1., 2.],
           [3., 2.]])
    >>> np.nancumprod(a, axis=1)
    array([[1., 2.],
           [3., 3.]])

    """

    a, _ = _replace_nan(a, 1)
    return dpnp.cumprod(a, axis=axis, dtype=dtype, out=out)


def nancumsum(a, axis=None, dtype=None, out=None):
    """
    Return the cumulative sum of array elements over a given axis treating
    Not a Numbers (NaNs) as zero. The cumulative sum does not change when NaNs
    are encountered and leading NaNs are replaced by zeros.

    For full documentation refer to :obj:`numpy.nancumsum`.

    Parameters
    ----------
    a : {dpnp.ndarray, usm_ndarray}
        Input array.
    axis : {None, int}, optional
        Axis along which the cumulative sum is computed. The default (``None``)
        is to compute the cumulative sum over the flattened array.
    dtype : {None, dtype}, optional
        Type of the returned array and of the accumulator in which the elements
        are summed. If `dtype` is not specified, it defaults to the dtype of
        `a`, unless `a` has an integer dtype with a precision less than that of
        the default platform integer. In that case, the default platform
        integer is used.
    out : {None, dpnp.ndarray, usm_ndarray}, optional
        Alternative output array in which to place the result. It must have the
        same shape and buffer length as the expected output but the type will
        be cast if necessary.

    Returns
    -------
    out : dpnp.ndarray
        A new array holding the result is returned unless `out` is specified as
        :class:`dpnp.ndarray`, in which case a reference to `out` is returned.
        The result has the same size as `a`, and the same shape as `a` if `axis`
        is not ``None`` or `a` is a 1-d array.

    See Also
    --------
    :obj:`dpnp.cumsum` : Cumulative sum across array propagating NaNs.
    :obj:`dpnp.isnan` : Show which elements are NaN.

    Examples
    --------
    >>> import dpnp as np
    >>> np.nancumsum(np.array(1))
    array(1)
    >>> np.nancumsum(np.array([1]))
    array([1])
    >>> np.nancumsum(np.array([1, np.nan]))
    array([1., 1.])
    >>> a = np.array([[1, 2], [3, np.nan]])
    >>> np.nancumsum(a)
    array([1., 3., 6., 6.])
    >>> np.nancumsum(a, axis=0)
    array([[1., 2.],
           [4., 2.]])
    >>> np.nancumsum(a, axis=1)
    array([[1., 3.],
           [3., 3.]])

    """

    a, _ = _replace_nan(a, 0)
    return dpnp.cumsum(a, axis=axis, dtype=dtype, out=out)


def nanmax(a, axis=None, out=None, keepdims=False, initial=None, where=True):
    """
    Return the maximum of an array or maximum along an axis, ignoring any NaNs.

    For full documentation refer to :obj:`numpy.nanmax`.

    Parameters
    ----------
    a : {dpnp.ndarray, usm_ndarray}
        Input array.
    axis : {None, int, tuple of ints}, optional
        Axis or axes along which maximum values must be computed. By default,
        the maximum value must be computed over the entire array. If a tuple
        of integers, maximum values must be computed over multiple axes.
        Default: ``None``.
    out : {None, dpnp.ndarray, usm_ndarray}, optional
        If provided, the result will be inserted into this array. It should
        be of the appropriate shape and dtype.
    keepdims : {None, bool}, optional
        If ``True``, the reduced axes (dimensions) must be included in the
        result as singleton dimensions, and, accordingly, the result must be
        compatible with the input array. Otherwise, if ``False``, the reduced
        axes (dimensions) must not be included in the result.
        Default: ``False``.

    Returns
    -------
    out : dpnp.ndarray
        If the maximum value was computed over the entire array,
        a zero-dimensional array containing the maximum value ignoring NaNs;
        otherwise, a non-zero-dimensional array containing the maximum values
        ignoring NaNs. The returned array must have the same data type as `a`.
        When all-NaN slices are encountered a ``RuntimeWarning`` is raised and
        NaN is returned for that slice.

    Limitations
    -----------
    Input array is only supported as either :class:`dpnp.ndarray`
    or :class:`dpctl.tensor.usm_ndarray`.
    Parameters `where`, and `initial` are only supported with their default
    values.
    Otherwise ``NotImplementedError`` exception will be raised.
    Input array data types are limited by supported DPNP :ref:`Data types`.

    See Also
    --------
    :obj:`dpnp.nanmin` : The minimum value of an array along a given axis,
                         ignoring any NaNs.
    :obj:`dpnp.max` : The maximum value of an array along a given axis,
                      propagating any NaNs.
    :obj:`dpnp.fmax` : Element-wise maximum of two arrays, ignoring any NaNs.
    :obj:`dpnp.maximum` : Element-wise maximum of two arrays, propagating
                          any NaNs.
    :obj:`dpnp.isnan` : Shows which elements are Not a Number (NaN).
    :obj:`dpnp.isfinite` : Shows which elements are neither NaN nor infinity.

    Examples
    --------
    >>> import dpnp as np
    >>> a = np.array([[1, 2], [3, np.nan]])
    >>> np.nanmax(a)
    array(3.)
    >>> np.nanmax(a, axis=0)
    array([3.,  2.])
    >>> np.nanmax(a, axis=1)
    array([2.,  3.])

    When positive infinity and negative infinity are present:

    >>> np.nanmax(np.array([1, 2, np.nan, np.NINF]))
    array(2.)
    >>> np.nanmax(np.array([1, 2, np.nan, np.inf]))
    array(inf)

    """

    dpnp.check_limitations(initial=initial, where=where)

    a, mask = _replace_nan(a, -dpnp.inf)
    res = dpnp.max(a, axis=axis, out=out, keepdims=keepdims)
    if mask is None:
        return res

    mask = dpnp.all(mask, axis=axis)
    if dpnp.any(mask):
        dpnp.copyto(res, dpnp.nan, where=mask)
        warnings.warn("All-NaN slice encountered", RuntimeWarning, stacklevel=2)
    return res


def nanmean(a, axis=None, dtype=None, out=None, keepdims=False, *, where=True):
    """
    Compute the arithmetic mean along the specified axis, ignoring NaNs.

    For full documentation refer to :obj:`numpy.nanmean`.

    Parameters
    ----------
    a : {dpnp.ndarray, usm_ndarray}
        Input array.
    axis : {None, int, tuple of ints}, optional
        Axis or axes along which the arithmetic means must be computed. If
        a tuple of unique integers, the means are computed over multiple
        axes. If ``None``, the mean is computed over the entire array.
        Default: ``None``.
    dtype : {None, dtype}, optional
        Type to use in computing the mean. By default, if `a` has a
        floating-point data type, the returned array will have
        the same data type as `a`.
        If `a` has a boolean or integral data type, the returned array
        will have the default floating point data type for the device
        where input array `a` is allocated.
    out : {None, dpnp.ndarray, usm_ndarray}, optional
        Alternative output array in which to place the result. It must have
        the same shape as the expected output but the type (of the calculated
        values) will be cast if necessary. Default: ``None``.
    keepdims : {None, bool}, optional
        If ``True``, the reduced axes (dimensions) are included in the result
        as singleton dimensions, so that the returned array remains
        compatible with the input array according to Array Broadcasting
        rules. Otherwise, if ``False``, the reduced axes are not included in
        the returned array. Default: ``False``.

    Returns
    -------
    out : dpnp.ndarray
        An array containing the arithmetic means along the specified axis(axes).
        If the input is a zero-size array, an array containing NaN values is
        returned. In addition, NaN is returned for slices that contain only
        NaNs.

    Limitations
    -----------
    Parameter `where` is only supported with its default value.
    Otherwise ``NotImplementedError`` exception will be raised.

    See Also
    --------
    :obj:`dpnp.average` : Weighted average.
    :obj:`dpnp.mean` : Compute the arithmetic mean along the specified axis.
    :obj:`dpnp.var` : Compute the variance along the specified axis.
    :obj:`dpnp.nanvar` : Compute the variance along the specified axis,
                         while ignoring NaNs.
    :obj:`dpnp.std` : Compute the standard deviation along the specified axis.
    :obj:`dpnp.nanstd` : Compute the standard deviation along the specified
                         axis, while ignoring NaNs.

    Examples
    --------
    >>> import dpnp as np
    >>> a = np.array([[1, np.nan], [3, 4]])
    >>> np.nanmean(a)
    array(2.6666666666666665)
    >>> np.nanmean(a, axis=0)
    array([2., 4.])
    >>> np.nanmean(a, axis=1)
    array([1., 3.5]) # may vary

    """

    dpnp.check_limitations(where=where)

    arr, mask = _replace_nan(a, 0)
    if mask is None:
        return dpnp.mean(
            arr,
            axis=axis,
            dtype=dtype,
            out=out,
            keepdims=keepdims,
            where=where,
        )

    if dtype is not None:
        dtype = dpnp.dtype(dtype)
        if not dpnp.issubdtype(dtype, dpnp.inexact):
            raise TypeError("If input is inexact, then dtype must be inexact.")
    if out is not None:
        dpnp.check_supported_arrays_type(out)
        if not dpnp.issubdtype(out.dtype, dpnp.inexact):
            raise TypeError("If input is inexact, then out must be inexact.")

    cnt_dtype = a.real.dtype if dtype is None else dtype
    # pylint: disable=invalid-unary-operand-type
    cnt = dpnp.sum(
        ~mask, axis=axis, dtype=cnt_dtype, keepdims=keepdims, where=where
    )
    var_dtype = a.dtype if dtype is None else dtype
    avg = dpnp.sum(
        arr,
        axis=axis,
        dtype=var_dtype,
        out=out,
        keepdims=keepdims,
        where=where,
    )
    dpnp.divide(avg, cnt, out=avg)

    return avg


def nanmin(a, axis=None, out=None, keepdims=False, initial=None, where=True):
    """
    Return the minimum of an array or minimum along an axis, ignoring any NaNs.

    For full documentation refer to :obj:`numpy.nanmin`.

    Parameters
    ----------
    a : {dpnp.ndarray, usm_ndarray}
        Input array.
    axis : {None, int, tuple of ints}, optional
        Axis or axes along which minimum values must be computed. By default,
        the minimum value must be computed over the entire array. If a tuple
        of integers, minimum values must be computed over multiple axes.
        Default: ``None``.
    out : {None, dpnp.ndarray, usm_ndarray}, optional
        If provided, the result will be inserted into this array. It should
        be of the appropriate shape and dtype.
    keepdims : {None, bool}, optional
        If ``True``, the reduced axes (dimensions) must be included in the
        result as singleton dimensions, and, accordingly, the result must be
        compatible with the input array. Otherwise, if ``False``, the reduced
        axes (dimensions) must not be included in the result.
        Default: ``False``.

    Returns
    -------
    out : dpnp.ndarray
        If the minimum value was computed over the entire array,
        a zero-dimensional array containing the minimum value ignoring NaNs;
        otherwise, a non-zero-dimensional array containing the minimum values
        ignoring NaNs. The returned array must have the same data type as `a`.
        When all-NaN slices are encountered a ``RuntimeWarning`` is raised and
        NaN is returned for that slice.

    Limitations
    -----------
    Input array is only supported as either :class:`dpnp.ndarray`
    or :class:`dpctl.tensor.usm_ndarray`.
    Parameters `where`, and `initial` are only supported with their default
    values.
    Otherwise ``NotImplementedError`` exception will be raised.
    Input array data types are limited by supported DPNP :ref:`Data types`.

    See Also
    --------
    :obj:`dpnp.nanmax` : The maximum value of an array along a given axis,
                         ignoring any NaNs.
    :obj:`dpnp.min` : The minimum value of an array along a given axis,
                      propagating any NaNs.
    :obj:`dpnp.fmin` : Element-wise minimum of two arrays, ignoring any NaNs.
    :obj:`dpnp.minimum` : Element-wise minimum of two arrays, propagating
                          any NaNs.
    :obj:`dpnp.isnan` : Shows which elements are Not a Number (NaN).
    :obj:`dpnp.isfinite` : Shows which elements are neither NaN nor infinity.

    Examples
    --------
    >>> import dpnp as np
    >>> a = np.array([[1, 2], [3, np.nan]])
    >>> np.nanmin(a)
    array(1.)
    >>> np.nanmin(a, axis=0)
    array([1.,  2.])
    >>> np.nanmin(a, axis=1)
    array([1.,  3.])

    When positive infinity and negative infinity are present:

    >>> np.nanmin(np.array([1, 2, np.nan, np.inf]))
    array(1.)
    >>> np.nanmin(np.array([1, 2, np.nan, np.NINF]))
    array(-inf)

    """

    dpnp.check_limitations(initial=initial, where=where)

    a, mask = _replace_nan(a, +dpnp.inf)
    res = dpnp.min(a, axis=axis, out=out, keepdims=keepdims)
    if mask is None:
        return res

    mask = dpnp.all(mask, axis=axis)
    if dpnp.any(mask):
        dpnp.copyto(res, dpnp.nan, where=mask)
        warnings.warn("All-NaN slice encountered", RuntimeWarning, stacklevel=2)
    return res


def nanprod(
    a,
    axis=None,
    dtype=None,
    out=None,
    keepdims=False,
    initial=None,
    where=True,
):
    """
    Return the product of array elements over a given axis treating
    Not a Numbers (NaNs) as ones.

    For full documentation refer to :obj:`numpy.nanprod`.

    Parameters
    ----------
    a : {dpnp.ndarray, usm_ndarray}
        Input array.
    axis : {None, int or tuple of ints}, optional
        Axis or axes along which the product is computed. The default is to
        compute the product of the flattened array.
        Default: ``None``.
    dtype : {None, dtype}, optional
        The type of the returned array and of the accumulator in which the
        elements are multiplied. By default, the dtype of `a` is used. An
        exception is when `a` has an integer type with less precision than
        the platform (u)intp. In that case, the default will be either (u)int32
        or (u)int64 depending on whether the platform is 32 or 64 bits. For
        inexact inputs, dtype must be inexact.
        Default: ``None``.
    out : {None, dpnp.ndarray, usm_ndarray}, optional
        Alternate output array in which to place the result. If provided, it
        must have the same shape as the expected output, but the type will be
        cast if necessary. The casting of NaN to integer
        can yield unexpected results.
        Default: ``None``.
    keepdims : {None, bool}, optional
        If ``True``, the axes which are reduced are left in the result as
        dimensions with size one. With this option, the result will broadcast
        correctly against the original `a`.
        Default: ``False``.

    Returns
    -------
    out : dpnp.ndarray
        A new array holding the result is returned unless `out` is specified,
        in which case it is returned.

    See Also
    --------
    :obj:`dpnp.prod` : Returns product across array propagating NaNs.
    :obj:`dpnp.isnan` : Test element-wise for NaN and return result
                        as a boolean array.

    Limitations
    -----------
    Input array is only supported as either :class:`dpnp.ndarray` or
    :class:`dpctl.tensor.usm_ndarray`.
    Parameters `initial`, and `where` are only supported with their default
    values.
    Otherwise the function will be executed sequentially on CPU.
    Input array data types are limited by supported DPNP :ref:`Data types`.

    Examples
    --------
    >>> import dpnp as np
    >>> np.nanprod(np.array(1))
    array(1)
    >>> np.nanprod(np.array([1]))
    array(1)
    >>> np.nanprod(np.array([1, np.nan]))
    array(1.0)
    >>> a = np.array([[1, 2], [3, np.nan]])
    >>> np.nanprod(a)
    array(6.0)
    >>> np.nanprod(a, axis=0)
    array([3., 2.])

    """

    a, _ = _replace_nan(a, 1)
    return dpnp.prod(
        a,
        axis=axis,
        dtype=dtype,
        out=out,
        keepdims=keepdims,
        initial=initial,
        where=where,
    )


def nansum(
    a,
    axis=None,
    dtype=None,
    out=None,
    keepdims=False,
    initial=None,
    where=True,
):
    """
    Return the sum of array elements over a given axis treating
    Not a Numbers (NaNs) as zero.

    For full documentation refer to :obj:`numpy.nansum`.

    Parameters
    ----------
    a : {dpnp.ndarray, usm_ndarray}
        Input array.
    axis : {None, int or tuple of ints}, optional
        Axis or axes along which the sum is computed. The default is to compute
        the sum of the flattened array.
        Default: ``None``.
    dtype : {None, dtype}, optional
        The type of the returned array and of the accumulator in which the
        elements are summed. By default, the dtype of `a` is used. An exception
        is when `a` has an integer type with less precision than the platform
        (u)intp. In that case, the default will be either (u)int32 or (u)int64
        depending on whether the platform is 32 or 64 bits. For inexact inputs,
        dtype must be inexact.
        Default: ``None``.
    out : {None, dpnp.ndarray, usm_ndarray}, optional
        Alternate output array in which to place the result. If provided, it
        must have the same shape as the expected output, but the type will be
        cast if necessary. The casting of NaN to integer can yield unexpected
        results.
        Default: ``None``.
    keepdims : {None, bool}, optional
        If this is set to ``True``, the axes which are reduced are left in the
        result as dimensions with size one. With this option, the result will
        broadcast correctly against the original `a`.
        Default: ``False``.

    Returns
    -------
    out : dpnp.ndarray
        A new array holding the result is returned unless `out` is specified,
        in which it is returned. The result has the same size as `a`, and the
        same shape as `a` if `axis` is not ``None`` or `a` is a 1-d array.

    Limitations
    -----------
    Parameters `initial` and `where` are supported with their default values.
    Otherwise ``NotImplementedError`` exception will be raised.

    See Also
    --------
    :obj:`dpnp.sum` : Sum across array propagating NaNs.
    :obj:`dpnp.isnan` : Show which elements are NaN.
    :obj:`dpnp.isfinite` : Show which elements are not NaN or +/-inf.

    Notes
    -----
    If both positive and negative infinity are present, the sum will be Not
    A Number (NaN).

    Examples
    --------
    >>> import dpnp as np
    >>> np.nansum(np.array([1]))
    array(1)
    >>> np.nansum(np.array([1, np.nan]))
    array(1.)
    >>> a = np.array([[1, 1], [1, np.nan]])
    >>> np.nansum(a)
    array(3.)
    >>> np.nansum(a, axis=0)
    array([2.,  1.])
    >>> np.nansum(np.array([1, np.nan, np.inf]))
    array(inf)
    >>> np.nansum(np.array([1, np.nan, np.NINF]))
    array(-inf)
    >>> # both +/- infinity present
    >>> np.nansum(np.array([1, np.nan, np.inf, -np.inf]))
    array(nan)

    """

    a, _ = _replace_nan(a, 0)
    return dpnp.sum(
        a,
        axis=axis,
        dtype=dtype,
        out=out,
        keepdims=keepdims,
        initial=initial,
        where=where,
    )


def nanstd(
    a, axis=None, dtype=None, out=None, ddof=0, keepdims=False, *, where=True
):
    """
    Compute the standard deviation along the specified axis,
    while ignoring NaNs.

    For full documentation refer to :obj:`numpy.nanstd`.

    Parameters
    ----------
    a : {dpnp.ndarray, usm_ndarray}
        Input array.
    axis : {None, int, tuple of ints}, optional
        Axis or axes along which the standard deviations must be computed.
        If a tuple of unique integers is given, the standard deviations
        are computed over multiple axes. If ``None``, the standard deviation
        is computed over the entire array.
        Default: ``None``.
    dtype : {None, dtype}, optional
        Type to use in computing the standard deviation. By default,
        if `a` has a floating-point data type, the returned array
        will have the same data type as `a`.
        If `a` has a boolean or integral data type, the returned array
        will have the default floating point data type for the device
        where input array `a` is allocated.
    out : {None, dpnp.ndarray, usm_ndarray}, optional
        Alternative output array in which to place the result. It must have
        the same shape as the expected output but the type (of the calculated
        values) will be cast if necessary.
    ddof : {int, float}, optional
        Means Delta Degrees of Freedom. The divisor used in calculations
        is ``N - ddof``, where ``N`` the number of non-NaN elements.
        Default: `0.0`.
    keepdims : {None, bool}, optional
        If ``True``, the reduced axes (dimensions) are included in the result
        as singleton dimensions, so that the returned array remains
        compatible with the input array according to Array Broadcasting
        rules. Otherwise, if ``False``, the reduced axes are not included in
        the returned array. Default: ``False``.

    Returns
    -------
    out : dpnp.ndarray
        An array containing the standard deviations. If the standard
        deviation was computed over the entire array, a zero-dimensional
        array is returned. If `ddof` is >= the number of non-NaN elements
        in a slice or the slice contains only NaNs, then the result for
        that slice is NaN.

    Limitations
    -----------
    Parameters `where` is only supported with its default value.
    Otherwise ``NotImplementedError`` exception will be raised.

    Notes
    -----
    Note that, for complex numbers, the absolute value is taken before
    squaring, so that the result is always real and non-negative.

    See Also
    --------
    :obj:`dpnp.var` : Compute the variance along the specified axis.
    :obj:`dpnp.mean` : Compute the arithmetic mean along the specified axis.
    :obj:`dpnp.std` : Compute the standard deviation along the specified axis.
    :obj:`dpnp.nanmean` : Compute the arithmetic mean along the specified axis,
                          ignoring NaNs.
    :obj:`dpnp.nanvar` : Compute the variance along the specified axis,
                         while ignoring NaNs.

    Examples
    --------
    >>> import dpnp as np
    >>> a = np.array([[1, np.nan], [3, 4]])
    >>> np.nanstd(a)
    array(1.247219128924647)
    >>> np.nanstd(a, axis=0)
    array([1.,  0.])
    >>> np.nanstd(a, axis=1)
    array([0.,  0.5])  # may vary

    """

    dpnp.check_limitations(where=where)
    if not isinstance(ddof, (int, float)):
        raise TypeError(
            f"An integer or float is required, but got {type(ddof)}"
        )

    res = nanvar(
        a,
        axis=axis,
        dtype=dtype,
        out=out,
        ddof=ddof,
        keepdims=keepdims,
        where=where,
    )
    dpnp.sqrt(res, out=res)
    return res


def nanvar(
    a, axis=None, dtype=None, out=None, ddof=0, keepdims=False, *, where=True
):
    """
    Compute the variance along the specified axis, while ignoring NaNs.

    For full documentation refer to :obj:`numpy.nanvar`.

    Parameters
    ----------
    a : {dpnp.ndarray, usm_ndarray}
        Input array.
    axis : {None, int, tuple of ints}, optional
        axis or axes along which the variances must be computed. If a tuple
        of unique integers is given, the variances are computed over multiple
        axes. If ``None``, the variance is computed over the entire array.
        Default: ``None``.
    dtype : {None, dtype}, optional
        Type to use in computing the variance. By default, if `a` has a
        floating-point data type, the returned array will have
        the same data type as `a`.
        If `a` has a boolean or integral data type, the returned array
        will have the default floating point data type for the device
        where input array `a` is allocated.
    out : {None, dpnp.ndarray, usm_ndarray}, optional
        Alternative output array in which to place the result. It must have
        the same shape as the expected output but the type (of the calculated
        values) will be cast if necessary.
    ddof : {int, float}, optional
        Means Delta Degrees of Freedom.  The divisor used in calculations
        is ``N - ddof``, where ``N`` represents the number of non-NaN elements.
        Default: `0.0`.
    keepdims : {None, bool}, optional
        If ``True``, the reduced axes (dimensions) are included in the result
        as singleton dimensions, so that the returned array remains
        compatible with the input array according to Array Broadcasting
        rules. Otherwise, if ``False``, the reduced axes are not included in
        the returned array. Default: ``False``.

    Returns
    -------
    out : dpnp.ndarray
        An array containing the variances. If the variance was computed
        over the entire array, a zero-dimensional array is returned.
        If `ddof` is >= the number of non-NaN elements in a slice or the
        slice contains only NaNs, then the result for that slice is NaN.

    Limitations
    -----------
    Parameters `where` is only supported with its default value.
    Otherwise ``NotImplementedError`` exception will be raised.

    Notes
    -----
    Note that, for complex numbers, the absolute value is taken before squaring,
    so that the result is always real and non-negative.

    See Also
    --------
    :obj:`dpnp.var` : Compute the variance along the specified axis.
    :obj:`dpnp.std` : Compute the standard deviation along the specified axis.
    :obj:`dpnp.nanmean` : Compute the arithmetic mean along the specified axis,
                          ignoring NaNs.
    :obj:`dpnp.nanstd` : Compute the standard deviation along
                         the specified axis, while ignoring NaNs.

    Examples
    --------
    >>> import dpnp as np
    >>> a = np.array([[1, np.nan], [3, 4]])
    >>> np.nanvar(a)
    array(1.5555555555555554)
    >>> np.nanvar(a, axis=0)
    array([1.,  0.])
    >>> np.nanvar(a, axis=1)
    array([0.,  0.25])  # may vary

    """

    dpnp.check_limitations(where=where)
    if not isinstance(ddof, (int, float)):
        raise TypeError(
            f"An integer or float is required, but got {type(ddof)}"
        )

    arr, mask = _replace_nan(a, 0)
    if mask is None:
        return dpnp.var(
            arr,
            axis=axis,
            dtype=dtype,
            out=out,
            ddof=ddof,
            keepdims=keepdims,
            where=where,
        )

    if dtype is not None:
        dtype = dpnp.dtype(dtype)
        if not dpnp.issubdtype(dtype, dpnp.inexact):
            raise TypeError("If input is inexact, then dtype must be inexact.")
    if out is not None:
        dpnp.check_supported_arrays_type(out)
        if not dpnp.issubdtype(out.dtype, dpnp.inexact):
            raise TypeError("If input is inexact, then out must be inexact.")

    # Compute mean
    var_dtype = a.real.dtype if dtype is None else dtype
    # pylint: disable=invalid-unary-operand-type
    cnt = dpnp.sum(
        ~mask, axis=axis, dtype=var_dtype, keepdims=True, where=where
    )
    avg = dpnp.sum(arr, axis=axis, dtype=dtype, keepdims=True, where=where)
    avg = dpnp.divide(avg, cnt, out=avg)

    # Compute squared deviation from mean.
    if arr.dtype == avg.dtype:
        arr = dpnp.subtract(arr, avg, out=arr)
    else:
        arr = dpnp.subtract(arr, avg)
    dpnp.copyto(arr, 0.0, where=mask)
    if dpnp.issubdtype(arr.dtype, dpnp.complexfloating):
        sqr = dpnp.multiply(arr, arr.conj(), out=arr).real
    else:
        sqr = dpnp.multiply(arr, arr, out=arr)

    # Compute variance
    var = dpnp.sum(
        sqr,
        axis=axis,
        dtype=var_dtype,
        out=out,
        keepdims=keepdims,
        where=where,
    )

    if var.ndim < cnt.ndim:
        cnt = cnt.squeeze(axis)
    cnt -= ddof
    dpnp.divide(var, cnt, out=var)

    isbad = cnt <= 0
    if dpnp.any(isbad):
        # NaN, inf, or negative numbers are all possible bad
        # values, so explicitly replace them with NaN.
        dpnp.copyto(var, dpnp.nan, where=isbad)

    return var<|MERGE_RESOLUTION|>--- conflicted
+++ resolved
@@ -283,11 +283,7 @@
     --------
     >>> import dpnp as np
     >>> np.nancumprod(np.array(1))
-<<<<<<< HEAD
-    array([1])
-=======
     array(1)
->>>>>>> 5d94ca84
     >>> np.nancumprod(np.array([1]))
     array([1])
     >>> np.nancumprod(np.array([1, np.nan]))
