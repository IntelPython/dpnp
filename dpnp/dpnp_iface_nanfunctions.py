# -*- coding: utf-8 -*-
# *****************************************************************************
# Copyright (c) 2023-2025, Intel Corporation
# All rights reserved.
#
# Redistribution and use in source and binary forms, with or without
# modification, are permitted provided that the following conditions are met:
# - Redistributions of source code must retain the above copyright notice,
#   this list of conditions and the following disclaimer.
# - Redistributions in binary form must reproduce the above copyright notice,
#   this list of conditions and the following disclaimer in the documentation
#   and/or other materials provided with the distribution.
#
# THIS SOFTWARE IS PROVIDED BY THE COPYRIGHT HOLDERS AND CONTRIBUTORS "AS IS"
# AND ANY EXPRESS OR IMPLIED WARRANTIES, INCLUDING, BUT NOT LIMITED TO, THE
# IMPLIED WARRANTIES OF MERCHANTABILITY AND FITNESS FOR A PARTICULAR PURPOSE
# ARE DISCLAIMED. IN NO EVENT SHALL THE COPYRIGHT HOLDER OR CONTRIBUTORS BE
# LIABLE FOR ANY DIRECT, INDIRECT, INCIDENTAL, SPECIAL, EXEMPLARY, OR
# CONSEQUENTIAL DAMAGES (INCLUDING, BUT NOT LIMITED TO, PROCUREMENT OF
# SUBSTITUTE GOODS OR SERVICES; LOSS OF USE, DATA, OR PROFITS; OR BUSINESS
# INTERRUPTION) HOWEVER CAUSED AND ON ANY THEORY OF LIABILITY, WHETHER IN
# CONTRACT, STRICT LIABILITY, OR TORT (INCLUDING NEGLIGENCE OR OTHERWISE)
# ARISING IN ANY WAY OUT OF THE USE OF THIS SOFTWARE, EVEN IF ADVISED OF
# THE POSSIBILITY OF SUCH DAMAGE.
# *****************************************************************************

"""
Interface of the nan functions of the DPNP

Notes
-----
This module is a face or public interface file for the library
it contains:
 - Interface functions
 - documentation for the functions
 - The functions parameters check

"""

# pylint: disable=duplicate-code

import warnings

import dpnp
from dpnp.dpnp_utils.dpnp_utils_statistics import dpnp_median

__all__ = [
    "nanargmax",
    "nanargmin",
    "nancumprod",
    "nancumsum",
    "nanmax",
    "nanmean",
    "nanmedian",
    "nanmin",
    "nanprod",
    "nanstd",
    "nansum",
    "nanvar",
]


def _replace_nan(a, val):
    """
    Replace NaNs in array `a` with `val`.

    If `a` is of inexact type, make a copy of `a`, replace NaNs with
    the `val` value, and return the copy together with a boolean mask
    marking the locations where NaNs were present. If `a` is not of
    inexact type, do nothing and return `a` together with a mask of None.

    Parameters
    ----------
    a : {dpnp.ndarray, usm_ndarray}
        Input array.
    val : float
        NaN values are set to `val` before doing the operation.

    Returns
    -------
    out : {dpnp.ndarray}
        If `a` is of inexact type, return a copy of `a` with the NaNs
        replaced by the fill value, otherwise return `a`.
    mask: {bool, None}
        If `a` is of inexact type, return a boolean mask marking locations of
        NaNs, otherwise return ``None``.

    """

    dpnp.check_supported_arrays_type(a)
    if dpnp.issubdtype(a.dtype, dpnp.inexact):
        mask = dpnp.isnan(a)
        if not dpnp.any(mask):
            mask = None
        else:
            a = dpnp.array(a, copy=True)
            dpnp.copyto(a, val, where=mask)
    else:
        mask = None

    return a, mask


def nanargmax(a, axis=None, out=None, *, keepdims=False):
    """
    Returns the indices of the maximum values along an axis ignoring NaNs.

    For full documentation refer to :obj:`numpy.nanargmax`.

    Parameters
    ----------
    a : {dpnp.ndarray, usm_ndarray}
        Input array.
    axis : {None, int}, optional
        Axis along which to operate. By default flattened input is used.
        Default: ``None``.
    out : {None, dpnp.ndarray, usm_ndarray}, optional
        If provided, the result will be inserted into this array. It should be
        of the appropriate shape and dtype.
        Default: ``None``.
    keepdims : {None, bool}, optional
        If this is set to ``True``, the axes which are reduced are left in the
        result as dimensions with size one. With this option, the result will
        broadcast correctly against the array.
        Default: ``False``.

    Returns
    -------
    out : dpnp.ndarray
        If `axis` is ``None``, a zero-dimensional array containing the index of
        the first occurrence of the maximum value ignoring NaNs; otherwise,
        a non-zero-dimensional array containing the indices of the minimum
        values ignoring NaNs. The returned array must have the default array
        index data type.
        For all-NaN slices ``ValueError`` is raised.
        Warning: the results cannot be trusted if a slice contains only NaNs
        and -Infs.

    Limitations
    -----------
    Input array is only supported as either :class:`dpnp.ndarray`
    or :class:`dpctl.tensor.usm_ndarray`.
    Input array data types are limited by supported DPNP :ref:`Data types`.

    See Also
    --------
    :obj:`dpnp.nanargmin` : Returns the indices of the minimum values along an
                            axis, ignoring NaNs.
    :obj:`dpnp.argmax` : Returns the indices of the maximum values along
                         an axis.

    Examples
    --------
    >>> import dpnp as np
    >>> a = np.array([[np.nan, 4], [2, 3]])
    >>> np.argmax(a)
    array(0)
    >>> np.nanargmax(a)
    array(1)
    >>> np.nanargmax(a, axis=0)
    array([1, 0])
    >>> np.nanargmax(a, axis=1)
    array([1, 1])

    """

    a, mask = _replace_nan(a, -dpnp.inf)
    if mask is not None:
        mask = dpnp.all(mask, axis=axis)
        if dpnp.any(mask):
            raise ValueError("All-NaN slice encountered")
    return dpnp.argmax(a, axis=axis, out=out, keepdims=keepdims)


def nanargmin(a, axis=None, out=None, *, keepdims=False):
    """
    Returns the indices of the minimum values along an axis ignoring NaNs.

    For full documentation refer to :obj:`numpy.nanargmin`.

    Parameters
    ----------
    a : {dpnp.ndarray, usm_ndarray}
        Input array.
    axis : {None, int}, optional
        Axis along which to operate. By default flattened input is used.
        Default: ``None``.
    out : {None, dpnp.ndarray, usm_ndarray}, optional
        If provided, the result will be inserted into this array. It should be
        of the appropriate shape and dtype.
        Default: ``None``.
    keepdims : {None, bool}, optional
        If this is set to ``True``, the axes which are reduced are left in the
        result as dimensions with size one. With this option, the result will
        broadcast correctly against the array.
        Default: ``False``.

    Returns
    -------
    out : dpnp.ndarray
        If `axis` is ``None``, a zero-dimensional array containing the index of
        the first occurrence of the minimum value ignoring NaNs; otherwise,
        a non-zero-dimensional array containing the indices of the minimum
        values ignoring NaNs. The returned array must have the default array
        index data type.
        For all-NaN slices ``ValueError`` is raised.
        Warning: the results cannot be trusted if a slice contains only NaNs
        and Infs.

    Limitations
    -----------
    Input and output arrays are only supported as either :class:`dpnp.ndarray`
    or :class:`dpctl.tensor.usm_ndarray`.
    Input array data types are limited by supported DPNP :ref:`Data types`.

    See Also
    --------
    :obj:`dpnp.nanargmax` : Returns the indices of the maximum values along
                            an axis, ignoring NaNs.
    :obj:`dpnp.argmin` : Returns the indices of the minimum values along
                         an axis.

    Examples
    --------
    >>> import dpnp as np
    >>> a = np.array([[np.nan, 4], [2, 3]])
    >>> np.argmin(a)
    array(0)
    >>> np.nanargmin(a)
    array(2)
    >>> np.nanargmin(a, axis=0)
    array([1, 1])
    >>> np.nanargmin(a, axis=1)
    array([1, 0])

    """

    a, mask = _replace_nan(a, dpnp.inf)
    if mask is not None:
        mask = dpnp.all(mask, axis=axis)
        if dpnp.any(mask):
            raise ValueError("All-NaN slice encountered")
    return dpnp.argmin(a, axis=axis, out=out, keepdims=keepdims)


def nancumprod(a, axis=None, dtype=None, out=None):
    """
    Return the cumulative product of array elements over a given axis treating
    Not a Numbers (NaNs) as zero. The cumulative product does not change when
    NaNs are encountered and leading NaNs are replaced by ones.

    For full documentation refer to :obj:`numpy.nancumprod`.

    Parameters
    ----------
    a : {dpnp.ndarray, usm_ndarray}
        Input array.
    axis : {None, int}, optional
        Axis along which the cumulative product is computed. The default
        (``None``) is to compute the cumulative product over the flattened
        array.
    dtype : {None, dtype}, optional
        Type of the returned array and of the accumulator in which the elements
        are summed. If `dtype` is not specified, it defaults to the dtype of
        `a`, unless `a` has an integer dtype with a precision less than that of
        the default platform integer. In that case, the default platform
        integer is used.
    out : {None, dpnp.ndarray, usm_ndarray}, optional
        Alternative output array in which to place the result. It must have the
        same shape and buffer length as the expected output but the type will
        be cast if necessary.

    Returns
    -------
    out : dpnp.ndarray
        A new array holding the result is returned unless `out` is specified as
        :class:`dpnp.ndarray`, in which case a reference to `out` is returned.
        The result has the same size as `a`, and the same shape as `a` if `axis`
        is not ``None`` or `a` is a 1-d array.

    See Also
    --------
    :obj:`dpnp.cumprod` : Cumulative product across array propagating NaNs.
    :obj:`dpnp.isnan` : Show which elements are NaN.

    Examples
    --------
    >>> import dpnp as np
    >>> np.nancumprod(np.array(1))
    array(1)
    >>> np.nancumprod(np.array([1]))
    array([1])
    >>> np.nancumprod(np.array([1, np.nan]))
    array([1., 1.])
    >>> a = np.array([[1, 2], [3, np.nan]])
    >>> np.nancumprod(a)
    array([1., 2., 6., 6.])
    >>> np.nancumprod(a, axis=0)
    array([[1., 2.],
           [3., 2.]])
    >>> np.nancumprod(a, axis=1)
    array([[1., 2.],
           [3., 3.]])

    """

    a, _ = _replace_nan(a, 1)
    return dpnp.cumprod(a, axis=axis, dtype=dtype, out=out)


def nancumsum(a, axis=None, dtype=None, out=None):
    """
    Return the cumulative sum of array elements over a given axis treating
    Not a Numbers (NaNs) as zero. The cumulative sum does not change when NaNs
    are encountered and leading NaNs are replaced by zeros.

    For full documentation refer to :obj:`numpy.nancumsum`.

    Parameters
    ----------
    a : {dpnp.ndarray, usm_ndarray}
        Input array.
    axis : {None, int}, optional
        Axis along which the cumulative sum is computed. The default (``None``)
        is to compute the cumulative sum over the flattened array.
    dtype : {None, dtype}, optional
        Type of the returned array and of the accumulator in which the elements
        are summed. If `dtype` is not specified, it defaults to the dtype of
        `a`, unless `a` has an integer dtype with a precision less than that of
        the default platform integer. In that case, the default platform
        integer is used.
    out : {None, dpnp.ndarray, usm_ndarray}, optional
        Alternative output array in which to place the result. It must have the
        same shape and buffer length as the expected output but the type will
        be cast if necessary.

    Returns
    -------
    out : dpnp.ndarray
        A new array holding the result is returned unless `out` is specified as
        :class:`dpnp.ndarray`, in which case a reference to `out` is returned.
        The result has the same size as `a`, and the same shape as `a` if `axis`
        is not ``None`` or `a` is a 1-d array.

    See Also
    --------
    :obj:`dpnp.cumsum` : Cumulative sum across array propagating NaNs.
    :obj:`dpnp.isnan` : Show which elements are NaN.

    Examples
    --------
    >>> import dpnp as np
    >>> np.nancumsum(np.array(1))
    array(1)
    >>> np.nancumsum(np.array([1]))
    array([1])
    >>> np.nancumsum(np.array([1, np.nan]))
    array([1., 1.])
    >>> a = np.array([[1, 2], [3, np.nan]])
    >>> np.nancumsum(a)
    array([1., 3., 6., 6.])
    >>> np.nancumsum(a, axis=0)
    array([[1., 2.],
           [4., 2.]])
    >>> np.nancumsum(a, axis=1)
    array([[1., 3.],
           [3., 3.]])

    """

    a, _ = _replace_nan(a, 0)
    return dpnp.cumsum(a, axis=axis, dtype=dtype, out=out)


def nanmax(a, axis=None, out=None, keepdims=False, initial=None, where=True):
    """
    Return the maximum of an array or maximum along an axis, ignoring any NaNs.

    For full documentation refer to :obj:`numpy.nanmax`.

    Parameters
    ----------
    a : {dpnp.ndarray, usm_ndarray}
        Input array.
    axis : {None, int, tuple of ints}, optional
        Axis or axes along which maximum values must be computed. By default,
        the maximum value must be computed over the entire array. If a tuple
        of integers, maximum values must be computed over multiple axes.
        Default: ``None``.
    out : {None, dpnp.ndarray, usm_ndarray}, optional
        If provided, the result will be inserted into this array. It should
        be of the appropriate shape and dtype.
    keepdims : {None, bool}, optional
        If ``True``, the reduced axes (dimensions) must be included in the
        result as singleton dimensions, and, accordingly, the result must be
        compatible with the input array. Otherwise, if ``False``, the reduced
        axes (dimensions) must not be included in the result.
        Default: ``False``.

    Returns
    -------
    out : dpnp.ndarray
        If the maximum value was computed over the entire array,
        a zero-dimensional array containing the maximum value ignoring NaNs;
        otherwise, a non-zero-dimensional array containing the maximum values
        ignoring NaNs. The returned array must have the same data type as `a`.
        When all-NaN slices are encountered a ``RuntimeWarning`` is raised and
        NaN is returned for that slice.

    Limitations
    -----------
    Input array is only supported as either :class:`dpnp.ndarray`
    or :class:`dpctl.tensor.usm_ndarray`.
    Parameters `where`, and `initial` are only supported with their default
    values.
    Otherwise ``NotImplementedError`` exception will be raised.
    Input array data types are limited by supported DPNP :ref:`Data types`.

    See Also
    --------
    :obj:`dpnp.nanmin` : The minimum value of an array along a given axis,
                         ignoring any NaNs.
    :obj:`dpnp.max` : The maximum value of an array along a given axis,
                      propagating any NaNs.
    :obj:`dpnp.fmax` : Element-wise maximum of two arrays, ignoring any NaNs.
    :obj:`dpnp.maximum` : Element-wise maximum of two arrays, propagating
                          any NaNs.
    :obj:`dpnp.isnan` : Shows which elements are Not a Number (NaN).
    :obj:`dpnp.isfinite` : Shows which elements are neither NaN nor infinity.

    Examples
    --------
    >>> import dpnp as np
    >>> a = np.array([[1, 2], [3, np.nan]])
    >>> np.nanmax(a)
    array(3.)
    >>> np.nanmax(a, axis=0)
    array([3.,  2.])
    >>> np.nanmax(a, axis=1)
    array([2.,  3.])

    When positive infinity and negative infinity are present:

    >>> np.nanmax(np.array([1, 2, np.nan, -np.inf]))
    array(2.)
    >>> np.nanmax(np.array([1, 2, np.nan, np.inf]))
    array(inf)

    """

    dpnp.check_limitations(initial=initial, where=where)

    a, mask = _replace_nan(a, -dpnp.inf)
    res = dpnp.max(a, axis=axis, out=out, keepdims=keepdims)
    if mask is None:
        return res

    mask = dpnp.all(mask, axis=axis)
    if dpnp.any(mask):
        dpnp.copyto(res, dpnp.nan, where=mask)
        warnings.warn("All-NaN slice encountered", RuntimeWarning, stacklevel=2)
    return res


def nanmean(a, axis=None, dtype=None, out=None, keepdims=False, *, where=True):
    """
    Compute the arithmetic mean along the specified axis, ignoring NaNs.

    For full documentation refer to :obj:`numpy.nanmean`.

    Parameters
    ----------
    a : {dpnp.ndarray, usm_ndarray}
        Input array.
    axis : {None, int, tuple of ints}, optional
        Axis or axes along which the arithmetic means must be computed. If
        a tuple of unique integers, the means are computed over multiple
        axes. If ``None``, the mean is computed over the entire array.
        Default: ``None``.
    dtype : {None, dtype}, optional
        Type to use in computing the mean. By default, if `a` has a
        floating-point data type, the returned array will have
        the same data type as `a`.
        If `a` has a boolean or integral data type, the returned array
        will have the default floating point data type for the device
        where input array `a` is allocated.
    out : {None, dpnp.ndarray, usm_ndarray}, optional
        Alternative output array in which to place the result. It must have
        the same shape as the expected output but the type (of the calculated
        values) will be cast if necessary. Default: ``None``.
    keepdims : {None, bool}, optional
        If ``True``, the reduced axes (dimensions) are included in the result
        as singleton dimensions, so that the returned array remains
        compatible with the input array according to Array Broadcasting
        rules. Otherwise, if ``False``, the reduced axes are not included in
        the returned array. Default: ``False``.

    Returns
    -------
    out : dpnp.ndarray
        An array containing the arithmetic means along the specified axis(axes).
        If the input is a zero-size array, an array containing NaN values is
        returned. In addition, NaN is returned for slices that contain only
        NaNs.

    Limitations
    -----------
    Parameter `where` is only supported with its default value.
    Otherwise ``NotImplementedError`` exception will be raised.

    See Also
    --------
    :obj:`dpnp.average` : Weighted average.
    :obj:`dpnp.mean` : Compute the arithmetic mean along the specified axis.
    :obj:`dpnp.var` : Compute the variance along the specified axis.
    :obj:`dpnp.nanvar` : Compute the variance along the specified axis,
                         while ignoring NaNs.
    :obj:`dpnp.std` : Compute the standard deviation along the specified axis.
    :obj:`dpnp.nanstd` : Compute the standard deviation along the specified
                         axis, while ignoring NaNs.

    Examples
    --------
    >>> import dpnp as np
    >>> a = np.array([[1, np.nan], [3, 4]])
    >>> np.nanmean(a)
    array(2.6666666666666665)
    >>> np.nanmean(a, axis=0)
    array([2., 4.])
    >>> np.nanmean(a, axis=1)
    array([1., 3.5]) # may vary

    """

    dpnp.check_limitations(where=where)

    arr, mask = _replace_nan(a, 0)
    if mask is None:
        return dpnp.mean(
            arr,
            axis=axis,
            dtype=dtype,
            out=out,
            keepdims=keepdims,
            where=where,
        )

    if dtype is not None:
        dtype = dpnp.dtype(dtype)
        if not dpnp.issubdtype(dtype, dpnp.inexact):
            raise TypeError("If input is inexact, then dtype must be inexact.")
    if out is not None:
        dpnp.check_supported_arrays_type(out)
        if not dpnp.issubdtype(out.dtype, dpnp.inexact):
            raise TypeError("If input is inexact, then out must be inexact.")

    cnt_dtype = a.real.dtype if dtype is None else dtype
    cnt = dpnp.sum(
        ~mask, axis=axis, dtype=cnt_dtype, keepdims=keepdims, where=where
    )
    var_dtype = a.dtype if dtype is None else dtype
    avg = dpnp.sum(
        arr,
        axis=axis,
        dtype=var_dtype,
        out=out,
        keepdims=keepdims,
        where=where,
    )
    dpnp.divide(avg, cnt, out=avg)

    return avg


def nanmedian(a, axis=None, out=None, overwrite_input=False, keepdims=False):
    """
    Compute the median along the specified axis, while ignoring NaNs.

    For full documentation refer to :obj:`numpy.nanmedian`.

    Parameters
    ----------
    a : {dpnp.ndarray, usm_ndarray}
        Input array.
    axis : {None, int, tuple or list of ints}, optional
        Axis or axes along which the medians are computed. The default,
        ``axis=None``, will compute the median along a flattened version of
        the array. If a sequence of axes, the array is first flattened along
        the given axes, then the median is computed along the resulting
        flattened axis.
        Default: ``None``.
    out : {None, dpnp.ndarray, usm_ndarray}, optional
        Alternative output array in which to place the result. It must have
        the same shape as the expected output but the type (of the calculated
        values) will be cast if necessary.
        Default: ``None``.
    overwrite_input : bool, optional
       If ``True``, then allow use of memory of input array `a` for
       calculations. The input array will be modified by the call to
       :obj:`dpnp.nanmedian`. This will save memory when you do not need to
       preserve the contents of the input array. Treat the input as undefined,
       but it will probably be fully or partially sorted.
       Default: ``False``.
    keepdims : bool, optional
        If ``True``, the reduced axes (dimensions) are included in the result
        as singleton dimensions, so that the returned array remains
        compatible with the input array according to Array Broadcasting
        rules. Otherwise, if ``False``, the reduced axes are not included in
        the returned array.
        Default: ``False``.

    Returns
    -------
    out : dpnp.ndarray
        A new array holding the result. If `a` has a floating-point data type,
        the returned array will have the same data type as `a`. If `a` has a
        boolean or integral data type, the returned array will have the
        default floating point data type for the device where input array `a`
        is allocated.

    See Also
    --------
    :obj:`dpnp.mean` : Compute the arithmetic mean along the specified axis.
    :obj:`dpnp.median` : Compute the median along the specified axis.
    :obj:`dpnp.percentile` : Compute the q-th percentile of the data
                             along the specified axis.

    Notes
    -----
    Given a vector ``V`` of length ``N``, the median of ``V`` is the
    middle value of a sorted copy of ``V``, ``V_sorted`` - i.e.,
    ``V_sorted[(N-1)/2]``, when ``N`` is odd, and the average of the
    two middle values of ``V_sorted`` when ``N`` is even.

    Examples
    --------
    >>> import dpnp as np
    >>> a = np.array([[10.0, 7, 4], [3, 2, 1]])
    >>> a[0, 1] = np.nan
    >>> a
    array([[10., nan,  4.],
           [ 3.,  2.,  1.]])
    >>> np.median(a)
    array(nan)
    >>> np.nanmedian(a)
    array(3.)

    >>> np.nanmedian(a, axis=0)
    array([6.5, 2., 2.5])
    >>> np.nanmedian(a, axis=1)
    array([7., 2.])

    >>> b = a.copy()
    >>> np.nanmedian(b, axis=1, overwrite_input=True)
    array([7., 2.])
    >>> assert not np.all(a==b)
    >>> b = a.copy()
    >>> np.nanmedian(b, axis=None, overwrite_input=True)
    array(3.)
    >>> assert not np.all(a==b)

    """

    dpnp.check_supported_arrays_type(a)
    ignore_nan = False
    if dpnp.issubdtype(a.dtype, dpnp.inexact):
        mask = dpnp.isnan(a)
        if dpnp.any(mask):
            ignore_nan = True

    return dpnp_median(
        a, axis, out, overwrite_input, keepdims, ignore_nan=ignore_nan
    )


def nanmin(a, axis=None, out=None, keepdims=False, initial=None, where=True):
    """
    Return the minimum of an array or minimum along an axis, ignoring any NaNs.

    For full documentation refer to :obj:`numpy.nanmin`.

    Parameters
    ----------
    a : {dpnp.ndarray, usm_ndarray}
        Input array.
    axis : {None, int, tuple of ints}, optional
        Axis or axes along which minimum values must be computed. By default,
        the minimum value must be computed over the entire array. If a tuple
        of integers, minimum values must be computed over multiple axes.
        Default: ``None``.
    out : {None, dpnp.ndarray, usm_ndarray}, optional
        If provided, the result will be inserted into this array. It should
        be of the appropriate shape and dtype.
    keepdims : {None, bool}, optional
        If ``True``, the reduced axes (dimensions) must be included in the
        result as singleton dimensions, and, accordingly, the result must be
        compatible with the input array. Otherwise, if ``False``, the reduced
        axes (dimensions) must not be included in the result.
        Default: ``False``.

    Returns
    -------
    out : dpnp.ndarray
        If the minimum value was computed over the entire array,
        a zero-dimensional array containing the minimum value ignoring NaNs;
        otherwise, a non-zero-dimensional array containing the minimum values
        ignoring NaNs. The returned array must have the same data type as `a`.
        When all-NaN slices are encountered a ``RuntimeWarning`` is raised and
        NaN is returned for that slice.

    Limitations
    -----------
    Input array is only supported as either :class:`dpnp.ndarray`
    or :class:`dpctl.tensor.usm_ndarray`.
    Parameters `where`, and `initial` are only supported with their default
    values.
    Otherwise ``NotImplementedError`` exception will be raised.
    Input array data types are limited by supported DPNP :ref:`Data types`.

    See Also
    --------
    :obj:`dpnp.nanmax` : The maximum value of an array along a given axis,
                         ignoring any NaNs.
    :obj:`dpnp.min` : The minimum value of an array along a given axis,
                      propagating any NaNs.
    :obj:`dpnp.fmin` : Element-wise minimum of two arrays, ignoring any NaNs.
    :obj:`dpnp.minimum` : Element-wise minimum of two arrays, propagating
                          any NaNs.
    :obj:`dpnp.isnan` : Shows which elements are Not a Number (NaN).
    :obj:`dpnp.isfinite` : Shows which elements are neither NaN nor infinity.

    Examples
    --------
    >>> import dpnp as np
    >>> a = np.array([[1, 2], [3, np.nan]])
    >>> np.nanmin(a)
    array(1.)
    >>> np.nanmin(a, axis=0)
    array([1.,  2.])
    >>> np.nanmin(a, axis=1)
    array([1.,  3.])

    When positive infinity and negative infinity are present:

    >>> np.nanmin(np.array([1, 2, np.nan, np.inf]))
    array(1.)
    >>> np.nanmin(np.array([1, 2, np.nan, -np.inf]))
    array(-inf)

    """

    dpnp.check_limitations(initial=initial, where=where)

    a, mask = _replace_nan(a, +dpnp.inf)
    res = dpnp.min(a, axis=axis, out=out, keepdims=keepdims)
    if mask is None:
        return res

    mask = dpnp.all(mask, axis=axis)
    if dpnp.any(mask):
        dpnp.copyto(res, dpnp.nan, where=mask)
        warnings.warn("All-NaN slice encountered", RuntimeWarning, stacklevel=2)
    return res


def nanprod(
    a,
    axis=None,
    dtype=None,
    out=None,
    keepdims=False,
    initial=None,
    where=True,
):
    """
    Return the product of array elements over a given axis treating
    Not a Numbers (NaNs) as ones.

    For full documentation refer to :obj:`numpy.nanprod`.

    Parameters
    ----------
    a : {dpnp.ndarray, usm_ndarray}
        Input array.
    axis : {None, int or tuple of ints}, optional
        Axis or axes along which the product is computed. The default is to
        compute the product of the flattened array.
        Default: ``None``.
    dtype : {None, dtype}, optional
        The type of the returned array and of the accumulator in which the
        elements are multiplied. By default, the dtype of `a` is used. An
        exception is when `a` has an integer type with less precision than
        the platform (u)intp. In that case, the default will be either (u)int32
        or (u)int64 depending on whether the platform is 32 or 64 bits. For
        inexact inputs, dtype must be inexact.
        Default: ``None``.
    out : {None, dpnp.ndarray, usm_ndarray}, optional
        Alternate output array in which to place the result. If provided, it
        must have the same shape as the expected output, but the type will be
        cast if necessary. The casting of NaN to integer
        can yield unexpected results.
        Default: ``None``.
    keepdims : {None, bool}, optional
        If ``True``, the axes which are reduced are left in the result as
        dimensions with size one. With this option, the result will broadcast
        correctly against the original `a`.
        Default: ``False``.

    Returns
    -------
    out : dpnp.ndarray
        A new array holding the result is returned unless `out` is specified,
        in which case it is returned.

    See Also
    --------
    :obj:`dpnp.prod` : Returns product across array propagating NaNs.
    :obj:`dpnp.isnan` : Test element-wise for NaN and return result
                        as a boolean array.

    Limitations
    -----------
    Input array is only supported as either :class:`dpnp.ndarray` or
    :class:`dpctl.tensor.usm_ndarray`.
    Parameters `initial`, and `where` are only supported with their default
    values.
    Otherwise the function will be executed sequentially on CPU.
    Input array data types are limited by supported DPNP :ref:`Data types`.

    Examples
    --------
    >>> import dpnp as np
    >>> np.nanprod(np.array(1))
    array(1)
    >>> np.nanprod(np.array([1]))
    array(1)
    >>> np.nanprod(np.array([1, np.nan]))
    array(1.0)
    >>> a = np.array([[1, 2], [3, np.nan]])
    >>> np.nanprod(a)
    array(6.0)
    >>> np.nanprod(a, axis=0)
    array([3., 2.])

    """

    a, _ = _replace_nan(a, 1)
    return dpnp.prod(
        a,
        axis=axis,
        dtype=dtype,
        out=out,
        keepdims=keepdims,
        initial=initial,
        where=where,
    )


def nansum(
    a,
    axis=None,
    dtype=None,
    out=None,
    keepdims=False,
    initial=None,
    where=True,
):
    """
    Return the sum of array elements over a given axis treating
    Not a Numbers (NaNs) as zero.

    For full documentation refer to :obj:`numpy.nansum`.

    Parameters
    ----------
    a : {dpnp.ndarray, usm_ndarray}
        Input array.
    axis : {None, int or tuple of ints}, optional
        Axis or axes along which the sum is computed. The default is to compute
        the sum of the flattened array.
        Default: ``None``.
    dtype : {None, dtype}, optional
        The type of the returned array and of the accumulator in which the
        elements are summed. By default, the dtype of `a` is used. An exception
        is when `a` has an integer type with less precision than the platform
        (u)intp. In that case, the default will be either (u)int32 or (u)int64
        depending on whether the platform is 32 or 64 bits. For inexact inputs,
        dtype must be inexact.
        Default: ``None``.
    out : {None, dpnp.ndarray, usm_ndarray}, optional
        Alternate output array in which to place the result. If provided, it
        must have the same shape as the expected output, but the type will be
        cast if necessary. The casting of NaN to integer can yield unexpected
        results.
        Default: ``None``.
    keepdims : {None, bool}, optional
        If this is set to ``True``, the axes which are reduced are left in the
        result as dimensions with size one. With this option, the result will
        broadcast correctly against the original `a`.
        Default: ``False``.

    Returns
    -------
    out : dpnp.ndarray
        A new array holding the result is returned unless `out` is specified,
        in which it is returned. The result has the same size as `a`, and the
        same shape as `a` if `axis` is not ``None`` or `a` is a 1-d array.

    Limitations
    -----------
    Parameters `initial` and `where` are supported with their default values.
    Otherwise ``NotImplementedError`` exception will be raised.

    See Also
    --------
    :obj:`dpnp.sum` : Sum across array propagating NaNs.
    :obj:`dpnp.isnan` : Show which elements are NaN.
    :obj:`dpnp.isfinite` : Show which elements are not NaN or +/-inf.

    Notes
    -----
    If both positive and negative infinity are present, the sum will be Not
    A Number (NaN).

    Examples
    --------
    >>> import dpnp as np
    >>> np.nansum(np.array([1]))
    array(1)
    >>> np.nansum(np.array([1, np.nan]))
    array(1.)
    >>> a = np.array([[1, 1], [1, np.nan]])
    >>> np.nansum(a)
    array(3.)
    >>> np.nansum(a, axis=0)
    array([2.,  1.])
    >>> np.nansum(np.array([1, np.nan, np.inf]))
    array(inf)
    >>> np.nansum(np.array([1, np.nan, -np.inf]))
    array(-inf)
    >>> # both +/- infinity present
    >>> np.nansum(np.array([1, np.nan, np.inf, -np.inf]))
    array(nan)

    """

    a, _ = _replace_nan(a, 0)
    return dpnp.sum(
        a,
        axis=axis,
        dtype=dtype,
        out=out,
        keepdims=keepdims,
        initial=initial,
        where=where,
    )


def nanstd(
    a,
    axis=None,
    dtype=None,
    out=None,
    ddof=0,
    keepdims=False,
    *,
    where=True,
    mean=None,
):
    """
    Compute the standard deviation along the specified axis,
    while ignoring NaNs.

    For full documentation refer to :obj:`numpy.nanstd`.

    Parameters
    ----------
    a : {dpnp.ndarray, usm_ndarray}
        Input array.
    axis : {None, int, tuple of ints}, optional
        Axis or axes along which the standard deviations must be computed.
        If a tuple of unique integers is given, the standard deviations are
        computed over multiple axes. If ``None``, the standard deviation is
        computed over the entire array.

        Default: ``None``.
    dtype : {None, dtype}, optional
        Type to use in computing the standard deviation. By default, if `a` has
        a floating-point data type, the returned array will have the same data
        type as `a`. If `a` has a boolean or integral data type, the returned
        array will have the default floating point data type for the device
        where input array `a` is allocated.

        Default: ``None``.
    out : {None, dpnp.ndarray, usm_ndarray}, optional
        Alternative output array in which to place the result. It must have
        the same shape as the expected output but the type (of the calculated
        values) will be cast if necessary.

        Default: ``None``.
    ddof : {int, float}, optional
<<<<<<< HEAD
        Means Delta Degrees of Freedom. The divisor used in calculations
        is ``N - ddof``, where ``N`` the number of non-NaN elements.
=======
        Means Delta Degrees of Freedom. The divisor used in calculations is
        ``N - ddof``, where ``N`` the number of non-NaN elements.

>>>>>>> df307dd1
        Default: ``0.0``.
    keepdims : {None, bool}, optional
        If ``True``, the reduced axes (dimensions) are included in the result
        as singleton dimensions, so that the returned array remains compatible
        with the input array according to Array Broadcasting rules. Otherwise,
        if ``False``, the reduced axes are not included in the returned array.

        Default: ``False``.
    mean : {dpnp.ndarray, usm_ndarray}, optional
        Provide the mean to prevent its recalculation. The mean should have
        a shape as if it was calculated with ``keepdims=True``.
        The axis for the calculation of the mean should be the same as used in
        the call to this `nanstd` function.

        Default: ``None``.

    Returns
    -------
    out : dpnp.ndarray
        An array containing the standard deviations. If the standard deviation
        was computed over the entire array, a zero-dimensional array is
        returned. If `ddof` is >= the number of non-NaN elements in a slice or
        the slice contains only NaNs, then the result for that slice is NaN.

    Limitations
    -----------
    Parameters `where` is only supported with its default value.
    Otherwise ``NotImplementedError`` exception will be raised.

    Notes
    -----
    The standard deviation is the square root of the average of the squared
    deviations from the mean: ``std = sqrt(mean(abs(x - x.mean())**2))``.

    The average squared deviation is normally calculated as ``x.sum() / N``,
    where ``N = len(x)``. If, however, `ddof` is specified, the divisor
    ``N - ddof`` is used instead. In standard statistical practice, ``ddof=1``
    provides an unbiased estimator of the variance of the infinite population.
    ``ddof=0`` provides a maximum likelihood estimate of the variance for
    normally distributed variables.
    The standard deviation computed in this function is the square root of
    the estimated variance, so even with ``ddof=1``, it will not be an unbiased
    estimate of the standard deviation per se.

    Note that, for complex numbers, the absolute value is taken before
    squaring, so that the result is always real and non-negative.

    See Also
    --------
    :obj:`dpnp.var` : Compute the variance along the specified axis.
    :obj:`dpnp.mean` : Compute the arithmetic mean along the specified axis.
    :obj:`dpnp.std` : Compute the standard deviation along the specified axis.
    :obj:`dpnp.nanmean` : Compute the arithmetic mean along the specified axis,
                          ignoring NaNs.
    :obj:`dpnp.nanvar` : Compute the variance along the specified axis,
                         while ignoring NaNs.

    Examples
    --------
    >>> import dpnp as np
    >>> a = np.array([[1, np.nan], [3, 4]])
    >>> np.nanstd(a)
    array(1.24721913)
    >>> np.nanstd(a, axis=0)
    array([1., 0.])
    >>> np.nanstd(a, axis=1)
    array([0. , 0.5])  # may vary

    Using the mean keyword to save computation time:

    >>> a = np.array([[14, 8, np.nan, 10], [7, 9, 10, 11], [np.nan, 15, 5, 10]])
    >>> mean = np.nanmean(a, axis=1, keepdims=True)
    >>> np.nanstd(a, axis=1, mean=mean)
    array([2.49443826, 1.47901995, 4.0824829 ])

    """

    dpnp.check_limitations(where=where)
    if not isinstance(ddof, (int, float)):
        raise TypeError(
            f"An integer or float is required, but got {type(ddof)}"
        )

    res = nanvar(
        a,
        axis=axis,
        dtype=dtype,
        out=out,
        ddof=ddof,
        keepdims=keepdims,
        where=where,
        mean=mean,
    )
    return dpnp.sqrt(res, out=res)


def nanvar(
    a,
    axis=None,
    dtype=None,
    out=None,
    ddof=0,
    keepdims=False,
    *,
    where=True,
    mean=None,
):
    """
    Compute the variance along the specified axis, while ignoring NaNs.

    For full documentation refer to :obj:`numpy.nanvar`.

    Parameters
    ----------
    a : {dpnp.ndarray, usm_ndarray}
        Input array.
    axis : {None, int, tuple of ints}, optional
        Axis or axes along which the variances must be computed. If a tuple
        of unique integers is given, the variances are computed over multiple
        axes. If ``None``, the variance is computed over the entire array.

        Default: ``None``.
    dtype : {None, dtype}, optional
        Type to use in computing the variance. By default, if `a` has a
        floating-point data type, the returned array will have
        the same data type as `a`. If `a` has a boolean or integral data type,
        the returned array will have the default floating point data type for
        the device where input array `a` is allocated.

        Default: ``None``.
    out : {None, dpnp.ndarray, usm_ndarray}, optional
        Alternative output array in which to place the result. It must have
        the same shape as the expected output but the type (of the calculated
        values) will be cast if necessary.

        Default: ``None``.
    ddof : {int, float}, optional
<<<<<<< HEAD
        Means Delta Degrees of Freedom.  The divisor used in calculations
        is ``N - ddof``, where ``N`` represents the number of non-NaN elements.
=======
        Means Delta Degrees of Freedom. The divisor used in calculations is
        ``N - ddof``, where ``N`` represents the number of non-NaN elements.

>>>>>>> df307dd1
        Default: ``0.0``.
    keepdims : {None, bool}, optional
        If ``True``, the reduced axes (dimensions) are included in the result
        as singleton dimensions, so that the returned array remains compatible
        with the input array according to Array Broadcasting rules. Otherwise,
        if ``False``, the reduced axes are not included in the returned array.

        Default: ``False``.
    mean : {dpnp.ndarray, usm_ndarray}, optional
        Provide the mean to prevent its recalculation. The mean should have
        a shape as if it was calculated with ``keepdims=True``.
        The axis for the calculation of the mean should be the same as used in
        the call to this `nanvar` function.

        Default: ``None``.

    Returns
    -------
    out : dpnp.ndarray
        An array containing the variances. If the variance was computed over
        the entire array, a zero-dimensional array is returned. If `ddof` is >=
        the number of non-NaN elements in a slice or the slice contains only
        NaNs, then the result for that slice is NaN.

    Limitations
    -----------
    Parameters `where` is only supported with its default value.
    Otherwise ``NotImplementedError`` exception will be raised.

    Notes
    -----
    The variance is the average of the squared deviations from the mean,
    that is ``var = mean(abs(x - x.mean())**2)``.

    The mean is normally calculated as ``x.sum() / N``, where ``N = len(x)``.
    If, however, `ddof` is specified, the divisor ``N - ddof`` is used instead.
    In standard statistical practice, ``ddof=1`` provides an unbiased estimator
    of the variance of a hypothetical infinite population. ``ddof=0`` provides
    a maximum likelihood estimate of the variance for normally distributed
    variables.

    Note that, for complex numbers, the absolute value is taken before squaring,
    so that the result is always real and non-negative.

    See Also
    --------
    :obj:`dpnp.var` : Compute the variance along the specified axis.
    :obj:`dpnp.std` : Compute the standard deviation along the specified axis.
    :obj:`dpnp.nanmean` : Compute the arithmetic mean along the specified axis,
                          ignoring NaNs.
    :obj:`dpnp.nanstd` : Compute the standard deviation along
                         the specified axis, while ignoring NaNs.

    Examples
    --------
    >>> import dpnp as np
    >>> a = np.array([[1, np.nan], [3, 4]])
    >>> np.nanvar(a)
    array(1.55555556)
    >>> np.nanvar(a, axis=0)
    array([1., 0.])
    >>> np.nanvar(a, axis=1)
    array([0.  , 0.25])  # may vary

    Using the mean keyword to save computation time:

    >>> a = np.array([[14, 8, np.nan, 10], [7, 9, 10, 11], [np.nan, 15, 5, 10]])
    >>> mean = np.nanmean(a, axis=1, keepdims=True)
    >>> np.nanvar(a, axis=1, mean=mean)
    array([ 6.22222222,  2.1875    , 16.66666667])

    """

    dpnp.check_limitations(where=where)
    if not isinstance(ddof, (int, float)):
        raise TypeError(
            f"An integer or float is required, but got {type(ddof)}"
        )

    arr, mask = _replace_nan(a, 0)
    if mask is None:
        return dpnp.var(
            arr,
            axis=axis,
            dtype=dtype,
            out=out,
            ddof=ddof,
            keepdims=keepdims,
            where=where,
        )

    if dtype is not None:
        dtype = dpnp.dtype(dtype)
        if not dpnp.issubdtype(dtype, dpnp.inexact):
            raise TypeError("If input is inexact, then dtype must be inexact.")

    if out is not None:
        dpnp.check_supported_arrays_type(out)
        if not dpnp.issubdtype(out.dtype, dpnp.inexact):
            raise TypeError("If input is inexact, then out must be inexact.")

    # Compute mean
    cnt = dpnp.sum(
        ~mask, axis=axis, dtype=dpnp.intp, keepdims=True, where=where
    )

    if mean is not None:
        avg = mean
    else:
        avg = dpnp.sum(arr, axis=axis, dtype=dtype, keepdims=True, where=where)
        avg = dpnp.divide(avg, cnt, out=avg)

    # Compute squared deviation from mean
    if arr.dtype == avg.dtype:
        arr = dpnp.subtract(arr, avg, out=arr)
    else:
        arr = dpnp.subtract(arr, avg)
    dpnp.copyto(arr, 0.0, where=mask)

    if dpnp.issubdtype(arr.dtype, dpnp.complexfloating):
        sqr = dpnp.multiply(arr, arr.conj(), out=arr).real
    else:
        sqr = dpnp.square(arr, out=arr)

    # Compute variance
    var = dpnp.sum(
        sqr,
        axis=axis,
        dtype=dtype,
        out=out,
        keepdims=keepdims,
        where=where,
    )

    if var.ndim < cnt.ndim:
        cnt = cnt.squeeze(axis)
    dof = cnt - ddof
    dpnp.divide(var, dof, out=var)

    isbad = dof <= 0
    if dpnp.any(isbad):
        # NaN, inf, or negative numbers are all possible bad
        # values, so explicitly replace them with NaN.
        dpnp.copyto(var, dpnp.nan, where=isbad)

    return var<|MERGE_RESOLUTION|>--- conflicted
+++ resolved
@@ -999,14 +999,9 @@
 
         Default: ``None``.
     ddof : {int, float}, optional
-<<<<<<< HEAD
-        Means Delta Degrees of Freedom. The divisor used in calculations
-        is ``N - ddof``, where ``N`` the number of non-NaN elements.
-=======
         Means Delta Degrees of Freedom. The divisor used in calculations is
         ``N - ddof``, where ``N`` the number of non-NaN elements.
 
->>>>>>> df307dd1
         Default: ``0.0``.
     keepdims : {None, bool}, optional
         If ``True``, the reduced axes (dimensions) are included in the result
@@ -1144,14 +1139,9 @@
 
         Default: ``None``.
     ddof : {int, float}, optional
-<<<<<<< HEAD
-        Means Delta Degrees of Freedom.  The divisor used in calculations
-        is ``N - ddof``, where ``N`` represents the number of non-NaN elements.
-=======
         Means Delta Degrees of Freedom. The divisor used in calculations is
         ``N - ddof``, where ``N`` represents the number of non-NaN elements.
 
->>>>>>> df307dd1
         Default: ``0.0``.
     keepdims : {None, bool}, optional
         If ``True``, the reduced axes (dimensions) are included in the result
