--- conflicted
+++ resolved
@@ -194,21 +194,15 @@
         return dpnp.greater(self, other)
 
  # '__hash__',
-<<<<<<< HEAD
 
     def __iadd__(self, other):
         dpnp.add(self, other, out=self)
         return self
 
- # '__iand__',
-=======
- # '__iadd__',
-
     def __iand__(self, other):
         dpnp.bitwise_and(self, other, out=self)
         return self
 
->>>>>>> 29a20632
  # '__ifloordiv__',
 
     def __ilshift__(self, other):
