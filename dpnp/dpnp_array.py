# -*- coding: utf-8 -*-
# *****************************************************************************
# Copyright (c) 2016-2024, Intel Corporation
# All rights reserved.
#
# Redistribution and use in source and binary forms, with or without
# modification, are permitted provided that the following conditions are met:
# - Redistributions of source code must retain the above copyright notice,
#   this list of conditions and the following disclaimer.
# - Redistributions in binary form must reproduce the above copyright notice,
#   this list of conditions and the following disclaimer in the documentation
#   and/or other materials provided with the distribution.
#
# THIS SOFTWARE IS PROVIDED BY THE COPYRIGHT HOLDERS AND CONTRIBUTORS "AS IS"
# AND ANY EXPRESS OR IMPLIED WARRANTIES, INCLUDING, BUT NOT LIMITED TO, THE
# IMPLIED WARRANTIES OF MERCHANTABILITY AND FITNESS FOR A PARTICULAR PURPOSE
# ARE DISCLAIMED. IN NO EVENT SHALL THE COPYRIGHT HOLDER OR CONTRIBUTORS BE
# LIABLE FOR ANY DIRECT, INDIRECT, INCIDENTAL, SPECIAL, EXEMPLARY, OR
# CONSEQUENTIAL DAMAGES (INCLUDING, BUT NOT LIMITED TO, PROCUREMENT OF
# SUBSTITUTE GOODS OR SERVICES; LOSS OF USE, DATA, OR PROFITS; OR BUSINESS
# INTERRUPTION) HOWEVER CAUSED AND ON ANY THEORY OF LIABILITY, WHETHER IN
# CONTRACT, STRICT LIABILITY, OR TORT (INCLUDING NEGLIGENCE OR OTHERWISE)
# ARISING IN ANY WAY OUT OF THE USE OF THIS SOFTWARE, EVEN IF ADVISED OF
# THE POSSIBILITY OF SUCH DAMAGE.
# *****************************************************************************

import dpctl.tensor as dpt

import dpnp


def _get_unwrapped_index_key(key):
    """
    Get an unwrapped index key.

    Return a key where each nested instance of DPNP array is unwrapped into USM ndarray
    for further processing in DPCTL advanced indexing functions.

    """

    if isinstance(key, tuple):
        if any(isinstance(x, dpnp_array) for x in key):
            # create a new tuple from the input key with unwrapped DPNP arrays
            return tuple(
                x.get_array() if isinstance(x, dpnp_array) else x for x in key
            )
    elif isinstance(key, dpnp_array):
        return key.get_array()
    return key


class dpnp_array:
    """
    Multi-dimensional array object.

    This is a wrapper around dpctl.tensor.usm_ndarray that provides
    methods to be compliant with original NumPy.

    """

    def __init__(
        self,
        shape,
        dtype=None,
        buffer=None,
        offset=0,
        strides=None,
        order="C",
        device=None,
        usm_type="device",
        sycl_queue=None,
    ):
        if buffer is not None:
            if not isinstance(buffer, dpt.usm_ndarray):
                raise TypeError(
                    "Expected dpctl.tensor.usm_ndarray, got {}"
                    "".format(type(buffer))
                )
            if buffer.shape != shape:
                raise ValueError(
                    "Expected buffer.shape={}, got {}"
                    "".format(shape, buffer.shape)
                )
            self._array_obj = dpt.asarray(buffer, copy=False, order=order)
        else:
            sycl_queue_normalized = dpnp.get_normalized_queue_device(
                device=device, sycl_queue=sycl_queue
            )
            self._array_obj = dpt.usm_ndarray(
                shape,
                dtype=dtype,
                strides=strides,
                buffer=usm_type,
                offset=offset,
                order=order,
                buffer_ctor_kwargs={"queue": sycl_queue_normalized},
            )

    @property
    def __sycl_usm_array_interface__(self):
        return self._array_obj.__sycl_usm_array_interface__

    def get_array(self):
        """Get usm_ndarray object."""
        return self._array_obj

    @property
    def T(self):
        """View of the transposed array."""
        return self.transpose()

    def to_device(self, target_device):
        """Transfer array to target device."""

        return dpnp_array(
            shape=self.shape, buffer=self.get_array().to_device(target_device)
        )

    @property
    def sycl_queue(self):
        return self._array_obj.sycl_queue

    @property
    def sycl_device(self):
        return self._array_obj.sycl_device

    @property
    def sycl_context(self):
        return self._array_obj.sycl_context

    @property
    def device(self):
        return self._array_obj.device

    @property
    def usm_type(self):
        return self._array_obj.usm_type

    def __abs__(self):
        r"""Return ``\|self\|``."""
        return dpnp.abs(self)

    def __add__(self, other):
        """Return ``self+value``."""
        return dpnp.add(self, other)

    def __and__(self, other):
        """Return ``self&value``."""
        return dpnp.bitwise_and(self, other)

    # '__array__',
    # '__array_finalize__',
    # '__array_function__',
    # '__array_interface__',
    # '__array_prepare__',
    # '__array_priority__',
    # '__array_struct__',
    # '__array_ufunc__',
    # '__array_wrap__',

    def __bool__(self):
        """``True`` if self else ``False``."""
        return self._array_obj.__bool__()

    # '__class__',

    def __complex__(self):
        return self._array_obj.__complex__()

    # '__contains__',

    def __copy__(self):
        """
        Used if :func:`copy.copy` is called on an array. Returns a copy of the array.

        Equivalent to ``a.copy(order="K")``.

        """
        return self.copy(order="K")

    # '__deepcopy__',
    # '__delattr__',
    # '__delitem__',
    # '__dir__',
    # '__divmod__',
    # '__doc__',

    def __dlpack__(self, stream=None):
        """
        Produces DLPack capsule.

        Parameters
        ----------
        stream : {:class:`dpctl.SyclQueue`, None}, optional
            Execution queue to synchronize with. If ``None``,
            synchronization is not performed.

        Raises
        ------
        MemoryError
            when host memory can not be allocated.
        DLPackCreationError
            when array is allocated on a partitioned
            SYCL device, or with a non-default context.

        """

        return self._array_obj.__dlpack__(stream=stream)

    def __dlpack_device__(self):
        """
        Gives a tuple (``device_type``, ``device_id``) corresponding to
        ``DLDevice`` entry in ``DLTensor`` in DLPack protocol.

        The tuple describes the non-partitioned device where the array has been
        allocated, or the non-partitioned parent device of the allocation
        device.

        Raises
        ------
        DLPackCreationError:
            when the ``device_id`` could not be determined.

        """

        return self._array_obj.__dlpack_device__()

    def __eq__(self, other):
        """Return ``self==value``."""
        return dpnp.equal(self, other)

    def __float__(self):
        return self._array_obj.__float__()

    def __floordiv__(self, other):
        """Return ``self//value``."""
        return dpnp.floor_divide(self, other)

    # '__format__',

    def __ge__(self, other):
        """Return ``self>=value``."""
        return dpnp.greater_equal(self, other)

    # '__getattribute__',

    def __getitem__(self, key):
        """Return ``self[key]``."""
        key = _get_unwrapped_index_key(key)

        item = self._array_obj.__getitem__(key)
        if not isinstance(item, dpt.usm_ndarray):
            raise RuntimeError(
                "Expected dpctl.tensor.usm_ndarray, got {}"
                "".format(type(item))
            )

        res = self.__new__(dpnp_array)
        res._array_obj = item

        return res

    def __gt__(self, other):
        """Return ``self>value``."""
        return dpnp.greater(self, other)

    # '__hash__',

    def __iadd__(self, other):
        """Return ``self+=value``."""
        dpnp.add(self, other, out=self)
        return self

    def __iand__(self, other):
        """Return ``self&=value``."""
        dpnp.bitwise_and(self, other, out=self)
        return self

    def __ifloordiv__(self, other):
        """Return ``self//=value``."""
        dpnp.floor_divide(self, other, out=self)
        return self

    def __ilshift__(self, other):
        """Return ``self<<=value``."""
        dpnp.left_shift(self, other, out=self)
        return self

    # '__imatmul__',

    def __imod__(self, other):
        """Return ``self%=value``."""
        dpnp.remainder(self, other, out=self)
        return self

    def __imul__(self, other):
        """Return ``self*=value``."""
        dpnp.multiply(self, other, out=self)
        return self

    def __index__(self):
        return self._array_obj.__index__()

    # '__init__',
    # '__init_subclass__',

    def __int__(self):
        return self._array_obj.__int__()

    def __invert__(self):
        """Return ``~self``."""
        return dpnp.invert(self)

    def __ior__(self, other):
        """Return ``self|=value``."""
        dpnp.bitwise_or(self, other, out=self)
        return self

    def __ipow__(self, other):
        """Return ``self**=value``."""
        dpnp.power(self, other, out=self)
        return self

    def __irshift__(self, other):
        """Return ``self>>=value``."""
        dpnp.right_shift(self, other, out=self)
        return self

    def __isub__(self, other):
        """Return ``self-=value``."""
        dpnp.subtract(self, other, out=self)
        return self

    # '__iter__',

    def __itruediv__(self, other):
        """Return ``self/=value``."""
        dpnp.true_divide(self, other, out=self)
        return self

    def __ixor__(self, other):
        """Return ``self^=value``."""
        dpnp.bitwise_xor(self, other, out=self)
        return self

    def __le__(self, other):
        """Return ``self<=value``."""
        return dpnp.less_equal(self, other)

    def __len__(self):
        """Return ``len(self)``."""
        return self._array_obj.__len__()

    def __lshift__(self, other):
        """Return ``self<<value``."""
        return dpnp.left_shift(self, other)

    def __lt__(self, other):
        """Return ``self<value``."""
        return dpnp.less(self, other)

    def __matmul__(self, other):
        """Return ``self@value``."""
        return dpnp.matmul(self, other)

    def __mod__(self, other):
        """Return ``self%value``."""
        return dpnp.remainder(self, other)

    def __mul__(self, other):
        """Return ``self*value``."""
        return dpnp.multiply(self, other)

    def __ne__(self, other):
        """Return ``self!=value``."""
        return dpnp.not_equal(self, other)

    def __neg__(self):
        """Return ``-self``."""
        return dpnp.negative(self)

    # '__new__',

    def __or__(self, other):
        """Return ``self|value``."""
        return dpnp.bitwise_or(self, other)

    def __pos__(self):
        """Return ``+self``."""
        return dpnp.positive(self)

    def __pow__(self, other):
        """Return ``self**value``."""
        return dpnp.power(self, other)

    def __radd__(self, other):
        return dpnp.add(other, self)

    def __rand__(self, other):
        return dpnp.bitwise_and(other, self)

    # '__rdivmod__',
    # '__reduce__',
    # '__reduce_ex__',

    def __repr__(self):
        """Return ``repr(self)``."""
        return dpt.usm_ndarray_repr(self._array_obj, prefix="array")

    def __rfloordiv__(self, other):
        return dpnp.floor_divide(self, other)

    def __rlshift__(self, other):
        return dpnp.left_shift(other, self)

    def __rmatmul__(self, other):
        return dpnp.matmul(other, self)

    def __rmod__(self, other):
        return dpnp.remainder(other, self)

    def __rmul__(self, other):
        return dpnp.multiply(other, self)

    def __ror__(self, other):
        return dpnp.bitwise_or(other, self)

    def __rpow__(self, other):
        return dpnp.power(other, self)

    def __rrshift__(self, other):
        return dpnp.right_shift(other, self)

    def __rshift__(self, other):
        """Return ``self>>value``."""
        return dpnp.right_shift(self, other)

    def __rsub__(self, other):
        return dpnp.subtract(other, self)

    def __rtruediv__(self, other):
        return dpnp.true_divide(other, self)

    def __rxor__(self, other):
        return dpnp.bitwise_xor(other, self)

    # '__setattr__',

    def __setitem__(self, key, val):
        """Set ``self[key]`` to value."""
        key = _get_unwrapped_index_key(key)

        if isinstance(val, dpnp_array):
            val = val.get_array()

        self._array_obj.__setitem__(key, val)

    # '__setstate__',
    # '__sizeof__',

    def __str__(self):
        """Return ``str(self)``."""
        return self._array_obj.__str__()

    def __sub__(self, other):
        """Return ``self-value``."""
        return dpnp.subtract(self, other)

    # '__subclasshook__',

    def __truediv__(self, other):
        """Return ``self/value``."""
        return dpnp.true_divide(self, other)

    def __xor__(self, other):
        """Return ``self^value``."""
        return dpnp.bitwise_xor(self, other)

    @staticmethod
    def _create_from_usm_ndarray(usm_ary: dpt.usm_ndarray):
        if not isinstance(usm_ary, dpt.usm_ndarray):
            raise TypeError(
                f"Expected dpctl.tensor.usm_ndarray, got {type(usm_ary)}"
            )
        res = dpnp_array.__new__(dpnp_array)
        res._array_obj = usm_ary
        return res

    def all(self, axis=None, out=None, keepdims=False, *, where=True):
        """
        Returns True if all elements evaluate to True.

        Refer to :obj:`dpnp.all` for full documentation.

        See Also
        --------
        :obj:`dpnp.all` : equivalent function

        """

        return dpnp.all(
            self, axis=axis, out=out, keepdims=keepdims, where=where
        )

    def any(self, axis=None, out=None, keepdims=False, *, where=True):
        """
        Returns True if any of the elements of `a` evaluate to True.

        Refer to :obj:`dpnp.any` for full documentation.

        See Also
        --------
        :obj:`dpnp.any` : equivalent function

        """

        return dpnp.any(
            self, axis=axis, out=out, keepdims=keepdims, where=where
        )

    def argmax(self, axis=None, out=None, *, keepdims=False):
        """
        Returns array of indices of the maximum values along the given axis.

        Refer to :obj:`dpnp.argmax` for full documentation.

        """

        return dpnp.argmax(self, axis=axis, out=out, keepdims=keepdims)

    def argmin(self, axis=None, out=None, *, keepdims=False):
        """
        Return array of indices to the minimum values along the given axis.

        Refer to :obj:`dpnp.argmin` for full documentation.

        """

        return dpnp.argmin(self, axis=axis, out=out, keepdims=keepdims)

    # 'argpartition',

    def argsort(self, axis=-1, kind=None, order=None):
        """
        Return an ndarray of indices that sort the array along the specified axis.

        Refer to :obj:`dpnp.argsort` for full documentation.

        """
        return dpnp.argsort(self, axis, kind, order)

    def asnumpy(self):
        """
        Copy content of the array into :class:`numpy.ndarray` instance of the same shape and data type.

        Returns
        -------
        numpy.ndarray
            An instance of :class:`numpy.ndarray` populated with the array content.

        """

        return dpt.asnumpy(self._array_obj)

    def astype(self, dtype, order="K", casting="unsafe", subok=True, copy=True):
        """
        Copy the array with data type casting.

        Refer to :obj:`dpnp.astype` for full documentation.

        Parameters
        ----------
        x1 : {dpnp.ndarray, usm_ndarray}
            Array data type casting.
        dtype : dtype
            Target data type.
        order : {"C", "F", "A", "K"}, optional
            Row-major (C-style) or column-major (Fortran-style) order.
            When ``order`` is 'A', it uses 'F' if ``a`` is column-major and uses 'C' otherwise.
            And when ``order`` is 'K', it keeps strides as closely as possible.
        copy : bool
            If it is False and no cast happens, then this method returns the array itself.
            Otherwise, a copy is returned.
        casting : {'no', 'equiv', 'safe', 'same_kind', 'unsafe'}, optional
            Controls what kind of data casting may occur.
            Defaults to ``'unsafe'`` for backwards compatibility.
            - 'no' means the data types should not be cast at all.
            - 'equiv' means only byte-order changes are allowed.
            - 'safe' means only casts which can preserve values are allowed.
            - 'same_kind' means only safe casts or casts within a kind, like
              float64 to float32, are allowed.
            - 'unsafe' means any data conversions may be done.
<<<<<<< HEAD

        copy : {bool}, optional
=======
        copy : bool, optional
>>>>>>> d7082ad7
            By default, ``astype`` always returns a newly allocated array. If
            this is set to ``False``, and the `dtype`, `order`, and `subok`
            requirements are satisfied, the input array is returned instead of
            a copy.

        Returns
        -------
        arr_t : dpnp.ndarray
            Unless `copy` is ``False`` and the other conditions for returning the input array
            are satisfied, `arr_t` is a new array of the same shape as the input array,
            with dtype, order given by dtype, order.

        Limitations
        -----------
        Parameter `subok` is supported with default value.
        Otherwise ``NotImplementedError`` exception will be raised.

        Examples
        --------
        >>> import dpnp as np
        >>> x = np.array([1, 2, 2.5])
        >>> x
        array([1. , 2. , 2.5])
        >>> x.astype(int)
        array([1, 2, 2])

        """

        if subok is not True:
            raise NotImplementedError(
                f"subok={subok} is currently not supported"
            )

        return dpnp.astype(self, dtype, order=order, casting=casting, copy=copy)

    # 'base',
    # 'byteswap',

    def choose(input, choices, out=None, mode="raise"):
        """
        Construct an array from an index array and a set of arrays to choose from.

        Refer to :obj:`dpnp.choose` for full documentation.

        """

        return dpnp.choose(input, choices, out, mode)

    def clip(self, min=None, max=None, out=None, **kwargs):
        """
        Clip (limit) the values in an array.

        Refer to :obj:`dpnp.clip` for full documentation.

        """

        return dpnp.clip(self, min, max, out=out, **kwargs)

    # 'compress',

    def conj(self):
        """
        Complex-conjugate all elements.

        Refer to :obj:`dpnp.conjugate` for full documentation.

        """

        if not dpnp.issubsctype(self.dtype, dpnp.complexfloating):
            return self
        else:
            return dpnp.conjugate(self)

    def conjugate(self):
        """
        Return the complex conjugate, element-wise.

        Refer to :obj:`dpnp.conjugate` for full documentation.

        """

        if not dpnp.issubsctype(self.dtype, dpnp.complexfloating):
            return self
        else:
            return dpnp.conjugate(self)

    def copy(self, order="C"):
        """
        Return a copy of the array.

        Returns
        -------
        out : dpnp.ndarray
            A copy of the array.

        See also
        --------
        :obj:`dpnp.copy` : Similar function with different default behavior
        :obj:`dpnp.copyto` : Copies values from one array to another.

        Notes
        -----
        This function is the preferred method for creating an array copy. The
        function :func:`dpnp.copy` is similar, but it defaults to using order 'K'.

        Examples
        --------
        >>> import dpnp as np
        >>> x = np.array([[1, 2, 3], [4, 5, 6]], order='F')
        >>> y = x.copy()
        >>> x.fill(0)

        >>> x
        array([[0, 0, 0],
               [0, 0, 0]])

        >>> y
        array([[1, 2, 3],
               [4, 5, 6]])

        >>> y.flags['C_CONTIGUOUS']
        True

        """

        return dpnp.copy(self, order=order)

    # 'ctypes',
    # 'cumprod',

    def cumsum(self, axis=None, dtype=None, out=None):
        """
        Return the cumulative sum of the elements along the given axis.

        Refer to :obj:`dpnp.cumsum` for full documentation.

        """

        return dpnp.cumsum(self, axis=axis, dtype=dtype, out=out)

    # 'data',

    def diagonal(input, offset=0, axis1=0, axis2=1):
        """
        Return specified diagonals.

        Refer to :obj:`dpnp.diagonal` for full documentation.

        """

        return dpnp.diagonal(input, offset, axis1, axis2)

    def dot(self, b, out=None):
        """
        Dot product of two arrays.

        Refer to :obj:`dpnp.dot` for full documentation.

        Examples
        --------
        >>> import dpnp as np
        >>> a = np.eye(2)
        >>> b = np.ones((2, 2)) * 2
        >>> a.dot(b)
        array([[2., 2.],
               [2., 2.]])

        This array method can be conveniently chained:

        >>> a.dot(b).dot(b)
        array([[8., 8.],
               [8., 8.]])
        """

        return dpnp.dot(self, b, out)

    @property
    def dtype(self):
        """Returns NumPy's dtype corresponding to the type of the array elements."""

        return self._array_obj.dtype

    # 'dump',
    # 'dumps',

    def fill(self, value):
        """
        Fill the array with a scalar value.

        Parameters
        ----------
        value : scalar
            All elements of `a` will be assigned this value.

        Examples
        --------
        >>> a = np.array([1, 2])
        >>> a.fill(0)
        >>> a
        array([0, 0])
        >>> a = np.empty(2)
        >>> a.fill(1)
        >>> a
        array([1.,  1.])

        """

        for i in range(self.size):
            self.flat[i] = value

    @property
    def flags(self):
        """Return information about the memory layout of the array."""

        return self._array_obj.flags

    @property
    def flat(self):
        """Return a flat iterator, or set a flattened version of self to value."""

        return dpnp.flatiter(self)

    def flatten(self, order="C"):
        """
        Return a copy of the array collapsed into one dimension.

        Parameters
        ----------
        order: {'C', 'F', 'A', 'K'}, optional
            'C' means to flatten in row-major (C-style) order.
            'F' means to flatten in column-major (Fortran- style) order.
            'A' means to flatten in column-major order if a is Fortran contiguous in memory, row-major order otherwise.
            'K' means to flatten a in the order the elements occur in memory. The default is 'C'.

        Returns
        -------
        out: ndarray
            A copy of the input array, flattened to one dimension.

        See Also
        --------
        :obj:`dpnp.ravel`, :obj:`dpnp.flat`

        """
        new_arr = self.__new__(dpnp_array)
        new_arr._array_obj = dpt.empty(
            self.shape,
            dtype=self.dtype,
            order=order,
            device=self._array_obj.sycl_device,
            usm_type=self._array_obj.usm_type,
            sycl_queue=self._array_obj.sycl_queue,
        )

        if self.size > 0:
            dpt._copy_utils._copy_from_usm_ndarray_to_usm_ndarray(
                new_arr._array_obj, self._array_obj
            )
            new_arr._array_obj = dpt.reshape(new_arr._array_obj, (self.size,))

        return new_arr

    # 'getfield',

    @property
    def imag(self):
        """
        The imaginary part of the array.

        For full documentation refer to :obj:`numpy.ndarray.imag`.

        Examples
        --------
        >>> import dpnp as np
        >>> x = np.sqrt(np.array([1+0j, 0+1j]))
        >>> x.imag
        array([0.        , 0.70710677])

        """
        return dpnp_array._create_from_usm_ndarray(
            dpnp.get_usm_ndarray(self).imag
        )

    @imag.setter
    def imag(self, value):
        """
        Set the imaginary part of the array.

        For full documentation refer to :obj:`numpy.ndarray.imag`.

        Examples
        --------
        >>> import dpnp as np
        >>> a = np.array([1+2j, 3+4j, 5+6j])
        >>> a.imag = 9
        >>> a
        array([1.+9.j, 3.+9.j, 5.+9.j])

        """
        if dpnp.issubsctype(self.dtype, dpnp.complexfloating):
            dpnp.copyto(self._array_obj.imag, value)
        else:
            raise TypeError("array does not have imaginary part to set")

    def item(self, id=None):
        """
        Copy an element of an array to a standard Python scalar and return it.

        For full documentation refer to :obj:`numpy.ndarray.item`.

        Examples
        --------
        >>> np.random.seed(123)
        >>> x = np.random.randint(9, size=(3, 3))
        >>> x
        array([[2, 2, 6],
               [1, 3, 6],
               [1, 0, 1]])
        >>> x.item(3)
        1
        >>> x.item(7)
        0
        >>> x.item((0, 1))
        2
        >>> x.item((2, 2))
        1

        """

        if id is None:
            if self.size != 1:
                raise ValueError(
                    "DPNP dparray::item(): can only convert an array of size 1 to a Python scalar"
                )
            else:
                id = 0

        return self.flat[id]

    # 'itemset',

    @property
    def itemsize(self):
        """Size of one array element in bytes."""

        return self._array_obj.itemsize

    def max(
        self,
        axis=None,
        out=None,
        keepdims=False,
        initial=None,
        where=True,
    ):
        """
        Return the maximum along an axis.

        Refer to :obj:`dpnp.max` for full documentation.

        """

        return dpnp.max(
            self,
            axis=axis,
            out=out,
            keepdims=keepdims,
            initial=initial,
            where=where,
        )

    def mean(
        self, axis=None, dtype=None, out=None, keepdims=False, *, where=True
    ):
        """
        Returns the average of the array elements.

        Refer to :obj:`dpnp.mean` for full documentation.

        """

        return dpnp.mean(self, axis, dtype, out, keepdims, where=where)

    def min(
        self,
        axis=None,
        out=None,
        keepdims=False,
        initial=None,
        where=True,
    ):
        """
        Return the minimum along a given axis.

        Refer to :obj:`dpnp.min` for full documentation.

        """

        return dpnp.min(
            self,
            axis=axis,
            out=out,
            keepdims=keepdims,
            initial=initial,
            where=where,
        )

    @property
    def nbytes(self):
        """Total bytes consumed by the elements of the array."""

        return self._array_obj.nbytes

    @property
    def ndim(self):
        """Number of array dimensions."""

        return self._array_obj.ndim

    # 'newbyteorder',

    def nonzero(self):
        """
        Return the indices of the elements that are non-zero.

        Refer to :obj:`dpnp.nonzero` for full documentation.

        """

        return dpnp.nonzero(self)

    def partition(self, kth, axis=-1, kind="introselect", order=None):
        """
        Return a partitioned copy of an array.

        Rearranges the elements in the array in such a way that the value of
        the element in `kth` position is in the position it would be in
        a sorted array.

        All elements smaller than the `kth` element are moved before this
        element and all equal or greater are moved behind it. The ordering
        of the elements in the two partitions is undefined.

        Refer to `dpnp.partition` for full documentation.

        See Also
        --------
        :obj:`dpnp.partition` : Return a partitioned copy of an array.

        Examples
        --------
        >>> import dpnp as np
        >>> a = np.array([3, 4, 2, 1])
        >>> a.partition(3)
        >>> a
        array([1, 2, 3, 4])

        """

        self._array_obj = dpnp.partition(
            self, kth, axis=axis, kind=kind, order=order
        ).get_array()

    def prod(
        self,
        axis=None,
        dtype=None,
        out=None,
        keepdims=False,
        initial=None,
        where=True,
    ):
        """
        Returns the prod along a given axis.

        Refer to :obj:`dpnp.prod` for full documentation.

        """

        return dpnp.prod(
            self,
            axis=axis,
            dtype=dtype,
            out=out,
            keepdims=keepdims,
            initial=initial,
            where=where,
        )

    def put(self, indices, vals, /, *, axis=None, mode="wrap"):
        """
        Puts values of an array into another array along a given axis.

        Refer to :obj:`dpnp.put` for full documentation.

        """

        return dpnp.put(self, indices, vals, axis=axis, mode=mode)

    def ravel(self, order="C"):
        """
        Return a contiguous flattened array.

        Refer to :obj:`dpnp.ravel` for full documentation.

        """

        return dpnp.ravel(self, order=order)

    @property
    def real(self):
        """
        The real part of the array.

        For full documentation refer to :obj:`numpy.ndarray.real`.

        Examples
        --------
        >>> import dpnp as np
        >>> x = np.sqrt(np.array([1+0j, 0+1j]))
        >>> x.real
        array([1.        , 0.70710677])

        """

        if dpnp.issubsctype(self.dtype, dpnp.complexfloating):
            return dpnp_array._create_from_usm_ndarray(
                dpnp.get_usm_ndarray(self).real
            )
        return self

    @real.setter
    def real(self, value):
        """
        Set the real part of the array.

        For full documentation refer to :obj:`numpy.ndarray.real`.

        Examples
        --------
        >>> import dpnp as np
        >>> a = np.array([1+2j, 3+4j, 5+6j])
        >>> a.real = 9
        >>> a
        array([9.+2.j, 9.+4.j, 9.+6.j])

        """

        dpnp.copyto(self._array_obj.real, value)

    def repeat(self, repeats, axis=None):
        """
        Repeat elements of an array.

        Refer to :obj:`dpnp.repeat` for full documentation.

        """

        return dpnp.repeat(self, repeats, axis=axis)

    def reshape(self, *sh, **kwargs):
        """
        Returns an array containing the same data with a new shape.

        Refer to :obj:`dpnp.reshape` for full documentation.

        Returns
        -------
        y : dpnp.ndarray
            This will be a new view object if possible;
            otherwise, it will be a copy.

        See Also
        --------
        :obj:`dpnp.reshape` : Equivalent function.

        Notes
        -----
        Unlike the free function `dpnp.reshape`, this method on `ndarray` allows
        the elements of the shape parameter to be passed in as separate arguments.
        For example, ``a.reshape(10, 11)`` is equivalent to
        ``a.reshape((10, 11))``.

        """

        if len(sh) == 1:
            sh = sh[0]
        return dpnp.reshape(self, sh, **kwargs)

    # 'resize',

    def round(self, decimals=0, out=None):
        """
        Return array with each element rounded to the given number of decimals.

        Refer to :obj:`dpnp.round` for full documentation.

        """

        return dpnp.around(self, decimals, out)

    def searchsorted(self, v, side="left", sorter=None):
        """
        Find indices where elements of `v` should be inserted in `a`
        to maintain order.

        Refer to :obj:`dpnp.searchsorted` for full documentation

        """

        return dpnp.searchsorted(self, v, side=side, sorter=sorter)

    # 'setfield',
    # 'setflags',

    @property
    def shape(self):
        """
        Lengths of axes. A tuple of numbers represents size of each dimension.

        Setter of this property involves reshaping without copy. If the array
        cannot be reshaped without copy, it raises an exception.

        .. seealso: :attr:`numpy.ndarray.shape`

        """

        return self._array_obj.shape

    @shape.setter
    def shape(self, newshape):
        """
        Set new lengths of axes.

        A tuple of numbers represents size of each dimension.
        It involves reshaping without copy. If the array cannot be reshaped without copy,
        it raises an exception.

        .. seealso: :attr:`numpy.ndarray.shape`

        """

        self._array_obj.shape = newshape

    @property
    def size(self):
        """Number of elements in the array."""
        return self._array_obj.size

    def sort(self, axis=-1, kind=None, order=None):
        """
        Sort an array in-place.

        Refer to :obj:`dpnp.sort` for full documentation.

        Note
        ----
        `axis` in :obj:`dpnp.sort` could be integer or ``None``. If ``None``,
        the array is flattened before sorting. However, `axis` in
        :obj:`dpnp.ndarray.sort` can only be integer since it sorts an array
        in-place.

        Examples
        --------
        >>> import dpnp as np
        >>> a = np.array([[1,4],[3,1]])
        >>> a.sort(axis=1)
        >>> a
        array([[1, 4],
              [1, 3]])
        >>> a.sort(axis=0)
        >>> a
        array([[1, 1],
              [3, 4]])

        """

        if axis is None:
            raise TypeError(
                "'NoneType' object cannot be interpreted as an integer"
            )
        self[...] = dpnp.sort(self, axis=axis, kind=kind, order=order)

    def squeeze(self, axis=None):
        """
        Remove single-dimensional entries from the shape of an array.

        Refer to :obj:`dpnp.squeeze` for full documentation

        """

        return dpnp.squeeze(self, axis)

    def std(
        self,
        axis=None,
        dtype=None,
        out=None,
        ddof=0,
        keepdims=False,
        *,
        where=True,
    ):
        """
        Returns the standard deviation of the array elements, along given axis.

        Refer to :obj:`dpnp.std` for full documentation.

        """

        return dpnp.std(self, axis, dtype, out, ddof, keepdims, where=where)

    @property
    def strides(self):
        """
        Returns memory displacement in array elements, upon unit
        change of respective index.

        For example, for strides ``(s1, s2, s3)`` and multi-index
        ``(i1, i2, i3)`` position of the respective element relative
        to zero multi-index element is ``s1*s1 + s2*i2 + s3*i3``.

        """

        return self._array_obj.strides

    def sum(
        self,
        axis=None,
        dtype=None,
        out=None,
        keepdims=False,
        initial=None,
        where=True,
    ):
        """
        Returns the sum along a given axis.

        Refer to :obj:`dpnp.sum` for full documentation.

        """

        return dpnp.sum(
            self,
            axis=axis,
            dtype=dtype,
            out=out,
            keepdims=keepdims,
            initial=initial,
            where=where,
        )

    def swapaxes(self, axis1, axis2):
        """
        Interchange two axes of an array.

        Refer to :obj:`dpnp.swapaxes` for full documentation.

        """

        return dpnp.swapaxes(self, axis1=axis1, axis2=axis2)

    def take(self, indices, /, *, axis=None, out=None, mode="wrap"):
        """
        Take elements from an array along an axis.

        Refer to :obj:`dpnp.take` for full documentation.

        """

        return dpnp.take(self, indices, axis=axis, out=out, mode=mode)

    # 'tobytes',
    # 'tofile',
    # 'tolist',
    # 'tostring',
    # 'trace',

    def transpose(self, *axes):
        """
        Returns a view of the array with axes transposed.

        For full documentation refer to :obj:`numpy.ndarray.transpose`.

        Parameters
        ----------
        axes : None, tuple or list of ints, n ints, optional
            * ``None`` or no argument: reverses the order of the axes.
            * ``tuple or list of ints``: `i` in the `j`-th place in the
              tuple/list means that the array’s `i`-th axis becomes the
              transposed array’s `j`-th axis.
            * ``n ints``: same as an n-tuple/n-list of the same integers (this
              form is intended simply as a “convenience” alternative to the
              tuple form).

        Returns
        -------
        out : dpnp.ndarray
            View of the array with its axes suitably permuted.

        See Also
        --------
        :obj:`dpnp.transpose` : Equivalent function.
        :obj:`dpnp.ndarray.ndarray.T` : Array property returning the array transposed.
        :obj:`dpnp.ndarray.reshape` : Give a new shape to an array without changing its data.

        Examples
        --------
        >>> import dpnp as np
        >>> a = np.array([[1, 2], [3, 4]])
        >>> a
        array([[1, 2],
               [3, 4]])
        >>> a.transpose()
        array([[1, 3],
               [2, 4]])
        >>> a.transpose((1, 0))
        array([[1, 3],
               [2, 4]])

        >>> a = np.array([1, 2, 3, 4])
        >>> a
        array([1, 2, 3, 4])
        >>> a.transpose()
        array([1, 2, 3, 4])

        """

        ndim = self.ndim
        if ndim < 2:
            return self

        axes_len = len(axes)
        if axes_len == 1 and isinstance(axes[0], (tuple, list)):
            axes = axes[0]

        res = self.__new__(dpnp_array)
        if ndim == 2 and axes_len == 0:
            res._array_obj = self._array_obj.T
        else:
            if len(axes) == 0 or axes[0] is None:
                # self.transpose().shape == self.shape[::-1]
                # self.transpose(None).shape == self.shape[::-1]
                axes = tuple((ndim - x - 1) for x in range(ndim))

            res._array_obj = dpt.permute_dims(self._array_obj, axes)
        return res

    def var(
        self,
        axis=None,
        dtype=None,
        out=None,
        ddof=0,
        keepdims=False,
        *,
        where=True,
    ):
        """
        Returns the variance of the array elements, along given axis.

        Refer to :obj:`dpnp.var` for full documentation.

        """

        return dpnp.var(self, axis, dtype, out, ddof, keepdims, where=where)


# 'view'<|MERGE_RESOLUTION|>--- conflicted
+++ resolved
@@ -584,18 +584,15 @@
         casting : {'no', 'equiv', 'safe', 'same_kind', 'unsafe'}, optional
             Controls what kind of data casting may occur.
             Defaults to ``'unsafe'`` for backwards compatibility.
+
             - 'no' means the data types should not be cast at all.
             - 'equiv' means only byte-order changes are allowed.
             - 'safe' means only casts which can preserve values are allowed.
             - 'same_kind' means only safe casts or casts within a kind, like
               float64 to float32, are allowed.
             - 'unsafe' means any data conversions may be done.
-<<<<<<< HEAD
 
         copy : {bool}, optional
-=======
-        copy : bool, optional
->>>>>>> d7082ad7
             By default, ``astype`` always returns a newly allocated array. If
             this is set to ``False``, and the `dtype`, `order`, and `subok`
             requirements are satisfied, the input array is returned instead of
