# -*- coding: utf-8 -*-
# *****************************************************************************
# Copyright (c) 2016-2024, Intel Corporation
# All rights reserved.
#
# Redistribution and use in source and binary forms, with or without
# modification, are permitted provided that the following conditions are met:
# - Redistributions of source code must retain the above copyright notice,
#   this list of conditions and the following disclaimer.
# - Redistributions in binary form must reproduce the above copyright notice,
#   this list of conditions and the following disclaimer in the documentation
#   and/or other materials provided with the distribution.
#
# THIS SOFTWARE IS PROVIDED BY THE COPYRIGHT HOLDERS AND CONTRIBUTORS "AS IS"
# AND ANY EXPRESS OR IMPLIED WARRANTIES, INCLUDING, BUT NOT LIMITED TO, THE
# IMPLIED WARRANTIES OF MERCHANTABILITY AND FITNESS FOR A PARTICULAR PURPOSE
# ARE DISCLAIMED. IN NO EVENT SHALL THE COPYRIGHT HOLDER OR CONTRIBUTORS BE
# LIABLE FOR ANY DIRECT, INDIRECT, INCIDENTAL, SPECIAL, EXEMPLARY, OR
# CONSEQUENTIAL DAMAGES (INCLUDING, BUT NOT LIMITED TO, PROCUREMENT OF
# SUBSTITUTE GOODS OR SERVICES; LOSS OF USE, DATA, OR PROFITS; OR BUSINESS
# INTERRUPTION) HOWEVER CAUSED AND ON ANY THEORY OF LIABILITY, WHETHER IN
# CONTRACT, STRICT LIABILITY, OR TORT (INCLUDING NEGLIGENCE OR OTHERWISE)
# ARISING IN ANY WAY OUT OF THE USE OF THIS SOFTWARE, EVEN IF ADVISED OF
# THE POSSIBILITY OF SUCH DAMAGE.
# *****************************************************************************

"""
Interface of the Mathematical part of the DPNP

Notes
-----
This module is a face or public interface file for the library
it contains:
 - Interface functions
 - documentation for the functions
 - The functions parameters check

"""

# pylint: disable=protected-access
# pylint: disable=c-extension-no-member
# pylint: disable=duplicate-code
# pylint: disable=no-name-in-module


import dpctl.tensor as dpt
import dpctl.tensor._tensor_elementwise_impl as ti
import dpctl.tensor._type_utils as dtu
import dpctl.utils as dpu
import numpy
from dpctl.tensor._type_utils import _acceptance_fn_divide
from numpy.core.numeric import (
    normalize_axis_index,
    normalize_axis_tuple,
)

import dpnp
import dpnp.backend.extensions.ufunc._ufunc_impl as ufi
import dpnp.backend.extensions.vm._vm_impl as vmi

from .backend.extensions.sycl_ext import _sycl_ext_impl
from .dpnp_algo import (
    dpnp_ediff1d,
    dpnp_fmax,
    dpnp_fmin,
    dpnp_modf,
    dpnp_trapz,
)
from .dpnp_algo.dpnp_elementwise_common import (
    DPNPAngle,
    DPNPBinaryFunc,
    DPNPReal,
    DPNPRound,
    DPNPUnaryFunc,
    acceptance_fn_negative,
    acceptance_fn_positive,
    acceptance_fn_sign,
    acceptance_fn_subtract,
)
from .dpnp_array import dpnp_array
from .dpnp_utils import call_origin, get_usm_allocations
from .dpnp_utils.dpnp_utils_linearalgebra import dpnp_cross
from .dpnp_utils.dpnp_utils_reduction import dpnp_wrap_reduction_call

__all__ = [
    "abs",
    "absolute",
    "add",
    "angle",
    "around",
    "ceil",
    "clip",
    "conj",
    "conjugate",
    "convolve",
    "copysign",
    "cross",
    "cumprod",
    "cumsum",
    "diff",
    "divide",
    "ediff1d",
    "fabs",
    "floor",
    "floor_divide",
    "fmax",
    "fmin",
    "fmod",
    "gradient",
    "imag",
    "maximum",
    "minimum",
    "mod",
    "modf",
    "multiply",
    "negative",
    "positive",
    "power",
    "prod",
    "proj",
    "real",
    "remainder",
    "rint",
    "round",
    "sign",
    "signbit",
    "subtract",
    "sum",
    "trapz",
    "true_divide",
    "trunc",
]


def _append_to_diff_array(a, axis, combined, values):
    """
    Append `values` to `combined` list based on data of array `a`.

    Scalar value (including case with 0d array) is expanded to an array
    with length=1 in the direction of axis and the shape of the input array `a`
    along all other axes.
    Note, if `values` is a scalar, then it is converted to 0d array allocating
    on the same SYCL queue as the input array `a` and with the same USM type.

    """

    dpnp.check_supported_arrays_type(values, scalar_type=True, all_scalars=True)
    if dpnp.isscalar(values):
        values = dpnp.asarray(
            values, sycl_queue=a.sycl_queue, usm_type=a.usm_type
        )

    if values.ndim == 0:
        shape = list(a.shape)
        shape[axis] = 1
        values = dpnp.broadcast_to(values, tuple(shape))
    combined.append(values)


def _get_reduction_res_dt(a, dtype, _out):
    """Get a data type used by dpctl for result array in reduction function."""

    if dtype is None:
        return dtu._default_accumulation_dtype(a.dtype, a.sycl_queue)

    dtype = dpnp.dtype(dtype)
    return dtu._to_device_supported_dtype(dtype, a.sycl_device)


def _gradient_build_dx(f, axes, *varargs):
    """Build an array with distance per each dimension."""

    len_axes = len(axes)
    n = len(varargs)
    if n == 0:
        # no spacing argument - use 1 in all axes
        dx = [1.0] * len_axes
    elif n == 1 and numpy.ndim(varargs[0]) == 0:
        dpnp.check_supported_arrays_type(
            varargs[0], scalar_type=True, all_scalars=True
        )

        # single scalar for all axes
        dx = varargs * len_axes
    elif n == len_axes:
        # scalar or 1d array for each axis
        dx = list(varargs)
        for i, distances in enumerate(dx):
            dpnp.check_supported_arrays_type(
                distances, scalar_type=True, all_scalars=True
            )

            if numpy.ndim(distances) == 0:
                continue
            if distances.ndim != 1:
                raise ValueError("distances must be either scalars or 1d")

            if len(distances) != f.shape[axes[i]]:
                raise ValueError(
                    "when 1d, distances must match "
                    "the length of the corresponding dimension"
                )

            if dpnp.issubdtype(distances.dtype, dpnp.integer):
                # Convert integer types to default float type to avoid modular
                # arithmetic in dpnp.diff(distances).
                distances = distances.astype(dpnp.default_float_type())
            diffx = dpnp.diff(distances)

            # if distances are constant reduce to the scalar case
            # since it brings a consistent speedup
            if (diffx == diffx[0]).all():
                diffx = diffx[0]
            dx[i] = diffx
    else:
        raise TypeError("invalid number of arguments")
    return dx


def _gradient_num_diff_2nd_order_interior(
    f, ax_dx, out, slices, axis, uniform_spacing
):
    """Numerical differentiation: 2nd order interior."""

    slice1, slice2, slice3, slice4 = slices
    ndim = f.ndim

    slice1[axis] = slice(1, -1)
    slice2[axis] = slice(None, -2)
    slice3[axis] = slice(1, -1)
    slice4[axis] = slice(2, None)

    if uniform_spacing:
        out[tuple(slice1)] = (f[tuple(slice4)] - f[tuple(slice2)]) / (
            2.0 * ax_dx
        )
    else:
        dx1 = ax_dx[0:-1]
        dx2 = ax_dx[1:]
        a = -(dx2) / (dx1 * (dx1 + dx2))
        b = (dx2 - dx1) / (dx1 * dx2)
        c = dx1 / (dx2 * (dx1 + dx2))

        # fix the shape for broadcasting
        shape = [1] * ndim
        shape[axis] = -1
        # TODO: use shape.setter once dpctl#1699 is resolved
        # a.shape = b.shape = c.shape = shape
        a = a.reshape(shape)
        b = b.reshape(shape)
        c = c.reshape(shape)

        # 1D equivalent -- out[1:-1] = a * f[:-2] + b * f[1:-1] + c * f[2:]
        t1 = a * f[tuple(slice2)]
        t2 = b * f[tuple(slice3)]
        t3 = c * f[tuple(slice4)]
        t4 = t1 + t2 + t3

        out[tuple(slice1)] = t4
        out[tuple(slice1)] = (
            a * f[tuple(slice2)] + b * f[tuple(slice3)] + c * f[tuple(slice4)]
        )


def _gradient_num_diff_edges(
    f, ax_dx, out, slices, axis, uniform_spacing, edge_order
):
    """Numerical differentiation: 1st and 2nd order edges."""

    slice1, slice2, slice3, slice4 = slices

    # Numerical differentiation: 1st order edges
    if edge_order == 1:
        slice1[axis] = 0
        slice2[axis] = 1
        slice3[axis] = 0
        dx_0 = ax_dx if uniform_spacing else ax_dx[0]

        # 1D equivalent -- out[0] = (f[1] - f[0]) / (x[1] - x[0])
        out[tuple(slice1)] = (f[tuple(slice2)] - f[tuple(slice3)]) / dx_0

        slice1[axis] = -1
        slice2[axis] = -1
        slice3[axis] = -2
        dx_n = ax_dx if uniform_spacing else ax_dx[-1]

        # 1D equivalent -- out[-1] = (f[-1] - f[-2]) / (x[-1] - x[-2])
        out[tuple(slice1)] = (f[tuple(slice2)] - f[tuple(slice3)]) / dx_n

    # Numerical differentiation: 2nd order edges
    else:
        slice1[axis] = 0
        slice2[axis] = 0
        slice3[axis] = 1
        slice4[axis] = 2
        if uniform_spacing:
            a = -1.5 / ax_dx
            b = 2.0 / ax_dx
            c = -0.5 / ax_dx
        else:
            dx1 = ax_dx[0]
            dx2 = ax_dx[1]
            a = -(2.0 * dx1 + dx2) / (dx1 * (dx1 + dx2))
            b = (dx1 + dx2) / (dx1 * dx2)
            c = -dx1 / (dx2 * (dx1 + dx2))

        # 1D equivalent -- out[0] = a * f[0] + b * f[1] + c * f[2]
        out[tuple(slice1)] = (
            a * f[tuple(slice2)] + b * f[tuple(slice3)] + c * f[tuple(slice4)]
        )

        slice1[axis] = -1
        slice2[axis] = -3
        slice3[axis] = -2
        slice4[axis] = -1
        if uniform_spacing:
            a = 0.5 / ax_dx
            b = -2.0 / ax_dx
            c = 1.5 / ax_dx
        else:
            dx1 = ax_dx[-2]
            dx2 = ax_dx[-1]
            a = (dx2) / (dx1 * (dx1 + dx2))
            b = -(dx2 + dx1) / (dx1 * dx2)
            c = (2.0 * dx2 + dx1) / (dx2 * (dx1 + dx2))

        # 1D equivalent -- out[-1] = a * f[-3] + b * f[-2] + c * f[-1]
        out[tuple(slice1)] = (
            a * f[tuple(slice2)] + b * f[tuple(slice3)] + c * f[tuple(slice4)]
        )


_ABS_DOCSTRING = """
Calculates the absolute value for each element `x_i` of input array `x`.

For full documentation refer to :obj:`numpy.absolute`.

Parameters
----------
x : {dpnp.ndarray, usm_ndarray}
    Input array, expected to have numeric data type.
out : {None, dpnp.ndarray, usm_ndarray}, optional
    Output array to populate.
    Array must have the correct shape and the expected data type.
order : {"C", "F", "A", "K"}, optional
    Memory layout of the newly output array, if parameter `out` is ``None``.
    Default: ``"K"``.

Returns
-------
out : dpnp.ndarray
    An array containing the element-wise absolute values.
    For complex input, the absolute value is its magnitude.
    If `x` has a real-valued data type, the returned array has the
    same data type as `x`. If `x` has a complex floating-point data type,
    the returned array has a real-valued floating-point data type whose
    precision matches the precision of `x`.

Limitations
-----------
Parameters `where` and `subok` are supported with their default values.
Keyword argument `kwargs` is currently unsupported.
Otherwise ``NotImplementedError`` exception will be raised.

See Also
--------
:obj:`dpnp.fabs` : Calculate the absolute value element-wise excluding complex types.

Notes
-----
``dpnp.abs`` is a shorthand for this function.

Examples
--------
>>> import dpnp as np
>>> a = np.array([-1.2, 1.2])
>>> np.absolute(a)
array([1.2, 1.2])

>>> a = np.array(1.2 + 1j)
>>> np.absolute(a)
array(1.5620499351813308)
"""

absolute = DPNPUnaryFunc(
    "abs",
    ti._abs_result_type,
    ti._abs,
    _ABS_DOCSTRING,
    mkl_fn_to_call=vmi._mkl_abs_to_call,
    mkl_impl_fn=vmi._abs,
)


abs = absolute


_ADD_DOCSTRING = """
Calculates the sum for each element `x1_i` of the input array `x1` with
the respective element `x2_i` of the input array `x2`.

For full documentation refer to :obj:`numpy.add`.

Parameters
----------
x1 : {dpnp.ndarray, usm_ndarray}
    First input array, expected to have numeric data type.
x2 : {dpnp.ndarray, usm_ndarray}
    Second input array, also expected to have numeric data type.
out : {None, dpnp.ndarray, usm_ndarray}, optional
    Output array to populate.
    Array must have the correct shape and the expected data type.
order : {"C", "F", "A", "K"}, optional
    Memory layout of the newly output array, if parameter `out` is ``None``.
    Default: ``"K"``.

Returns
-------
out : dpnp.ndarray
    An array containing the element-wise sums. The data type of the
    returned array is determined by the Type Promotion Rules.

Limitations
-----------
Parameters `where` and `subok` are supported with their default values.
Keyword argument `kwargs` is currently unsupported.
Otherwise ``NotImplementedError`` exception will be raised.

Notes
-----
Equivalent to `x1` + `x2` in terms of array broadcasting.

Examples
--------
>>> import dpnp as np
>>> a = np.array([1, 2, 3])
>>> b = np.array([1, 2, 3])
>>> np.add(a, b)
array([2, 4, 6])

>>> x1 = np.arange(9.0).reshape((3, 3))
>>> x2 = np.arange(3.0)
>>> np.add(x1, x2)
array([[  0.,   2.,   4.],
       [  3.,   5.,   7.],
       [  6.,   8.,  10.]])

The ``+`` operator can be used as a shorthand for ``add`` on
:class:`dpnp.ndarray`.

>>> x1 + x2
array([[  0.,   2.,   4.],
       [  3.,   5.,   7.],
       [  6.,   8.,  10.]])
"""


add = DPNPBinaryFunc(
    "add",
    ti._add_result_type,
    ti._add,
    _ADD_DOCSTRING,
    mkl_fn_to_call=vmi._mkl_add_to_call,
    mkl_impl_fn=vmi._add,
    binary_inplace_fn=ti._add_inplace,
)


_ANGLE_DOCSTRING = """
Computes the phase angle (also called the argument) of each element `x_i` for
input array `x`.

For full documentation refer to :obj:`numpy.angle`.

Parameters
----------
x : {dpnp.ndarray, usm_ndarray}
    Input array, expected to have a complex-valued floating-point data type.
out : {None, dpnp.ndarray, usm_ndarray}, optional
    Output array to populate.
    Array must have the correct shape and the expected data type.
order : {"C", "F", "A", "K"}, optional
    Memory layout of the newly output array, if parameter `out` is ``None``.
    Default: ``"K"``.

Returns
-------
out : dpnp.ndarray
    An array containing the element-wise phase angles.
    The returned array has a floating-point data type determined
    by the Type Promotion Rules.

Notes
-----
Although the angle of the complex number 0 is undefined, `dpnp.angle(0)` returns the value 0.

See Also
--------
:obj:`dpnp.arctan2` : Element-wise arc tangent of `x1/x2` choosing the quadrant correctly.
:obj:`dpnp.arctan` : Trigonometric inverse tangent, element-wise.
:obj:`dpnp.absolute` : Calculate the absolute value element-wise.

Examples
--------
>>> import dpnp as np
>>> a = np.array([1.0, 1.0j, 1+1j])
>>> np.angle(a) # in radians
array([0.        , 1.57079633, 0.78539816]) # may vary

>>> np.angle(a, deg=True) # in degrees
array([ 0., 90., 45.])
"""

angle = DPNPAngle(
    "angle",
    ti._angle_result_type,
    ti._angle,
    _ANGLE_DOCSTRING,
)


def around(x, /, decimals=0, out=None):
    """
    Round an array to the given number of decimals.

    For full documentation refer to :obj:`numpy.around`.

    Parameters
    ----------
    x : {dpnp.ndarray, usm_ndarray}
        Input array, expected to have numeric data type.
    decimals : int, optional
        Number of decimal places to round to (default: 0). If decimals is
        negative, it specifies the number of positions to the left of the
        decimal point.
    out : {None, dpnp.ndarray, usm_ndarray}, optional
        Output array to populate.
        Array must have the correct shape and the expected data type.

    Returns
    -------
    out : dpnp.ndarray
        The rounded value of elements of the array.

    See Also
    --------
    :obj:`dpnp.round` : Equivalent function; see for details.
    :obj:`dpnp.ndarray.round` : Equivalent function.
    :obj:`dpnp.rint` : Round elements of the array to the nearest integer.
    :obj:`dpnp.ceil` : Compute the ceiling of the input, element-wise.
    :obj:`dpnp.floor` : Return the floor of the input, element-wise.
    :obj:`dpnp.trunc` : Return the truncated value of the input, element-wise.

    Notes
    -----
    This function works the same as :obj:`dpnp.round`.

    """

    return round(x, decimals, out)


_CEIL_DOCSTRING = """
Returns the ceiling for each element `x_i` for input array `x`.

For full documentation refer to :obj:`numpy.ceil`.

Parameters
----------
x : {dpnp.ndarray, usm_ndarray}
    Input array, expected to have a real-valued data type.
out : {None, dpnp.ndarray, usm_ndarray}, optional
    Output array to populate.
    Array must have the correct shape and the expected data type.
order : {"C", "F", "A", "K"}, optional
    Memory layout of the newly output array, if parameter `out` is ``None``.
    Default: ``"K"``.

Returns
-------
out : dpnp.ndarray
    An array containing the element-wise ceiling.

Limitations
-----------
Parameters `where` and `subok` are supported with their default values.
Keyword argument `kwargs` is currently unsupported.
Otherwise ``NotImplementedError`` exception will be raised.

See Also
--------
:obj:`dpnp.floor` : Return the floor of the input, element-wise.
:obj:`dpnp.trunc` : Return the truncated value of the input, element-wise.

Examples
--------
>>> import dpnp as np
>>> a = np.array([-1.7, -1.5, -0.2, 0.2, 1.5, 1.7, 2.0])
>>> np.ceil(a)
array([-1.0, -1.0, -0.0, 1.0, 2.0, 2.0, 2.0])
"""

ceil = DPNPUnaryFunc(
    "ceil",
    ti._ceil_result_type,
    ti._ceil,
    _CEIL_DOCSTRING,
    mkl_fn_to_call=vmi._mkl_ceil_to_call,
    mkl_impl_fn=vmi._ceil,
)


def clip(a, a_min, a_max, *, out=None, order="K", **kwargs):
    """
    Clip (limit) the values in an array.

    For full documentation refer to :obj:`numpy.clip`.

    Parameters
    ----------
    a : {dpnp.ndarray, usm_ndarray}
        Array containing elements to clip.
    a_min, a_max : {dpnp.ndarray, usm_ndarray, None}
        Minimum and maximum value. If ``None``, clipping is not performed on
        the corresponding edge. Only one of `a_min` and `a_max` may be
        ``None``. Both are broadcast against `a`.
    out : {None, dpnp.ndarray, usm_ndarray}, optional
        The results will be placed in this array. It may be the input array
        for in-place clipping. `out` must be of the right shape to hold the
        output. Its type is preserved.
    order : {"C", "F", "A", "K", None}, optional
        Memory layout of the newly output array, if parameter `out` is `None`.
        If `order` is ``None``, the default value ``"K"`` will be used.

    Returns
    -------
    out : dpnp.ndarray
        An array with the elements of `a`, but where values < `a_min` are
        replaced with `a_min`, and those > `a_max` with `a_max`.

    Limitations
    -----------
    Keyword argument `kwargs` is currently unsupported.
    Otherwise ``NotImplementedError`` exception will be raised.

    Examples
    --------
    >>> import dpnp as np
    >>> a = np.arange(10)
    >>> a
    array([0, 1, 2, 3, 4, 5, 6, 7, 8, 9])
    >>> np.clip(a, 1, 8)
    array([1, 1, 2, 3, 4, 5, 6, 7, 8, 8])
    >>> np.clip(a, 8, 1)
    array([1, 1, 1, 1, 1, 1, 1, 1, 1, 1])
    >>> np.clip(a, 3, 6, out=a)
    array([3, 3, 3, 3, 4, 5, 6, 6, 6, 6])
    >>> a
    array([3, 3, 3, 3, 4, 5, 6, 6, 6, 6])

    >>> a = np.arange(10)
    >>> a
    array([0, 1, 2, 3, 4, 5, 6, 7, 8, 9])
    >>> min = np.array([3, 4, 1, 1, 1, 4, 4, 4, 4, 4])
    >>> np.clip(a, min, 8)
    array([3, 4, 2, 3, 4, 5, 6, 7, 8, 8])

    """

    if kwargs:
        raise NotImplementedError(f"kwargs={kwargs} is currently not supported")
    if a_min is None and a_max is None:
        raise ValueError("One of max or min must be given")

    if order is None:
        order = "K"

    usm_arr = dpnp.get_usm_ndarray(a)
    usm_min = None if a_min is None else dpnp.get_usm_ndarray_or_scalar(a_min)
    usm_max = None if a_max is None else dpnp.get_usm_ndarray_or_scalar(a_max)

    usm_out = None if out is None else dpnp.get_usm_ndarray(out)
    usm_res = dpt.clip(usm_arr, usm_min, usm_max, out=usm_out, order=order)
    if out is not None and isinstance(out, dpnp_array):
        return out
    return dpnp_array._create_from_usm_ndarray(usm_res)


_CONJ_DOCSTRING = """
Computes conjugate of each element `x_i` for input array `x`.

For full documentation refer to :obj:`numpy.conj`.

Parameters
----------
x : {dpnp.ndarray, usm_ndarray}
    Input array, expected to have numeric data type.
out : {None, dpnp.ndarray, usm_ndarray}, optional
    Output array to populate.
    Array must have the correct shape and the expected data type.
order : {"C", "F", "A", "K"}, optional
    Memory layout of the newly output array, if parameter `out` is ``None``.
    Default: ``"K"``.

Returns
-------
out : dpnp.ndarray
    An array containing the element-wise conjugate values.

Limitations
-----------
Parameters `where` and `subok` are supported with their default values.
Otherwise ``NotImplementedError`` exception will be raised.

Examples
--------
>>> import dpnp as np
>>> np.conjugate(np.array(1+2j))
(1-2j)

>>> x = np.eye(2) + 1j * np.eye(2)
>>> np.conjugate(x)
array([[ 1.-1.j,  0.-0.j],
       [ 0.-0.j,  1.-1.j]])
"""

conjugate = DPNPUnaryFunc(
    "conj",
    ti._conj_result_type,
    ti._conj,
    _CONJ_DOCSTRING,
    mkl_fn_to_call=vmi._mkl_conj_to_call,
    mkl_impl_fn=vmi._conj,
)

conj = conjugate


def convolve(a, v, mode="full"):
    """
    Returns the discrete, linear convolution of two one-dimensional sequences.

    For full documentation refer to :obj:`numpy.convolve`.

    Examples
    --------
    >>> ca = dpnp.convolve([1, 2, 3], [0, 1, 0.5])
    >>> print(ca)
    [0. , 1. , 2.5, 4. , 1.5]

    """

    return call_origin(numpy.convolve, a=a, v=v, mode=mode)


_COPYSING_DOCSTRING = """
Composes a floating-point value with the magnitude of `x1_i` and the sign of
`x2_i` for each element of input arrays `x1` and `x2`.

For full documentation refer to :obj:`numpy.copysign`.

Parameters
----------
x1 : {dpnp.ndarray, usm_ndarray}
    First input array, expected to have a real floating-point data type.
x2 : {dpnp.ndarray, usm_ndarray}
    Second input array, also expected to have a real floating-point data
    type.
out : {None, dpnp.ndarray, usm_ndarray}, optional
    Output array to populate.
    Array must have the correct shape and the expected data type.
order : {"C", "F", "A", "K"}, optional
    Memory layout of the newly output array, if parameter `out` is ``None``.
    Default: ``"K"``.

Returns
-------
out : dpnp.ndarray
    An array containing the element-wise results. The data type
    of the returned array is determined by the Type Promotion Rules.

Limitations
-----------
Parameters `where` and `subok` are supported with their default values.
Keyword argument `kwargs` is currently unsupported.
Otherwise ``NotImplementedError`` exception will be raised.

See Also
--------
:obj:`dpnp.negative` : Return the numerical negative of each element of `x`.
:obj:`dpnp.positive` : Return the numerical positive of each element of `x`.

Examples
--------
>>> import dpnp as np
>>> np.copysign(np.array(1.3), np.array(-1))
array(-1.3)
>>> 1 / np.copysign(np.array(0), 1)
array(inf)
>>> 1 / np.copysign(np.array(0), -1)
array(-inf)

>>> x = np.array([-1, 0, 1])
>>> np.copysign(x, -1.1)
array([-1., -0., -1.])
>>> np.copysign(x, np.arange(3) - 1)
array([-1., 0., 1.])
"""

copysign = DPNPBinaryFunc(
    "copysign",
    ti._copysign_result_type,
    ti._copysign,
    _COPYSING_DOCSTRING,
)


def cross(a, b, axisa=-1, axisb=-1, axisc=-1, axis=None):
    """
    Return the cross product of two (arrays of) vectors.

    For full documentation refer to :obj:`numpy.cross`.

    Parameters
    ----------
    a : {dpnp.ndarray, usm_ndarray}
        First input array.
    b : {dpnp.ndarray, usm_ndarray}
        Second input array.
    axisa : int, optional
        Axis of `a` that defines the vector(s).  By default, the last axis.
    axisb : int, optional
        Axis of `b` that defines the vector(s).  By default, the last axis.
    axisc : int, optional
        Axis of `c` containing the cross product vector(s).  Ignored if
        both input vectors have dimension 2, as the return is scalar.
        By default, the last axis.
    axis : {int, None}, optional
        If defined, the axis of `a`, `b` and `c` that defines the vector(s)
        and cross product(s).  Overrides `axisa`, `axisb` and `axisc`.

    Returns
    -------
    out : dpnp.ndarray
        Vector cross product(s).

    See Also
    --------
    :obj:`dpnp.inner` : Inner product.
    :obj:`dpnp.outer` : Outer product.

    Examples
    --------
    Vector cross-product.

    >>> import dpnp as np
    >>> x = np.array([1, 2, 3])
    >>> y = np.array([4, 5, 6])
    >>> np.cross(x, y)
    array([-3,  6, -3])

    One vector with dimension 2.

    >>> x = np.array([1, 2])
    >>> y = np.array([4, 5, 6])
    >>> np.cross(x, y)
    array([12, -6, -3])

    Equivalently:

    >>> x = np.array([1, 2, 0])
    >>> y = np.array([4, 5, 6])
    >>> np.cross(x, y)
    array([12, -6, -3])

    Both vectors with dimension 2.

    >>> x = np.array([1, 2])
    >>> y = np.array([4, 5])
    >>> np.cross(x, y)
    array(-3)

    Multiple vector cross-products. Note that the direction of the cross
    product vector is defined by the *right-hand rule*.

    >>> x = np.array([[1, 2, 3], [4, 5, 6]])
    >>> y = np.array([[4, 5, 6], [1, 2, 3]])
    >>> np.cross(x, y)
    array([[-3,  6, -3],
           [ 3, -6,  3]])

    The orientation of `c` can be changed using the `axisc` keyword.

    >>> np.cross(x, y, axisc=0)
    array([[-3,  3],
           [ 6, -6],
           [-3,  3]])

    Change the vector definition of `x` and `y` using `axisa` and `axisb`.

    >>> x = np.array([[1, 2, 3], [4, 5, 6], [7, 8, 9]])
    >>> y = np.array([[7, 8, 9], [4, 5, 6], [1, 2, 3]])
    >>> np.cross(x, y)
    array([[ -6,  12,  -6],
           [  0,   0,   0],
           [  6, -12,   6]])
    >>> np.cross(x, y, axisa=0, axisb=0)
    array([[-24,  48, -24],
           [-30,  60, -30],
           [-36,  72, -36]])

    """

    if axis is not None:
        if not isinstance(axis, int):
            raise TypeError(f"axis should be an integer but got, {type(axis)}.")
        axisa, axisb, axisc = (axis,) * 3
    dpnp.check_supported_arrays_type(a, b)
    if a.dtype == dpnp.bool and b.dtype == dpnp.bool:
        raise TypeError(
            "Input arrays with boolean data type are not supported."
        )
    # Check axisa and axisb are within bounds
    axisa = normalize_axis_index(axisa, a.ndim, msg_prefix="axisa")
    axisb = normalize_axis_index(axisb, b.ndim, msg_prefix="axisb")

    # Move working axis to the end of the shape
    a = dpnp.moveaxis(a, axisa, -1)
    b = dpnp.moveaxis(b, axisb, -1)
    if a.shape[-1] not in (2, 3) or b.shape[-1] not in (2, 3):
        raise ValueError(
            "Incompatible vector dimensions for cross product\n"
            "(the dimension of vector used in cross product must be 2 or 3)"
        )

    # Modify the shape of input arrays if necessary
    a_shape = a.shape
    b_shape = b.shape
    # TODO: replace with dpnp.broadcast_shapes once implemented
    res_shape = numpy.broadcast_shapes(a_shape[:-1], b_shape[:-1])
    if a_shape[:-1] != res_shape:
        a = dpnp.broadcast_to(a, res_shape + (a_shape[-1],))
        a_shape = a.shape
    if b_shape[:-1] != res_shape:
        b = dpnp.broadcast_to(b, res_shape + (b_shape[-1],))
        b_shape = b.shape

    if a_shape[-1] == 3 or b_shape[-1] == 3:
        res_shape += (3,)
        # Check axisc is within bounds
        axisc = normalize_axis_index(axisc, len(res_shape), msg_prefix="axisc")
    # Create the output array
    dtype = dpnp.result_type(a, b)
    res_usm_type, exec_q = get_usm_allocations([a, b])
    cp = dpnp.empty(
        res_shape, dtype=dtype, sycl_queue=exec_q, usm_type=res_usm_type
    )

    # recast arrays as dtype
    a = a.astype(dtype, copy=False)
    b = b.astype(dtype, copy=False)

    cp = dpnp_cross(a, b, cp, exec_q)
    if a_shape[-1] == 2 and b_shape[-1] == 2:
        return cp

    return dpnp.moveaxis(cp, -1, axisc)


def cumprod(a, axis=None, dtype=None, out=None):
    """
    Return the cumulative product of elements along a given axis.

    For full documentation refer to :obj:`numpy.cumprod`.

    Parameters
    ----------
    a : {dpnp.ndarray, usm_ndarray}
        Input array.
    axis : {None, int}, optional
        Axis along which the cumulative product is computed. It defaults to
        compute the cumulative product over the flattened array.
        Default: ``None``.
    dtype : {None, dtype}, optional
        Type of the returned array and of the accumulator in which the elements
        are multiplied. If `dtype` is not specified, it defaults to the dtype
        of `a`, unless `a` has an integer dtype with a precision less than that
        of the default platform integer. In that case, the default platform
        integer is used.
        Default: ``None``.
    out : {None, dpnp.ndarray, usm_ndarray}, optional
        Alternative output array in which to place the result. It must have the
        same shape and buffer length as the expected output but the type will
        be cast if necessary.
        Default: ``None``.

    Returns
    -------
    out : dpnp.ndarray
        A new array holding the result is returned unless `out` is specified as
        :class:`dpnp.ndarray`, in which case a reference to `out` is returned.
        The result has the same size as `a`, and the same shape as `a` if `axis`
        is not ``None`` or `a` is a 1-d array.

    See Also
    --------
    :obj:`dpnp.prod` : Product array elements.

    Examples
    --------
    >>> import dpnp as np
    >>> a = np.array([1, 2, 3])
    >>> np.cumprod(a) # intermediate results 1, 1*2
    ...               # total product 1*2*3 = 6
    array([1, 2, 6])
    >>> a = np.array([[1, 2, 3], [4, 5, 6]])
    >>> np.cumprod(a, dtype=np.float32) # specify type of output
    array([  1.,   2.,   6.,  24., 120., 720.], dtype=float32)

    The cumulative product for each column (i.e., over the rows) of `a`:

    >>> np.cumprod(a, axis=0)
    array([[ 1,  2,  3],
           [ 4, 10, 18]])

    The cumulative product for each row (i.e. over the columns) of `a`:

    >>> np.cumprod(a, axis=1)
    array([[  1,   2,   6],
           [  4,  20, 120]])

    """

    dpnp.check_supported_arrays_type(a)
    if a.ndim > 1 and axis is None:
        usm_a = dpnp.ravel(a).get_array()
    else:
        usm_a = dpnp.get_usm_ndarray(a)

    return dpnp_wrap_reduction_call(
        a,
        out,
        dpt.cumulative_prod,
        _get_reduction_res_dt,
        usm_a,
        axis=axis,
        dtype=dtype,
    )


def cumsum(a, axis=None, dtype=None, out=None):
    """
    Return the cumulative sum of the elements along a given axis.

    For full documentation refer to :obj:`numpy.cumsum`.

    Parameters
    ----------
    a : {dpnp.ndarray, usm_ndarray}
        Input array.
    axis : {None, int}, optional
        Axis along which the cumulative sum is computed. It defaults to compute
        the cumulative sum over the flattened array.
        Default: ``None``.
    dtype : {None, dtype}, optional
        Type of the returned array and of the accumulator in which the elements
        are summed. If `dtype` is not specified, it defaults to the dtype of
        `a`, unless `a` has an integer dtype with a precision less than that of
        the default platform integer. In that case, the default platform
        integer is used.
        Default: ``None``.
    out : {None, dpnp.ndarray, usm_ndarray}, optional
        Alternative output array in which to place the result. It must have the
        same shape and buffer length as the expected output but the type will
        be cast if necessary.
        Default: ``None``.

    Returns
    -------
    out : dpnp.ndarray
        A new array holding the result is returned unless `out` is specified as
        :class:`dpnp.ndarray`, in which case a reference to `out` is returned.
        The result has the same size as `a`, and the same shape as `a` if `axis`
        is not ``None`` or `a` is a 1-d array.

    See Also
    --------
    :obj:`dpnp.sum` : Sum array elements.
    :obj:`dpnp.diff` : Calculate the n-th discrete difference along given axis.

    Examples
    --------
    >>> import dpnp as np
    >>> a = np.array([[1, 2, 3], [4, 5, 6]])
    >>> a
    array([[1, 2, 3],
           [4, 5, 6]])
    >>> np.cumsum(a)
    array([ 1,  3,  6, 10, 15, 21])
    >>> np.cumsum(a, dtype=float)     # specifies type of output value(s)
    array([ 1.,  3.,  6., 10., 15., 21.])

    >>> np.cumsum(a, axis=0)     # sum over rows for each of the 3 columns
    array([[1, 2, 3],
           [5, 7, 9]])
    >>> np.cumsum(a, axis=1)     # sum over columns for each of the 2 rows
    array([[ 1,  3,  6],
           [ 4,  9, 15]])

    ``cumsum(b)[-1]`` may not be equal to ``sum(b)``

    >>> b = np.array([1, 2e-9, 3e-9] * 10000)
    >>> b.cumsum().dtype == b.sum().dtype == np.float64
    True
    >>> b.cumsum()[-1] == b.sum()
    array(False)

    """

    dpnp.check_supported_arrays_type(a)
    if a.ndim > 1 and axis is None:
        usm_a = dpnp.ravel(a).get_array()
    else:
        usm_a = dpnp.get_usm_ndarray(a)

    return dpnp_wrap_reduction_call(
        a,
        out,
        dpt.cumulative_sum,
        _get_reduction_res_dt,
        usm_a,
        axis=axis,
        dtype=dtype,
    )


def diff(a, n=1, axis=-1, prepend=None, append=None):
    """
    Calculate the n-th discrete difference along the given axis.

    For full documentation refer to :obj:`numpy.diff`.

    Parameters
    ----------
    a : {dpnp.ndarray, usm_ndarray}
        Input array
    n : {int}, optional
        The number of times the values differ. If ``zero``, the input
        is returned as-is.
    axis : {int}, optional
        The axis along which the difference is taken, default is the
        last axis.
    prepend, append : {None, scalar, dpnp.ndarray, usm_ndarray}, optional
        Values to prepend or append to `a` along axis prior to
        performing the difference. Scalar values are expanded to
        arrays with length 1 in the direction of axis and the shape
        of the input array in along all other axes. Otherwise the
        dimension and shape must match `a` except along axis.

    Returns
    -------
    out : dpnp.ndarray
        The n-th differences. The shape of the output is the same as `a`
        except along `axis` where the dimension is smaller by `n`. The
        type of the output is the same as the type of the difference
        between any two elements of `a`. This is the same as the type of
        `a` in most cases.

    See Also
    --------
    :obj:`dpnp.gradient` : Return the gradient of an N-dimensional array.
    :obj:`dpnp.ediff1d` : Compute the differences between consecutive elements
                          of an array.
    :obj:`dpnp.cumsum` : Return the cumulative sum of the elements along
                         a given axis.

    Examples
    --------
    >>> import dpnp as np
    >>> x = np.array([1, 2, 4, 7, 0])
    >>> np.diff(x)
    array([ 1,  2,  3, -7])
    >>> np.diff(x, n=2)
    array([  1,   1, -10])

    >>> x = np.array([[1, 3, 6, 10], [0, 5, 6, 8]])
    >>> np.diff(x)
    array([[2, 3, 4],
           [5, 1, 2]])
    >>> np.diff(x, axis=0)
    array([[-1,  2,  0, -2]])

    """

    dpnp.check_supported_arrays_type(a)
    if n == 0:
        return a
    if n < 0:
        raise ValueError(f"order must be non-negative but got {n}")

    nd = a.ndim
    if nd == 0:
        raise ValueError("diff requires input that is at least one dimensional")
    axis = normalize_axis_index(axis, nd)

    combined = []
    if prepend is not None:
        _append_to_diff_array(a, axis, combined, prepend)

    combined.append(a)
    if append is not None:
        _append_to_diff_array(a, axis, combined, append)

    if len(combined) > 1:
        a = dpnp.concatenate(combined, axis=axis)

    slice1 = [slice(None)] * nd
    slice2 = [slice(None)] * nd
    slice1[axis] = slice(1, None)
    slice2[axis] = slice(None, -1)
    slice1 = tuple(slice1)
    slice2 = tuple(slice2)

    op = dpnp.not_equal if a.dtype == numpy.bool_ else dpnp.subtract
    for _ in range(n):
        a = op(a[slice1], a[slice2])
    return a


_DIVIDE_DOCSTRING = """
Calculates the ratio for each element `x1_i` of the input array `x1` with
the respective element `x2_i` of the input array `x2`.

For full documentation refer to :obj:`numpy.divide`.

Parameters
----------
x1 : {dpnp.ndarray, usm_ndarray}
    First input array, expected to have numeric data type.
x2 : {dpnp.ndarray, usm_ndarray}
    Second input array, also expected to have numeric data type.
out : {None, dpnp.ndarray, usm_ndarray}, optional
    Output array to populate.
    Array must have the correct shape and the expected data type.
order : {"C", "F", "A", "K"}, optional
    Memory layout of the newly output array, if parameter `out` is ``None``.
    Default: ``"K"``.

Returns
-------
out : dpnp.ndarray
    An array containing the result of element-wise division. The data type
    of the returned array is determined by the Type Promotion Rules.

Limitations
-----------
Parameters `where` and `subok` are supported with their default values.
Keyword argument `kwargs` is currently unsupported.
Otherwise ``NotImplementedError`` exception will be raised.

Notes
-----
Equivalent to `x1` / `x2` in terms of array-broadcasting.

The ``true_divide(x1, x2)`` function is an alias for
``divide(x1, x2)``.

Examples
--------
>>> import dpnp as np
>>> np.divide(dp.array([1, -2, 6, -9]), np.array([-2, -2, -2, -2]))
array([-0.5,  1. , -3. ,  4.5])

>>> x1 = np.arange(9.0).reshape((3, 3))
>>> x2 = np.arange(3.0)
>>> np.divide(x1, x2)
array([[nan, 1. , 1. ],
       [inf, 4. , 2.5],
       [inf, 7. , 4. ]])

The ``/`` operator can be used as a shorthand for ``divide`` on
:class:`dpnp.ndarray`.

>>> x1 = np.arange(9.0).reshape((3, 3))
>>> x2 = 2 * np.ones(3)
>>> x1/x2
array([[0. , 0.5, 1. ],
       [1.5, 2. , 2.5],
       [3. , 3.5, 4. ]])
"""

divide = DPNPBinaryFunc(
    "divide",
    ti._divide_result_type,
    ti._divide,
    _DIVIDE_DOCSTRING,
    mkl_fn_to_call=vmi._mkl_div_to_call,
    mkl_impl_fn=vmi._div,
    binary_inplace_fn=ti._divide_inplace,
    acceptance_fn=_acceptance_fn_divide,
)


def ediff1d(x1, to_end=None, to_begin=None):
    """
    The differences between consecutive elements of an array.

    For full documentation refer to :obj:`numpy.ediff1d`.

    Limitations
    -----------
    Parameter `x1`is supported as :class:`dpnp.ndarray`.
    Keyword arguments `to_end` and `to_begin` are currently supported only
    with default values `None`.
    Otherwise the function will be executed sequentially on CPU.
    Input array data types are limited by supported DPNP :ref:`Data types`.

    See Also
    --------
    :obj:`dpnp.diff` : Calculate the n-th discrete difference along the given
                       axis.

    Examples
    --------
    >>> import dpnp as np
    >>> a = np.array([1, 2, 4, 7, 0])
    >>> result = np.ediff1d(a)
    >>> [x for x in result]
    [1, 2, 3, -7]
    >>> b = np.array([[1, 2, 4], [1, 6, 24]])
    >>> result = np.ediff1d(b)
    >>> [x for x in result]
    [1, 2, -3, 5, 18]

    """

    x1_desc = dpnp.get_dpnp_descriptor(x1, copy_when_nondefault_queue=False)
    if x1_desc:
        if to_begin is not None:
            pass
        elif to_end is not None:
            pass
        else:
            return dpnp_ediff1d(x1_desc).get_pyobj()

    return call_origin(numpy.ediff1d, x1, to_end=to_end, to_begin=to_begin)


_FABS_DOCSTRING = """
Compute the absolute values element-wise.

This function returns the absolute values (positive magnitude) of the data in
`x`. Complex values are not handled, use :obj:`dpnp.absolute` to find the
absolute values of complex data.

For full documentation refer to :obj:`numpy.fabs`.

Parameters
----------
x : {dpnp.ndarray, usm_ndarray}
    The array of numbers for which the absolute values are required.
out : {None, dpnp.ndarray, usm_ndarray}, optional
    Output array to populate.
    Array must have the correct shape and the expected data type.
order : {"C", "F", "A", "K"}, optional
    Memory layout of the newly output array, if parameter `out` is ``None``.
    Default: ``"K"``.

Returns
-------
out : dpnp.ndarray
    The absolute values of `x`, the returned values are always floats.
<<<<<<< HEAD
    If `x` does not have a real-valued data type, the returned array
=======
    If `x` does not have a floating point data type, the returned array
>>>>>>> 2d50ce1b
    will have a data type that depends on the capabilities of the device
    on which the array resides.

See Also
--------
:obj:`dpnp.absolute` : Absolute values including `complex` types.

Examples
--------
>>> import dpnp as np
>>> a = np.array([-1.2, 1.2])
>>> np.fabs(a)
array([1.2, 1.2])
"""

fabs = DPNPUnaryFunc(
    "fabs",
    ufi._fabs_result_type,
    ufi._fabs,
    _FABS_DOCSTRING,
    mkl_fn_to_call=vmi._mkl_abs_to_call,
    mkl_impl_fn=vmi._abs,
)


_FLOOR_DOCSTRING = """
Returns the floor for each element `x_i` for input array `x`.

The floor of `x_i` is the largest integer `n`, such that `n <= x_i`.

For full documentation refer to :obj:`numpy.floor`.

Parameters
----------
x : {dpnp.ndarray, usm_ndarray}
    Input array, expected to have a real-valued data type.
out : {None, dpnp.ndarray, usm_ndarray}, optional
    Output array to populate.
    Array must have the correct shape and the expected data type.
order : {"C", "F", "A", "K"}, optional
    Memory layout of the newly output array, if parameter `out` is ``None``.
    Default: ``"K"``.

Returns
-------
out : dpnp.ndarray
    An array containing the element-wise floor.

Limitations
-----------
Parameters `where` and `subok` are supported with their default values.
Keyword argument `kwargs` is currently unsupported.
Otherwise ``NotImplementedError`` exception will be raised.

See Also
--------
:obj:`dpnp.ceil` : Compute the ceiling of the input, element-wise.
:obj:`dpnp.trunc` : Return the truncated value of the input, element-wise.

Notes
-----
Some spreadsheet programs calculate the "floor-towards-zero", in other words floor(-2.5) == -2.
DPNP instead uses the definition of floor where floor(-2.5) == -3.

Examples
--------
>>> import dpnp as np
>>> a = np.array([-1.7, -1.5, -0.2, 0.2, 1.5, 1.7, 2.0])
>>> np.floor(a)
array([-2.0, -2.0, -1.0, 0.0, 1.0, 1.0, 2.0])
"""

floor = DPNPUnaryFunc(
    "floor",
    ti._floor_result_type,
    ti._floor,
    _FLOOR_DOCSTRING,
    mkl_fn_to_call=vmi._mkl_floor_to_call,
    mkl_impl_fn=vmi._floor,
)


_FLOOR_DIVIDE_DOCSTRING = """
Calculates the ratio for each element `x1_i` of the input array `x1` with
the respective element `x2_i` of the input array `x2` to the greatest
integer-value number that is not greater than the division result.

For full documentation refer to :obj:`numpy.floor_divide`.

Parameters
----------
x1 : {dpnp.ndarray, usm_ndarray}
    First input array, expected to have numeric data type.
x2 : {dpnp.ndarray, usm_ndarray}
    Second input array, also expected to have numeric data type.
out : {None, dpnp.ndarray, usm_ndarray}, optional
    Output array to populate.
    Array must have the correct shape and the expected data type.
order : {"C", "F", "A", "K"}, optional
    Memory layout of the newly output array, if parameter `out` is ``None``.
    Default: ``"K"``.

Returns
-------
out : dpnp.ndarray
    An array containing the result of element-wise floor of division.
    The data type of the returned array is determined by the Type
    Promotion Rules.

Limitations
-----------
Parameters `where` and `subok` are supported with their default values.
Keyword argument `kwargs` is currently unsupported.
Otherwise ``NotImplementedError`` exception will be raised.

See Also
--------
:obj:`dpnp.remainder` : Remainder complementary to floor_divide.
:obj:`dpnp.divide` : Standard division.
:obj:`dpnp.floor` : Round a number to the nearest integer toward minus infinity.
:obj:`dpnp.ceil` : Round a number to the nearest integer toward infinity.

Examples
--------
>>> import dpnp as np
>>> np.floor_divide(np.array([1, -1, -2, -9]), -2)
array([-1,  0,  1,  4])

>>> np.floor_divide(np.array([1., 2., 3., 4.]), 2.5)
array([ 0.,  0.,  1.,  1.])

The ``//`` operator can be used as a shorthand for ``floor_divide`` on
:class:`dpnp.ndarray`.

>>> x1 = np.array([1., 2., 3., 4.])
>>> x1 // 2.5
array([0., 0., 1., 1.])
"""

floor_divide = DPNPBinaryFunc(
    "floor_divide",
    ti._floor_divide_result_type,
    ti._floor_divide,
    _FLOOR_DIVIDE_DOCSTRING,
    binary_inplace_fn=ti._floor_divide_inplace,
)


def fmax(x1, x2, /, out=None, *, where=True, dtype=None, subok=True, **kwargs):
    """
    Element-wise maximum of array elements.

    For full documentation refer to :obj:`numpy.fmax`.

    Returns
    -------
    out : dpnp.ndarray
        The maximum of `x1` and `x2`, element-wise, ignoring NaNs.

    Limitations
    -----------
    Parameters `x1` and `x2` are supported as either scalar,
    :class:`dpnp.ndarray` or :class:`dpctl.tensor.usm_ndarray`, but both `x1`
    and `x2` can not be scalars at the same time.
    Parameters `where`, `dtype` and `subok` are supported with their default
    values.
    Keyword argument `kwargs` is currently unsupported.
    Otherwise the function will be executed sequentially on CPU.
    Input array data types are limited by real-valued data types.

    See Also
    --------
    :obj:`dpnp.maximum` : Element-wise maximum of array elements, propagates
                          NaNs.
    :obj:`dpnp.fmin` : Element-wise minimum of array elements, ignores NaNs.
    :obj:`dpnp.max` : The maximum value of an array along a given axis,
                      propagates NaNs..
    :obj:`dpnp.nanmax` : The maximum value of an array along a given axis,
                         ignores NaNs.
    :obj:`dpnp.minimum` : Element-wise minimum of array elements, propagates
                          NaNs.
    :obj:`dpnp.fmod` : Calculate the element-wise remainder of division.

    Examples
    --------
    >>> import dpnp as np
    >>> x1 = np.array([2, 3, 4])
    >>> x2 = np.array([1, 5, 2])
    >>> np.fmax(x1, x2)
    array([2, 5, 4])

    >>> x1 = np.eye(2)
    >>> x2 = np.array([0.5, 2])
    >>> np.fmax(x1, x2) # broadcasting
    array([[1. , 2. ],
           [0.5, 2. ]])

    >>> x1 = np.array([np.nan, 0, np.nan])
    >>> x2 = np.array([0, np.nan, np.nan])
    >>> np.fmax(x1, x2)
    array([ 0.,  0., nan])

    """

    if kwargs:
        pass
    elif where is not True:
        pass
    elif dtype is not None:
        pass
    elif subok is not True:
        pass
    elif dpnp.isscalar(x1) and dpnp.isscalar(x2):
        # at least either x1 or x2 has to be an array
        pass
    else:
        # get USM type and queue to copy scalar from the host memory
        # into a USM allocation
        usm_type, queue = (
            get_usm_allocations([x1, x2])
            if dpnp.isscalar(x1) or dpnp.isscalar(x2)
            else (None, None)
        )

        x1_desc = dpnp.get_dpnp_descriptor(
            x1,
            copy_when_strides=False,
            copy_when_nondefault_queue=False,
            alloc_usm_type=usm_type,
            alloc_queue=queue,
        )
        x2_desc = dpnp.get_dpnp_descriptor(
            x2,
            copy_when_strides=False,
            copy_when_nondefault_queue=False,
            alloc_usm_type=usm_type,
            alloc_queue=queue,
        )
        if x1_desc and x2_desc:
            if out is not None:
                if not dpnp.is_supported_array_type(out):
                    raise TypeError(
                        "return array must be of supported array type"
                    )
                out_desc = (
                    dpnp.get_dpnp_descriptor(
                        out, copy_when_nondefault_queue=False
                    )
                    or None
                )
            else:
                out_desc = None

            return dpnp_fmax(
                x1_desc, x2_desc, dtype=dtype, out=out_desc, where=where
            ).get_pyobj()

    return call_origin(
        numpy.fmax, x1, x2, dtype=dtype, out=out, where=where, **kwargs
    )


def fmin(x1, x2, /, out=None, *, where=True, dtype=None, subok=True, **kwargs):
    """
    Element-wise minimum of array elements.

    For full documentation refer to :obj:`numpy.fmin`.

    Returns
    -------
    out : dpnp.ndarray
        The minimum of `x1` and `x2`, element-wise, ignoring NaNs.

    Limitations
    -----------
    Parameters `x1` and `x2` are supported as either scalar,
    :class:`dpnp.ndarray` or :class:`dpctl.tensor.usm_ndarray`, but both `x1`
    and `x2` can not be scalars at the same time.
    Parameters `where`, `dtype` and `subok` are supported with their default
    values.
    Keyword argument `kwargs` is currently unsupported.
    Otherwise the function will be executed sequentially on CPU.
    Input array data types are limited by real-valued data types.

    See Also
    --------
    :obj:`dpnp.minimum` : Element-wise minimum of array elements, propagates
                          NaNs.
    :obj:`dpnp.fmax` : Element-wise maximum of array elements, ignores NaNs.
    :obj:`dpnp.min` : The minimum value of an array along a given axis,
                      propagates NaNs.
    :obj:`dpnp.nanmin` : The minimum value of an array along a given axis,
                         ignores NaNs.
    :obj:`dpnp.maximum` : Element-wise maximum of array elements, propagates
                          NaNs.
    :obj:`dpnp.fmod` : Calculate the element-wise remainder of division.

    Examples
    --------
    >>> import dpnp as np
    >>> x1 = np.array([2, 3, 4])
    >>> x2 = np.array([1, 5, 2])
    >>> np.fmin(x1, x2)
    array([1, 3, 2])

    >>> x1 = np.eye(2)
    >>> x2 = np.array([0.5, 2])
    >>> np.fmin(x1, x2) # broadcasting
    array([[0.5, 0. ],
           [0. , 1. ]]

    >>> x1 = np.array([np.nan, 0, np.nan])
    >>> x2 = np.array([0, np.nan, np.nan])
    >>> np.fmin(x1, x2)
    array([ 0.,  0., nan])

    """

    if kwargs:
        pass
    elif where is not True:
        pass
    elif dtype is not None:
        pass
    elif subok is not True:
        pass
    elif dpnp.isscalar(x1) and dpnp.isscalar(x2):
        # at least either x1 or x2 has to be an array
        pass
    else:
        # get USM type and queue to copy scalar from the host memory into
        # a USM allocation
        usm_type, queue = (
            get_usm_allocations([x1, x2])
            if dpnp.isscalar(x1) or dpnp.isscalar(x2)
            else (None, None)
        )

        x1_desc = dpnp.get_dpnp_descriptor(
            x1,
            copy_when_strides=False,
            copy_when_nondefault_queue=False,
            alloc_usm_type=usm_type,
            alloc_queue=queue,
        )
        x2_desc = dpnp.get_dpnp_descriptor(
            x2,
            copy_when_strides=False,
            copy_when_nondefault_queue=False,
            alloc_usm_type=usm_type,
            alloc_queue=queue,
        )
        if x1_desc and x2_desc:
            if out is not None:
                if not dpnp.is_supported_array_type(out):
                    raise TypeError(
                        "return array must be of supported array type"
                    )
                out_desc = (
                    dpnp.get_dpnp_descriptor(
                        out, copy_when_nondefault_queue=False
                    )
                    or None
                )
            else:
                out_desc = None

            return dpnp_fmin(
                x1_desc, x2_desc, dtype=dtype, out=out_desc, where=where
            ).get_pyobj()

    return call_origin(
        numpy.fmin, x1, x2, dtype=dtype, out=out, where=where, **kwargs
    )


_FMOD_DOCSTRING = """
Calculates the remainder of division for each element `x1_i` of the input array
`x1` with the respective element `x2_i` of the input array `x2`.

This function is equivalent to the Matlab(TM) ``rem`` function and should not
be confused with the Python modulus operator ``x1 % x2``.

For full documentation refer to :obj:`numpy.fmod`.

Parameters
----------
x1 : {dpnp.ndarray, usm_ndarray}
    First input array, expected to have a real-valued data type.
x2 : {dpnp.ndarray, usm_ndarray}
    Second input array, also expected to have a real-valued data type.
out : {None, dpnp.ndarray, usm_ndarray}, optional
    Output array to populate.
    Array must have the correct shape and the expected data type.
order : {"C", "F", "A", "K"}, optional
    Memory layout of the newly output array, if parameter `out` is ``None``.
    Default: ``"K"``.

Returns
-------
out : dpnp.ndarray
    An array containing the element-wise remainders. The data type of the
    returned array is determined by the Type Promotion Rules.

Limitations
----------
Parameters `where` and `subok` are supported with their default values.
Keyword argument `kwargs` is currently unsupported.
Otherwise ``NotImplementedError`` exception will be raised.

See Also
--------
:obj:`dpnp.remainder` : Equivalent to the Python ``%`` operator.
:obj:`dpnp.divide` : Standard division.

Examples
--------
>>> import dpnp as np
>>> a = np.array([-3, -2, -1, 1, 2, 3])
>>> np.fmod(a, 2)
array([-1,  0, -1,  1,  0,  1])
>>> np.remainder(a, 2)
array([1, 0, 1, 1, 0, 1])

>>> np.fmod(np.array([5, 3]), np.array([2, 2.]))
array([1., 1.])
>>> a = np.arange(-3, 3).reshape(3, 2)
>>> a
array([[-3, -2],
       [-1,  0],
       [ 1,  2]])
>>> np.fmod(a, np.array([2, 2]))
array([[-1,  0],
       [-1,  0],
       [ 1,  0]])
"""

fmod = DPNPBinaryFunc(
    "fmod",
    ufi._fmod_result_type,
    ufi._fmod,
    _FMOD_DOCSTRING,
    mkl_fn_to_call=vmi._mkl_fmod_to_call,
    mkl_impl_fn=vmi._fmod,
)


def gradient(f, *varargs, axis=None, edge_order=1):
    """
    Return the gradient of an N-dimensional array.

    The gradient is computed using second order accurate central differences
    in the interior points and either first or second order accurate one-sides
    (forward or backwards) differences at the boundaries.
    The returned gradient hence has the same shape as the input array.

    For full documentation refer to :obj:`numpy.gradient`.

    Parameters
    ----------
    f : {dpnp.ndarray, usm_ndarray}
        An N-dimensional array containing samples of a scalar function.
    varargs : {scalar, list of scalars, list of arrays}, optional
        Spacing between `f` values. Default unitary spacing for all dimensions.
        Spacing can be specified using:

        1. Single scalar to specify a sample distance for all dimensions.
        2. N scalars to specify a constant sample distance for each dimension.
           i.e. `dx`, `dy`, `dz`, ...
        3. N arrays to specify the coordinates of the values along each
           dimension of `f`. The length of the array must match the size of
           the corresponding dimension
        4. Any combination of N scalars/arrays with the meaning of 2. and 3.

        If `axis` is given, the number of `varargs` must equal the number of
        axes.
        Default: ``1``.
    axis : {None, int, tuple of ints}, optional
        Gradient is calculated only along the given axis or axes.
        The default is to calculate the gradient for all the axes of the input
        array. `axis` may be negative, in which case it counts from the last to
        the first axis.
        Default: ``None``.
    edge_order : {1, 2}, optional
        Gradient is calculated using N-th order accurate differences
        at the boundaries.
        Default: ``1``.

    Returns
    -------
    gradient : {dpnp.ndarray, list of ndarray}
        A list of :class:`dpnp.ndarray` (or a single :class:`dpnp.ndarray` if
        there is only one dimension) corresponding to the derivatives of `f`
        with respect to each dimension.
        Each derivative has the same shape as `f`.

    See Also
    --------
    :obj:`dpnp.diff` : Calculate the n-th discrete difference along the given
                       axis.
    :obj:`dpnp.ediff1d` : Calculate the differences between consecutive
                          elements of an array.

    Examples
    --------
    >>> import dpnp as np
    >>> f = np.array([1, 2, 4, 7, 11, 16], dtype=float)
    >>> np.gradient(f)
    array([1. , 1.5, 2.5, 3.5, 4.5, 5. ])
    >>> np.gradient(f, 2)
    array([0.5 , 0.75, 1.25, 1.75, 2.25, 2.5 ])

    Spacing can be also specified with an array that represents the coordinates
    of the values `f` along the dimensions.
    For instance a uniform spacing:

    >>> x = np.arange(f.size)
    >>> np.gradient(f, x)
    array([1. , 1.5, 2.5, 3.5, 4.5, 5. ])

    Or a non uniform one:

    >>> x = np.array([0., 1., 1.5, 3.5, 4., 6.], dtype=float)
    >>> np.gradient(f, x)
    array([1. , 3. , 3.5, 6.7, 6.9, 2.5])

    For two dimensional arrays, the return will be two arrays ordered by
    axis. In this example the first array stands for the gradient in
    rows and the second one in columns direction:

    >>> np.gradient(np.array([[1, 2, 6], [3, 4, 5]], dtype=float))
    (array([[ 2.,  2., -1.],
            [ 2.,  2., -1.]]),
     array([[1. , 2.5, 4. ],
            [1. , 1. , 1. ]]))

    In this example the spacing is also specified:
    uniform for axis=0 and non uniform for axis=1

    >>> dx = 2.
    >>> y = np.array([1., 1.5, 3.5])
    >>> np.gradient(np.array([[1, 2, 6], [3, 4, 5]], dtype=float), dx, y)
    (array([[ 1. ,  1. , -0.5],
            [ 1. ,  1. , -0.5]]),
     array([[2. , 2. , 2. ],
            [2. , 1.7, 0.5]]))

    It is possible to specify how boundaries are treated using `edge_order`

    >>> x = np.array([0, 1, 2, 3, 4])
    >>> f = x**2
    >>> np.gradient(f, edge_order=1)
    array([1., 2., 4., 6., 7.])
    >>> np.gradient(f, edge_order=2)
    array([0., 2., 4., 6., 8.])

    The `axis` keyword can be used to specify a subset of axes of which the
    gradient is calculated

    >>> np.gradient(np.array([[1, 2, 6], [3, 4, 5]], dtype=float), axis=0)
    array([[ 2.,  2., -1.],
           [ 2.,  2., -1.]])

    """

    dpnp.check_supported_arrays_type(f)
    ndim = f.ndim  # number of dimensions

    if axis is None:
        axes = tuple(range(ndim))
    else:
        axes = normalize_axis_tuple(axis, ndim)

    dx = _gradient_build_dx(f, axes, *varargs)
    if edge_order > 2:
        raise ValueError("'edge_order' greater than 2 not supported")

    # Use central differences on interior and one-sided differences on the
    # endpoints. This preserves second order-accuracy over the full domain.
    outvals = []

    # create slice objects --- initially all are [:, :, ..., :]
    slice1 = [slice(None)] * ndim
    slice2 = [slice(None)] * ndim
    slice3 = [slice(None)] * ndim
    slice4 = [slice(None)] * ndim

    otype = f.dtype
    if dpnp.issubdtype(otype, dpnp.inexact):
        pass
    else:
        # All other types convert to floating point.
        # First check if f is a dpnp integer type; if so, convert f to default
        # float type to avoid modular arithmetic when computing changes in f.
        if dpnp.issubdtype(otype, dpnp.integer):
            f = f.astype(dpnp.default_float_type())
        otype = dpnp.default_float_type()

    for axis_, ax_dx in zip(axes, dx):
        if f.shape[axis_] < edge_order + 1:
            raise ValueError(
                "Shape of array too small to calculate a numerical gradient, "
                "at least (edge_order + 1) elements are required."
            )

        # result allocation
        if dpnp.isscalar(ax_dx):
            usm_type = f.usm_type
        else:
            usm_type = dpu.get_coerced_usm_type([f.usm_type, ax_dx.usm_type])
        out = dpnp.empty_like(f, dtype=otype, usm_type=usm_type)

        # spacing for the current axis
        uniform_spacing = numpy.ndim(ax_dx) == 0

        # Numerical differentiation: 2nd order interior
        _gradient_num_diff_2nd_order_interior(
            f,
            ax_dx,
            out,
            (slice1, slice2, slice3, slice4),
            axis_,
            uniform_spacing,
        )

        # Numerical differentiation: 1st and 2nd order edges
        _gradient_num_diff_edges(
            f,
            ax_dx,
            out,
            (slice1, slice2, slice3, slice4),
            axis_,
            uniform_spacing,
            edge_order,
        )

        outvals.append(out)

        # reset the slice object in this dimension to ":"
        slice1[axis_] = slice(None)
        slice2[axis_] = slice(None)
        slice3[axis_] = slice(None)
        slice4[axis_] = slice(None)

    if len(axes) == 1:
        return outvals[0]
    return tuple(outvals)


_IMAG_DOCSTRING = """
Computes imaginary part of each element `x_i` for input array `x`.

For full documentation refer to :obj:`numpy.imag`.

Parameters
----------
x : {dpnp.ndarray, usm_ndarray}
    Input array, expected to have numeric data type.
out : {None, dpnp.ndarray, usm_ndarray}, optional
    Output array to populate.
    Array must have the correct shape and the expected data type.
order : {"C", "F", "A", "K"}, optional
    Memory layout of the newly output array, if parameter `out` is ``None``.
    Default: ``"K"``.

Returns
-------
out : dpnp.ndarray
    An array containing the element-wise imaginary component of input.
    If the input is a real-valued data type, the returned array has
    the same data type. If the input is a complex floating-point
    data type, the returned array has a floating-point data type
    with the same floating-point precision as complex input.

See Also
--------
:obj:`dpnp.real` : Return the real part of the complex argument.
:obj:`dpnp.conj` : Return the complex conjugate, element-wise.
:obj:`dpnp.conjugate` : Return the complex conjugate, element-wise.

Examples
--------
>>> import dpnp as np
>>> a = np.array([1+2j, 3+4j, 5+6j])
>>> a.imag
array([2., 4., 6.])

>>> a.imag = np.array([8, 10, 12])
>>> a
array([1. +8.j, 3.+10.j, 5.+12.j])

>>> np.imag(np.array(1 + 1j))
array(1.)
"""

imag = DPNPUnaryFunc(
    "imag",
    ti._imag_result_type,
    ti._imag,
    _IMAG_DOCSTRING,
)


_MAXIMUM_DOCSTRING = """
Compares two input arrays `x1` and `x2` and returns a new array containing the
element-wise maxima.

For full documentation refer to :obj:`numpy.maximum`.

Parameters
----------
x1 : {dpnp.ndarray, usm_ndarray}
    First input array, expected to have numeric data type.
x2 : {dpnp.ndarray, usm_ndarray}
    Second input array, also expected to have numeric data type.
out : {None, dpnp.ndarray, usm_ndarray}, optional
    Output array to populate.
    Array must have the correct shape and the expected data type.
order : {"C", "F", "A", "K"}, optional
    Memory layout of the newly output array, if parameter `out` is ``None``.
    Default: ``"K"``.

Returns
-------
out : dpnp.ndarray
    An array containing the element-wise maxima. The data type of
    the returned array is determined by the Type Promotion Rules.

Limitations
-----------
Parameters `where` and `subok` are supported with their default values.
Keyword argument `kwargs` is currently unsupported.
Otherwise ``NotImplementedError`` exception will be raised.

See Also
--------
:obj:`dpnp.minimum` : Element-wise minimum of two arrays, propagates NaNs.
:obj:`dpnp.fmax` : Element-wise maximum of two arrays, ignores NaNs.
:obj:`dpnp.max` : The maximum value of an array along a given axis, propagates NaNs.
:obj:`dpnp.nanmax` : The maximum value of an array along a given axis, ignores NaNs.
:obj:`dpnp.fmin` : Element-wise minimum of two arrays, ignores NaNs.
:obj:`dpnp.min` : The minimum value of an array along a given axis, propagates NaNs.
:obj:`dpnp.nanmin` : The minimum value of an array along a given axis, ignores NaNs.

Examples
--------
>>> import dpnp as np
>>> x1 = np.array([2, 3, 4])
>>> x2 = np.array([1, 5, 2])
>>> np.maximum(x1, x2)
array([2, 5, 4])

>>> x1 = np.eye(2)
>>> x2 = np.array([0.5, 2])
>>> np.maximum(x1, x2) # broadcasting
array([[1. , 2. ],
       [0.5, 2. ]])

>>> x1 = np.array([np.nan, 0, np.nan])
>>> x2 = np.array([0, np.nan, np.nan])
>>> np.maximum(x1, x2)
array([nan, nan, nan])

>>> np.maximum(np.array(np.Inf), 1)
array(inf)
"""

maximum = DPNPBinaryFunc(
    "maximum",
    ti._maximum_result_type,
    ti._maximum,
    _MAXIMUM_DOCSTRING,
)


_MINIMUM_DOCSTRING = """
Compares two input arrays `x1` and `x2` and returns a new array containing the
element-wise minima.

For full documentation refer to :obj:`numpy.minimum`.

Parameters
----------
x1 : {dpnp.ndarray, usm_ndarray}
    First input array, expected to have numeric data type.
x2 : {dpnp.ndarray, usm_ndarray}
    Second input array, also expected to have numeric data type.
out : {None, dpnp.ndarray, usm_ndarray}, optional
    Output array to populate.
    Array must have the correct shape and the expected data type.
order : {"C", "F", "A", "K"}, optional
    Memory layout of the newly output array, if parameter `out` is ``None``.
    Default: ``"K"``.

Returns
-------
out : dpnp.ndarray
    An array containing the element-wise minima. The data type of
    the returned array is determined by the Type Promotion Rules.

Limitations
-----------
Parameters `where` and `subok` are supported with their default values.
Keyword argument `kwargs` is currently unsupported.
Otherwise ``NotImplementedError`` exception will be raised.

See Also
--------
:obj:`dpnp.maximum` : Element-wise maximum of two arrays, propagates NaNs.
:obj:`dpnp.fmin` : Element-wise minimum of two arrays, ignores NaNs.
:obj:`dpnp.min` : The minimum value of an array along a given axis, propagates NaNs.
:obj:`dpnp.nanmin` : The minimum value of an array along a given axis, ignores NaNs.
:obj:`dpnp.fmax` : Element-wise maximum of two arrays, ignores NaNs.
:obj:`dpnp.max` : The maximum value of an array along a given axis, propagates NaNs.
:obj:`dpnp.nanmax` : The maximum value of an array along a given axis, ignores NaNs.

Examples
--------
>>> import dpnp as np
>>> x1 = np.array([2, 3, 4])
>>> x2 = np.array([1, 5, 2])
>>> np.minimum(x1, x2)
array([1, 3, 2])

>>> x1 = np.eye(2)
>>> x2 = np.array([0.5, 2])
>>> np.minimum(x1, x2) # broadcasting
array([[0.5, 0. ],
       [0. , 1. ]]

>>> x1 = np.array([np.nan, 0, np.nan])
>>> x2 = np.array([0, np.nan, np.nan])
>>> np.minimum(x1, x2)
array([nan, nan, nan])

>>> np.minimum(np.array(-np.Inf), 1)
array(-inf)
"""

minimum = DPNPBinaryFunc(
    "minimum",
    ti._minimum_result_type,
    ti._minimum,
    _MINIMUM_DOCSTRING,
)


def modf(x1, **kwargs):
    """
    Return the fractional and integral parts of an array, element-wise.

    For full documentation refer to :obj:`numpy.modf`.

    Limitations
    -----------
    Parameter `x` is supported as :obj:`dpnp.ndarray`.
    Keyword argument `kwargs` is currently unsupported.
    Otherwise the function will be executed sequentially on CPU.
    Input array data types are limited by supported DPNP :ref:`Data types`.

    Examples
    --------
    >>> import dpnp as np
    >>> a = np.array([1, 2])
    >>> result = np.modf(a)
    >>> [[x for x in y] for y in result ]
    [[1.0, 2.0], [0.0, 0.0]]

    """

    x1_desc = dpnp.get_dpnp_descriptor(x1, copy_when_nondefault_queue=False)
    if x1_desc and not kwargs:
        return dpnp_modf(x1_desc)

    return call_origin(numpy.modf, x1, **kwargs)


_MULTIPLY_DOCSTRING = """
Calculates the product for each element `x1_i` of the input array `x1` with the
respective element `x2_i` of the input array `x2`.

For full documentation refer to :obj:`numpy.multiply`.

Parameters
----------
x1 : {dpnp.ndarray, usm_ndarray}
    First input array, expected to have numeric data type.
x2 : {dpnp.ndarray, usm_ndarray}
    Second input array, also expected to have numeric data type.
out : {None, dpnp.ndarray, usm_ndarray}, optional
    Output array to populate.
    Array must have the correct shape and the expected data type.
order : {"C", "F", "A", "K"}, optional
    Memory layout of the newly output array, if parameter `out` is ``None``.
    Default: ``"K"``.

Returns
-------
out : dpnp.ndarray
    An array containing the element-wise products. The data type of
    the returned array is determined by the Type Promotion Rules.

Limitations
-----------
Parameters `where` and `subok` are supported with their default values.
Keyword argument `kwargs` is currently unsupported.
Otherwise ``NotImplementedError`` exception will be raised.

Notes
-----
Equivalent to `x1` * `x2` in terms of array broadcasting.

Examples
--------
>>> import dpnp as np
>>> a = np.array([1, 2, 3, 4, 5])
>>> np.multiply(a, a)
array([ 1,  4,  9, 16, 25])]

>>> x1 = np.arange(9.0).reshape((3, 3))
>>> x2 = np.arange(3.0)
>>> np.multiply(x1, x2)
array([[  0.,   1.,   4.],
       [  0.,   4.,  10.],
       [  0.,   7.,  16.]])

The ``*`` operator can be used as a shorthand for ``multiply`` on
:class:`dpnp.ndarray`.

>>> x1 * x2
array([[  0.,   1.,   4.],
       [  0.,   4.,  10.],
       [  0.,   7.,  16.]])
"""

multiply = DPNPBinaryFunc(
    "multiply",
    ti._multiply_result_type,
    ti._multiply,
    _MULTIPLY_DOCSTRING,
    mkl_fn_to_call=vmi._mkl_mul_to_call,
    mkl_impl_fn=vmi._mul,
    binary_inplace_fn=ti._multiply_inplace,
)


_NEGATIVE_DOCSTRING = """
Computes the numerical negative for each element `x_i` of input array `x`.

For full documentation refer to :obj:`numpy.negative`.

Parameters
----------
x : {dpnp.ndarray, usm_ndarray}
    Input array, expected to have numeric data type.
out : {None, dpnp.ndarray, usm_ndarray}, optional
    Output array to populate.
    Array must have the correct shape and the expected data type.
order : {"C", "F", "A", "K"}, optional
    Memory layout of the newly output array, if parameter `out` is ``None``.
    Default: ``"K"``.

Returns
-------
out : dpnp.ndarray
    An array containing the negative of `x`.

Limitations
-----------
Parameters `where` and `subok` are supported with their default values.
Keyword argument `kwargs` is currently unsupported.
Otherwise ``NotImplementedError`` exception will be raised.

See Also
--------
:obj:`dpnp.positive` : Return the numerical positive of each element of `x`.
:obj:`dpnp.copysign` : Change the sign of `x1` to that of `x2`, element-wise.

Examples
--------
>>> import dpnp as np
>>> np.negative(np.array([1, -1]))
array([-1, 1])

The ``-`` operator can be used as a shorthand for ``negative`` on
:class:`dpnp.ndarray`.

>>> x = np.array([1., -1.])
>>> -x
array([-1.,  1.])
"""

negative = DPNPUnaryFunc(
    "negative",
    ti._negative_result_type,
    ti._negative,
    _NEGATIVE_DOCSTRING,
    acceptance_fn=acceptance_fn_negative,
)


_POSITIVE_DOCSTRING = """
Computes the numerical positive for each element `x_i` of input array `x`.

For full documentation refer to :obj:`numpy.positive`.

Parameters
----------
x : {dpnp.ndarray, usm_ndarray}
    Input array, expected to have numeric data type.
out : {None, dpnp.ndarray, usm_ndarray}, optional
    Output array to populate.
    Array must have the correct shape and the expected data type.
order : {"C", "F", "A", "K"}, optional
    Memory layout of the newly output array, if parameter `out` is ``None``.
    Default: ``"K"``.

Returns
-------
out : dpnp.ndarray
    An array containing the positive of `x`.

Limitations
-----------
Parameters `where` and `subok` are supported with their default values.
Keyword argument `kwargs` is currently unsupported.
Otherwise ``NotImplementedError`` exception will be raised.

See Also
--------
:obj:`dpnp.negative` : Return the numerical negative of each element of `x`.
:obj:`dpnp.copysign` : Change the sign of `x1` to that of `x2`, element-wise.

Note
----
Equivalent to `x.copy()`, but only defined for types that support arithmetic.

Examples
--------
>>> import dpnp as np
>>> np.positive(np.array([1., -1.]))
array([ 1., -1.])

The ``+`` operator can be used as a shorthand for ``positive`` on
:class:`dpnp.ndarray`.

>>> x = np.array([1., -1.])
>>> +x
array([ 1., -1.])
"""

positive = DPNPUnaryFunc(
    "positive",
    ti._positive_result_type,
    ti._positive,
    _POSITIVE_DOCSTRING,
    acceptance_fn=acceptance_fn_positive,
)


_POWER_DOCSTRING = """
Calculates `x1_i` raised to `x2_i` for each element `x1_i` of the input array
`x1` with the respective element `x2_i` of the input array `x2`.

For full documentation refer to :obj:`numpy.power`.

Parameters
----------
x1 : {dpnp.ndarray, usm_ndarray}
    First input array, expected to have numeric data type.
x2 : {dpnp.ndarray, usm_ndarray}
    Second input array, also expected to have numeric data type.
out : {None, dpnp.ndarray, usm_ndarray}, optional
    Output array to populate. Array must have the correct
    shape and the expected data type.
order : {"C", "F", "A", "K"}, optional
    Output array, if parameter `out` is ``None``.
    Default: ``"K"``.

Returns
-------
out : dpnp.ndarray
    An array containing the bases in `x1` raised to the exponents in `x2`
    element-wise. The data type of the returned array is determined by the
    Type Promotion Rules.

Limitations
-----------
Parameters `where` and `subok` are supported with their default values.
Keyword argument `kwargs` is currently unsupported.
Otherwise ``NotImplementedError`` exception will be raised.

See Also
--------
:obj:`dpnp.fmax` : Element-wise maximum of array elements.
:obj:`dpnp.fmin` : Element-wise minimum of array elements.
:obj:`dpnp.fmod` : Calculate the element-wise remainder of division.

Examples
--------
>>> import dpnp as dp
>>> a = dp.arange(6)
>>> dp.power(a, 3)
array([  0,   1,   8,  27,  64, 125])

Raise the bases to different exponents.

>>> b = dp.array([1.0, 2.0, 3.0, 3.0, 2.0, 1.0])
>>> dp.power(a, b)
array([ 0.,  1.,  8., 27., 16.,  5.])

The effect of broadcasting.

>>> c = dp.array([[1, 2, 3, 3, 2, 1], [1, 2, 3, 3, 2, 1]])
>>> dp.power(a, c)
array([[ 0,  1,  8, 27, 16,  5],
        [ 0,  1,  8, 27, 16,  5]])

The ``**`` operator can be used as a shorthand for ``power`` on
:class:`dpnp.ndarray`.

>>> b = dp.array([1, 2, 3, 3, 2, 1])
>>> a = dp.arange(6)
>>> a ** b
array([ 0,  1,  8, 27, 16,  5])

Negative values raised to a non-integral value will result in ``nan``.

>>> d = dp.array([-1.0, -4.0])
>>> dp.power(d, 1.5)
array([nan, nan])
"""

power = DPNPBinaryFunc(
    "power",
    ti._pow_result_type,
    ti._pow,
    _POWER_DOCSTRING,
    mkl_fn_to_call=vmi._mkl_pow_to_call,
    mkl_impl_fn=vmi._pow,
    binary_inplace_fn=ti._pow_inplace,
)


def prod(
    a,
    axis=None,
    dtype=None,
    out=None,
    keepdims=False,
    initial=None,
    where=True,
):
    """
    Return the product of array elements over a given axis.

    For full documentation refer to :obj:`numpy.prod`.

    Parameters
    ----------
    a : {dpnp.ndarray, usm_ndarray}
        Input array.
    axis : {None, int or tuple of ints}, optional
        Axis or axes along which a product is performed. The default,
        ``axis=None``, will calculate the product of all the elements in the
        input array. If `axis` is negative it counts from the last to the first
        axis.
        If `axis` is a tuple of integers, a product is performed on all of the
        axes specified in the tuple instead of a single axis or all the axes as
        before.
        Default: ``None``.
    dtype : {None, dtype}, optional
        The type of the returned array, as well as of the accumulator in which
        the elements are multiplied. The dtype of `a` is used by default unless
        `a` has an integer dtype of less precision than the default platform
        integer. In that case, if `a` is signed then the platform integer is
        used while if `a` is unsigned then an unsigned integer of the same
        precision as the platform integer is used.
        Default: ``None``.
    out : {None, dpnp.ndarray, usm_ndarray}, optional
        Alternative output array in which to place the result. It must have
        the same shape as the expected output, but the type of the output
        values will be cast if necessary.
        Default: ``None``.
    keepdims : {None, bool}, optional
        If this is set to ``True``, the axes which are reduced are left in the
        result as dimensions with size one. With this option, the result will
        broadcast correctly against the input array.
        Default: ``False``.

    Returns
    -------
    out : dpnp.ndarray
        An array with the same shape as `a`, with the specified axis removed.
        If `a` is a 0-d array, or if `axis` is ``None``, a zero-dimensional
        array is returned. If an output array is specified, a reference to
        `out` is returned.

    Limitations
    -----------
    Parameters `initial` and `where` are only supported with their default
    values.
    Otherwise ``NotImplementedError`` exception will be raised.

    See Also
    --------
    :obj:`dpnp.nanprod` : Return the product of array elements over a given
        axis treating Not a Numbers (NaNs) as ones.

    Examples
    --------
    >>> import dpnp as np
    >>> np.prod(np.array([1, 2]))
    array(2)

    >>> a = np.array([[1, 2], [3, 4]])
    >>> np.prod(a)
    array(24)

    >>> np.prod(a, axis=1)
    array([ 2, 12])
    >>> np.prod(a, axis=0)
    array([3, 8])

    >>> x = np.array([1, 2, 3], dtype=np.int8)
    >>> np.prod(x).dtype == int
    True

    """

    dpnp.check_limitations(initial=initial, where=where)
    usm_a = dpnp.get_usm_ndarray(a)

    return dpnp_wrap_reduction_call(
        a,
        out,
        dpt.prod,
        _get_reduction_res_dt,
        usm_a,
        axis=axis,
        dtype=dtype,
        keepdims=keepdims,
    )


_PROJ_DOCSTRING = """
Computes projection of each element `x_i` for input array `x`.

Parameters
----------
x : {dpnp.ndarray, usm_ndarray}
    Input array, expected to have numeric data type.
out : {None, dpnp.ndarray, usm_ndarray}, optional
    Output array to populate.
    Array must have the correct shape and the expected data type.
order : {"C", "F", "A", "K"}, optional
    Memory layout of the newly output array, if parameter `out` is ``None``.
    Default: ``"K"``.

Returns
-------
out : dpnp.ndarray
    An array containing the element-wise projection.

Limitations
-----------
Parameters `where' and `subok` are supported with their default values.
Keyword argument `kwargs` is currently unsupported.
Otherwise ``NotImplementedError`` exception will be raised.

See Also
--------
:obj:`dpnp.absolute` : Returns the magnitude of a complex number, element-wise.
:obj:`dpnp.conj` : Return the complex conjugate, element-wise.

Examples
--------
>>> import dpnp as np
>>> np.proj(np.array([1, -2.3, 2.1-1.7j]))
array([ 1. +0.j, -2.3+0.j,  2.1-1.7.j])

>>> np.proj(np.array([complex(1,np.inf), complex(1,-np.inf), complex(np.inf,-1),]))
array([inf+0.j, inf-0.j, inf-0.j])
"""

proj = DPNPUnaryFunc(
    "proj",
    ti._proj_result_type,
    ti._proj,
    _PROJ_DOCSTRING,
)


_REAL_DOCSTRING = """
Computes real part of each element `x_i` for input array `x`.

For full documentation refer to :obj:`numpy.real`.

Parameters
----------
x : {dpnp.ndarray, usm_ndarray}
    Input array, expected to have numeric data type.

Returns
-------
out : dpnp.ndarray
    An array containing the element-wise real component of input.
    If the input is a real-valued data type, the returned array has
    the same data type. If the input is a complex floating-point
    data type, the returned array has a floating-point data type
    with the same floating-point precision as complex input.
"""

real = DPNPReal(
    "real",
    ti._real_result_type,
    ti._real,
    _REAL_DOCSTRING,
)


_REMAINDER_DOCSTRING = """
Calculates the remainder of division for each element `x1_i` of the input array
`x1` with the respective element `x2_i` of the input array `x2`.

This function is equivalent to the Python modulus operator.

For full documentation refer to :obj:`numpy.remainder`.

Parameters
----------
x1 : {dpnp.ndarray, usm_ndarray}
    First input array, expected to have a real-valued data type.
x2 : {dpnp.ndarray, usm_ndarray}
    Second input array, also expected to have a real-valued data type.
out : {None, dpnp.ndarray, usm_ndarray}, optional
    Output array to populate.
    Array must have the correct shape and the expected data type.
order : {"C", "F", "A", "K"}, optional
    Memory layout of the newly output array, if parameter `out` is ``None``.
    Default: ``"K"``.

Returns
-------
out : dpnp.ndarray
    An array containing the element-wise remainders. Each remainder has the
    same sign as respective element `x2_i`. The data type of the returned
    array is determined by the Type Promotion Rules.

Limitations
<<<<<<< HEAD
----------
=======
-----------
>>>>>>> 2d50ce1b
Parameters `where` and `subok` are supported with their default values.
Keyword argument `kwargs` is currently unsupported.
Otherwise ``NotImplementedError`` exception will be raised.

See Also
--------
:obj:`dpnp.fmod` : Calculate the element-wise remainder of division.
:obj:`dpnp.divide` : Standard division.
:obj:`dpnp.floor` : Round a number to the nearest integer toward minus infinity.
:obj:`dpnp.floor_divide` : Compute the largest integer smaller or equal to the division of the inputs.
:obj:`dpnp.mod` : Calculate the element-wise remainder of division.

Notes
-----
Returns ``0`` when `x2` is ``0`` and both `x1` and `x2` are (arrays of)
integers.
:obj:`dpnp.mod` is an alias of :obj:`dpnp.remainder`.

Examples
--------
>>> import dpnp as np
>>> np.remainder(np.array([4, 7]), np.array([2, 3]))
array([0, 1])

>>> np.remainder(np.arange(7), 5)
array([0, 1, 2, 3, 4, 0, 1])

The ``%`` operator can be used as a shorthand for ``remainder`` on
:class:`dpnp.ndarray`.

>>> x1 = np.arange(7)
>>> x1 % 5
array([0, 1, 2, 3, 4, 0, 1])
"""

remainder = DPNPBinaryFunc(
    "remainder",
    ti._remainder_result_type,
    ti._remainder,
    _REMAINDER_DOCSTRING,
    binary_inplace_fn=ti._remainder_inplace,
)

mod = remainder


_RINT_DOCSTRING = """
Rounds each element `x_i` of the input array `x` to
the nearest integer-valued number.

When two integers are equally close to `x_i`, the result is the nearest even
integer to `x_i`.

For full documentation refer to :obj:`numpy.rint`.

Parameters
----------
x : {dpnp.ndarray, usm_ndarray}
    Input array, expected to have numeric data type.
out : {None, dpnp.ndarray, usm_ndarray}, optional
    Output array to populate.
    Array must have the correct shape and the expected data type.
order : {"C", "F", "A", "K"}, optional
    Memory layout of the newly output array, if parameter `out` is ``None``.
    Default: ``"K"``.

Returns
-------
out : dpnp.ndarray
    An array containing the element-wise rounded values.

Limitations
-----------
Keyword argument `kwargs` is currently unsupported.
Otherwise ``NotImplementedError`` exception will be raised.

See Also
--------
:obj:`dpnp.round` : Evenly round to the given number of decimals.
:obj:`dpnp.ceil` : Compute the ceiling of the input, element-wise.
:obj:`dpnp.floor` : Return the floor of the input, element-wise.
:obj:`dpnp.trunc` : Return the truncated value of the input, element-wise.

Examples
--------
>>> import dpnp as np
>>> a = np.array([-1.7, -1.5, -0.2, 0.2, 1.5, 1.7, 2.0])
>>> np.rint(a)
array([-2., -2., -0.,  0.,  2.,  2.,  2.])
"""


rint = DPNPUnaryFunc(
    "rint",
    ti._round_result_type,
    ti._round,
    _RINT_DOCSTRING,
    mkl_fn_to_call=vmi._mkl_round_to_call,
    mkl_impl_fn=vmi._round,
)


_ROUND_DOCSTRING = """
Rounds each element `x_i` of the input array `x` to
the nearest integer-valued number.

When two integers are equally close to `x_i`, the result is the nearest even
integer to `x_i`.

For full documentation refer to :obj:`numpy.round`.

Parameters
----------
x : {dpnp.ndarray, usm_ndarray}
    Input array, expected to have numeric data type.
decimals : int, optional
    Number of decimal places to round to (default: 0). If decimals is negative,
    it specifies the number of positions to the left of the decimal point.
out : {None, dpnp.ndarray, usm_ndarray}, optional
    Output array to populate.
    Array must have the correct shape and the expected data type.

Returns
-------
out : dpnp.ndarray
    An array containing the element-wise rounded values.

See Also
--------
:obj:`dpnp.around` : Equivalent function; see for details.
:obj:`dpnp.ndarray.round` : Equivalent function.
:obj:`dpnp.rint` : Round elements of the array to the nearest integer.
:obj:`dpnp.ceil` : Compute the ceiling of the input, element-wise.
:obj:`dpnp.floor` : Return the floor of the input, element-wise.
:obj:`dpnp.trunc` : Return the truncated value of the input, element-wise.

Examples
--------
>>> import dpnp as np
>>> np.round(np.array([0.37, 1.64]))
array([0.,  2.])
>>> np.round(np.array([0.37, 1.64]), decimals=1)
array([0.4,  1.6])
>>> np.round(np.array([.5, 1.5, 2.5, 3.5, 4.5])) # rounds to nearest even value
array([0.,  2.,  2.,  4.,  4.])
>>> np.round(np.array([1, 2, 3, 11]), decimals=1) # ndarray of ints is returned
array([ 1,  2,  3, 11])
>>> np.round(np.array([1, 2, 3, 11]), decimals=-1)
array([ 0,  0,  0, 10])
"""

round = DPNPRound(
    "round",
    ti._round_result_type,
    ti._round,
    _ROUND_DOCSTRING,
    mkl_fn_to_call=vmi._mkl_round_to_call,
    mkl_impl_fn=vmi._round,
)


_SIGN_DOCSTRING = """
Computes an indication of the sign of each element `x_i` of input array `x`
using the signum function.

The signum function returns `-1` if `x_i` is less than `0`,
`0` if `x_i` is equal to `0`, and `1` if `x_i` is greater than `0`.

For full documentation refer to :obj:`numpy.sign`.

Parameters
----------
x : {dpnp.ndarray, usm_ndarray}
    Input array, expected to have numeric data type.
out : {None, dpnp.ndarray, usm_ndarray}, optional
    Output array to populate.
    Array must have the correct shape and the expected data type.
order : {"C", "F", "A", "K"}, optional
    Memory layout of the newly output array, if parameter `out` is ``None``.
    Default: ``"K"``.

Returns
-------
out : dpnp.ndarray
    An array containing the element-wise result of the signum function. The
    data type of the returned array is determined by the Type Promotion
    Rules.

Limitations
-----------
Parameters `where` and `subok` are supported with their default values.
Keyword argument `kwargs` is currently unsupported.
Otherwise ``NotImplementedError`` exception will be raised.

See Also
--------
:obj:`dpnp.signbit` : Returns element-wise `True` where signbit is set (less than zero).

Examples
--------
>>> import dpnp as np
>>> np.sign(np.array([-5., 4.5]))
array([-1.0, 1.0])
>>> np.sign(np.array(0))
array(0)
>>> np.sign(np.array(5-2j))
array([1+0j])
"""

sign = DPNPUnaryFunc(
    "sign",
    ti._sign_result_type,
    ti._sign,
    _SIGN_DOCSTRING,
    acceptance_fn=acceptance_fn_sign,
)


_SIGNBIT_DOCSTRING = """
Computes an indication of whether the sign bit of each element `x_i` of
input array `x` is set.

For full documentation refer to :obj:`numpy.signbit`.

Parameters
----------
x : {dpnp.ndarray, usm_ndarray}
    Input array, expected to have numeric data type.
out : {None, dpnp.ndarray, usm_ndarray}, optional
    Output array to populate.
    Array must have the correct shape and the expected data type.
order : {"C", "F", "A", "K"}, optional
    Memory layout of the newly output array, if parameter `out` is ``None``.
    Default: ``"K"``.

Returns
-------
out : dpnp.ndarray
    An array containing the element-wise signbit results. The returned array
    must have a data type of `bool`.

Limitations
-----------
Parameters `where` and `subok` are supported with their default values.
Keyword argument `kwargs` is currently unsupported.
Otherwise ``NotImplementedError`` exception will be raised.

See Also
--------
:obj:`dpnp.sign` : Returns an element-wise indication of the sign of a number.

Examples
--------
>>> import dpnp as np
>>> np.signbit(np.array([-1.2]))
array([True])

>>> np.signbit(np.array([1, -2.3, 2.1]))
array([False,  True, False])
"""

signbit = DPNPUnaryFunc(
    "signbit",
    ti._signbit_result_type,
    ti._signbit,
    _SIGNBIT_DOCSTRING,
)


_SUBTRACT_DOCSTRING = """
Calculates the difference between each element `x1_i` of the input
array `x1` and the respective element `x2_i` of the input array `x2`.

For full documentation refer to :obj:`numpy.subtract`.

Parameters
----------
x1 : {dpnp.ndarray, usm_ndarray}
    First input array, expected to have numeric data type.
x2 : {dpnp.ndarray, usm_ndarray}
    Second input array, also expected to have numeric data type.
out : {None, dpnp.ndarray, usm_ndarray}, optional
    Output array to populate.
    Array must have the correct shape and the expected data type.
order : {"C", "F", "A", "K"}, optional
    Memory layout of the newly output array, if parameter `out` is ``None``.
    Default: ``"K"``.

Returns
-------
out : dpnp.ndarray
    An array containing the element-wise differences. The data type
    of the returned array is determined by the Type Promotion Rules.

Limitations
-----------
Parameters `where` and `subok` are supported with their default values.
Keyword argument `kwargs` is currently unsupported.
Otherwise ``NotImplementedError`` exception will be raised.

Notes
-----
Equivalent to `x1` - `x2` in terms of array broadcasting.

Examples
--------
>>> import dpnp as np
>>> np.subtract(dp.array([4, 3]), np.array([2, 7]))
array([ 2, -4])

>>> x1 = np.arange(9.0).reshape((3, 3))
>>> x2 = np.arange(3.0)
>>> np.subtract(x1, x2)
array([[ 0.,  0.,  0.],
       [ 3.,  3.,  3.],
       [ 6.,  6.,  6.]])

The ``-`` operator can be used as a shorthand for ``subtract`` on
:class:`dpnp.ndarray`.

>>> x1 - x2
array([[ 0.,  0.,  0.],
       [ 3.,  3.,  3.],
       [ 6.,  6.,  6.]])
"""

subtract = DPNPBinaryFunc(
    "subtract",
    ti._subtract_result_type,
    ti._subtract,
    _SUBTRACT_DOCSTRING,
    mkl_fn_to_call=vmi._mkl_sub_to_call,
    mkl_impl_fn=vmi._sub,
    binary_inplace_fn=ti._subtract_inplace,
    acceptance_fn=acceptance_fn_subtract,
)


def sum(
    a,
    axis=None,
    dtype=None,
    out=None,
    keepdims=False,
    initial=None,
    where=True,
):
    """
    Sum of array elements over a given axis.

    For full documentation refer to :obj:`numpy.sum`.

    Parameters
    ----------
    a : {dpnp.ndarray, usm_ndarray}
        Input array.
    axis : {None, int or tuple of ints}, optional
        Axis or axes along which a sum is performed. The default,
        ``axis=None``, will sum all of the elements of the input array. If axis
        is negative it counts from the last to the first axis.
        If `axis` is a tuple of integers, a sum is performed on all of the axes
        specified in the tuple instead of a single axis or all the axes as
        before.
        Default: ``None``.
    dtype : {None, dtype}, optional
        The type of the returned array and of the accumulator in which the
        elements are summed. The dtype of `a` is used by default unless `a` has
        an integer dtype of less precision than the default platform integer.
        In that case, if `a` is signed then the platform integer is used while
        if `a` is unsigned then an unsigned integer of the same precision as
        the platform integer is used.
        Default: ``None``.
    out : {None, dpnp.ndarray, usm_ndarray}, optional
        Alternative output array in which to place the result. It must have the
        same shape as the expected output, but the type of the output values
        will be cast if necessary.
        Default: ``None``.
    keepdims : {None, bool}, optional
        If this is set to ``True``, the axes which are reduced are left in the
        result as dimensions with size one. With this option, the result will
        broadcast correctly against the input array.
        Default: ``False``.

    Returns
    -------
    out : dpnp.ndarray
        An array with the same shape as `a`, with the specified axis removed.
        If `a` is a 0-d array, or if `axis` is ``None``, a zero-dimensional
        array is returned. If an output array is specified, a reference to
        `out` is returned.

    Limitations
    -----------
    Parameters `initial` and `where` are only supported with their default
    values.
    Otherwise ``NotImplementedError`` exception will be raised.

    See Also
    --------
    :obj:`dpnp.ndarray.sum` : Equivalent method.
    :obj:`dpnp.cumsum` : Cumulative sum of array elements.
    :obj:`dpnp.trapz` : Integration of array values using the composite
                        trapezoidal rule.
    :obj:`dpnp.mean` : Compute the arithmetic mean.
    :obj:`dpnp.average` : Compute the weighted average.

    Examples
    --------
    >>> import dpnp as np
    >>> np.sum(np.array([0.5, 1.5]))
    array(2.)
    >>> np.sum(np.array([0.5, 0.7, 0.2, 1.5]), dtype=np.int32)
    array(1)
    >>> a = np.array([[0, 1], [0, 5]])
    >>> np.sum(a)
    array(6)
    >>> np.sum(a, axis=0)
    array([0, 6])
    >>> np.sum(a, axis=1)
    array([1, 5])

    """

    dpnp.check_limitations(initial=initial, where=where)

    sycl_sum_call = False
    if len(a.shape) == 2 and a.itemsize == 4:
        c_contiguous_rules = (
            axis == (0,)
            and a.flags.c_contiguous
            and 32 <= a.shape[1] <= 1024
            and a.shape[0] > a.shape[1]
        )
        f_contiguous_rules = (
            axis == (1,)
            and a.flags.f_contiguous
            and 32 <= a.shape[0] <= 1024
            and a.shape[1] > a.shape[0]
        )
        sycl_sum_call = c_contiguous_rules or f_contiguous_rules

    if sycl_sum_call:
        if axis is not None:
            if not isinstance(axis, (tuple, list)):
                axis = (axis,)

            axis = normalize_axis_tuple(axis, a.ndim, "axis")

        input = a
        if axis == (1,):
            input = input.T
        input = dpnp.get_usm_ndarray(input)

        queue = input.sycl_queue
        out_dtype = (
            dtu._default_accumulation_dtype(input.dtype, queue)
            if dtype is None
            else dtype
        )
        output = dpt.empty(input.shape[1], dtype=out_dtype, sycl_queue=queue)

        get_sum = _sycl_ext_impl._get_sum_over_axis_0
        sycl_sum = get_sum(input, output)

        if sycl_sum:
            sycl_sum(input, output, []).wait()
            result = dpnp_array._create_from_usm_ndarray(output)

            if keepdims:
                if axis == (0,):
                    res_sh = (1,) + output.shape
                else:
                    res_sh = output.shape + (1,)
                result = result.reshape(res_sh)

            return result

    usm_a = dpnp.get_usm_ndarray(a)
    return dpnp_wrap_reduction_call(
        a,
        out,
        dpt.sum,
        _get_reduction_res_dt,
        usm_a,
        axis=axis,
        dtype=dtype,
        keepdims=keepdims,
    )


def trapz(y1, x1=None, dx=1.0, axis=-1):
    """
    Integrate along the given axis using the composite trapezoidal rule.

    For full documentation refer to :obj:`numpy.trapz`.

    Limitations
    -----------
    Parameters `y` and `x` are supported as :class:`dpnp.ndarray`.
    Keyword argument `kwargs` is currently unsupported.
    Otherwise the function will be executed sequentially on CPU.
    Input array data types are limited by supported DPNP :ref:`Data types`.

    Examples
    --------
    >>> import dpnp as np
    >>> a = np.array([1, 2, 3])
    >>> b = np.array([4, 6, 8])
    >>> np.trapz(a)
    4.0
    >>> np.trapz(a, x=b)
    8.0
    >>> np.trapz(a, dx=2)
    8.0

    """

    y_desc = dpnp.get_dpnp_descriptor(y1, copy_when_nondefault_queue=False)
    if y_desc:
        if y_desc.ndim > 1:
            pass
        else:
            y_obj = y_desc.get_array()
            if x1 is None:
                x_obj = dpnp.empty(
                    y_desc.shape,
                    dtype=y_desc.dtype,
                    device=y_obj.sycl_device,
                    usm_type=y_obj.usm_type,
                    sycl_queue=y_obj.sycl_queue,
                )
            else:
                x_obj = x1

            x_desc = dpnp.get_dpnp_descriptor(
                x_obj, copy_when_nondefault_queue=False
            )
            # TODO: change to "not x_desc"
            if x_desc:
                pass
            elif y_desc.size != x_desc.size:
                pass
            elif y_desc.shape != x_desc.shape:
                pass
            else:
                return dpnp_trapz(y_desc, x_desc, dx).get_pyobj()

    return call_origin(numpy.trapz, y1, x1, dx, axis)


true_divide = divide


_TRUNC_DOCSTRING = """
Returns the truncated value for each element `x_i` for input array `x`.

The truncated value of the scalar `x` is the nearest integer i which is
closer to zero than `x` is. In short, the fractional part of the
signed number `x` is discarded.

Parameters
----------
x : {dpnp.ndarray, usm_ndarray}
    Input array, expected to have a real-valued data type.
out : {None, dpnp.ndarray, usm_ndarray}, optional
    Output array to populate.
    Array must have the correct shape and the expected data type.
order : {"C", "F", "A", "K"}, optional
    Memory layout of the newly output array, if parameter `out` is ``None``.
    Default: ``"K"``.

Returns
-------
out : dpnp.ndarray
    An array containing the result of element-wise division. The data type
    of the returned array is determined by the Type Promotion Rules.

Limitations
-----------
Parameters `where` and `subok` are supported with their default values.
Keyword argument `kwargs` is currently unsupported.
Otherwise ``NotImplementedError`` exception will be raised.

See Also
--------
:obj:`dpnp.floor` : Round a number to the nearest integer toward minus infinity.
:obj:`dpnp.ceil` : Round a number to the nearest integer toward infinity.

Examples
--------
>>> import dpnp as np
>>> a = np.array([-1.7, -1.5, -0.2, 0.2, 1.5, 1.7, 2.0])
>>> np.trunc(a)
array([-1.0, -1.0, -0.0, 0.0, 1.0, 1.0, 2.0])
"""

trunc = DPNPUnaryFunc(
    "trunc",
    ti._trunc_result_type,
    ti._trunc,
    _TRUNC_DOCSTRING,
    mkl_fn_to_call=vmi._mkl_trunc_to_call,
    mkl_impl_fn=vmi._trunc,
)<|MERGE_RESOLUTION|>--- conflicted
+++ resolved
@@ -1370,11 +1370,7 @@
 -------
 out : dpnp.ndarray
     The absolute values of `x`, the returned values are always floats.
-<<<<<<< HEAD
-    If `x` does not have a real-valued data type, the returned array
-=======
     If `x` does not have a floating point data type, the returned array
->>>>>>> 2d50ce1b
     will have a data type that depends on the capabilities of the device
     on which the array resides.
 
@@ -2725,11 +2721,7 @@
     array is determined by the Type Promotion Rules.
 
 Limitations
-<<<<<<< HEAD
-----------
-=======
 -----------
->>>>>>> 2d50ce1b
 Parameters `where` and `subok` are supported with their default values.
 Keyword argument `kwargs` is currently unsupported.
 Otherwise ``NotImplementedError`` exception will be raised.
