# -*- coding: utf-8 -*-
# *****************************************************************************
# Copyright (c) 2016-2024, Intel Corporation
# All rights reserved.
#
# Redistribution and use in source and binary forms, with or without
# modification, are permitted provided that the following conditions are met:
# - Redistributions of source code must retain the above copyright notice,
#   this list of conditions and the following disclaimer.
# - Redistributions in binary form must reproduce the above copyright notice,
#   this list of conditions and the following disclaimer in the documentation
#   and/or other materials provided with the distribution.
#
# THIS SOFTWARE IS PROVIDED BY THE COPYRIGHT HOLDERS AND CONTRIBUTORS "AS IS"
# AND ANY EXPRESS OR IMPLIED WARRANTIES, INCLUDING, BUT NOT LIMITED TO, THE
# IMPLIED WARRANTIES OF MERCHANTABILITY AND FITNESS FOR A PARTICULAR PURPOSE
# ARE DISCLAIMED. IN NO EVENT SHALL THE COPYRIGHT HOLDER OR CONTRIBUTORS BE
# LIABLE FOR ANY DIRECT, INDIRECT, INCIDENTAL, SPECIAL, EXEMPLARY, OR
# CONSEQUENTIAL DAMAGES (INCLUDING, BUT NOT LIMITED TO, PROCUREMENT OF
# SUBSTITUTE GOODS OR SERVICES; LOSS OF USE, DATA, OR PROFITS; OR BUSINESS
# INTERRUPTION) HOWEVER CAUSED AND ON ANY THEORY OF LIABILITY, WHETHER IN
# CONTRACT, STRICT LIABILITY, OR TORT (INCLUDING NEGLIGENCE OR OTHERWISE)
# ARISING IN ANY WAY OUT OF THE USE OF THIS SOFTWARE, EVEN IF ADVISED OF
# THE POSSIBILITY OF SUCH DAMAGE.
# *****************************************************************************

"""
Interface of the Mathematical part of the DPNP

Notes
-----
This module is a face or public interface file for the library
it contains:
 - Interface functions
 - documentation for the functions
 - The functions parameters check

"""

# pylint: disable=protected-access
# pylint: disable=c-extension-no-member
# pylint: disable=duplicate-code
# pylint: disable=no-name-in-module


import dpctl.tensor as dpt
import dpctl.tensor._tensor_elementwise_impl as ti
import dpctl.tensor._type_utils as dtu
import dpctl.utils as dpu
import numpy
from dpctl.tensor._numpy_helper import (
    normalize_axis_index,
    normalize_axis_tuple,
)
from dpctl.tensor._type_utils import _acceptance_fn_divide

import dpnp
import dpnp.backend.extensions.ufunc._ufunc_impl as ufi
import dpnp.backend.extensions.vm._vm_impl as vmi

from .backend.extensions.sycl_ext import _sycl_ext_impl
from .dpnp_algo import (
    dpnp_ediff1d,
    dpnp_modf,
)
from .dpnp_algo.dpnp_elementwise_common import (
    DPNPAngle,
    DPNPBinaryFunc,
    DPNPReal,
    DPNPRound,
    DPNPUnaryFunc,
    acceptance_fn_negative,
    acceptance_fn_positive,
    acceptance_fn_sign,
    acceptance_fn_subtract,
)
from .dpnp_array import dpnp_array
from .dpnp_utils import call_origin, get_usm_allocations
from .dpnp_utils.dpnp_utils_linearalgebra import dpnp_cross
from .dpnp_utils.dpnp_utils_reduction import dpnp_wrap_reduction_call

__all__ = [
    "abs",
    "absolute",
    "add",
    "angle",
    "around",
    "ceil",
    "clip",
    "conj",
    "conjugate",
    "convolve",
    "copysign",
    "cross",
    "cumprod",
    "cumsum",
    "diff",
    "divide",
    "ediff1d",
    "fabs",
    "floor",
    "floor_divide",
    "fmax",
    "fmin",
    "fmod",
    "gradient",
    "imag",
    "maximum",
    "minimum",
    "mod",
    "modf",
    "multiply",
    "nan_to_num",
    "negative",
    "nextafter",
    "positive",
    "power",
    "prod",
    "proj",
    "real",
    "remainder",
    "rint",
    "round",
    "sign",
    "signbit",
    "subtract",
    "sum",
    "trapz",
    "true_divide",
    "trunc",
]


<<<<<<< HEAD
def _append_to_diff_array(a, axis, combined, values):
    """
    Append `values` to `combined` list based on data of array `a`.

    Scalar value (including case with 0d array) is expanded to an array
    with length=1 in the direction of axis and the shape of the input array `a`
    along all other axes.
    Note, if `values` is a scalar, then it is converted to 0d array allocating
    on the same SYCL queue as the input array `a` and with the same USM type.

    """

    dpnp.check_supported_arrays_type(values, scalar_type=True, all_scalars=True)
    if dpnp.isscalar(values):
        values = dpnp.asarray(
            values, sycl_queue=a.sycl_queue, usm_type=a.usm_type
        )

    if values.ndim == 0:
        shape = list(a.shape)
        shape[axis] = 1
        values = dpnp.broadcast_to(values, tuple(shape))
    combined.append(values)


def _get_max_min(dtype):
    """Get the maximum and minimum representable values for an inexact dtype."""

    f = dpnp.finfo(dtype)
    return f.max, f.min


=======
>>>>>>> 543605cf
def _get_reduction_res_dt(a, dtype, _out):
    """Get a data type used by dpctl for result array in reduction function."""

    if dtype is None:
        return dtu._default_accumulation_dtype(a.dtype, a.sycl_queue)

    dtype = dpnp.dtype(dtype)
    return dtu._to_device_supported_dtype(dtype, a.sycl_device)


def _gradient_build_dx(f, axes, *varargs):
    """Build an array with distance per each dimension."""

    len_axes = len(axes)
    n = len(varargs)
    if n == 0:
        # no spacing argument - use 1 in all axes
        dx = [1.0] * len_axes
    elif n == 1 and numpy.ndim(varargs[0]) == 0:
        dpnp.check_supported_arrays_type(
            varargs[0], scalar_type=True, all_scalars=True
        )

        # single scalar for all axes
        dx = varargs * len_axes
    elif n == len_axes:
        # scalar or 1d array for each axis
        dx = list(varargs)
        for i, distances in enumerate(dx):
            dpnp.check_supported_arrays_type(
                distances, scalar_type=True, all_scalars=True
            )

            if numpy.ndim(distances) == 0:
                continue
            if distances.ndim != 1:
                raise ValueError("distances must be either scalars or 1d")

            if len(distances) != f.shape[axes[i]]:
                raise ValueError(
                    "when 1d, distances must match "
                    "the length of the corresponding dimension"
                )

            if dpnp.issubdtype(distances.dtype, dpnp.integer):
                # Convert integer types to default float type to avoid modular
                # arithmetic in dpnp.diff(distances).
                distances = distances.astype(dpnp.default_float_type())
            diffx = dpnp.diff(distances)

            # if distances are constant reduce to the scalar case
            # since it brings a consistent speedup
            if (diffx == diffx[0]).all():
                diffx = diffx[0]
            dx[i] = diffx
    else:
        raise TypeError("invalid number of arguments")
    return dx


def _gradient_num_diff_2nd_order_interior(
    f, ax_dx, out, slices, axis, uniform_spacing
):
    """Numerical differentiation: 2nd order interior."""

    slice1, slice2, slice3, slice4 = slices
    ndim = f.ndim

    slice1[axis] = slice(1, -1)
    slice2[axis] = slice(None, -2)
    slice3[axis] = slice(1, -1)
    slice4[axis] = slice(2, None)

    if uniform_spacing:
        out[tuple(slice1)] = (f[tuple(slice4)] - f[tuple(slice2)]) / (
            2.0 * ax_dx
        )
    else:
        dx1 = ax_dx[0:-1]
        dx2 = ax_dx[1:]
        a = -(dx2) / (dx1 * (dx1 + dx2))
        b = (dx2 - dx1) / (dx1 * dx2)
        c = dx1 / (dx2 * (dx1 + dx2))

        # fix the shape for broadcasting
        shape = [1] * ndim
        shape[axis] = -1
        # TODO: use shape.setter once dpctl#1699 is resolved
        # a.shape = b.shape = c.shape = shape
        a = a.reshape(shape)
        b = b.reshape(shape)
        c = c.reshape(shape)

        # 1D equivalent -- out[1:-1] = a * f[:-2] + b * f[1:-1] + c * f[2:]
        t1 = a * f[tuple(slice2)]
        t2 = b * f[tuple(slice3)]
        t3 = c * f[tuple(slice4)]
        t4 = t1 + t2 + t3

        out[tuple(slice1)] = t4
        out[tuple(slice1)] = (
            a * f[tuple(slice2)] + b * f[tuple(slice3)] + c * f[tuple(slice4)]
        )


def _gradient_num_diff_edges(
    f, ax_dx, out, slices, axis, uniform_spacing, edge_order
):
    """Numerical differentiation: 1st and 2nd order edges."""

    slice1, slice2, slice3, slice4 = slices

    # Numerical differentiation: 1st order edges
    if edge_order == 1:
        slice1[axis] = 0
        slice2[axis] = 1
        slice3[axis] = 0
        dx_0 = ax_dx if uniform_spacing else ax_dx[0]

        # 1D equivalent -- out[0] = (f[1] - f[0]) / (x[1] - x[0])
        out[tuple(slice1)] = (f[tuple(slice2)] - f[tuple(slice3)]) / dx_0

        slice1[axis] = -1
        slice2[axis] = -1
        slice3[axis] = -2
        dx_n = ax_dx if uniform_spacing else ax_dx[-1]

        # 1D equivalent -- out[-1] = (f[-1] - f[-2]) / (x[-1] - x[-2])
        out[tuple(slice1)] = (f[tuple(slice2)] - f[tuple(slice3)]) / dx_n

    # Numerical differentiation: 2nd order edges
    else:
        slice1[axis] = 0
        slice2[axis] = 0
        slice3[axis] = 1
        slice4[axis] = 2
        if uniform_spacing:
            a = -1.5 / ax_dx
            b = 2.0 / ax_dx
            c = -0.5 / ax_dx
        else:
            dx1 = ax_dx[0]
            dx2 = ax_dx[1]
            a = -(2.0 * dx1 + dx2) / (dx1 * (dx1 + dx2))
            b = (dx1 + dx2) / (dx1 * dx2)
            c = -dx1 / (dx2 * (dx1 + dx2))

        # 1D equivalent -- out[0] = a * f[0] + b * f[1] + c * f[2]
        out[tuple(slice1)] = (
            a * f[tuple(slice2)] + b * f[tuple(slice3)] + c * f[tuple(slice4)]
        )

        slice1[axis] = -1
        slice2[axis] = -3
        slice3[axis] = -2
        slice4[axis] = -1
        if uniform_spacing:
            a = 0.5 / ax_dx
            b = -2.0 / ax_dx
            c = 1.5 / ax_dx
        else:
            dx1 = ax_dx[-2]
            dx2 = ax_dx[-1]
            a = (dx2) / (dx1 * (dx1 + dx2))
            b = -(dx2 + dx1) / (dx1 * dx2)
            c = (2.0 * dx2 + dx1) / (dx2 * (dx1 + dx2))

        # 1D equivalent -- out[-1] = a * f[-3] + b * f[-2] + c * f[-1]
        out[tuple(slice1)] = (
            a * f[tuple(slice2)] + b * f[tuple(slice3)] + c * f[tuple(slice4)]
        )


_ABS_DOCSTRING = """
Calculates the absolute value for each element `x_i` of input array `x`.

For full documentation refer to :obj:`numpy.absolute`.

Parameters
----------
x : {dpnp.ndarray, usm_ndarray}
    Input array, expected to have numeric data type.
out : {None, dpnp.ndarray, usm_ndarray}, optional
    Output array to populate.
    Array must have the correct shape and the expected data type.
    Default: ``None``.
order : {"C", "F", "A", "K"}, optional
    Memory layout of the newly output array, if parameter `out` is ``None``.
    Default: ``"K"``.

Returns
-------
out : dpnp.ndarray
    An array containing the element-wise absolute values.
    For complex input, the absolute value is its magnitude.
    If `x` has a real-valued data type, the returned array has the
    same data type as `x`. If `x` has a complex floating-point data type,
    the returned array has a real-valued floating-point data type whose
    precision matches the precision of `x`.

Limitations
-----------
Parameters `where` and `subok` are supported with their default values.
Keyword argument `kwargs` is currently unsupported.
Otherwise ``NotImplementedError`` exception will be raised.

See Also
--------
:obj:`dpnp.fabs` : Calculate the absolute value element-wise excluding complex types.

Notes
-----
``dpnp.abs`` is a shorthand for this function.

Examples
--------
>>> import dpnp as np
>>> a = np.array([-1.2, 1.2])
>>> np.absolute(a)
array([1.2, 1.2])

>>> a = np.array(1.2 + 1j)
>>> np.absolute(a)
array(1.5620499351813308)
"""

absolute = DPNPUnaryFunc(
    "abs",
    ti._abs_result_type,
    ti._abs,
    _ABS_DOCSTRING,
    mkl_fn_to_call=vmi._mkl_abs_to_call,
    mkl_impl_fn=vmi._abs,
)


abs = absolute


_ADD_DOCSTRING = """
Calculates the sum for each element `x1_i` of the input array `x1` with
the respective element `x2_i` of the input array `x2`.

For full documentation refer to :obj:`numpy.add`.

Parameters
----------
x1 : {dpnp.ndarray, usm_ndarray, scalar}
    First input array, expected to have numeric data type.
    Both inputs `x1` and `x2` can not be scalars at the same time.
x2 : {dpnp.ndarray, usm_ndarray, scalar}
    Second input array, also expected to have numeric data type.
    Both inputs `x1` and `x2` can not be scalars at the same time.
out : {None, dpnp.ndarray, usm_ndarray}, optional
    Output array to populate.
    Array must have the correct shape and the expected data type.
    Default: ``None``.
order : {"C", "F", "A", "K"}, optional
    Memory layout of the newly output array, if parameter `out` is ``None``.
    Default: ``"K"``.

Returns
-------
out : dpnp.ndarray
    An array containing the element-wise sums. The data type of the
    returned array is determined by the Type Promotion Rules.

Limitations
-----------
Parameters `where` and `subok` are supported with their default values.
Keyword argument `kwargs` is currently unsupported.
Otherwise ``NotImplementedError`` exception will be raised.

Notes
-----
Equivalent to `x1` + `x2` in terms of array broadcasting.

Examples
--------
>>> import dpnp as np
>>> a = np.array([1, 2, 3])
>>> b = np.array([1, 2, 3])
>>> np.add(a, b)
array([2, 4, 6])

>>> x1 = np.arange(9.0).reshape((3, 3))
>>> x2 = np.arange(3.0)
>>> np.add(x1, x2)
array([[  0.,   2.,   4.],
       [  3.,   5.,   7.],
       [  6.,   8.,  10.]])

The ``+`` operator can be used as a shorthand for ``add`` on
:class:`dpnp.ndarray`.

>>> x1 + x2
array([[  0.,   2.,   4.],
       [  3.,   5.,   7.],
       [  6.,   8.,  10.]])
"""


add = DPNPBinaryFunc(
    "add",
    ti._add_result_type,
    ti._add,
    _ADD_DOCSTRING,
    mkl_fn_to_call=vmi._mkl_add_to_call,
    mkl_impl_fn=vmi._add,
    binary_inplace_fn=ti._add_inplace,
)


_ANGLE_DOCSTRING = """
Computes the phase angle (also called the argument) of each element `x_i` for
input array `x`.

For full documentation refer to :obj:`numpy.angle`.

Parameters
----------
x : {dpnp.ndarray, usm_ndarray}
    Input array, expected to have a complex-valued floating-point data type.
out : {None, dpnp.ndarray, usm_ndarray}, optional
    Output array to populate.
    Array must have the correct shape and the expected data type.
    Default: ``None``.
order : {"C", "F", "A", "K"}, optional
    Memory layout of the newly output array, if parameter `out` is ``None``.
    Default: ``"K"``.

Returns
-------
out : dpnp.ndarray
    An array containing the element-wise phase angles.
    The returned array has a floating-point data type determined
    by the Type Promotion Rules.

Notes
-----
Although the angle of the complex number 0 is undefined, `dpnp.angle(0)` returns the value 0.

See Also
--------
:obj:`dpnp.arctan2` : Element-wise arc tangent of `x1/x2` choosing the quadrant correctly.
:obj:`dpnp.arctan` : Trigonometric inverse tangent, element-wise.
:obj:`dpnp.absolute` : Calculate the absolute value element-wise.

Examples
--------
>>> import dpnp as np
>>> a = np.array([1.0, 1.0j, 1+1j])
>>> np.angle(a) # in radians
array([0.        , 1.57079633, 0.78539816]) # may vary

>>> np.angle(a, deg=True) # in degrees
array([ 0., 90., 45.])
"""

angle = DPNPAngle(
    "angle",
    ti._angle_result_type,
    ti._angle,
    _ANGLE_DOCSTRING,
)


def around(x, /, decimals=0, out=None):
    """
    Round an array to the given number of decimals.

    For full documentation refer to :obj:`numpy.around`.

    Parameters
    ----------
    x : {dpnp.ndarray, usm_ndarray}
        Input array, expected to have numeric data type.
    decimals : int, optional
        Number of decimal places to round to (default: 0). If decimals is
        negative, it specifies the number of positions to the left of the
        decimal point.
    out : {None, dpnp.ndarray, usm_ndarray}, optional
        Output array to populate.
        Array must have the correct shape and the expected data type.
        Default: ``None``.

    Returns
    -------
    out : dpnp.ndarray
        The rounded value of elements of the array.

    See Also
    --------
    :obj:`dpnp.round` : Equivalent function; see for details.
    :obj:`dpnp.ndarray.round` : Equivalent function.
    :obj:`dpnp.rint` : Round elements of the array to the nearest integer.
    :obj:`dpnp.ceil` : Compute the ceiling of the input, element-wise.
    :obj:`dpnp.floor` : Return the floor of the input, element-wise.
    :obj:`dpnp.trunc` : Return the truncated value of the input, element-wise.

    Notes
    -----
    This function works the same as :obj:`dpnp.round`.

    """

    return round(x, decimals, out)


_CEIL_DOCSTRING = """
Returns the ceiling for each element `x_i` for input array `x`.

For full documentation refer to :obj:`numpy.ceil`.

Parameters
----------
x : {dpnp.ndarray, usm_ndarray}
    Input array, expected to have a real-valued data type.
out : {None, dpnp.ndarray, usm_ndarray}, optional
    Output array to populate.
    Array must have the correct shape and the expected data type.
    Default: ``None``.
order : {"C", "F", "A", "K"}, optional
    Memory layout of the newly output array, if parameter `out` is ``None``.
    Default: ``"K"``.

Returns
-------
out : dpnp.ndarray
    An array containing the element-wise ceiling.

Limitations
-----------
Parameters `where` and `subok` are supported with their default values.
Keyword argument `kwargs` is currently unsupported.
Otherwise ``NotImplementedError`` exception will be raised.

See Also
--------
:obj:`dpnp.floor` : Return the floor of the input, element-wise.
:obj:`dpnp.trunc` : Return the truncated value of the input, element-wise.

Examples
--------
>>> import dpnp as np
>>> a = np.array([-1.7, -1.5, -0.2, 0.2, 1.5, 1.7, 2.0])
>>> np.ceil(a)
array([-1.0, -1.0, -0.0, 1.0, 2.0, 2.0, 2.0])
"""

ceil = DPNPUnaryFunc(
    "ceil",
    ti._ceil_result_type,
    ti._ceil,
    _CEIL_DOCSTRING,
    mkl_fn_to_call=vmi._mkl_ceil_to_call,
    mkl_impl_fn=vmi._ceil,
)


def clip(a, a_min, a_max, *, out=None, order="K", **kwargs):
    """
    Clip (limit) the values in an array.

    For full documentation refer to :obj:`numpy.clip`.

    Parameters
    ----------
    a : {dpnp.ndarray, usm_ndarray}
        Array containing elements to clip.
    a_min, a_max : {dpnp.ndarray, usm_ndarray, None}
        Minimum and maximum value. If ``None``, clipping is not performed on
        the corresponding edge. Only one of `a_min` and `a_max` may be
        ``None``. Both are broadcast against `a`.
    out : {None, dpnp.ndarray, usm_ndarray}, optional
        The results will be placed in this array. It may be the input array
        for in-place clipping. `out` must be of the right shape to hold the
        output. Its type is preserved.
    order : {"C", "F", "A", "K", None}, optional
        Memory layout of the newly output array, if parameter `out` is `None`.
        If `order` is ``None``, the default value ``"K"`` will be used.

    Returns
    -------
    out : dpnp.ndarray
        An array with the elements of `a`, but where values < `a_min` are
        replaced with `a_min`, and those > `a_max` with `a_max`.

    Limitations
    -----------
    Keyword argument `kwargs` is currently unsupported.
    Otherwise ``NotImplementedError`` exception will be raised.

    Examples
    --------
    >>> import dpnp as np
    >>> a = np.arange(10)
    >>> a
    array([0, 1, 2, 3, 4, 5, 6, 7, 8, 9])
    >>> np.clip(a, 1, 8)
    array([1, 1, 2, 3, 4, 5, 6, 7, 8, 8])
    >>> np.clip(a, 8, 1)
    array([1, 1, 1, 1, 1, 1, 1, 1, 1, 1])
    >>> np.clip(a, 3, 6, out=a)
    array([3, 3, 3, 3, 4, 5, 6, 6, 6, 6])
    >>> a
    array([3, 3, 3, 3, 4, 5, 6, 6, 6, 6])

    >>> a = np.arange(10)
    >>> a
    array([0, 1, 2, 3, 4, 5, 6, 7, 8, 9])
    >>> min = np.array([3, 4, 1, 1, 1, 4, 4, 4, 4, 4])
    >>> np.clip(a, min, 8)
    array([3, 4, 2, 3, 4, 5, 6, 7, 8, 8])

    """

    if kwargs:
        raise NotImplementedError(f"kwargs={kwargs} is currently not supported")

    if a_min is None and a_max is None:
        raise ValueError("One of max or min must be given")

    if order is None:
        order = "K"

    usm_arr = dpnp.get_usm_ndarray(a)
    usm_min = None if a_min is None else dpnp.get_usm_ndarray_or_scalar(a_min)
    usm_max = None if a_max is None else dpnp.get_usm_ndarray_or_scalar(a_max)

    usm_out = None if out is None else dpnp.get_usm_ndarray(out)
    usm_res = dpt.clip(usm_arr, usm_min, usm_max, out=usm_out, order=order)
    if out is not None and isinstance(out, dpnp_array):
        return out
    return dpnp_array._create_from_usm_ndarray(usm_res)


_CONJ_DOCSTRING = """
Computes conjugate of each element `x_i` for input array `x`.

For full documentation refer to :obj:`numpy.conj`.

Parameters
----------
x : {dpnp.ndarray, usm_ndarray}
    Input array, expected to have numeric data type.
out : {None, dpnp.ndarray, usm_ndarray}, optional
    Output array to populate.
    Array must have the correct shape and the expected data type.
    Default: ``None``.
order : {"C", "F", "A", "K"}, optional
    Memory layout of the newly output array, if parameter `out` is ``None``.
    Default: ``"K"``.

Returns
-------
out : dpnp.ndarray
    An array containing the element-wise conjugate values.

Limitations
-----------
Parameters `where` and `subok` are supported with their default values.
Otherwise ``NotImplementedError`` exception will be raised.

Examples
--------
>>> import dpnp as np
>>> np.conjugate(np.array(1+2j))
(1-2j)

>>> x = np.eye(2) + 1j * np.eye(2)
>>> np.conjugate(x)
array([[ 1.-1.j,  0.-0.j],
       [ 0.-0.j,  1.-1.j]])
"""

conjugate = DPNPUnaryFunc(
    "conj",
    ti._conj_result_type,
    ti._conj,
    _CONJ_DOCSTRING,
    mkl_fn_to_call=vmi._mkl_conj_to_call,
    mkl_impl_fn=vmi._conj,
)

conj = conjugate


def convolve(a, v, mode="full"):
    """
    Returns the discrete, linear convolution of two one-dimensional sequences.

    For full documentation refer to :obj:`numpy.convolve`.

    Examples
    --------
    >>> ca = dpnp.convolve([1, 2, 3], [0, 1, 0.5])
    >>> print(ca)
    [0. , 1. , 2.5, 4. , 1.5]

    """

    return call_origin(numpy.convolve, a=a, v=v, mode=mode)


_COPYSING_DOCSTRING = """
Composes a floating-point value with the magnitude of `x1_i` and the sign of
`x2_i` for each element of input arrays `x1` and `x2`.

For full documentation refer to :obj:`numpy.copysign`.

Parameters
----------
x1 : {dpnp.ndarray, usm_ndarray, scalar}
    First input array, expected to have a real floating-point data type.
    Both inputs `x1` and `x2` can not be scalars at the same time.
x2 : {dpnp.ndarray, usm_ndarray, scalar}
    Second input array, also expected to have a real floating-point data
    type.
    Both inputs `x1` and `x2` can not be scalars at the same time.
out : {None, dpnp.ndarray, usm_ndarray}, optional
    Output array to populate.
    Array must have the correct shape and the expected data type.
    Default: ``None``.
order : {"C", "F", "A", "K"}, optional
    Memory layout of the newly output array, if parameter `out` is ``None``.
    Default: ``"K"``.

Returns
-------
out : dpnp.ndarray
    An array containing the element-wise results. The data type
    of the returned array is determined by the Type Promotion Rules.

Limitations
-----------
Parameters `where` and `subok` are supported with their default values.
Keyword argument `kwargs` is currently unsupported.
Otherwise ``NotImplementedError`` exception will be raised.

See Also
--------
:obj:`dpnp.negative` : Return the numerical negative of each element of `x`.
:obj:`dpnp.positive` : Return the numerical positive of each element of `x`.

Examples
--------
>>> import dpnp as np
>>> np.copysign(np.array(1.3), np.array(-1))
array(-1.3)
>>> 1 / np.copysign(np.array(0), 1)
array(inf)
>>> 1 / np.copysign(np.array(0), -1)
array(-inf)

>>> x = np.array([-1, 0, 1])
>>> np.copysign(x, -1.1)
array([-1., -0., -1.])
>>> np.copysign(x, np.arange(3) - 1)
array([-1., 0., 1.])
"""

copysign = DPNPBinaryFunc(
    "copysign",
    ti._copysign_result_type,
    ti._copysign,
    _COPYSING_DOCSTRING,
)


def cross(a, b, axisa=-1, axisb=-1, axisc=-1, axis=None):
    """
    Return the cross product of two (arrays of) vectors.

    For full documentation refer to :obj:`numpy.cross`.

    Parameters
    ----------
    a : {dpnp.ndarray, usm_ndarray}
        First input array.
    b : {dpnp.ndarray, usm_ndarray}
        Second input array.
    axisa : int, optional
        Axis of `a` that defines the vector(s).  By default, the last axis.
    axisb : int, optional
        Axis of `b` that defines the vector(s).  By default, the last axis.
    axisc : int, optional
        Axis of `c` containing the cross product vector(s).  Ignored if
        both input vectors have dimension 2, as the return is scalar.
        By default, the last axis.
    axis : {int, None}, optional
        If defined, the axis of `a`, `b` and `c` that defines the vector(s)
        and cross product(s).  Overrides `axisa`, `axisb` and `axisc`.

    Returns
    -------
    out : dpnp.ndarray
        Vector cross product(s).

    See Also
    --------
    :obj:`dpnp.inner` : Inner product.
    :obj:`dpnp.outer` : Outer product.

    Examples
    --------
    Vector cross-product.

    >>> import dpnp as np
    >>> x = np.array([1, 2, 3])
    >>> y = np.array([4, 5, 6])
    >>> np.cross(x, y)
    array([-3,  6, -3])

    One vector with dimension 2.

    >>> x = np.array([1, 2])
    >>> y = np.array([4, 5, 6])
    >>> np.cross(x, y)
    array([12, -6, -3])

    Equivalently:

    >>> x = np.array([1, 2, 0])
    >>> y = np.array([4, 5, 6])
    >>> np.cross(x, y)
    array([12, -6, -3])

    Both vectors with dimension 2.

    >>> x = np.array([1, 2])
    >>> y = np.array([4, 5])
    >>> np.cross(x, y)
    array(-3)

    Multiple vector cross-products. Note that the direction of the cross
    product vector is defined by the *right-hand rule*.

    >>> x = np.array([[1, 2, 3], [4, 5, 6]])
    >>> y = np.array([[4, 5, 6], [1, 2, 3]])
    >>> np.cross(x, y)
    array([[-3,  6, -3],
           [ 3, -6,  3]])

    The orientation of `c` can be changed using the `axisc` keyword.

    >>> np.cross(x, y, axisc=0)
    array([[-3,  3],
           [ 6, -6],
           [-3,  3]])

    Change the vector definition of `x` and `y` using `axisa` and `axisb`.

    >>> x = np.array([[1, 2, 3], [4, 5, 6], [7, 8, 9]])
    >>> y = np.array([[7, 8, 9], [4, 5, 6], [1, 2, 3]])
    >>> np.cross(x, y)
    array([[ -6,  12,  -6],
           [  0,   0,   0],
           [  6, -12,   6]])
    >>> np.cross(x, y, axisa=0, axisb=0)
    array([[-24,  48, -24],
           [-30,  60, -30],
           [-36,  72, -36]])

    """

    if axis is not None:
        if not isinstance(axis, int):
            raise TypeError(f"axis should be an integer but got, {type(axis)}.")
        axisa, axisb, axisc = (axis,) * 3

    dpnp.check_supported_arrays_type(a, b)
    if a.dtype == dpnp.bool and b.dtype == dpnp.bool:
        raise TypeError(
            "Input arrays with boolean data type are not supported."
        )

    # Check axisa and axisb are within bounds
    axisa = normalize_axis_index(axisa, a.ndim, msg_prefix="axisa")
    axisb = normalize_axis_index(axisb, b.ndim, msg_prefix="axisb")

    # Move working axis to the end of the shape
    a = dpnp.moveaxis(a, axisa, -1)
    b = dpnp.moveaxis(b, axisb, -1)
    if a.shape[-1] not in (2, 3) or b.shape[-1] not in (2, 3):
        raise ValueError(
            "Incompatible vector dimensions for cross product\n"
            "(the dimension of vector used in cross product must be 2 or 3)"
        )

    # Modify the shape of input arrays if necessary
    a_shape = a.shape
    b_shape = b.shape

    # TODO: replace with dpnp.broadcast_shapes once implemented
    res_shape = numpy.broadcast_shapes(a_shape[:-1], b_shape[:-1])
    if a_shape[:-1] != res_shape:
        a = dpnp.broadcast_to(a, res_shape + (a_shape[-1],))
        a_shape = a.shape
    if b_shape[:-1] != res_shape:
        b = dpnp.broadcast_to(b, res_shape + (b_shape[-1],))
        b_shape = b.shape

    if a_shape[-1] == 3 or b_shape[-1] == 3:
        res_shape += (3,)
        # Check axisc is within bounds
        axisc = normalize_axis_index(axisc, len(res_shape), msg_prefix="axisc")

    # Create the output array
    dtype = dpnp.result_type(a, b)
    res_usm_type, exec_q = get_usm_allocations([a, b])
    cp = dpnp.empty(
        res_shape, dtype=dtype, sycl_queue=exec_q, usm_type=res_usm_type
    )

    # recast arrays as dtype
    a = a.astype(dtype, copy=False)
    b = b.astype(dtype, copy=False)

    cp = dpnp_cross(a, b, cp)
    if a_shape[-1] == 2 and b_shape[-1] == 2:
        return cp

    return dpnp.moveaxis(cp, -1, axisc)


def cumprod(a, axis=None, dtype=None, out=None):
    """
    Return the cumulative product of elements along a given axis.

    For full documentation refer to :obj:`numpy.cumprod`.

    Parameters
    ----------
    a : {dpnp.ndarray, usm_ndarray}
        Input array.
    axis : {None, int}, optional
        Axis along which the cumulative product is computed. It defaults to
        compute the cumulative product over the flattened array.
        Default: ``None``.
    dtype : {None, dtype}, optional
        Type of the returned array and of the accumulator in which the elements
        are multiplied. If `dtype` is not specified, it defaults to the dtype
        of `a`, unless `a` has an integer dtype with a precision less than that
        of the default platform integer. In that case, the default platform
        integer is used.
        Default: ``None``.
    out : {None, dpnp.ndarray, usm_ndarray}, optional
        Alternative output array in which to place the result. It must have the
        same shape and buffer length as the expected output but the type will
        be cast if necessary.
        Default: ``None``.

    Returns
    -------
    out : dpnp.ndarray
        A new array holding the result is returned unless `out` is specified as
        :class:`dpnp.ndarray`, in which case a reference to `out` is returned.
        The result has the same size as `a`, and the same shape as `a` if `axis`
        is not ``None`` or `a` is a 1-d array.

    See Also
    --------
    :obj:`dpnp.prod` : Product array elements.

    Examples
    --------
    >>> import dpnp as np
    >>> a = np.array([1, 2, 3])
    >>> np.cumprod(a) # intermediate results 1, 1*2
    ...               # total product 1*2*3 = 6
    array([1, 2, 6])
    >>> a = np.array([[1, 2, 3], [4, 5, 6]])
    >>> np.cumprod(a, dtype=np.float32) # specify type of output
    array([  1.,   2.,   6.,  24., 120., 720.], dtype=float32)

    The cumulative product for each column (i.e., over the rows) of `a`:

    >>> np.cumprod(a, axis=0)
    array([[ 1,  2,  3],
           [ 4, 10, 18]])

    The cumulative product for each row (i.e. over the columns) of `a`:

    >>> np.cumprod(a, axis=1)
    array([[  1,   2,   6],
           [  4,  20, 120]])

    """

    dpnp.check_supported_arrays_type(a)
    if a.ndim > 1 and axis is None:
        usm_a = dpnp.ravel(a).get_array()
    else:
        usm_a = dpnp.get_usm_ndarray(a)

    return dpnp_wrap_reduction_call(
        a,
        out,
        dpt.cumulative_prod,
        _get_reduction_res_dt,
        usm_a,
        axis=axis,
        dtype=dtype,
    )


def cumsum(a, axis=None, dtype=None, out=None):
    """
    Return the cumulative sum of the elements along a given axis.

    For full documentation refer to :obj:`numpy.cumsum`.

    Parameters
    ----------
    a : {dpnp.ndarray, usm_ndarray}
        Input array.
    axis : {None, int}, optional
        Axis along which the cumulative sum is computed. It defaults to compute
        the cumulative sum over the flattened array.
        Default: ``None``.
    dtype : {None, dtype}, optional
        Type of the returned array and of the accumulator in which the elements
        are summed. If `dtype` is not specified, it defaults to the dtype of
        `a`, unless `a` has an integer dtype with a precision less than that of
        the default platform integer. In that case, the default platform
        integer is used.
        Default: ``None``.
    out : {None, dpnp.ndarray, usm_ndarray}, optional
        Alternative output array in which to place the result. It must have the
        same shape and buffer length as the expected output but the type will
        be cast if necessary.
        Default: ``None``.

    Returns
    -------
    out : dpnp.ndarray
        A new array holding the result is returned unless `out` is specified as
        :class:`dpnp.ndarray`, in which case a reference to `out` is returned.
        The result has the same size as `a`, and the same shape as `a` if `axis`
        is not ``None`` or `a` is a 1-d array.

    See Also
    --------
    :obj:`dpnp.sum` : Sum array elements.
    :obj:`dpnp.diff` : Calculate the n-th discrete difference along given axis.

    Examples
    --------
    >>> import dpnp as np
    >>> a = np.array([[1, 2, 3], [4, 5, 6]])
    >>> a
    array([[1, 2, 3],
           [4, 5, 6]])
    >>> np.cumsum(a)
    array([ 1,  3,  6, 10, 15, 21])
    >>> np.cumsum(a, dtype=float)     # specifies type of output value(s)
    array([ 1.,  3.,  6., 10., 15., 21.])

    >>> np.cumsum(a, axis=0)     # sum over rows for each of the 3 columns
    array([[1, 2, 3],
           [5, 7, 9]])
    >>> np.cumsum(a, axis=1)     # sum over columns for each of the 2 rows
    array([[ 1,  3,  6],
           [ 4,  9, 15]])

    ``cumsum(b)[-1]`` may not be equal to ``sum(b)``

    >>> b = np.array([1, 2e-9, 3e-9] * 10000)
    >>> b.cumsum().dtype == b.sum().dtype == np.float64
    True
    >>> b.cumsum()[-1] == b.sum()
    array(False)

    """

    dpnp.check_supported_arrays_type(a)
    if a.ndim > 1 and axis is None:
        usm_a = dpnp.ravel(a).get_array()
    else:
        usm_a = dpnp.get_usm_ndarray(a)

    return dpnp_wrap_reduction_call(
        a,
        out,
        dpt.cumulative_sum,
        _get_reduction_res_dt,
        usm_a,
        axis=axis,
        dtype=dtype,
    )


def diff(a, n=1, axis=-1, prepend=None, append=None):
    """
    Calculate the n-th discrete difference along the given axis.

    For full documentation refer to :obj:`numpy.diff`.

    Parameters
    ----------
    a : {dpnp.ndarray, usm_ndarray}
        Input array
    n : {int}, optional
        The number of times the values differ. If ``zero``, the input
        is returned as-is.
    axis : {int}, optional
        The axis along which the difference is taken, default is the
        last axis.
    prepend, append : {None, scalar, dpnp.ndarray, usm_ndarray}, optional
        Values to prepend or append to `a` along axis prior to
        performing the difference. Scalar values are expanded to
        arrays with length 1 in the direction of axis and the shape
        of the input array in along all other axes. Otherwise the
        dimension and shape must match `a` except along axis.

    Returns
    -------
    out : dpnp.ndarray
        The n-th differences. The shape of the output is the same as `a`
        except along `axis` where the dimension is smaller by `n`. The
        type of the output is the same as the type of the difference
        between any two elements of `a`. This is the same as the type of
        `a` in most cases.

    See Also
    --------
    :obj:`dpnp.gradient` : Return the gradient of an N-dimensional array.
    :obj:`dpnp.ediff1d` : Compute the differences between consecutive elements
                          of an array.
    :obj:`dpnp.cumsum` : Return the cumulative sum of the elements along
                         a given axis.

    Examples
    --------
    >>> import dpnp as np
    >>> x = np.array([1, 2, 4, 7, 0])
    >>> np.diff(x)
    array([ 1,  2,  3, -7])
    >>> np.diff(x, n=2)
    array([  1,   1, -10])

    >>> x = np.array([[1, 3, 6, 10], [0, 5, 6, 8]])
    >>> np.diff(x)
    array([[2, 3, 4],
           [5, 1, 2]])
    >>> np.diff(x, axis=0)
    array([[-1,  2,  0, -2]])

    """

    usm_a = dpnp.get_usm_ndarray(a)
    usm_pre = (
        None if prepend is None else dpnp.get_usm_ndarray_or_scalar(prepend)
    )
    usm_app = None if append is None else dpnp.get_usm_ndarray_or_scalar(append)

    usm_res = dpt.diff(usm_a, axis=axis, n=n, prepend=usm_pre, append=usm_app)
    return dpnp_array._create_from_usm_ndarray(usm_res)


_DIVIDE_DOCSTRING = """
Calculates the ratio for each element `x1_i` of the input array `x1` with
the respective element `x2_i` of the input array `x2`.

For full documentation refer to :obj:`numpy.divide`.

Parameters
----------
x1 : {dpnp.ndarray, usm_ndarray, scalar}
    First input array, expected to have numeric data type.
    Both inputs `x1` and `x2` can not be scalars at the same time.
x2 : {dpnp.ndarray, usm_ndarray, scalar}
    Second input array, also expected to have numeric data type.
    Both inputs `x1` and `x2` can not be scalars at the same time.
out : {None, dpnp.ndarray, usm_ndarray}, optional
    Output array to populate.
    Array must have the correct shape and the expected data type.
    Default: ``None``.
order : {"C", "F", "A", "K"}, optional
    Memory layout of the newly output array, if parameter `out` is ``None``.
    Default: ``"K"``.

Returns
-------
out : dpnp.ndarray
    An array containing the result of element-wise division. The data type
    of the returned array is determined by the Type Promotion Rules.

Limitations
-----------
Parameters `where` and `subok` are supported with their default values.
Keyword argument `kwargs` is currently unsupported.
Otherwise ``NotImplementedError`` exception will be raised.

Notes
-----
Equivalent to `x1` / `x2` in terms of array-broadcasting.

The ``true_divide(x1, x2)`` function is an alias for
``divide(x1, x2)``.

Examples
--------
>>> import dpnp as np
>>> np.divide(dp.array([1, -2, 6, -9]), np.array([-2, -2, -2, -2]))
array([-0.5,  1. , -3. ,  4.5])

>>> x1 = np.arange(9.0).reshape((3, 3))
>>> x2 = np.arange(3.0)
>>> np.divide(x1, x2)
array([[nan, 1. , 1. ],
       [inf, 4. , 2.5],
       [inf, 7. , 4. ]])

The ``/`` operator can be used as a shorthand for ``divide`` on
:class:`dpnp.ndarray`.

>>> x1 = np.arange(9.0).reshape((3, 3))
>>> x2 = 2 * np.ones(3)
>>> x1/x2
array([[0. , 0.5, 1. ],
       [1.5, 2. , 2.5],
       [3. , 3.5, 4. ]])
"""

divide = DPNPBinaryFunc(
    "divide",
    ti._divide_result_type,
    ti._divide,
    _DIVIDE_DOCSTRING,
    mkl_fn_to_call=vmi._mkl_div_to_call,
    mkl_impl_fn=vmi._div,
    binary_inplace_fn=ti._divide_inplace,
    acceptance_fn=_acceptance_fn_divide,
)


def ediff1d(x1, to_end=None, to_begin=None):
    """
    The differences between consecutive elements of an array.

    For full documentation refer to :obj:`numpy.ediff1d`.

    Limitations
    -----------
    Parameter `x1`is supported as :class:`dpnp.ndarray`.
    Keyword arguments `to_end` and `to_begin` are currently supported only
    with default values `None`.
    Otherwise the function will be executed sequentially on CPU.
    Input array data types are limited by supported DPNP :ref:`Data types`.

    See Also
    --------
    :obj:`dpnp.diff` : Calculate the n-th discrete difference along the given
                       axis.

    Examples
    --------
    >>> import dpnp as np
    >>> a = np.array([1, 2, 4, 7, 0])
    >>> result = np.ediff1d(a)
    >>> [x for x in result]
    [1, 2, 3, -7]
    >>> b = np.array([[1, 2, 4], [1, 6, 24]])
    >>> result = np.ediff1d(b)
    >>> [x for x in result]
    [1, 2, -3, 5, 18]

    """

    x1_desc = dpnp.get_dpnp_descriptor(x1, copy_when_nondefault_queue=False)
    if x1_desc:
        if to_begin is not None:
            pass
        elif to_end is not None:
            pass
        else:
            return dpnp_ediff1d(x1_desc).get_pyobj()

    return call_origin(numpy.ediff1d, x1, to_end=to_end, to_begin=to_begin)


_FABS_DOCSTRING = """
Compute the absolute values element-wise.

This function returns the absolute values (positive magnitude) of the data in
`x`. Complex values are not handled, use :obj:`dpnp.absolute` to find the
absolute values of complex data.

For full documentation refer to :obj:`numpy.fabs`.

Parameters
----------
x : {dpnp.ndarray, usm_ndarray}
    The array of numbers for which the absolute values are required.
out : {None, dpnp.ndarray, usm_ndarray}, optional
    Output array to populate.
    Array must have the correct shape and the expected data type.
    Default: ``None``.
order : {"C", "F", "A", "K"}, optional
    Memory layout of the newly output array, if parameter `out` is ``None``.
    Default: ``"K"``.

Returns
-------
out : dpnp.ndarray
    The absolute values of `x`, the returned values are always floats.
    If `x` does not have a floating point data type, the returned array
    will have a data type that depends on the capabilities of the device
    on which the array resides.

See Also
--------
:obj:`dpnp.absolute` : Absolute values including `complex` types.

Examples
--------
>>> import dpnp as np
>>> a = np.array([-1.2, 1.2])
>>> np.fabs(a)
array([1.2, 1.2])
"""

fabs = DPNPUnaryFunc(
    "fabs",
    ufi._fabs_result_type,
    ufi._fabs,
    _FABS_DOCSTRING,
    mkl_fn_to_call=vmi._mkl_abs_to_call,
    mkl_impl_fn=vmi._abs,
)


_FLOOR_DOCSTRING = """
Returns the floor for each element `x_i` for input array `x`.

The floor of `x_i` is the largest integer `n`, such that `n <= x_i`.

For full documentation refer to :obj:`numpy.floor`.

Parameters
----------
x : {dpnp.ndarray, usm_ndarray}
    Input array, expected to have a real-valued data type.
out : {None, dpnp.ndarray, usm_ndarray}, optional
    Output array to populate.
    Array must have the correct shape and the expected data type.
    Default: ``None``.
order : {"C", "F", "A", "K"}, optional
    Memory layout of the newly output array, if parameter `out` is ``None``.
    Default: ``"K"``.

Returns
-------
out : dpnp.ndarray
    An array containing the element-wise floor.

Limitations
-----------
Parameters `where` and `subok` are supported with their default values.
Keyword argument `kwargs` is currently unsupported.
Otherwise ``NotImplementedError`` exception will be raised.

See Also
--------
:obj:`dpnp.ceil` : Compute the ceiling of the input, element-wise.
:obj:`dpnp.trunc` : Return the truncated value of the input, element-wise.

Notes
-----
Some spreadsheet programs calculate the "floor-towards-zero", in other words floor(-2.5) == -2.
DPNP instead uses the definition of floor where floor(-2.5) == -3.

Examples
--------
>>> import dpnp as np
>>> a = np.array([-1.7, -1.5, -0.2, 0.2, 1.5, 1.7, 2.0])
>>> np.floor(a)
array([-2.0, -2.0, -1.0, 0.0, 1.0, 1.0, 2.0])
"""

floor = DPNPUnaryFunc(
    "floor",
    ti._floor_result_type,
    ti._floor,
    _FLOOR_DOCSTRING,
    mkl_fn_to_call=vmi._mkl_floor_to_call,
    mkl_impl_fn=vmi._floor,
)


_FLOOR_DIVIDE_DOCSTRING = """
Calculates the ratio for each element `x1_i` of the input array `x1` with
the respective element `x2_i` of the input array `x2` to the greatest
integer-value number that is not greater than the division result.

For full documentation refer to :obj:`numpy.floor_divide`.

Parameters
----------
x1 : {dpnp.ndarray, usm_ndarray, scalar}
    First input array, expected to have numeric data type.
    Both inputs `x1` and `x2` can not be scalars at the same time.
x2 : {dpnp.ndarray, usm_ndarray, scalar}
    Second input array, also expected to have numeric data type.
    Both inputs `x1` and `x2` can not be scalars at the same time.
out : {None, dpnp.ndarray, usm_ndarray}, optional
    Output array to populate.
    Array must have the correct shape and the expected data type.
    Default: ``None``.
order : {"C", "F", "A", "K"}, optional
    Memory layout of the newly output array, if parameter `out` is ``None``.
    Default: ``"K"``.

Returns
-------
out : dpnp.ndarray
    An array containing the result of element-wise floor of division.
    The data type of the returned array is determined by the Type
    Promotion Rules.

Limitations
-----------
Parameters `where` and `subok` are supported with their default values.
Keyword argument `kwargs` is currently unsupported.
Otherwise ``NotImplementedError`` exception will be raised.

See Also
--------
:obj:`dpnp.remainder` : Remainder complementary to floor_divide.
:obj:`dpnp.divide` : Standard division.
:obj:`dpnp.floor` : Round a number to the nearest integer toward minus infinity.
:obj:`dpnp.ceil` : Round a number to the nearest integer toward infinity.

Examples
--------
>>> import dpnp as np
>>> np.floor_divide(np.array([1, -1, -2, -9]), -2)
array([-1,  0,  1,  4])

>>> np.floor_divide(np.array([1., 2., 3., 4.]), 2.5)
array([ 0.,  0.,  1.,  1.])

The ``//`` operator can be used as a shorthand for ``floor_divide`` on
:class:`dpnp.ndarray`.

>>> x1 = np.array([1., 2., 3., 4.])
>>> x1 // 2.5
array([0., 0., 1., 1.])
"""

floor_divide = DPNPBinaryFunc(
    "floor_divide",
    ti._floor_divide_result_type,
    ti._floor_divide,
    _FLOOR_DIVIDE_DOCSTRING,
    binary_inplace_fn=ti._floor_divide_inplace,
)


_FMAX_DOCSTRING = """
Compares two input arrays `x1` and `x2` and returns a new array containing the
element-wise maxima.

If one of the elements being compared is a NaN, then the non-nan element is
returned. If both elements are NaNs then the first is returned. The latter
distinction is important for complex NaNs, which are defined as at least one of
the real or imaginary parts being a NaN. The net effect is that NaNs are
ignored when possible.

For full documentation refer to :obj:`numpy.fmax`.

Parameters
----------
x1 : {dpnp.ndarray, usm_ndarray, scalar}
    First input array, expected to have numeric data type.
    Both inputs `x1` and `x2` can not be scalars at the same time.
x2 : {dpnp.ndarray, usm_ndarray, scalar}
    Second input array, also expected to have numeric data type.
    Both inputs `x1` and `x2` can not be scalars at the same time.
out : {None, dpnp.ndarray, usm_ndarray}, optional
    Output array to populate.
    Array must have the correct shape and the expected data type.
    Default: ``None``.
order : {"C", "F", "A", "K"}, optional
    Memory layout of the newly output array, if parameter `out` is ``None``.
    Default: ``"K"``.

Returns
-------
out : dpnp.ndarray
    An array containing the element-wise maxima. The data type of
    the returned array is determined by the Type Promotion Rules.

Limitations
-----------
Parameters `where` and `subok` are supported with their default values.
Keyword argument `kwargs` is currently unsupported.
Otherwise ``NotImplementedError`` exception will be raised.

See Also
--------
:obj:`dpnp.fmin` : Element-wise minimum of two arrays, ignores NaNs.
:obj:`dpnp.maximum` : Element-wise maximum of two arrays, propagates NaNs.
:obj:`dpnp.max` : The maximum value of an array along a given axis, propagates NaNs.
:obj:`dpnp.nanmax` : The maximum value of an array along a given axis, ignores NaNs.
:obj:`dpnp.minimum` : Element-wise minimum of two arrays, propagates NaNs.
:obj:`dpnp.min` : The minimum value of an array along a given axis, propagates NaNs.
:obj:`dpnp.nanmin` : The minimum value of an array along a given axis, ignores NaNs.

Notes
-----
The fmax is equivalent to ``dpnp.where(x1 >= x2, x1, x2)`` when neither
`x1` nor `x2` are NaNs, but it is faster and does proper broadcasting.

Examples
--------
>>> import dpnp as np
>>> x1 = np.array([2, 3, 4])
>>> x2 = np.array([1, 5, 2])
>>> np.fmax(x1, x2)
array([2, 5, 4])

>>> x1 = np.eye(2)
>>> x2 = np.array([0.5, 2])
>>> np.fmax(x1, x2)
array([[1. , 2. ],
       [0.5, 2. ]])

>>> x1 = np.array([np.nan, 0, np.nan])
>>> x2 = np.array([0, np.nan, np.nan])
>>> np.fmax(x1, x2)
array([ 0.,  0., nan])
"""

fmax = DPNPBinaryFunc(
    "fmax",
    ufi._fmax_result_type,
    ufi._fmax,
    _FMAX_DOCSTRING,
    mkl_fn_to_call=vmi._mkl_fmax_to_call,
    mkl_impl_fn=vmi._fmax,
)


_FMIN_DOCSTRING = """
Compares two input arrays `x1` and `x2` and returns a new array containing the
element-wise minima.

If one of the elements being compared is a NaN, then the non-nan element is
returned. If both elements are NaNs then the first is returned. The latter
distinction is important for complex NaNs, which are defined as at least one of
the real or imaginary parts being a NaN. The net effect is that NaNs are
ignored when possible.

For full documentation refer to :obj:`numpy.fmin`.

Parameters
----------
x1 : {dpnp.ndarray, usm_ndarray, scalar}
    First input array, expected to have numeric data type.
    Both inputs `x1` and `x2` can not be scalars at the same time.
x2 : {dpnp.ndarray, usm_ndarray, scalar}
    Second input array, also expected to have numeric data type.
    Both inputs `x1` and `x2` can not be scalars at the same time.
out : {None, dpnp.ndarray, usm_ndarray}, optional
    Output array to populate.
    Array must have the correct shape and the expected data type.
    Default: ``None``.
order : {"C", "F", "A", "K"}, optional
    Memory layout of the newly output array, if parameter `out` is ``None``.
    Default: ``"K"``.

Returns
-------
out : dpnp.ndarray
    An array containing the element-wise minima. The data type of
    the returned array is determined by the Type Promotion Rules.

Limitations
-----------
Parameters `where` and `subok` are supported with their default values.
Keyword argument `kwargs` is currently unsupported.
Otherwise ``NotImplementedError`` exception will be raised.

See Also
--------
:obj:`dpnp.fmax` : Element-wise maximum of two arrays, ignores NaNs.
:obj:`dpnp.minimum` : Element-wise minimum of two arrays, propagates NaNs.
:obj:`dpnp.min` : The minimum value of an array along a given axis, propagates NaNs.
:obj:`dpnp.nanmin` : The minimum value of an array along a given axis, ignores NaNs.
:obj:`dpnp.maximum` : Element-wise maximum of two arrays, propagates NaNs.
:obj:`dpnp.max` : The maximum value of an array along a given axis, propagates NaNs.
:obj:`dpnp.nanmax` : The maximum value of an array along a given axis, ignores NaNs.

Notes
-----
The fmin is equivalent to ``dpnp.where(x1 <= x2, x1, x2)`` when neither
`x1` nor `x2` are NaNs, but it is faster and does proper broadcasting.

Examples
--------
>>> import dpnp as np
>>> x1 = np.array([2, 3, 4])
>>> x2 = np.array([1, 5, 2])
>>> np.fmin(x1, x2)
array([1, 3, 2])

>>> x1 = np.eye(2)
>>> x2 = np.array([0.5, 2])
>>> np.fmin(x1, x2)
array([[0.5, 0. ],
       [0. , 1. ]])

>>> x1 = np.array([np.nan, 0, np.nan])
>>> x2 = np.array([0, np.nan, np.nan])
>>> np.fmin(x1, x2)
array([ 0.,  0., nan])
"""

fmin = DPNPBinaryFunc(
    "fmin",
    ufi._fmin_result_type,
    ufi._fmin,
    _FMIN_DOCSTRING,
    mkl_fn_to_call=vmi._mkl_fmin_to_call,
    mkl_impl_fn=vmi._fmin,
)


_FMOD_DOCSTRING = """
Calculates the remainder of division for each element `x1_i` of the input array
`x1` with the respective element `x2_i` of the input array `x2`.

This function is equivalent to the Matlab(TM) ``rem`` function and should not
be confused with the Python modulus operator ``x1 % x2``.

For full documentation refer to :obj:`numpy.fmod`.

Parameters
----------
x1 : {dpnp.ndarray, usm_ndarray, scalar}
    First input array, expected to have a real-valued data type.
    Both inputs `x1` and `x2` can not be scalars at the same time.
x2 : {dpnp.ndarray, usm_ndarray, scalar}
    Second input array, also expected to have a real-valued data type.
    Both inputs `x1` and `x2` can not be scalars at the same time.
out : {None, dpnp.ndarray, usm_ndarray}, optional
    Output array to populate.
    Array must have the correct shape and the expected data type.
    Default: ``None``.
order : {"C", "F", "A", "K"}, optional
    Memory layout of the newly output array, if parameter `out` is ``None``.
    Default: ``"K"``.

Returns
-------
out : dpnp.ndarray
    An array containing the element-wise remainders. The data type of the
    returned array is determined by the Type Promotion Rules.

Limitations
----------
Parameters `where` and `subok` are supported with their default values.
Keyword argument `kwargs` is currently unsupported.
Otherwise ``NotImplementedError`` exception will be raised.

See Also
--------
:obj:`dpnp.remainder` : Equivalent to the Python ``%`` operator.
:obj:`dpnp.divide` : Standard division.

Examples
--------
>>> import dpnp as np
>>> a = np.array([-3, -2, -1, 1, 2, 3])
>>> np.fmod(a, 2)
array([-1,  0, -1,  1,  0,  1])
>>> np.remainder(a, 2)
array([1, 0, 1, 1, 0, 1])

>>> np.fmod(np.array([5, 3]), np.array([2, 2.]))
array([1., 1.])
>>> a = np.arange(-3, 3).reshape(3, 2)
>>> a
array([[-3, -2],
       [-1,  0],
       [ 1,  2]])
>>> np.fmod(a, np.array([2, 2]))
array([[-1,  0],
       [-1,  0],
       [ 1,  0]])
"""

fmod = DPNPBinaryFunc(
    "fmod",
    ufi._fmod_result_type,
    ufi._fmod,
    _FMOD_DOCSTRING,
    mkl_fn_to_call=vmi._mkl_fmod_to_call,
    mkl_impl_fn=vmi._fmod,
)


def gradient(f, *varargs, axis=None, edge_order=1):
    """
    Return the gradient of an N-dimensional array.

    The gradient is computed using second order accurate central differences
    in the interior points and either first or second order accurate one-sides
    (forward or backwards) differences at the boundaries.
    The returned gradient hence has the same shape as the input array.

    For full documentation refer to :obj:`numpy.gradient`.

    Parameters
    ----------
    f : {dpnp.ndarray, usm_ndarray}
        An N-dimensional array containing samples of a scalar function.
    varargs : {scalar, list of scalars, list of arrays}, optional
        Spacing between `f` values. Default unitary spacing for all dimensions.
        Spacing can be specified using:

        1. Single scalar to specify a sample distance for all dimensions.
        2. N scalars to specify a constant sample distance for each dimension.
           i.e. `dx`, `dy`, `dz`, ...
        3. N arrays to specify the coordinates of the values along each
           dimension of `f`. The length of the array must match the size of
           the corresponding dimension
        4. Any combination of N scalars/arrays with the meaning of 2. and 3.

        If `axis` is given, the number of `varargs` must equal the number of
        axes.
        Default: ``1``.
    axis : {None, int, tuple of ints}, optional
        Gradient is calculated only along the given axis or axes.
        The default is to calculate the gradient for all the axes of the input
        array. `axis` may be negative, in which case it counts from the last to
        the first axis.
        Default: ``None``.
    edge_order : {1, 2}, optional
        Gradient is calculated using N-th order accurate differences
        at the boundaries.
        Default: ``1``.

    Returns
    -------
    gradient : {dpnp.ndarray, list of ndarray}
        A list of :class:`dpnp.ndarray` (or a single :class:`dpnp.ndarray` if
        there is only one dimension) corresponding to the derivatives of `f`
        with respect to each dimension.
        Each derivative has the same shape as `f`.

    See Also
    --------
    :obj:`dpnp.diff` : Calculate the n-th discrete difference along the given
                       axis.
    :obj:`dpnp.ediff1d` : Calculate the differences between consecutive
                          elements of an array.

    Examples
    --------
    >>> import dpnp as np
    >>> f = np.array([1, 2, 4, 7, 11, 16], dtype=float)
    >>> np.gradient(f)
    array([1. , 1.5, 2.5, 3.5, 4.5, 5. ])
    >>> np.gradient(f, 2)
    array([0.5 , 0.75, 1.25, 1.75, 2.25, 2.5 ])

    Spacing can be also specified with an array that represents the coordinates
    of the values `f` along the dimensions.
    For instance a uniform spacing:

    >>> x = np.arange(f.size)
    >>> np.gradient(f, x)
    array([1. , 1.5, 2.5, 3.5, 4.5, 5. ])

    Or a non uniform one:

    >>> x = np.array([0., 1., 1.5, 3.5, 4., 6.], dtype=float)
    >>> np.gradient(f, x)
    array([1. , 3. , 3.5, 6.7, 6.9, 2.5])

    For two dimensional arrays, the return will be two arrays ordered by
    axis. In this example the first array stands for the gradient in
    rows and the second one in columns direction:

    >>> np.gradient(np.array([[1, 2, 6], [3, 4, 5]], dtype=float))
    (array([[ 2.,  2., -1.],
            [ 2.,  2., -1.]]),
     array([[1. , 2.5, 4. ],
            [1. , 1. , 1. ]]))

    In this example the spacing is also specified:
    uniform for axis=0 and non uniform for axis=1

    >>> dx = 2.
    >>> y = np.array([1., 1.5, 3.5])
    >>> np.gradient(np.array([[1, 2, 6], [3, 4, 5]], dtype=float), dx, y)
    (array([[ 1. ,  1. , -0.5],
            [ 1. ,  1. , -0.5]]),
     array([[2. , 2. , 2. ],
            [2. , 1.7, 0.5]]))

    It is possible to specify how boundaries are treated using `edge_order`

    >>> x = np.array([0, 1, 2, 3, 4])
    >>> f = x**2
    >>> np.gradient(f, edge_order=1)
    array([1., 2., 4., 6., 7.])
    >>> np.gradient(f, edge_order=2)
    array([0., 2., 4., 6., 8.])

    The `axis` keyword can be used to specify a subset of axes of which the
    gradient is calculated

    >>> np.gradient(np.array([[1, 2, 6], [3, 4, 5]], dtype=float), axis=0)
    array([[ 2.,  2., -1.],
           [ 2.,  2., -1.]])

    """

    dpnp.check_supported_arrays_type(f)
    ndim = f.ndim  # number of dimensions

    if axis is None:
        axes = tuple(range(ndim))
    else:
        axes = normalize_axis_tuple(axis, ndim)

    dx = _gradient_build_dx(f, axes, *varargs)
    if edge_order > 2:
        raise ValueError("'edge_order' greater than 2 not supported")

    # Use central differences on interior and one-sided differences on the
    # endpoints. This preserves second order-accuracy over the full domain.
    outvals = []

    # create slice objects --- initially all are [:, :, ..., :]
    slice1 = [slice(None)] * ndim
    slice2 = [slice(None)] * ndim
    slice3 = [slice(None)] * ndim
    slice4 = [slice(None)] * ndim

    otype = f.dtype
    if dpnp.issubdtype(otype, dpnp.inexact):
        pass
    else:
        # All other types convert to floating point.
        # First check if f is a dpnp integer type; if so, convert f to default
        # float type to avoid modular arithmetic when computing changes in f.
        if dpnp.issubdtype(otype, dpnp.integer):
            f = f.astype(dpnp.default_float_type())
        otype = dpnp.default_float_type()

    for axis_, ax_dx in zip(axes, dx):
        if f.shape[axis_] < edge_order + 1:
            raise ValueError(
                "Shape of array too small to calculate a numerical gradient, "
                "at least (edge_order + 1) elements are required."
            )

        # result allocation
        if dpnp.isscalar(ax_dx):
            usm_type = f.usm_type
        else:
            usm_type = dpu.get_coerced_usm_type([f.usm_type, ax_dx.usm_type])
        out = dpnp.empty_like(f, dtype=otype, usm_type=usm_type)

        # spacing for the current axis
        uniform_spacing = numpy.ndim(ax_dx) == 0

        # Numerical differentiation: 2nd order interior
        _gradient_num_diff_2nd_order_interior(
            f,
            ax_dx,
            out,
            (slice1, slice2, slice3, slice4),
            axis_,
            uniform_spacing,
        )

        # Numerical differentiation: 1st and 2nd order edges
        _gradient_num_diff_edges(
            f,
            ax_dx,
            out,
            (slice1, slice2, slice3, slice4),
            axis_,
            uniform_spacing,
            edge_order,
        )

        outvals.append(out)

        # reset the slice object in this dimension to ":"
        slice1[axis_] = slice(None)
        slice2[axis_] = slice(None)
        slice3[axis_] = slice(None)
        slice4[axis_] = slice(None)

    if len(axes) == 1:
        return outvals[0]
    return tuple(outvals)


_IMAG_DOCSTRING = """
Computes imaginary part of each element `x_i` for input array `x`.

For full documentation refer to :obj:`numpy.imag`.

Parameters
----------
x : {dpnp.ndarray, usm_ndarray}
    Input array, expected to have numeric data type.
out : {None, dpnp.ndarray, usm_ndarray}, optional
    Output array to populate.
    Array must have the correct shape and the expected data type.
    Default: ``None``.
order : {"C", "F", "A", "K"}, optional
    Memory layout of the newly output array, if parameter `out` is ``None``.
    Default: ``"K"``.

Returns
-------
out : dpnp.ndarray
    An array containing the element-wise imaginary component of input.
    If the input is a real-valued data type, the returned array has
    the same data type. If the input is a complex floating-point
    data type, the returned array has a floating-point data type
    with the same floating-point precision as complex input.

See Also
--------
:obj:`dpnp.real` : Return the real part of the complex argument.
:obj:`dpnp.conj` : Return the complex conjugate, element-wise.
:obj:`dpnp.conjugate` : Return the complex conjugate, element-wise.

Examples
--------
>>> import dpnp as np
>>> a = np.array([1+2j, 3+4j, 5+6j])
>>> a.imag
array([2., 4., 6.])

>>> a.imag = np.array([8, 10, 12])
>>> a
array([1. +8.j, 3.+10.j, 5.+12.j])

>>> np.imag(np.array(1 + 1j))
array(1.)
"""

imag = DPNPUnaryFunc(
    "imag",
    ti._imag_result_type,
    ti._imag,
    _IMAG_DOCSTRING,
)


_MAXIMUM_DOCSTRING = """
Compares two input arrays `x1` and `x2` and returns a new array containing the
element-wise maxima.

If one of the elements being compared is a NaN, then that element is returned.
If both elements are NaNs then the first is returned. The latter distinction is
important for complex NaNs, which are defined as at least one of the real or
imaginary parts being a NaN. The net effect is that NaNs are propagated.

For full documentation refer to :obj:`numpy.maximum`.

Parameters
----------
x1 : {dpnp.ndarray, usm_ndarray, scalar}
    First input array, expected to have numeric data type.
    Both inputs `x1` and `x2` can not be scalars at the same time.
x2 : {dpnp.ndarray, usm_ndarray, scalar}
    Second input array, also expected to have numeric data type.
    Both inputs `x1` and `x2` can not be scalars at the same time.
out : {None, dpnp.ndarray, usm_ndarray}, optional
    Output array to populate.
    Array must have the correct shape and the expected data type.
    Default: ``None``.
order : {"C", "F", "A", "K"}, optional
    Memory layout of the newly output array, if parameter `out` is ``None``.
    Default: ``"K"``.

Returns
-------
out : dpnp.ndarray
    An array containing the element-wise maxima. The data type of
    the returned array is determined by the Type Promotion Rules.

Limitations
-----------
Parameters `where` and `subok` are supported with their default values.
Keyword argument `kwargs` is currently unsupported.
Otherwise ``NotImplementedError`` exception will be raised.

See Also
--------
:obj:`dpnp.minimum` : Element-wise minimum of two arrays, propagates NaNs.
:obj:`dpnp.fmax` : Element-wise maximum of two arrays, ignores NaNs.
:obj:`dpnp.max` : The maximum value of an array along a given axis, propagates NaNs.
:obj:`dpnp.nanmax` : The maximum value of an array along a given axis, ignores NaNs.
:obj:`dpnp.fmin` : Element-wise minimum of two arrays, ignores NaNs.
:obj:`dpnp.min` : The minimum value of an array along a given axis, propagates NaNs.
:obj:`dpnp.nanmin` : The minimum value of an array along a given axis, ignores NaNs.

Examples
--------
>>> import dpnp as np
>>> x1 = np.array([2, 3, 4])
>>> x2 = np.array([1, 5, 2])
>>> np.maximum(x1, x2)
array([2, 5, 4])

>>> x1 = np.eye(2)
>>> x2 = np.array([0.5, 2])
>>> np.maximum(x1, x2) # broadcasting
array([[1. , 2. ],
       [0.5, 2. ]])

>>> x1 = np.array([np.nan, 0, np.nan])
>>> x2 = np.array([0, np.nan, np.nan])
>>> np.maximum(x1, x2)
array([nan, nan, nan])

>>> np.maximum(np.array(np.Inf), 1)
array(inf)
"""

maximum = DPNPBinaryFunc(
    "maximum",
    ti._maximum_result_type,
    ti._maximum,
    _MAXIMUM_DOCSTRING,
)


_MINIMUM_DOCSTRING = """
Compares two input arrays `x1` and `x2` and returns a new array containing the
element-wise minima.

If one of the elements being compared is a NaN, then that element is returned.
If both elements are NaNs then the first is returned. The latter distinction is
important for complex NaNs, which are defined as at least one of the real or
imaginary parts being a NaN. The net effect is that NaNs are propagated.

For full documentation refer to :obj:`numpy.minimum`.

Parameters
----------
x1 : {dpnp.ndarray, usm_ndarray, scalar}
    First input array, expected to have numeric data type.
    Both inputs `x1` and `x2` can not be scalars at the same time.
x2 : {dpnp.ndarray, usm_ndarray, scalar}
    Second input array, also expected to have numeric data type.
    Both inputs `x1` and `x2` can not be scalars at the same time.
out : {None, dpnp.ndarray, usm_ndarray}, optional
    Output array to populate.
    Array must have the correct shape and the expected data type.
    Default: ``None``.
order : {"C", "F", "A", "K"}, optional
    Memory layout of the newly output array, if parameter `out` is ``None``.
    Default: ``"K"``.

Returns
-------
out : dpnp.ndarray
    An array containing the element-wise minima. The data type of
    the returned array is determined by the Type Promotion Rules.

Limitations
-----------
Parameters `where` and `subok` are supported with their default values.
Keyword argument `kwargs` is currently unsupported.
Otherwise ``NotImplementedError`` exception will be raised.

See Also
--------
:obj:`dpnp.maximum` : Element-wise maximum of two arrays, propagates NaNs.
:obj:`dpnp.fmin` : Element-wise minimum of two arrays, ignores NaNs.
:obj:`dpnp.min` : The minimum value of an array along a given axis, propagates NaNs.
:obj:`dpnp.nanmin` : The minimum value of an array along a given axis, ignores NaNs.
:obj:`dpnp.fmax` : Element-wise maximum of two arrays, ignores NaNs.
:obj:`dpnp.max` : The maximum value of an array along a given axis, propagates NaNs.
:obj:`dpnp.nanmax` : The maximum value of an array along a given axis, ignores NaNs.

Examples
--------
>>> import dpnp as np
>>> x1 = np.array([2, 3, 4])
>>> x2 = np.array([1, 5, 2])
>>> np.minimum(x1, x2)
array([1, 3, 2])

>>> x1 = np.eye(2)
>>> x2 = np.array([0.5, 2])
>>> np.minimum(x1, x2) # broadcasting
array([[0.5, 0. ],
       [0. , 1. ]]

>>> x1 = np.array([np.nan, 0, np.nan])
>>> x2 = np.array([0, np.nan, np.nan])
>>> np.minimum(x1, x2)
array([nan, nan, nan])

>>> np.minimum(np.array(-np.Inf), 1)
array(-inf)
"""

minimum = DPNPBinaryFunc(
    "minimum",
    ti._minimum_result_type,
    ti._minimum,
    _MINIMUM_DOCSTRING,
)


def modf(x1, **kwargs):
    """
    Return the fractional and integral parts of an array, element-wise.

    For full documentation refer to :obj:`numpy.modf`.

    Limitations
    -----------
    Parameter `x` is supported as :obj:`dpnp.ndarray`.
    Keyword argument `kwargs` is currently unsupported.
    Otherwise the function will be executed sequentially on CPU.
    Input array data types are limited by supported DPNP :ref:`Data types`.

    Examples
    --------
    >>> import dpnp as np
    >>> a = np.array([1, 2])
    >>> result = np.modf(a)
    >>> [[x for x in y] for y in result ]
    [[1.0, 2.0], [0.0, 0.0]]

    """

    x1_desc = dpnp.get_dpnp_descriptor(x1, copy_when_nondefault_queue=False)
    if x1_desc and not kwargs:
        return dpnp_modf(x1_desc)

    return call_origin(numpy.modf, x1, **kwargs)


_MULTIPLY_DOCSTRING = """
Calculates the product for each element `x1_i` of the input array `x1` with the
respective element `x2_i` of the input array `x2`.

For full documentation refer to :obj:`numpy.multiply`.

Parameters
----------
x1 : {dpnp.ndarray, usm_ndarray, scalar}
    First input array, expected to have numeric data type.
    Both inputs `x1` and `x2` can not be scalars at the same time.
x2 : {dpnp.ndarray, usm_ndarray, scalar}
    Second input array, also expected to have numeric data type.
    Both inputs `x1` and `x2` can not be scalars at the same time.
out : {None, dpnp.ndarray, usm_ndarray}, optional
    Output array to populate.
    Array must have the correct shape and the expected data type.
    Default: ``None``.
order : {"C", "F", "A", "K"}, optional
    Memory layout of the newly output array, if parameter `out` is ``None``.
    Default: ``"K"``.

Returns
-------
out : dpnp.ndarray
    An array containing the element-wise products. The data type of
    the returned array is determined by the Type Promotion Rules.

Limitations
-----------
Parameters `where` and `subok` are supported with their default values.
Keyword argument `kwargs` is currently unsupported.
Otherwise ``NotImplementedError`` exception will be raised.

Notes
-----
Equivalent to `x1` * `x2` in terms of array broadcasting.

Examples
--------
>>> import dpnp as np
>>> a = np.array([1, 2, 3, 4, 5])
>>> np.multiply(a, a)
array([ 1,  4,  9, 16, 25])]

>>> x1 = np.arange(9.0).reshape((3, 3))
>>> x2 = np.arange(3.0)
>>> np.multiply(x1, x2)
array([[  0.,   1.,   4.],
       [  0.,   4.,  10.],
       [  0.,   7.,  16.]])

The ``*`` operator can be used as a shorthand for ``multiply`` on
:class:`dpnp.ndarray`.

>>> x1 * x2
array([[  0.,   1.,   4.],
       [  0.,   4.,  10.],
       [  0.,   7.,  16.]])
"""

multiply = DPNPBinaryFunc(
    "multiply",
    ti._multiply_result_type,
    ti._multiply,
    _MULTIPLY_DOCSTRING,
    mkl_fn_to_call=vmi._mkl_mul_to_call,
    mkl_impl_fn=vmi._mul,
    binary_inplace_fn=ti._multiply_inplace,
)


def nan_to_num(x, copy=True, nan=0.0, posinf=None, neginf=None):
    """
    Replace NaN with zero and infinity with large finite numbers (default
    behaviour) or with the numbers defined by the user using the `nan`,
    `posinf` and/or `neginf` keywords.

    If `x` is inexact, NaN is replaced by zero or by the user defined value in
    `nan` keyword, infinity is replaced by the largest finite floating point
    values representable by ``x.dtype`` or by the user defined value in
    `posinf` keyword and -infinity is replaced by the most negative finite
    floating point values representable by ``x.dtype`` or by the user defined
    value in `neginf` keyword.

    For complex dtypes, the above is applied to each of the real and
    imaginary components of `x` separately.

    If `x` is not inexact, then no replacements are made.

    For full documentation refer to :obj:`numpy.nan_to_num`.

    Parameters
    ----------
    x : {dpnp.ndarray, usm_ndarray}
        Input data.
    copy : bool, optional
        Whether to create a copy of `x` (True) or to replace values
        in-place (False). The in-place operation only occurs if
        casting to an array does not require a copy.
        Default: ``True``.
    nan : {int, float}, optional
        Value to be used to fill NaN values.
        Default: ``0.0``.
    posinf : {int, float, None}, optional
        Value to be used to fill positive infinity values. If no value is
        passed then positive infinity values will be replaced with a very
        large number.
        Default: ``None``.
    neginf : {int, float, None} optional
        Value to be used to fill negative infinity values. If no value is
        passed then negative infinity values will be replaced with a very
        small (or negative) number.
        Default: ``None``.

    Returns
    -------
    out : dpnp.ndarray
        `x`, with the non-finite values replaced. If `copy` is False, this may
        be `x` itself.

    See Also
    --------
    :obj:`dpnp.isinf` : Shows which elements are positive or negative infinity.
    :obj:`dpnp.isneginf` : Shows which elements are negative infinity.
    :obj:`dpnp.isposinf` : Shows which elements are positive infinity.
    :obj:`dpnp.isnan` : Shows which elements are Not a Number (NaN).
    :obj:`dpnp.isfinite` : Shows which elements are finite
                           (not NaN, not infinity)

    Examples
    --------
    >>> import dpnp as np
    >>> np.nan_to_num(np.array(np.inf))
    array(1.79769313e+308)
    >>> np.nan_to_num(np.array(-np.inf))
    array(-1.79769313e+308)
    >>> np.nan_to_num(np.array(np.nan))
    array(0.)
    >>> x = np.array([np.inf, -np.inf, np.nan, -128, 128])
    >>> np.nan_to_num(x)
    array([ 1.79769313e+308, -1.79769313e+308,  0.00000000e+000,
           -1.28000000e+002,  1.28000000e+002])
    >>> np.nan_to_num(x, nan=-9999, posinf=33333333, neginf=33333333)
    array([ 3.3333333e+07,  3.3333333e+07, -9.9990000e+03, -1.2800000e+02,
            1.2800000e+02])
    >>> y = np.array([complex(np.inf, np.nan), np.nan, complex(np.nan, np.inf)])
    >>> np.nan_to_num(y)
    array([1.79769313e+308 +0.00000000e+000j, # may vary
           0.00000000e+000 +0.00000000e+000j,
           0.00000000e+000 +1.79769313e+308j])
    >>> np.nan_to_num(y, nan=111111, posinf=222222)
    array([222222.+111111.j, 111111.     +0.j, 111111.+222222.j])

    """

    dpnp.check_supported_arrays_type(x)

    x = dpnp.array(x, copy=copy)
    x_type = x.dtype.type

    if not issubclass(x_type, dpnp.inexact):
        return x

    parts = (
        (x.real, x.imag) if issubclass(x_type, dpnp.complexfloating) else (x,)
    )
    max_f, min_f = _get_max_min(x.real.dtype)
    if posinf is not None:
        max_f = posinf
    if neginf is not None:
        min_f = neginf

    for part in parts:
        nan_mask = dpnp.isnan(part)
        posinf_mask = dpnp.isposinf(part)
        neginf_mask = dpnp.isneginf(part)

        part = dpnp.where(nan_mask, nan, part, out=part)
        part = dpnp.where(posinf_mask, max_f, part, out=part)
        part = dpnp.where(neginf_mask, min_f, part, out=part)

    return x


_NEGATIVE_DOCSTRING = """
Computes the numerical negative for each element `x_i` of input array `x`.

For full documentation refer to :obj:`numpy.negative`.

Parameters
----------
x : {dpnp.ndarray, usm_ndarray}
    Input array, expected to have numeric data type.
out : {None, dpnp.ndarray, usm_ndarray}, optional
    Output array to populate.
    Array must have the correct shape and the expected data type.
    Default: ``None``.
order : {"C", "F", "A", "K"}, optional
    Memory layout of the newly output array, if parameter `out` is ``None``.
    Default: ``"K"``.

Returns
-------
out : dpnp.ndarray
    An array containing the negative of `x`.

Limitations
-----------
Parameters `where` and `subok` are supported with their default values.
Keyword argument `kwargs` is currently unsupported.
Otherwise ``NotImplementedError`` exception will be raised.

See Also
--------
:obj:`dpnp.positive` : Return the numerical positive of each element of `x`.
:obj:`dpnp.copysign` : Change the sign of `x1` to that of `x2`, element-wise.

Examples
--------
>>> import dpnp as np
>>> np.negative(np.array([1, -1]))
array([-1, 1])

The ``-`` operator can be used as a shorthand for ``negative`` on
:class:`dpnp.ndarray`.

>>> x = np.array([1., -1.])
>>> -x
array([-1.,  1.])
"""

negative = DPNPUnaryFunc(
    "negative",
    ti._negative_result_type,
    ti._negative,
    _NEGATIVE_DOCSTRING,
    acceptance_fn=acceptance_fn_negative,
)


_NEXTAFTER_DOCSTRING = """
Return the next floating-point value after `x1` towards `x2`, element-wise.

For full documentation refer to :obj:`numpy.nextafter`.

Parameters
----------
x1 : {dpnp.ndarray, usm_ndarray, scalar}
    Values to find the next representable value of.
    Both inputs `x1` and `x2` can not be scalars at the same time.
x2 : {dpnp.ndarray, usm_ndarray, scalar}
    The direction where to look for the next representable value of `x1`.
    Both inputs `x1` and `x2` can not be scalars at the same time.
out : {None, dpnp.ndarray, usm_ndarray}, optional
    Output array to populate. Array must have the correct shape and
    the expected data type.
    Default: ``None``.
order : {"C", "F", "A", "K"}, optional
    Memory layout of the newly output array, if parameter `out` is ``None``.
    Default: ``"K"``.

Returns
-------
out : dpnp.ndarray
    The next representable values of `x1` in the direction of `x2`. The data
    type of the returned array is determined by the Type Promotion Rules.

Limitations
-----------
Parameters `where` and `subok` are supported with their default values.
Keyword argument `kwargs` is currently unsupported.
Otherwise ``NotImplementedError`` exception will be raised.

Examples
--------
>>> import dpnp as np
>>> a = np.array(1, dtype=np.float32)
>>> eps = np.finfo(a.dtype).eps
>>> np.nextafter(a, 2) == eps + 1
array(True)

>>> a = np.array([1, 2], dtype=np.float32)
>>> b = np.array([2, 1], dtype=np.float32)
>>> c = np.array([eps + 1, 2 - eps])
>>> np.nextafter(a, b) == c
array([ True,  True])
"""

nextafter = DPNPBinaryFunc(
    "nextafter",
    ti._nextafter_result_type,
    ti._nextafter,
    _NEXTAFTER_DOCSTRING,
    mkl_fn_to_call=vmi._mkl_nextafter_to_call,
    mkl_impl_fn=vmi._nextafter,
)


_POSITIVE_DOCSTRING = """
Computes the numerical positive for each element `x_i` of input array `x`.

For full documentation refer to :obj:`numpy.positive`.

Parameters
----------
x : {dpnp.ndarray, usm_ndarray}
    Input array, expected to have numeric data type.
out : {None, dpnp.ndarray, usm_ndarray}, optional
    Output array to populate.
    Array must have the correct shape and the expected data type.
    Default: ``None``.
order : {"C", "F", "A", "K"}, optional
    Memory layout of the newly output array, if parameter `out` is ``None``.
    Default: ``"K"``.

Returns
-------
out : dpnp.ndarray
    An array containing the positive of `x`.

Limitations
-----------
Parameters `where` and `subok` are supported with their default values.
Keyword argument `kwargs` is currently unsupported.
Otherwise ``NotImplementedError`` exception will be raised.

See Also
--------
:obj:`dpnp.negative` : Return the numerical negative of each element of `x`.
:obj:`dpnp.copysign` : Change the sign of `x1` to that of `x2`, element-wise.

Note
----
Equivalent to `x.copy()`, but only defined for types that support arithmetic.

Examples
--------
>>> import dpnp as np
>>> np.positive(np.array([1., -1.]))
array([ 1., -1.])

The ``+`` operator can be used as a shorthand for ``positive`` on
:class:`dpnp.ndarray`.

>>> x = np.array([1., -1.])
>>> +x
array([ 1., -1.])
"""

positive = DPNPUnaryFunc(
    "positive",
    ti._positive_result_type,
    ti._positive,
    _POSITIVE_DOCSTRING,
    acceptance_fn=acceptance_fn_positive,
)


_POWER_DOCSTRING = """
Calculates `x1_i` raised to `x2_i` for each element `x1_i` of the input array
`x1` with the respective element `x2_i` of the input array `x2`.

For full documentation refer to :obj:`numpy.power`.

Parameters
----------
x1 : {dpnp.ndarray, usm_ndarray, scalar}
    First input array, expected to have numeric data type.
    Both inputs `x1` and `x2` can not be scalars at the same time.
x2 : {dpnp.ndarray, usm_ndarray, scalar}
    Second input array, also expected to have numeric data type.
    Both inputs `x1` and `x2` can not be scalars at the same time.
out : {None, dpnp.ndarray, usm_ndarray}, optional
    Output array to populate. Array must have the correct shape and
    the expected data type.
    Default: ``None``.
order : {"C", "F", "A", "K"}, optional
    Memory layout of the newly output array, if parameter `out` is ``None``.
    Default: ``"K"``.

Returns
-------
out : dpnp.ndarray
    An array containing the bases in `x1` raised to the exponents in `x2`
    element-wise. The data type of the returned array is determined by the
    Type Promotion Rules.

Limitations
-----------
Parameters `where` and `subok` are supported with their default values.
Keyword argument `kwargs` is currently unsupported.
Otherwise ``NotImplementedError`` exception will be raised.

See Also
--------
:obj:`dpnp.fmax` : Element-wise maximum of array elements.
:obj:`dpnp.fmin` : Element-wise minimum of array elements.
:obj:`dpnp.fmod` : Calculate the element-wise remainder of division.

Examples
--------
>>> import dpnp as dp
>>> a = dp.arange(6)
>>> dp.power(a, 3)
array([  0,   1,   8,  27,  64, 125])

Raise the bases to different exponents.

>>> b = dp.array([1.0, 2.0, 3.0, 3.0, 2.0, 1.0])
>>> dp.power(a, b)
array([ 0.,  1.,  8., 27., 16.,  5.])

The effect of broadcasting.

>>> c = dp.array([[1, 2, 3, 3, 2, 1], [1, 2, 3, 3, 2, 1]])
>>> dp.power(a, c)
array([[ 0,  1,  8, 27, 16,  5],
        [ 0,  1,  8, 27, 16,  5]])

The ``**`` operator can be used as a shorthand for ``power`` on
:class:`dpnp.ndarray`.

>>> b = dp.array([1, 2, 3, 3, 2, 1])
>>> a = dp.arange(6)
>>> a ** b
array([ 0,  1,  8, 27, 16,  5])

Negative values raised to a non-integral value will result in ``nan``.

>>> d = dp.array([-1.0, -4.0])
>>> dp.power(d, 1.5)
array([nan, nan])
"""

power = DPNPBinaryFunc(
    "power",
    ti._pow_result_type,
    ti._pow,
    _POWER_DOCSTRING,
    mkl_fn_to_call=vmi._mkl_pow_to_call,
    mkl_impl_fn=vmi._pow,
    binary_inplace_fn=ti._pow_inplace,
)


def prod(
    a,
    axis=None,
    dtype=None,
    out=None,
    keepdims=False,
    initial=None,
    where=True,
):
    """
    Return the product of array elements over a given axis.

    For full documentation refer to :obj:`numpy.prod`.

    Parameters
    ----------
    a : {dpnp.ndarray, usm_ndarray}
        Input array.
    axis : {None, int or tuple of ints}, optional
        Axis or axes along which a product is performed. The default,
        ``axis=None``, will calculate the product of all the elements in the
        input array. If `axis` is negative it counts from the last to the first
        axis.
        If `axis` is a tuple of integers, a product is performed on all of the
        axes specified in the tuple instead of a single axis or all the axes as
        before.
        Default: ``None``.
    dtype : {None, dtype}, optional
        The type of the returned array, as well as of the accumulator in which
        the elements are multiplied. The dtype of `a` is used by default unless
        `a` has an integer dtype of less precision than the default platform
        integer. In that case, if `a` is signed then the platform integer is
        used while if `a` is unsigned then an unsigned integer of the same
        precision as the platform integer is used.
        Default: ``None``.
    out : {None, dpnp.ndarray, usm_ndarray}, optional
        Alternative output array in which to place the result. It must have
        the same shape as the expected output, but the type of the output
        values will be cast if necessary.
        Default: ``None``.
    keepdims : {None, bool}, optional
        If this is set to ``True``, the axes which are reduced are left in the
        result as dimensions with size one. With this option, the result will
        broadcast correctly against the input array.
        Default: ``False``.

    Returns
    -------
    out : dpnp.ndarray
        An array with the same shape as `a`, with the specified axis removed.
        If `a` is a 0-d array, or if `axis` is ``None``, a zero-dimensional
        array is returned. If an output array is specified, a reference to
        `out` is returned.

    Limitations
    -----------
    Parameters `initial` and `where` are only supported with their default
    values.
    Otherwise ``NotImplementedError`` exception will be raised.

    See Also
    --------
    :obj:`dpnp.nanprod` : Return the product of array elements over a given
        axis treating Not a Numbers (NaNs) as ones.

    Examples
    --------
    >>> import dpnp as np
    >>> np.prod(np.array([1, 2]))
    array(2)

    >>> a = np.array([[1, 2], [3, 4]])
    >>> np.prod(a)
    array(24)

    >>> np.prod(a, axis=1)
    array([ 2, 12])
    >>> np.prod(a, axis=0)
    array([3, 8])

    >>> x = np.array([1, 2, 3], dtype=np.int8)
    >>> np.prod(x).dtype == int
    True

    """

    dpnp.check_limitations(initial=initial, where=where)
    usm_a = dpnp.get_usm_ndarray(a)

    return dpnp_wrap_reduction_call(
        a,
        out,
        dpt.prod,
        _get_reduction_res_dt,
        usm_a,
        axis=axis,
        dtype=dtype,
        keepdims=keepdims,
    )


_PROJ_DOCSTRING = """
Computes projection of each element `x_i` for input array `x`.

Parameters
----------
x : {dpnp.ndarray, usm_ndarray}
    Input array, expected to have numeric data type.
out : {None, dpnp.ndarray, usm_ndarray}, optional
    Output array to populate.
    Array must have the correct shape and the expected data type.
    Default: ``None``.
order : {"C", "F", "A", "K"}, optional
    Memory layout of the newly output array, if parameter `out` is ``None``.
    Default: ``"K"``.

Returns
-------
out : dpnp.ndarray
    An array containing the element-wise projection.

Limitations
-----------
Parameters `where' and `subok` are supported with their default values.
Keyword argument `kwargs` is currently unsupported.
Otherwise ``NotImplementedError`` exception will be raised.

See Also
--------
:obj:`dpnp.absolute` : Returns the magnitude of a complex number, element-wise.
:obj:`dpnp.conj` : Return the complex conjugate, element-wise.

Examples
--------
>>> import dpnp as np
>>> np.proj(np.array([1, -2.3, 2.1-1.7j]))
array([ 1. +0.j, -2.3+0.j,  2.1-1.7.j])

>>> np.proj(np.array([complex(1,np.inf), complex(1,-np.inf), complex(np.inf,-1),]))
array([inf+0.j, inf-0.j, inf-0.j])
"""

proj = DPNPUnaryFunc(
    "proj",
    ti._proj_result_type,
    ti._proj,
    _PROJ_DOCSTRING,
)


_REAL_DOCSTRING = """
Computes real part of each element `x_i` for input array `x`.

For full documentation refer to :obj:`numpy.real`.

Parameters
----------
x : {dpnp.ndarray, usm_ndarray}
    Input array, expected to have numeric data type.

Returns
-------
out : dpnp.ndarray
    An array containing the element-wise real component of input.
    If the input is a real-valued data type, the returned array has
    the same data type. If the input is a complex floating-point
    data type, the returned array has a floating-point data type
    with the same floating-point precision as complex input.
"""

real = DPNPReal(
    "real",
    ti._real_result_type,
    ti._real,
    _REAL_DOCSTRING,
)


_REMAINDER_DOCSTRING = """
Calculates the remainder of division for each element `x1_i` of the input array
`x1` with the respective element `x2_i` of the input array `x2`.

This function is equivalent to the Python modulus operator.

For full documentation refer to :obj:`numpy.remainder`.

Parameters
----------
x1 : {dpnp.ndarray, usm_ndarray, scalar}
    First input array, expected to have a real-valued data type.
    Both inputs `x1` and `x2` can not be scalars at the same time.
x2 : {dpnp.ndarray, usm_ndarray, scalar}
    Second input array, also expected to have a real-valued data type.
    Both inputs `x1` and `x2` can not be scalars at the same time.
out : {None, dpnp.ndarray, usm_ndarray}, optional
    Output array to populate.
    Array must have the correct shape and the expected data type.
    Default: ``None``.
order : {"C", "F", "A", "K"}, optional
    Memory layout of the newly output array, if parameter `out` is ``None``.
    Default: ``"K"``.

Returns
-------
out : dpnp.ndarray
    An array containing the element-wise remainders. Each remainder has the
    same sign as respective element `x2_i`. The data type of the returned
    array is determined by the Type Promotion Rules.

Limitations
-----------
Parameters `where` and `subok` are supported with their default values.
Keyword argument `kwargs` is currently unsupported.
Otherwise ``NotImplementedError`` exception will be raised.

See Also
--------
:obj:`dpnp.fmod` : Calculate the element-wise remainder of division.
:obj:`dpnp.divide` : Standard division.
:obj:`dpnp.floor` : Round a number to the nearest integer toward minus infinity.
:obj:`dpnp.floor_divide` : Compute the largest integer smaller or equal to the division of the inputs.
:obj:`dpnp.mod` : Calculate the element-wise remainder of division.

Notes
-----
Returns ``0`` when `x2` is ``0`` and both `x1` and `x2` are (arrays of)
integers.
:obj:`dpnp.mod` is an alias of :obj:`dpnp.remainder`.

Examples
--------
>>> import dpnp as np
>>> np.remainder(np.array([4, 7]), np.array([2, 3]))
array([0, 1])

>>> np.remainder(np.arange(7), 5)
array([0, 1, 2, 3, 4, 0, 1])

The ``%`` operator can be used as a shorthand for ``remainder`` on
:class:`dpnp.ndarray`.

>>> x1 = np.arange(7)
>>> x1 % 5
array([0, 1, 2, 3, 4, 0, 1])
"""

remainder = DPNPBinaryFunc(
    "remainder",
    ti._remainder_result_type,
    ti._remainder,
    _REMAINDER_DOCSTRING,
    binary_inplace_fn=ti._remainder_inplace,
)

mod = remainder


_RINT_DOCSTRING = """
Rounds each element `x_i` of the input array `x` to
the nearest integer-valued number.

When two integers are equally close to `x_i`, the result is the nearest even
integer to `x_i`.

For full documentation refer to :obj:`numpy.rint`.

Parameters
----------
x : {dpnp.ndarray, usm_ndarray}
    Input array, expected to have numeric data type.
out : {None, dpnp.ndarray, usm_ndarray}, optional
    Output array to populate.
    Array must have the correct shape and the expected data type.
    Default: ``None``.
order : {"C", "F", "A", "K"}, optional
    Memory layout of the newly output array, if parameter `out` is ``None``.
    Default: ``"K"``.

Returns
-------
out : dpnp.ndarray
    An array containing the element-wise rounded values.

Limitations
-----------
Keyword argument `kwargs` is currently unsupported.
Otherwise ``NotImplementedError`` exception will be raised.

See Also
--------
:obj:`dpnp.round` : Evenly round to the given number of decimals.
:obj:`dpnp.ceil` : Compute the ceiling of the input, element-wise.
:obj:`dpnp.floor` : Return the floor of the input, element-wise.
:obj:`dpnp.trunc` : Return the truncated value of the input, element-wise.

Examples
--------
>>> import dpnp as np
>>> a = np.array([-1.7, -1.5, -0.2, 0.2, 1.5, 1.7, 2.0])
>>> np.rint(a)
array([-2., -2., -0.,  0.,  2.,  2.,  2.])
"""


rint = DPNPUnaryFunc(
    "rint",
    ti._round_result_type,
    ti._round,
    _RINT_DOCSTRING,
    mkl_fn_to_call=vmi._mkl_round_to_call,
    mkl_impl_fn=vmi._round,
)


_ROUND_DOCSTRING = """
Rounds each element `x_i` of the input array `x` to
the nearest integer-valued number.

When two integers are equally close to `x_i`, the result is the nearest even
integer to `x_i`.

For full documentation refer to :obj:`numpy.round`.

Parameters
----------
x : {dpnp.ndarray, usm_ndarray}
    Input array, expected to have numeric data type.
decimals : int, optional
    Number of decimal places to round to (default: 0). If decimals is negative,
    it specifies the number of positions to the left of the decimal point.
out : {None, dpnp.ndarray, usm_ndarray}, optional
    Output array to populate.
    Array must have the correct shape and the expected data type.
    Default: ``None``.

Returns
-------
out : dpnp.ndarray
    An array containing the element-wise rounded values.

See Also
--------
:obj:`dpnp.around` : Equivalent function; see for details.
:obj:`dpnp.ndarray.round` : Equivalent function.
:obj:`dpnp.rint` : Round elements of the array to the nearest integer.
:obj:`dpnp.ceil` : Compute the ceiling of the input, element-wise.
:obj:`dpnp.floor` : Return the floor of the input, element-wise.
:obj:`dpnp.trunc` : Return the truncated value of the input, element-wise.

Examples
--------
>>> import dpnp as np
>>> np.round(np.array([0.37, 1.64]))
array([0.,  2.])
>>> np.round(np.array([0.37, 1.64]), decimals=1)
array([0.4,  1.6])
>>> np.round(np.array([.5, 1.5, 2.5, 3.5, 4.5])) # rounds to nearest even value
array([0.,  2.,  2.,  4.,  4.])
>>> np.round(np.array([1, 2, 3, 11]), decimals=1) # ndarray of ints is returned
array([ 1,  2,  3, 11])
>>> np.round(np.array([1, 2, 3, 11]), decimals=-1)
array([ 0,  0,  0, 10])
"""

round = DPNPRound(
    "round",
    ti._round_result_type,
    ti._round,
    _ROUND_DOCSTRING,
    mkl_fn_to_call=vmi._mkl_round_to_call,
    mkl_impl_fn=vmi._round,
)


_SIGN_DOCSTRING = """
Computes an indication of the sign of each element `x_i` of input array `x`
using the signum function.

The signum function returns `-1` if `x_i` is less than `0`,
`0` if `x_i` is equal to `0`, and `1` if `x_i` is greater than `0`.

For full documentation refer to :obj:`numpy.sign`.

Parameters
----------
x : {dpnp.ndarray, usm_ndarray}
    Input array, expected to have numeric data type.
out : {None, dpnp.ndarray, usm_ndarray}, optional
    Output array to populate.
    Array must have the correct shape and the expected data type.
    Default: ``None``.
order : {"C", "F", "A", "K"}, optional
    Memory layout of the newly output array, if parameter `out` is ``None``.
    Default: ``"K"``.

Returns
-------
out : dpnp.ndarray
    An array containing the element-wise result of the signum function. The
    data type of the returned array is determined by the Type Promotion
    Rules.

Limitations
-----------
Parameters `where` and `subok` are supported with their default values.
Keyword argument `kwargs` is currently unsupported.
Otherwise ``NotImplementedError`` exception will be raised.

See Also
--------
:obj:`dpnp.signbit` : Returns element-wise `True` where signbit is set (less than zero).

Examples
--------
>>> import dpnp as np
>>> np.sign(np.array([-5., 4.5]))
array([-1.0, 1.0])
>>> np.sign(np.array(0))
array(0)
>>> np.sign(np.array(5-2j))
array([1+0j])
"""

sign = DPNPUnaryFunc(
    "sign",
    ti._sign_result_type,
    ti._sign,
    _SIGN_DOCSTRING,
    acceptance_fn=acceptance_fn_sign,
)


_SIGNBIT_DOCSTRING = """
Computes an indication of whether the sign bit of each element `x_i` of
input array `x` is set.

For full documentation refer to :obj:`numpy.signbit`.

Parameters
----------
x : {dpnp.ndarray, usm_ndarray}
    Input array, expected to have numeric data type.
out : {None, dpnp.ndarray, usm_ndarray}, optional
    Output array to populate.
    Array must have the correct shape and the expected data type.
    Default: ``None``.
order : {"C", "F", "A", "K"}, optional
    Memory layout of the newly output array, if parameter `out` is ``None``.
    Default: ``"K"``.

Returns
-------
out : dpnp.ndarray
    An array containing the element-wise signbit results. The returned array
    must have a data type of `bool`.

Limitations
-----------
Parameters `where` and `subok` are supported with their default values.
Keyword argument `kwargs` is currently unsupported.
Otherwise ``NotImplementedError`` exception will be raised.

See Also
--------
:obj:`dpnp.sign` : Returns an element-wise indication of the sign of a number.

Examples
--------
>>> import dpnp as np
>>> np.signbit(np.array([-1.2]))
array([True])

>>> np.signbit(np.array([1, -2.3, 2.1]))
array([False,  True, False])
"""

signbit = DPNPUnaryFunc(
    "signbit",
    ti._signbit_result_type,
    ti._signbit,
    _SIGNBIT_DOCSTRING,
)


_SUBTRACT_DOCSTRING = """
Calculates the difference between each element `x1_i` of the input
array `x1` and the respective element `x2_i` of the input array `x2`.

For full documentation refer to :obj:`numpy.subtract`.

Parameters
----------
x1 : {dpnp.ndarray, usm_ndarray, scalar}
    First input array, expected to have numeric data type.
    Both inputs `x1` and `x2` can not be scalars at the same time.
x2 : {dpnp.ndarray, usm_ndarray, scalar}
    Second input array, also expected to have numeric data type.
    Both inputs `x1` and `x2` can not be scalars at the same time.
out : {None, dpnp.ndarray, usm_ndarray}, optional
    Output array to populate.
    Array must have the correct shape and the expected data type.
    Default: ``None``.
order : {"C", "F", "A", "K"}, optional
    Memory layout of the newly output array, if parameter `out` is ``None``.
    Default: ``"K"``.

Returns
-------
out : dpnp.ndarray
    An array containing the element-wise differences. The data type
    of the returned array is determined by the Type Promotion Rules.

Limitations
-----------
Parameters `where` and `subok` are supported with their default values.
Keyword argument `kwargs` is currently unsupported.
Otherwise ``NotImplementedError`` exception will be raised.

Notes
-----
Equivalent to `x1` - `x2` in terms of array broadcasting.

Examples
--------
>>> import dpnp as np
>>> np.subtract(dp.array([4, 3]), np.array([2, 7]))
array([ 2, -4])

>>> x1 = np.arange(9.0).reshape((3, 3))
>>> x2 = np.arange(3.0)
>>> np.subtract(x1, x2)
array([[ 0.,  0.,  0.],
       [ 3.,  3.,  3.],
       [ 6.,  6.,  6.]])

The ``-`` operator can be used as a shorthand for ``subtract`` on
:class:`dpnp.ndarray`.

>>> x1 - x2
array([[ 0.,  0.,  0.],
       [ 3.,  3.,  3.],
       [ 6.,  6.,  6.]])
"""

subtract = DPNPBinaryFunc(
    "subtract",
    ti._subtract_result_type,
    ti._subtract,
    _SUBTRACT_DOCSTRING,
    mkl_fn_to_call=vmi._mkl_sub_to_call,
    mkl_impl_fn=vmi._sub,
    binary_inplace_fn=ti._subtract_inplace,
    acceptance_fn=acceptance_fn_subtract,
)


def sum(
    a,
    axis=None,
    dtype=None,
    out=None,
    keepdims=False,
    initial=None,
    where=True,
):
    """
    Sum of array elements over a given axis.

    For full documentation refer to :obj:`numpy.sum`.

    Parameters
    ----------
    a : {dpnp.ndarray, usm_ndarray}
        Input array.
    axis : {None, int or tuple of ints}, optional
        Axis or axes along which a sum is performed. The default,
        ``axis=None``, will sum all of the elements of the input array. If axis
        is negative it counts from the last to the first axis.
        If `axis` is a tuple of integers, a sum is performed on all of the axes
        specified in the tuple instead of a single axis or all the axes as
        before.
        Default: ``None``.
    dtype : {None, dtype}, optional
        The type of the returned array and of the accumulator in which the
        elements are summed. The dtype of `a` is used by default unless `a` has
        an integer dtype of less precision than the default platform integer.
        In that case, if `a` is signed then the platform integer is used while
        if `a` is unsigned then an unsigned integer of the same precision as
        the platform integer is used.
        Default: ``None``.
    out : {None, dpnp.ndarray, usm_ndarray}, optional
        Alternative output array in which to place the result. It must have the
        same shape as the expected output, but the type of the output values
        will be cast if necessary.
        Default: ``None``.
    keepdims : {None, bool}, optional
        If this is set to ``True``, the axes which are reduced are left in the
        result as dimensions with size one. With this option, the result will
        broadcast correctly against the input array.
        Default: ``False``.

    Returns
    -------
    out : dpnp.ndarray
        An array with the same shape as `a`, with the specified axis removed.
        If `a` is a 0-d array, or if `axis` is ``None``, a zero-dimensional
        array is returned. If an output array is specified, a reference to
        `out` is returned.

    Limitations
    -----------
    Parameters `initial` and `where` are only supported with their default
    values.
    Otherwise ``NotImplementedError`` exception will be raised.

    See Also
    --------
    :obj:`dpnp.ndarray.sum` : Equivalent method.
    :obj:`dpnp.cumsum` : Cumulative sum of array elements.
    :obj:`dpnp.trapz` : Integration of array values using the composite
                        trapezoidal rule.
    :obj:`dpnp.mean` : Compute the arithmetic mean.
    :obj:`dpnp.average` : Compute the weighted average.

    Examples
    --------
    >>> import dpnp as np
    >>> np.sum(np.array([0.5, 1.5]))
    array(2.)
    >>> np.sum(np.array([0.5, 0.7, 0.2, 1.5]), dtype=np.int32)
    array(1)
    >>> a = np.array([[0, 1], [0, 5]])
    >>> np.sum(a)
    array(6)
    >>> np.sum(a, axis=0)
    array([0, 6])
    >>> np.sum(a, axis=1)
    array([1, 5])

    """

    dpnp.check_limitations(initial=initial, where=where)

    sycl_sum_call = False
    if len(a.shape) == 2 and a.itemsize == 4:
        c_contiguous_rules = (
            axis == (0,)
            and a.flags.c_contiguous
            and 32 <= a.shape[1] <= 1024
            and a.shape[0] > a.shape[1]
        )
        f_contiguous_rules = (
            axis == (1,)
            and a.flags.f_contiguous
            and 32 <= a.shape[0] <= 1024
            and a.shape[1] > a.shape[0]
        )
        sycl_sum_call = c_contiguous_rules or f_contiguous_rules

    if sycl_sum_call:
        if axis is not None:
            if not isinstance(axis, (tuple, list)):
                axis = (axis,)

            axis = normalize_axis_tuple(axis, a.ndim, "axis")

        input = a
        if axis == (1,):
            input = input.T
        input = dpnp.get_usm_ndarray(input)

        queue = input.sycl_queue
        out_dtype = (
            dtu._default_accumulation_dtype(input.dtype, queue)
            if dtype is None
            else dtype
        )
        output = dpt.empty(input.shape[1], dtype=out_dtype, sycl_queue=queue)

        get_sum = _sycl_ext_impl._get_sum_over_axis_0
        sycl_sum = get_sum(input, output)

        if sycl_sum:
            # TODO: pass dep events into _get_sum_over_axis_0 to remove sync
            dpnp.synchronize_array_data(input)

            sycl_sum(input, output, []).wait()
            result = dpnp_array._create_from_usm_ndarray(output)

            if keepdims:
                if axis == (0,):
                    res_sh = (1,) + output.shape
                else:
                    res_sh = output.shape + (1,)
                result = result.reshape(res_sh)

            return result

    usm_a = dpnp.get_usm_ndarray(a)
    return dpnp_wrap_reduction_call(
        a,
        out,
        dpt.sum,
        _get_reduction_res_dt,
        usm_a,
        axis=axis,
        dtype=dtype,
        keepdims=keepdims,
    )


def trapz(y1, x1=None, dx=1.0, axis=-1):
    """
    Integrate along the given axis using the composite trapezoidal rule.

    For full documentation refer to :obj:`numpy.trapz`.

    Limitations
    -----------
    Parameters `y` and `x` are supported as :class:`dpnp.ndarray`.
    Keyword argument `kwargs` is currently unsupported.
    Otherwise the function will be executed sequentially on CPU.
    Input array data types are limited by supported DPNP :ref:`Data types`.

    Examples
    --------
    >>> import dpnp as np
    >>> a = np.array([1, 2, 3])
    >>> b = np.array([4, 6, 8])
    >>> np.trapz(a)
    4.0
    >>> np.trapz(a, x=b)
    8.0
    >>> np.trapz(a, dx=2)
    8.0

    """

    return call_origin(numpy.trapz, y1, x1, dx, axis)


true_divide = divide


_TRUNC_DOCSTRING = """
Returns the truncated value for each element `x_i` for input array `x`.

The truncated value of the scalar `x` is the nearest integer i which is
closer to zero than `x` is. In short, the fractional part of the
signed number `x` is discarded.

Parameters
----------
x : {dpnp.ndarray, usm_ndarray}
    Input array, expected to have a real-valued data type.
out : {None, dpnp.ndarray, usm_ndarray}, optional
    Output array to populate.
    Array must have the correct shape and the expected data type.
    Default: ``None``.
order : {"C", "F", "A", "K"}, optional
    Memory layout of the newly output array, if parameter `out` is ``None``.
    Default: ``"K"``.

Returns
-------
out : dpnp.ndarray
    An array containing the result of element-wise division. The data type
    of the returned array is determined by the Type Promotion Rules.

Limitations
-----------
Parameters `where` and `subok` are supported with their default values.
Keyword argument `kwargs` is currently unsupported.
Otherwise ``NotImplementedError`` exception will be raised.

See Also
--------
:obj:`dpnp.floor` : Round a number to the nearest integer toward minus infinity.
:obj:`dpnp.ceil` : Round a number to the nearest integer toward infinity.

Examples
--------
>>> import dpnp as np
>>> a = np.array([-1.7, -1.5, -0.2, 0.2, 1.5, 1.7, 2.0])
>>> np.trunc(a)
array([-1.0, -1.0, -0.0, 0.0, 1.0, 1.0, 2.0])
"""

trunc = DPNPUnaryFunc(
    "trunc",
    ti._trunc_result_type,
    ti._trunc,
    _TRUNC_DOCSTRING,
    mkl_fn_to_call=vmi._mkl_trunc_to_call,
    mkl_impl_fn=vmi._trunc,
)<|MERGE_RESOLUTION|>--- conflicted
+++ resolved
@@ -131,32 +131,6 @@
 ]
 
 
-<<<<<<< HEAD
-def _append_to_diff_array(a, axis, combined, values):
-    """
-    Append `values` to `combined` list based on data of array `a`.
-
-    Scalar value (including case with 0d array) is expanded to an array
-    with length=1 in the direction of axis and the shape of the input array `a`
-    along all other axes.
-    Note, if `values` is a scalar, then it is converted to 0d array allocating
-    on the same SYCL queue as the input array `a` and with the same USM type.
-
-    """
-
-    dpnp.check_supported_arrays_type(values, scalar_type=True, all_scalars=True)
-    if dpnp.isscalar(values):
-        values = dpnp.asarray(
-            values, sycl_queue=a.sycl_queue, usm_type=a.usm_type
-        )
-
-    if values.ndim == 0:
-        shape = list(a.shape)
-        shape[axis] = 1
-        values = dpnp.broadcast_to(values, tuple(shape))
-    combined.append(values)
-
-
 def _get_max_min(dtype):
     """Get the maximum and minimum representable values for an inexact dtype."""
 
@@ -164,8 +138,6 @@
     return f.max, f.min
 
 
-=======
->>>>>>> 543605cf
 def _get_reduction_res_dt(a, dtype, _out):
     """Get a data type used by dpctl for result array in reduction function."""
 
