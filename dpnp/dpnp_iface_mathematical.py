--- conflicted
+++ resolved
@@ -44,11 +44,7 @@
 
 
 import dpctl.tensor as dpt
-<<<<<<< HEAD
 import dpctl.tensor._tensor_elementwise_impl as ti
-import dpctl.utils as du
-=======
->>>>>>> 42f26444
 import numpy
 from dpctl.tensor._reduction import _default_reduction_dtype
 from dpctl.tensor._type_utils import _acceptance_fn_divide
@@ -1976,7 +1972,6 @@
        [  0.,   7.,  16.]])
 """
 
-<<<<<<< HEAD
 multiply = DPNPBinaryFunc(
     "multiply",
     ti._multiply_result_type,
@@ -1986,7 +1981,8 @@
     mkl_impl_fn=vmi._mul,
     binary_inplace_fn=ti._multiply_inplace,
 )
-=======
+
+
 def mod(
     x1,
     x2,
@@ -2073,293 +2069,203 @@
     return call_origin(numpy.modf, x1, **kwargs)
 
 
-def multiply(
-    x1,
-    x2,
-    /,
-    out=None,
-    *,
-    where=True,
-    order="K",
-    dtype=None,
-    subok=True,
-    **kwargs,
-):
-    """
-    Multiply arguments element-wise.
-
-    For full documentation refer to :obj:`numpy.multiply`.
-
-    Returns
-    -------
-    out : {dpnp.ndarray, scalar}
-        The product of `x1` and `x2`, element-wise.
-
-    Limitations
-    -----------
-    Parameters `x1` and `x2` are supported as either scalar, :class:`dpnp.ndarray`
-    or :class:`dpctl.tensor.usm_ndarray`, but both `x1` and `x2` can not be scalars at the same time.
-    Parameters `where`, `dtype` and `subok` are supported with their default values.
-    Keyword argument `kwargs` is currently unsupported.
-    Otherwise the function will be executed sequentially on CPU.
-    Input array data types are limited by supported DPNP :ref:`Data types`.
-
-    Notes
-    -----
-    Equivalent to `x1` * `x2` in terms of array broadcasting.
-
-    Examples
-    --------
-    >>> import dpnp as np
-    >>> a = np.array([1, 2, 3, 4, 5])
-    >>> np.multiply(a, a)
-    array([ 1,  4,  9, 16, 25])]
-
-    >>> x1 = np.arange(9.0).reshape((3, 3))
-    >>> x2 = np.arange(3.0)
-    >>> np.multiply(x1, x2)
-    array([[  0.,   1.,   4.],
-        [  0.,   4.,  10.],
-        [  0.,   7.,  16.]])
-
-    The ``*`` operator can be used as a shorthand for ``multiply`` on
-    :class:`dpnp.ndarray`.
-
-    >>> x1 * x2
-    array([[  0.,   1.,   4.],
-        [  0.,   4.,  10.],
-        [  0.,   7.,  16.]])
-    """
-
-    return check_nd_call_func(
-        numpy.multiply,
-        dpnp_multiply,
-        x1,
-        x2,
-        out=out,
-        where=where,
-        order=order,
-        dtype=dtype,
-        subok=subok,
-        **kwargs,
-    )
-
-
-def negative(
-    x,
-    /,
-    out=None,
-    *,
-    order="K",
-    where=True,
-    dtype=None,
-    subok=True,
-    **kwargs,
-):
-    """
-    Numerical negative, element-wise.
-
-    For full documentation refer to :obj:`numpy.negative`.
-
-    Returns
-    -------
-    out : dpnp.ndarray
-        The numerical negative of each element of `x`.
-
-    Limitations
-    -----------
-    Parameters `x` is only supported as either :class:`dpnp.ndarray` or :class:`dpctl.tensor.usm_ndarray`.
-    Parameters `where`, `dtype` and `subok` are supported with their default values.
-    Keyword argument `kwargs` is currently unsupported.
-    Otherwise the function will be executed sequentially on CPU.
-    Input array data types are limited by supported DPNP :ref:`Data types`.
-
-    See Also
-    --------
-    :obj:`dpnp.positive` : Return the numerical positive of each element of `x`.
-    :obj:`dpnp.copysign` : Change the sign of `x1` to that of `x2`, element-wise.
-
-    Examples
-    --------
-    >>> import dpnp as np
-    >>> np.negative(np.array([1, -1]))
-    array([-1, 1])
-
-    The ``-`` operator can be used as a shorthand for ``negative`` on
-    :class:`dpnp.ndarray`.
-
-    >>> x = np.array([1., -1.])
-    >>> -x
-    array([-1.,  1.])
-    """
-
-    return check_nd_call_func(
-        numpy.negative,
-        dpnp_negative,
-        x,
-        out=out,
-        where=where,
-        order=order,
-        dtype=dtype,
-        subok=subok,
-        **kwargs,
-    )
-
-
-def positive(
-    x,
-    /,
-    out=None,
-    *,
-    order="K",
-    where=True,
-    dtype=None,
-    subok=True,
-    **kwargs,
-):
-    """
-    Numerical positive, element-wise.
-
-    For full documentation refer to :obj:`numpy.positive`.
-
-    Returns
-    -------
-    out : dpnp.ndarray
-        The numerical positive of each element of `x`.
-
-    Limitations
-    -----------
-    Parameters `x` is only supported as either :class:`dpnp.ndarray` or :class:`dpctl.tensor.usm_ndarray`.
-    Parameters `where`, `dtype` and `subok` are supported with their default values.
-    Keyword argument `kwargs` is currently unsupported.
-    Otherwise the function will be executed sequentially on CPU.
-    Input array data types are limited by supported DPNP :ref:`Data types`.
-
-    See Also
-    --------
-    :obj:`dpnp.negative` : Return the numerical negative of each element of `x`.
-    :obj:`dpnp.copysign` : Change the sign of `x1` to that of `x2`, element-wise.
-
-    Note
-    ----
-    Equivalent to `x.copy()`, but only defined for types that support arithmetic.
-
-    Examples
-    --------
-    >>> import dpnp as np
-    >>> np.positive(np.array([1., -1.]))
-    array([ 1., -1.])
-
-    The ``+`` operator can be used as a shorthand for ``positive`` on
-    :class:`dpnp.ndarray`.
-
-    >>> x = np.array([1., -1.])
-    >>> +x
-    array([ 1., -1.])
-    """
-
-    return check_nd_call_func(
-        numpy.positive,
-        dpnp_positive,
-        x,
-        out=out,
-        where=where,
-        order=order,
-        dtype=dtype,
-        subok=subok,
-        **kwargs,
-    )
-
-
-def power(
-    x1,
-    x2,
-    /,
-    out=None,
-    *,
-    order="K",
-    where=True,
-    dtype=None,
-    subok=True,
-    **kwargs,
-):
-    """
-    First array elements raised to powers from second array, element-wise.
-
-    An integer type (of either negative or positive value, but not zero)
-    raised to a negative integer power will return an array of zeroes.
-
-    For full documentation refer to :obj:`numpy.power`.
-
-    Returns
-    -------
-    out : dpnp.ndarray
-        The bases in `x1` raised to the exponents in `x2`.
-
-    Limitations
-    -----------
-    Parameters `x1` and `x2` are supported as either scalar, :class:`dpnp.ndarray`
-    or :class:`dpctl.tensor.usm_ndarray`, but both `x1` and `x2` can not be scalars at the same time.
-    Parameters `where`, `dtype` and `subok` are supported with their default values.
-    Keyword argument `kwargs` is currently unsupported.
-    Otherwise the function will be executed sequentially on CPU.
-    Input array data types are limited by supported DPNP :ref:`Data types`.
-
-    See Also
-    --------
-    :obj:`dpnp.fmax` : Element-wise maximum of array elements.
-    :obj:`dpnp.fmin` : Element-wise minimum of array elements.
-    :obj:`dpnp.fmod` : Calculate the element-wise remainder of division.
-
-
-    Examples
-    --------
-    >>> import dpnp as dp
-    >>> a = dp.arange(6)
-    >>> dp.power(a, 3)
-    array([  0,   1,   8,  27,  64, 125])
-
-    Raise the bases to different exponents.
-
-    >>> b = dp.array([1.0, 2.0, 3.0, 3.0, 2.0, 1.0])
-    >>> dp.power(a, b)
-    array([ 0.,  1.,  8., 27., 16.,  5.])
-
-    The effect of broadcasting.
-
-    >>> c = dp.array([[1, 2, 3, 3, 2, 1], [1, 2, 3, 3, 2, 1]])
-    >>> dp.power(a, c)
-    array([[ 0,  1,  8, 27, 16,  5],
-           [ 0,  1,  8, 27, 16,  5]])
-
-    The ``**`` operator can be used as a shorthand for ``power`` on
-    :class:`dpnp.ndarray`.
-
-    >>> b = dp.array([1, 2, 3, 3, 2, 1])
-    >>> a = dp.arange(6)
-    >>> a ** b
-    array([ 0,  1,  8, 27, 16,  5])
-
-    Negative values raised to a non-integral value will result in ``nan``.
-
-    >>> d = dp.array([-1.0, -4.0])
-    >>> dp.power(d, 1.5)
-    array([nan, nan])
-
-    """
-
-    return check_nd_call_func(
-        numpy.power,
-        dpnp_power,
-        x1,
-        x2,
-        out=out,
-        where=where,
-        order=order,
-        dtype=dtype,
-        subok=subok,
-        **kwargs,
-    )
+_NEGATIVE_DOCSTRING = """
+Computes the numerical negative for each element `x_i` of input array `x`.
+
+For full documentation refer to :obj:`numpy.negative`.
+
+Parameters
+----------
+x : {dpnp.ndarray, usm_ndarray}
+    Input array, expected to have numeric data type.
+out : {None, dpnp.ndarray}, optional
+    Output array to populate.
+    Array must have the correct shape and the expected data type.
+order : {"C", "F", "A", "K"}, optional
+    Memory layout of the newly output array, if parameter `out` is ``None``.
+    Default: "K".
+
+Returns
+-------
+out : dpnp.ndarray
+    An array containing the negative of `x`.
+
+Limitations
+-----------
+Parameters `where` and `subok` are supported with their default values.
+Keyword argument `kwargs` is currently unsupported.
+Otherwise ``NotImplementedError`` exception will be raised.
+
+See Also
+--------
+:obj:`dpnp.positive` : Return the numerical positive of each element of `x`.
+:obj:`dpnp.copysign` : Change the sign of `x1` to that of `x2`, element-wise.
+
+Examples
+--------
+>>> import dpnp as np
+>>> np.negative(np.array([1, -1]))
+array([-1, 1])
+
+The ``-`` operator can be used as a shorthand for ``negative`` on
+:class:`dpnp.ndarray`.
+
+>>> x = np.array([1., -1.])
+>>> -x
+array([-1.,  1.])
+"""
+
+negative = DPNPUnaryFunc(
+    "negative",
+    ti._negative_result_type,
+    ti._negative,
+    _NEGATIVE_DOCSTRING,
+    acceptance_fn=acceptance_fn_negative,
+)
+
+
+_POSITIVE_DOCSTRING = """
+Computes the numerical positive for each element `x_i` of input array `x`.
+
+For full documentation refer to :obj:`numpy.positive`.
+
+Parameters
+----------
+x : {dpnp.ndarray, usm_ndarray}
+    Input array, expected to have numeric data type.
+out : {None, dpnp.ndarray}, optional
+    Output array to populate.
+    Array must have the correct shape and the expected data type.
+order : {"C", "F", "A", "K"}, optional
+    Memory layout of the newly output array, if parameter `out` is ``None``.
+    Default: "K".
+
+Returns
+-------
+out : dpnp.ndarray
+    An array containing the positive of `x`.
+
+Limitations
+-----------
+Parameters `where` and `subok` are supported with their default values.
+Keyword argument `kwargs` is currently unsupported.
+Otherwise ``NotImplementedError`` exception will be raised.
+
+See Also
+--------
+:obj:`dpnp.negative` : Return the numerical negative of each element of `x`.
+:obj:`dpnp.copysign` : Change the sign of `x1` to that of `x2`, element-wise.
+
+Note
+----
+Equivalent to `x.copy()`, but only defined for types that support arithmetic.
+
+Examples
+--------
+>>> import dpnp as np
+>>> np.positive(np.array([1., -1.]))
+array([ 1., -1.])
+
+The ``+`` operator can be used as a shorthand for ``positive`` on
+:class:`dpnp.ndarray`.
+
+>>> x = np.array([1., -1.])
+>>> +x
+array([ 1., -1.])
+"""
+
+positive = DPNPUnaryFunc(
+    "positive",
+    ti._positive_result_type,
+    ti._positive,
+    _POSITIVE_DOCSTRING,
+    acceptance_fn=acceptance_fn_positive,
+)
+
+
+_POWER_DOCSTRING = """
+Calculates `x1_i` raised to `x2_i` for each element `x1_i` of the input array
+`x1` with the respective element `x2_i` of the input array `x2`.
+
+For full documentation refer to :obj:`numpy.power`.
+
+Parameters
+----------
+x1 : {dpnp.ndarray, usm_ndarray}
+    First input array, expected to have numeric data type.
+x2 : {dpnp.ndarray, usm_ndarray}
+    Second input array, also expected to have numeric data type.
+out : {None, dpnp.ndarray}, optional
+    Output array to populate. Array must have the correct
+    shape and the expected data type.
+order : {"C", "F", "A", "K"}, optional
+    Output array, if parameter `out` is ``None``.
+    Default: "K".
+
+Returns
+-------
+out : dpnp.ndarray
+    An array containing the result of element-wise of raising each element
+    to a specified power.
+    The data type of the returned array is determined by the Type Promotion Rules.
+
+Limitations
+-----------
+Parameters `where` and `subok` are supported with their default values.
+Keyword argument `kwargs` is currently unsupported.
+Otherwise ``NotImplementedError`` exception will be raised.
+
+See Also
+--------
+:obj:`dpnp.fmax` : Element-wise maximum of array elements.
+:obj:`dpnp.fmin` : Element-wise minimum of array elements.
+:obj:`dpnp.fmod` : Calculate the element-wise remainder of division.
+
+
+Examples
+--------
+>>> import dpnp as dp
+>>> a = dp.arange(6)
+>>> dp.power(a, 3)
+array([  0,   1,   8,  27,  64, 125])
+
+Raise the bases to different exponents.
+
+>>> b = dp.array([1.0, 2.0, 3.0, 3.0, 2.0, 1.0])
+>>> dp.power(a, b)
+array([ 0.,  1.,  8., 27., 16.,  5.])
+
+The effect of broadcasting.
+
+>>> c = dp.array([[1, 2, 3, 3, 2, 1], [1, 2, 3, 3, 2, 1]])
+>>> dp.power(a, c)
+array([[ 0,  1,  8, 27, 16,  5],
+        [ 0,  1,  8, 27, 16,  5]])
+
+The ``**`` operator can be used as a shorthand for ``power`` on
+:class:`dpnp.ndarray`.
+
+>>> b = dp.array([1, 2, 3, 3, 2, 1])
+>>> a = dp.arange(6)
+>>> a ** b
+array([ 0,  1,  8, 27, 16,  5])
+
+Negative values raised to a non-integral value will result in ``nan``.
+
+>>> d = dp.array([-1.0, -4.0])
+>>> dp.power(d, 1.5)
+array([nan, nan])
+"""
+
+power = DPNPBinaryFunc(
+    "power",
+    ti._pow_result_type,
+    ti._pow,
+    _POWER_DOCSTRING,
+    mkl_fn_to_call=vmi._mkl_pow_to_call,
+    mkl_impl_fn=vmi._pow,
+    binary_inplace_fn=ti._pow_inplace,
+)
 
 
 def prod(
@@ -2428,543 +2334,6 @@
         )
 
         return dpnp.get_result_array(result, out)
-
-
-def proj(
-    x,
-    /,
-    out=None,
-    *,
-    order="K",
-    where=True,
-    dtype=None,
-    subok=True,
-    **kwargs,
-):
-    """
-    Returns the projection of a number onto the Riemann sphere.
-
-    For all infinite complex numbers (including the cases where one component is infinite and the other is `NaN`),
-    the function returns `(inf, 0.0)` or `(inf, -0.0)`.
-    For finite complex numbers, the input is returned.
-    All real-valued numbers are treated as complex numbers with positive zero imaginary part.
-
-    Returns
-    -------
-    out : dpnp.ndarray
-        The projection of each element of `x`.
-
-    Limitations
-    -----------
-    Parameters `x` is only supported as either :class:`dpnp.ndarray` or :class:`dpctl.tensor.usm_ndarray`.
-    Parameters `where`, `dtype` and `subok` are supported with their default values.
-    Keyword argument `kwargs` is currently unsupported.
-    Input array data types are limited by supported DPNP :ref:`Data types`.
-
-    See Also
-    --------
-    :obj:`dpnp.absolute` : Returns the magnitude of a complex number, element-wise.
-    :obj:`dpnp.conj` : Return the complex conjugate, element-wise.
-
-    Examples
-    --------
-    >>> import dpnp as np
-    >>> np.proj(np.array([1, -2.3, 2.1-1.7j]))
-    array([ 1. +0.j, -2.3+0.j,  2.1-1.7.j])
-
-    >>> np.proj(np.array([complex(1,np.inf), complex(1,-np.inf), complex(np.inf,-1),]))
-    array([inf+0.j, inf-0.j, inf-0.j])
-
-    """
-
-    return check_nd_call_func(
-        None,
-        dpnp_proj,
-        x,
-        out=out,
-        where=where,
-        order=order,
-        dtype=dtype,
-        subok=subok,
-        **kwargs,
-    )
-
-
-def real(val):
-    """
-    Return the real part of the complex argument.
-
-    For full documentation refer to :obj:`numpy.real`.
-
-    Parameters
-    ----------
-    x : {dpnp.ndarray, usm_ndarray}
-        Input array.
-
-    Returns
-    -------
-    out : dpnp.ndarray
-        The real component of the complex argument.  If `val` is real,
-        the type of `val` is used for the output. If `val` has complex
-        elements, the returned type is float.
-
-    See Also
-    --------
-    :obj:`dpnp.imag` : Return the imaginary part of the complex argument.
-    :obj:`dpnp.conj` : Return the complex conjugate, element-wise.
-    :obj:`dpnp.conjugate` : Return the complex conjugate, element-wise.
-
-    Examples
-    --------
-    >>> import dpnp as np
-    >>> a = np.array([1+2j, 3+4j, 5+6j])
-    >>> a.real
-    array([1., 3., 5.])
-
-    >>> a.real = 9
-    >>> a
-    array([9.+2.j, 9.+4.j, 9.+6.j])
-
-    >>> a.real = np.array([9, 8, 7])
-    >>> a
-    array([9.+2.j, 8.+4.j, 7.+6.j])
-
-    >>> np.real(np.array(1 + 1j))
-    array(1.)
-
-    """
-
-    dpnp.check_supported_arrays_type(val)
-    if dpnp.issubsctype(val.dtype, dpnp.complexfloating):
-        return dpnp_real(val)
-    else:
-        return val
-
-
-def remainder(
-    x1,
-    x2,
-    /,
-    out=None,
-    *,
-    where=True,
-    order="K",
-    dtype=None,
-    subok=True,
-    **kwargs,
-):
-    """
-    Return element-wise remainder of division.
-
-    For full documentation refer to :obj:`numpy.remainder`.
-
-    Returns
-    -------
-    out : dpnp.ndarray
-        The element-wise remainder of the quotient `floor_divide(x1, x2)`.
-
-    Limitations
-    -----------
-    Parameters `x1` and `x2` are supported as either scalar, :class:`dpnp.ndarray`
-    or :class:`dpctl.tensor.usm_ndarray`, but both `x1` and `x2` can not be scalars at the same time.
-    Parameters `where`, `dtype` and `subok` are supported with their default values.
-    Keyword argument `kwargs` is currently unsupported.
-    Otherwise the function will be executed sequentially on CPU.
-    Input array data types are limited by supported DPNP :ref:`Data types`.
-
-    See Also
-    --------
-    :obj:`dpnp.fmod` : Calculate the element-wise remainder of division.
-    :obj:`dpnp.divide` : Standard division.
-    :obj:`dpnp.floor` : Round a number to the nearest integer toward minus infinity.
-    :obj:`dpnp.floor_divide` : Compute the largest integer smaller or equal to the division of the inputs.
-    :obj:`dpnp.mod` : Calculate the element-wise remainder of division.
-
-    Examples
-    --------
-    >>> import dpnp as np
-    >>> np.remainder(np.array([4, 7]), np.array([2, 3]))
-    array([0, 1])
-
-    >>> np.remainder(np.arange(7), 5)
-    array([0, 1, 2, 3, 4, 0, 1])
-
-    The ``%`` operator can be used as a shorthand for ``remainder`` on
-    :class:`dpnp.ndarray`.
-
-    >>> x1 = np.arange(7)
-    >>> x1 % 5
-    array([0, 1, 2, 3, 4, 0, 1])
-    """
-
-    return check_nd_call_func(
-        numpy.remainder,
-        dpnp_remainder,
-        x1,
-        x2,
-        out=out,
-        where=where,
-        order=order,
-        dtype=dtype,
-        subok=subok,
-        **kwargs,
-    )
-
-
-def rint(
-    x,
-    /,
-    out=None,
-    *,
-    order="K",
-    where=True,
-    dtype=None,
-    subok=True,
-    **kwargs,
-):
-    """
-    Round elements of the array to the nearest integer.
-
-    For full documentation refer to :obj:`numpy.rint`.
-
-    Returns
-    -------
-    out : dpnp.ndarray
-        The rounded value of elements of the array to the nearest integer.
-
-    Limitations
-    -----------
-    Parameter `x` is only supported as either :class:`dpnp.ndarray` or :class:`dpctl.tensor.usm_ndarray`.
-    Parameters `where`, `dtype` and `subok` are supported with their default values.
-    Keyword argument `kwargs` is currently unsupported.
-    Otherwise the function will be executed sequentially on CPU.
-    Input array data types are limited by supported DPNP :ref:`Data types`.
-
-    See Also
-    --------
-    :obj:`dpnp.round` : Evenly round to the given number of decimals.
-    :obj:`dpnp.ceil` : Compute the ceiling of the input, element-wise.
-    :obj:`dpnp.floor` : Return the floor of the input, element-wise.
-    :obj:`dpnp.trunc` : Return the truncated value of the input, element-wise.
-
-    Examples
-    --------
-    >>> import dpnp as np
-    >>> a = np.array([-1.7, -1.5, -0.2, 0.2, 1.5, 1.7, 2.0])
-    >>> np.rint(a)
-    array([-2., -2., -0.,  0.,  2.,  2.,  2.])
-
-    """
-
-    return check_nd_call_func(
-        numpy.rint,
-        dpnp_round,
-        x,
-        out=out,
-        where=where,
-        order=order,
-        dtype=dtype,
-        subok=subok,
-        **kwargs,
-    )
->>>>>>> 42f26444
-
-
-_NEGATIVE_DOCSTRING = """
-Computes the numerical negative for each element `x_i` of input array `x`.
-
-For full documentation refer to :obj:`numpy.negative`.
-
-Parameters
-----------
-x : {dpnp.ndarray, usm_ndarray}
-    Input array, expected to have numeric data type.
-out : {None, dpnp.ndarray}, optional
-    Output array to populate.
-    Array must have the correct shape and the expected data type.
-order : {"C", "F", "A", "K"}, optional
-    Memory layout of the newly output array, if parameter `out` is ``None``.
-    Default: "K".
-
-Returns
--------
-out : dpnp.ndarray
-    An array containing the negative of `x`.
-
-Limitations
------------
-Parameters `where` and `subok` are supported with their default values.
-Keyword argument `kwargs` is currently unsupported.
-Otherwise ``NotImplementedError`` exception will be raised.
-
-See Also
---------
-:obj:`dpnp.positive` : Return the numerical positive of each element of `x`.
-:obj:`dpnp.copysign` : Change the sign of `x1` to that of `x2`, element-wise.
-
-Examples
---------
->>> import dpnp as np
->>> np.negative(np.array([1, -1]))
-array([-1, 1])
-
-The ``-`` operator can be used as a shorthand for ``negative`` on
-:class:`dpnp.ndarray`.
-
->>> x = np.array([1., -1.])
->>> -x
-array([-1.,  1.])
-"""
-
-negative = DPNPUnaryFunc(
-    "negative",
-    ti._negative_result_type,
-    ti._negative,
-    _NEGATIVE_DOCSTRING,
-    acceptance_fn=acceptance_fn_negative,
-)
-
-
-_POSITIVE_DOCSTRING = """
-Computes the numerical positive for each element `x_i` of input array `x`.
-
-For full documentation refer to :obj:`numpy.positive`.
-
-Parameters
-----------
-x : {dpnp.ndarray, usm_ndarray}
-    Input array, expected to have numeric data type.
-out : {None, dpnp.ndarray}, optional
-    Output array to populate.
-    Array must have the correct shape and the expected data type.
-order : {"C", "F", "A", "K"}, optional
-    Memory layout of the newly output array, if parameter `out` is ``None``.
-    Default: "K".
-
-Returns
--------
-out : dpnp.ndarray
-    An array containing the positive of `x`.
-
-Limitations
------------
-Parameters `where` and `subok` are supported with their default values.
-Keyword argument `kwargs` is currently unsupported.
-Otherwise ``NotImplementedError`` exception will be raised.
-
-See Also
---------
-:obj:`dpnp.negative` : Return the numerical negative of each element of `x`.
-:obj:`dpnp.copysign` : Change the sign of `x1` to that of `x2`, element-wise.
-
-Note
-----
-Equivalent to `x.copy()`, but only defined for types that support arithmetic.
-
-Examples
---------
->>> import dpnp as np
->>> np.positive(np.array([1., -1.]))
-array([ 1., -1.])
-
-The ``+`` operator can be used as a shorthand for ``positive`` on
-:class:`dpnp.ndarray`.
-
->>> x = np.array([1., -1.])
->>> +x
-array([ 1., -1.])
-"""
-
-positive = DPNPUnaryFunc(
-    "positive",
-    ti._positive_result_type,
-    ti._positive,
-    _POSITIVE_DOCSTRING,
-    acceptance_fn=acceptance_fn_positive,
-)
-
-
-_POWER_DOCSTRING = """
-Calculates `x1_i` raised to `x2_i` for each element `x1_i` of the input array
-`x1` with the respective element `x2_i` of the input array `x2`.
-
-For full documentation refer to :obj:`numpy.power`.
-
-Parameters
-----------
-x1 : {dpnp.ndarray, usm_ndarray}
-    First input array, expected to have numeric data type.
-x2 : {dpnp.ndarray, usm_ndarray}
-    Second input array, also expected to have numeric data type.
-out : {None, dpnp.ndarray}, optional
-    Output array to populate. Array must have the correct
-    shape and the expected data type.
-order : {"C", "F", "A", "K"}, optional
-    Output array, if parameter `out` is ``None``.
-    Default: "K".
-
-Returns
--------
-out : dpnp.ndarray
-    An array containing the result of element-wise of raising each element
-    to a specified power.
-    The data type of the returned array is determined by the Type Promotion Rules.
-
-Limitations
------------
-Parameters `where` and `subok` are supported with their default values.
-Keyword argument `kwargs` is currently unsupported.
-Otherwise ``NotImplementedError`` exception will be raised.
-
-See Also
---------
-:obj:`dpnp.fmax` : Element-wise maximum of array elements.
-:obj:`dpnp.fmin` : Element-wise minimum of array elements.
-:obj:`dpnp.fmod` : Calculate the element-wise remainder of division.
-
-
-Examples
---------
->>> import dpnp as dp
->>> a = dp.arange(6)
->>> dp.power(a, 3)
-array([  0,   1,   8,  27,  64, 125])
-
-Raise the bases to different exponents.
-
->>> b = dp.array([1.0, 2.0, 3.0, 3.0, 2.0, 1.0])
->>> dp.power(a, b)
-array([ 0.,  1.,  8., 27., 16.,  5.])
-
-The effect of broadcasting.
-
->>> c = dp.array([[1, 2, 3, 3, 2, 1], [1, 2, 3, 3, 2, 1]])
->>> dp.power(a, c)
-array([[ 0,  1,  8, 27, 16,  5],
-        [ 0,  1,  8, 27, 16,  5]])
-
-The ``**`` operator can be used as a shorthand for ``power`` on
-:class:`dpnp.ndarray`.
-
->>> b = dp.array([1, 2, 3, 3, 2, 1])
->>> a = dp.arange(6)
->>> a ** b
-array([ 0,  1,  8, 27, 16,  5])
-
-Negative values raised to a non-integral value will result in ``nan``.
-
->>> d = dp.array([-1.0, -4.0])
->>> dp.power(d, 1.5)
-array([nan, nan])
-"""
-
-power = DPNPBinaryFunc(
-    "power",
-    ti._pow_result_type,
-    ti._pow,
-    _POWER_DOCSTRING,
-    mkl_fn_to_call=vmi._mkl_pow_to_call,
-    mkl_impl_fn=vmi._pow,
-    binary_inplace_fn=ti._pow_inplace,
-)
-
-
-def prod(
-    a,
-    axis=None,
-    dtype=None,
-    out=None,
-    keepdims=False,
-    initial=None,
-    where=True,
-):
-    """
-    Return the product of array elements over a given axis.
-
-    For full documentation refer to :obj:`numpy.prod`.
-
-    Returns
-    -------
-    out : dpnp.ndarray
-        A new array holding the result is returned unless `out` is specified,
-        in which case it is returned.
-
-    Limitations
-    -----------
-    Input array is only supported as either :class:`dpnp.ndarray` or
-    :class:`dpctl.tensor.usm_ndarray`.
-    Parameters `initial`, and `where` are only supported with their default
-    values.
-    Otherwise the function will be executed sequentially on CPU.
-    Input array data types are limited by DPNP :ref:`Data types`.
-
-    See Also
-    --------
-    :obj:`dpnp.nanprod` : Return the product of array elements over a given
-                          axis treating Not a Numbers (NaNs) as ones.
-
-    Examples
-    --------
-    >>> import dpnp as np
-    >>> np.prod(np.array([1, 2]))
-    array(2)
-
-    >>> a = np.array([[1, 2], [3, 4]])
-    >>> np.prod(a)
-    array(24)
-
-    >>> np.prod(a, axis=1)
-    array([ 2, 12])
-    >>> np.prod(a, axis=0)
-    array([3, 8])
-
-    >>> x = np.array([1, 2, 3], dtype=np.int8)
-    >>> np.prod(x).dtype == int
-    True
-
-    """
-
-    # Product reduction for complex output are known to fail for Gen9 with
-    # 2024.0 compiler
-    # TODO: get rid of this temporary work around when OneAPI 2024.1 is
-    # released
-    dpnp.check_supported_arrays_type(a)
-    _dtypes = (a.dtype, dtype)
-    _any_complex = any(
-        dpnp.issubdtype(dt, dpnp.complexfloating) for dt in _dtypes
-    )
-    device_mask = (
-        du.intel_device_info(a.sycl_device).get("device_id", 0) & 0xFF00
-    )
-    if _any_complex and device_mask in [0x3E00, 0x9B00]:
-        res = call_origin(
-            numpy.prod,
-            a,
-            axis=axis,
-            dtype=dtype,
-            out=out,
-            keepdims=keepdims,
-            initial=initial,
-            where=where,
-        )
-        if dpnp.isscalar(res):
-            # numpy may return a scalar, convert it back to dpnp array
-            return dpnp.array(res, sycl_queue=a.sycl_queue, usm_type=a.usm_type)
-        return res
-    if initial is not None:
-        raise NotImplementedError(
-            "initial keyword argument is only supported with its default value."
-        )
-    if where is not True:
-        raise NotImplementedError(
-            "where keyword argument is only supported with its default value."
-        )
-    dpt_array = dpnp.get_usm_ndarray(a)
-    result = dpnp_array._create_from_usm_ndarray(
-        dpt.prod(dpt_array, axis=axis, dtype=dtype, keepdims=keepdims)
-    )
-
-    return dpnp.get_result_array(result, out)
 
 
 _PROJ_DOCSTRING = """
