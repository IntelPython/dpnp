--- conflicted
+++ resolved
@@ -42,15 +42,11 @@
 
 from .dpnp_algo import *
 from .dpnp_algo.dpnp_elementwise_common import (
-<<<<<<< HEAD
-    dpnp_divide,
-    dpnp_floor_divide
-=======
     dpnp_add,
     dpnp_divide,
+    dpnp_floor_divide,
     dpnp_multiply,
     dpnp_subtract
->>>>>>> c51b3ce2
 )
 from .dpnp_utils import *
 
@@ -111,10 +107,7 @@
     """
     Chooses a common internal elementwise function to call in DPNP based on input arguments
     or to fallback on NumPy call if any passed argument is not currently supported.
-<<<<<<< HEAD
-=======
-
->>>>>>> c51b3ce2
+
     """
 
     if kwargs:
