# cython: language_level=3
# distutils: language = c++
# -*- coding: utf-8 -*-
# *****************************************************************************
# Copyright (c) 2016-2023, Intel Corporation
# All rights reserved.
#
# Redistribution and use in source and binary forms, with or without
# modification, are permitted provided that the following conditions are met:
# - Redistributions of source code must retain the above copyright notice,
#   this list of conditions and the following disclaimer.
# - Redistributions in binary form must reproduce the above copyright notice,
#   this list of conditions and the following disclaimer in the documentation
#   and/or other materials provided with the distribution.
#
# THIS SOFTWARE IS PROVIDED BY THE COPYRIGHT HOLDERS AND CONTRIBUTORS "AS IS"
# AND ANY EXPRESS OR IMPLIED WARRANTIES, INCLUDING, BUT NOT LIMITED TO, THE
# IMPLIED WARRANTIES OF MERCHANTABILITY AND FITNESS FOR A PARTICULAR PURPOSE
# ARE DISCLAIMED. IN NO EVENT SHALL THE COPYRIGHT HOLDER OR CONTRIBUTORS BE
# LIABLE FOR ANY DIRECT, INDIRECT, INCIDENTAL, SPECIAL, EXEMPLARY, OR
# CONSEQUENTIAL DAMAGES (INCLUDING, BUT NOT LIMITED TO, PROCUREMENT OF
# SUBSTITUTE GOODS OR SERVICES; LOSS OF USE, DATA, OR PROFITS; OR BUSINESS
# INTERRUPTION) HOWEVER CAUSED AND ON ANY THEORY OF LIABILITY, WHETHER IN
# CONTRACT, STRICT LIABILITY, OR TORT (INCLUDING NEGLIGENCE OR OTHERWISE)
# ARISING IN ANY WAY OUT OF THE USE OF THIS SOFTWARE, EVEN IF ADVISED OF
# THE POSSIBILITY OF SUCH DAMAGE.
# *****************************************************************************

"""
Interface of the Mathematical part of the DPNP

Notes
-----
This module is a face or public interface file for the library
it contains:
 - Interface functions
 - documentation for the functions
 - The functions parameters check

"""


import dpctl.tensor as dpt
import numpy
from numpy.core.numeric import normalize_axis_tuple

import dpnp
from dpnp.dpnp_array import dpnp_array

from .dpnp_algo import *
from .dpnp_algo.dpnp_elementwise_common import (
    check_nd_call_func,
    dpnp_add,
    dpnp_ceil,
    dpnp_conj,
    dpnp_divide,
    dpnp_floor,
    dpnp_floor_divide,
    dpnp_multiply,
<<<<<<< HEAD
    dpnp_power,
=======
    dpnp_negative,
    dpnp_remainder,
    dpnp_sign,
>>>>>>> 79ac2b0d
    dpnp_subtract,
    dpnp_trunc,
)
from .dpnp_utils import *

__all__ = [
    "abs",
    "absolute",
    "add",
    "around",
    "ceil",
    "conj",
    "conjugate",
    "convolve",
    "copysign",
    "cross",
    "cumprod",
    "cumsum",
    "diff",
    "divide",
    "ediff1d",
    "fabs",
    "floor",
    "floor_divide",
    "fmax",
    "fmin",
    "fmod",
    "gradient",
    "maximum",
    "minimum",
    "mod",
    "modf",
    "multiply",
    "nancumprod",
    "nancumsum",
    "nanprod",
    "nansum",
    "negative",
    "power",
    "prod",
    "remainder",
    "round_",
    "sign",
    "subtract",
    "sum",
    "trapz",
    "true_divide",
    "trunc",
]


def abs(*args, **kwargs):
    """
    Calculate the absolute value element-wise.

    For full documentation refer to :obj:`numpy.absolute`.

    Notes
    -----
    :obj:`dpnp.abs` is a shorthand for :obj:`dpnp.absolute`.

    Examples
    --------
    >>> import dpnp as np
    >>> a = np.array([-1.2, 1.2])
    >>> result = np.abs(a)
    >>> [x for x in result]
    [1.2, 1.2]

    """

    return dpnp.absolute(*args, **kwargs)


def absolute(x, /, out=None, *, where=True, dtype=None, subok=True, **kwargs):
    """
    Calculate the absolute value element-wise.

    For full documentation refer to :obj:`numpy.absolute`.

    .. seealso:: :obj:`dpnp.abs` : Calculate the absolute value element-wise.

    Returns
    -------
    y : dpnp.ndarray
        An array containing the absolute value of each element in `x`.

    Limitations
    -----------
    Parameters `x` is only supported as either :class:`dpnp.ndarray` or :class:`dpctl.tensor.usm_ndarray`.
    Parameters `out`, `where`, `dtype` and `subok` are supported with their default values.
    Keyword arguments `kwargs` are currently unsupported.
    Otherwise the function will be executed sequentially on CPU.
    Input array data types are limited by supported DPNP :ref:`Data types`.

    Examples
    --------
    >>> import dpnp as dp
    >>> a = dp.array([-1.2, 1.2])
    >>> result = dp.absolute(a)
    >>> [x for x in result]
    [1.2, 1.2]

    """

    if out is not None:
        pass
    elif where is not True:
        pass
    elif dtype is not None:
        pass
    elif subok is not True:
        pass
    elif dpnp.isscalar(x):
        pass
    else:
        x_desc = dpnp.get_dpnp_descriptor(x, copy_when_nondefault_queue=False)
        if x_desc:
            if x_desc.dtype == dpnp.bool:
                # return a copy of input array "x"
                return dpnp.array(
                    x,
                    dtype=x.dtype,
                    sycl_queue=x.sycl_queue,
                    usm_type=x.usm_type,
                )
            return dpnp_absolute(x_desc).get_pyobj()

    return call_origin(
        numpy.absolute,
        x,
        out=out,
        where=where,
        dtype=dtype,
        subok=subok,
        **kwargs,
    )


def add(
    x1,
    x2,
    /,
    out=None,
    *,
    where=True,
    order="K",
    dtype=None,
    subok=True,
    **kwargs,
):
    """
    Add arguments element-wise.

    For full documentation refer to :obj:`numpy.add`.

    Returns
    -------
    y : dpnp.ndarray
        The sum of `x1` and `x2`, element-wise.

    Limitations
    -----------
    Parameters `x1` and `x2` are supported as either scalar, :class:`dpnp.ndarray`
    or :class:`dpctl.tensor.usm_ndarray`, but both `x1` and `x2` can not be scalars at the same time.
    Parameters `where`, `dtype` and `subok` are supported with their default values.
    Keyword arguments `kwargs` are currently unsupported.
    Otherwise the function will be executed sequentially on CPU.
    Input array data types are limited by supported DPNP :ref:`Data types`.

    Examples
    --------
    >>> import dpnp as np
    >>> a = np.array([1, 2, 3])
    >>> b = np.array([1, 2, 3])
    >>> np.add(a, b)
    array([2, 4, 6])

    >>> x1 = np.arange(9.0).reshape((3, 3))
    >>> x2 = np.arange(3.0)
    >>> np.add(x1, x2)
    array([[  0.,   2.,   4.],
        [  3.,   5.,   7.],
        [  6.,   8.,  10.]])

    The ``+`` operator can be used as a shorthand for ``add`` on
    :class:`dpnp.ndarray`.

    >>> x1 + x2
    array([[  0.,   2.,   4.],
        [  3.,   5.,   7.],
        [  6.,   8.,  10.]])
    """

    return check_nd_call_func(
        numpy.add,
        dpnp_add,
        x1,
        x2,
        out=out,
        where=where,
        order=order,
        dtype=dtype,
        subok=subok,
        **kwargs,
    )


def around(x1, decimals=0, out=None):
    """
    Evenly round to the given number of decimals.

    For full documentation refer to :obj:`numpy.around`.

    Limitations
    -----------
    Parameters `x1` is supported as :class:`dpnp.ndarray`.
    Parameters `decimals` and `out` are supported with their default values.
    Otherwise the function will be executed sequentially on CPU.
    Input array data types are limited by supported DPNP :ref:`Data types`.

    Examples
    --------
    >>> import dpnp as np
    >>> np.around([0.37, 1.64])
    array([0.,  2.])
    >>> np.around([0.37, 1.64], decimals=1)
    array([0.4,  1.6])
    >>> np.around([.5, 1.5, 2.5, 3.5, 4.5]) # rounds to nearest even value
    array([0.,  2.,  2.,  4.,  4.])
    >>> np.around([1,2,3,11], decimals=1) # ndarray of ints is returned
    array([ 1,  2,  3, 11])
    >>> np.around([1,2,3,11], decimals=-1)
    array([ 0,  0,  0, 10])

    """

    x1_desc = dpnp.get_dpnp_descriptor(x1, copy_when_nondefault_queue=False)
    if x1_desc:
        if out is not None:
            pass
        elif decimals != 0:
            pass
        else:
            return dpnp_around(x1_desc, decimals).get_pyobj()

    return call_origin(numpy.around, x1, decimals=decimals, out=out)


def ceil(
    x,
    /,
    out=None,
    *,
    order="K",
    where=True,
    dtype=None,
    subok=True,
    **kwargs,
):
    """
    Compute the ceiling of the input, element-wise.

    For full documentation refer to :obj:`numpy.ceil`.

    Returns
    -------
    out : dpnp.ndarray
        The ceiling of each element of `x`.

    Limitations
    -----------
    Parameter `x` is only supported as either :class:`dpnp.ndarray` or :class:`dpctl.tensor.usm_ndarray`.
    Parameters `where`, `dtype`, and `subok` are supported with their default values.
    Keyword arguments `kwargs` are currently unsupported.
    Otherwise the function will be executed sequentially on CPU.
    Input array data types are limited by real-value data types.

    See Also
    --------
    :obj:`dpnp.floor` : Return the floor of the input, element-wise.
    :obj:`dpnp.trunc` : Return the truncated value of the input, element-wise.

    Examples
    --------
    >>> import dpnp as np
    >>> a = np.array([-1.7, -1.5, -0.2, 0.2, 1.5, 1.7, 2.0])
    >>> np.ceil(a)
    array([-1.0, -1.0, -0.0, 1.0, 2.0, 2.0, 2.0])

    """

    return check_nd_call_func(
        numpy.ceil,
        dpnp_ceil,
        x,
        out=out,
        where=where,
        order=order,
        dtype=dtype,
        subok=subok,
        **kwargs,
    )


def conjugate(
    x,
    /,
    out=None,
    *,
    order="K",
    where=True,
    dtype=None,
    subok=True,
    **kwargs,
):
    """
    Return the complex conjugate, element-wise.

    The complex conjugate of a complex number is obtained by changing the
    sign of its imaginary part.

    For full documentation refer to :obj:`numpy.conjugate`.

    Returns
    -------
    out : dpnp.ndarray
        The conjugate of each element of `x`.

    Limitations
    -----------
    Parameters `x` is only supported as either :class:`dpnp.ndarray` or :class:`dpctl.tensor.usm_ndarray`.
    Parameters `where`, `dtype` and `subok` are supported with their default values.
    Otherwise the function will be executed sequentially on CPU.
    Input array data types are limited by supported DPNP :ref:`Data types`.

    Examples
    --------
    >>> import dpnp as np
    >>> np.conjugate(np.array(1+2j))
    (1-2j)

    >>> x = np.eye(2) + 1j * np.eye(2)
    >>> np.conjugate(x)
    array([[ 1.-1.j,  0.-0.j],
           [ 0.-0.j,  1.-1.j]])

    """

    return check_nd_call_func(
        numpy.conjugate,
        dpnp_conj,
        x,
        out=out,
        where=where,
        order=order,
        dtype=dtype,
        subok=subok,
        **kwargs,
    )


conj = conjugate


def convolve(a, v, mode="full"):
    """
    Returns the discrete, linear convolution of two one-dimensional sequences.

    For full documentation refer to :obj:`numpy.convolve`.

    Examples
    --------
    >>> ca = dpnp.convolve([1, 2, 3], [0, 1, 0.5])
    >>> print(ca)
    [0. , 1. , 2.5, 4. , 1.5]

    """

    return call_origin(numpy.convolve, a=a, v=v, mode=mode)


def copysign(x1, x2, dtype=None, out=None, where=True, **kwargs):
    """
    Change the sign of x1 to that of x2, element-wise.

    For full documentation refer to :obj:`numpy.copysign`.

    Limitations
    -----------
    Parameters `x1` and `x2` are supported as either :class:`dpnp.ndarray` or scalar.
    Parameters `dtype`, `out` and `where` are supported with their default values.
    Keyword arguments `kwargs` are currently unsupported.
    Otherwise the function will be executed sequentially on CPU.
    Input array data types are limited by supported DPNP :ref:`Data types`.

    Examples
    --------
    >>> import dpnp as np
    >>> result = np.copysign(np.array([1, -2, 6, -9]), np.array([-1, -1, 1, 1]))
    >>> [x for x in result]
    [-1.0, -2.0, 6.0, 9.0]

    """

    x1_is_scalar = dpnp.isscalar(x1)
    x2_is_scalar = dpnp.isscalar(x2)
    x1_desc = dpnp.get_dpnp_descriptor(
        x1, copy_when_strides=False, copy_when_nondefault_queue=False
    )
    x2_desc = dpnp.get_dpnp_descriptor(
        x2, copy_when_strides=False, copy_when_nondefault_queue=False
    )

    if x1_desc and x2_desc and not kwargs:
        if not x1_desc and not x1_is_scalar:
            pass
        elif not x2_desc and not x2_is_scalar:
            pass
        elif x1_is_scalar and x2_is_scalar:
            pass
        elif x1_desc and x1_desc.ndim == 0:
            pass
        elif x2_desc and x2_desc.ndim == 0:
            pass
        elif dtype is not None:
            pass
        elif out is not None:
            pass
        elif not where:
            pass
        else:
            return dpnp_copysign(
                x1_desc, x2_desc, dtype=dtype, out=out, where=where
            ).get_pyobj()

    return call_origin(
        numpy.copysign, x1, x2, dtype=dtype, out=out, where=where, **kwargs
    )


def cross(x1, x2, axisa=-1, axisb=-1, axisc=-1, axis=None):
    """
    Return the cross product of two (arrays of) vectors.

    For full documentation refer to :obj:`numpy.cross`.

    Limitations
    -----------
    Parameters `x1` and `x2` are supported as :class:`dpnp.ndarray`.
    Keyword arguments `kwargs` are currently unsupported.
    Sizes of input arrays are limited by `x1.size == 3 and x2.size == 3`.
    Shapes of input arrays are limited by `x1.shape == (3,) and x2.shape == (3,)`.
    Otherwise the function will be executed sequentially on CPU.
    Input array data types are limited by supported DPNP :ref:`Data types`.

    Examples
    --------
    >>> import dpnp as np
    >>> x = [1, 2, 3]
    >>> y = [4, 5, 6]
    >>> result = np.cross(x, y)
    >>> [x for x in result]
    [-3,  6, -3]

    """

    x1_desc = dpnp.get_dpnp_descriptor(x1, copy_when_nondefault_queue=False)
    x2_desc = dpnp.get_dpnp_descriptor(x2, copy_when_nondefault_queue=False)

    if x1_desc and x2_desc:
        if x1_desc.size != 3 or x2_desc.size != 3:
            pass
        elif x1_desc.shape != (3,) or x2_desc.shape != (3,):
            pass
        elif axisa != -1:
            pass
        elif axisb != -1:
            pass
        elif axisc != -1:
            pass
        elif axis is not None:
            pass
        else:
            return dpnp_cross(x1_desc, x2_desc).get_pyobj()

    return call_origin(numpy.cross, x1, x2, axisa, axisb, axisc, axis)


def cumprod(x1, **kwargs):
    """
    Return the cumulative product of elements along a given axis.

    For full documentation refer to :obj:`numpy.cumprod`.

    Limitations
    -----------
    Parameter `x` is supported as :class:`dpnp.ndarray`.
    Keyword arguments `kwargs` are currently unsupported.
    Otherwise the function will be executed sequentially on CPU.
    Input array data types are limited by supported DPNP :ref:`Data types`.

    Examples
    --------
    >>> import dpnp as np
    >>> a = np.array([1, 2, 3])
    >>> result = np.cumprod(a)
    >>> [x for x in result]
    [1, 2, 6]
    >>> b = np.array([[1, 2, 3], [4, 5, 6]])
    >>> result = np.cumprod(b)
    >>> [x for x in result]
    [1, 2, 6, 24, 120, 720]

    """

    x1_desc = dpnp.get_dpnp_descriptor(x1, copy_when_nondefault_queue=False)
    if x1_desc and not kwargs:
        return dpnp_cumprod(x1_desc).get_pyobj()

    return call_origin(numpy.cumprod, x1, **kwargs)


def cumsum(x1, **kwargs):
    """
    Return the cumulative sum of the elements along a given axis.

    For full documentation refer to :obj:`numpy.cumsum`.

    Limitations
    -----------
    Parameter `x` is supported as :obj:`dpnp.ndarray`.
    Keyword arguments `kwargs` are currently unsupported.
    Otherwise the function will be executed sequentially on CPU.
    Input array data types are limited by supported DPNP :ref:`Data types`.

    Examples
    --------
    >>> import dpnp as np
    >>> a = np.array([1, 2, 4])
    >>> result = np.cumsum(a)
    >>> [x for x in result]
    [1, 2, 7]
    >>> b = np.array([[1, 2, 3], [4, 5, 6]])
    >>> result = np.cumsum(b)
    >>> [x for x in result]
    [1, 2, 6, 10, 15, 21]

    """

    x1_desc = dpnp.get_dpnp_descriptor(x1, copy_when_nondefault_queue=False)
    if x1_desc and not kwargs:
        return dpnp_cumsum(x1_desc).get_pyobj()

    return call_origin(numpy.cumsum, x1, **kwargs)


def diff(x1, n=1, axis=-1, prepend=numpy._NoValue, append=numpy._NoValue):
    """
    Calculate the n-th discrete difference along the given axis.

    For full documentation refer to :obj:`numpy.diff`.

    Limitations
    -----------
    Input array is supported as :obj:`dpnp.ndarray`.
    Parameters `axis`, `prepend` and `append` are supported only with default values.
    Otherwise the function will be executed sequentially on CPU.
    """

    x1_desc = dpnp.get_dpnp_descriptor(x1, copy_when_nondefault_queue=False)
    if x1_desc:
        if not isinstance(n, int):
            pass
        elif n < 1:
            pass
        elif x1_desc.ndim != 1:
            pass
        elif axis != -1:
            pass
        elif prepend is not numpy._NoValue:
            pass
        elif append is not numpy._NoValue:
            pass
        else:
            return dpnp_diff(x1_desc, n).get_pyobj()

    return call_origin(
        numpy.diff, x1, n=n, axis=axis, prepend=prepend, append=append
    )


def divide(
    x1,
    x2,
    /,
    out=None,
    *,
    where=True,
    order="K",
    dtype=None,
    subok=True,
    **kwargs,
):
    """
    Divide arguments element-wise.

    For full documentation refer to :obj:`numpy.divide`.

    Returns
    -------
    y : dpnp.ndarray
        The quotient `x1/x2`, element-wise.

    Limitations
    -----------
    Parameters `x1` and `x2` are supported as either scalar, :class:`dpnp.ndarray`
    or :class:`dpctl.tensor.usm_ndarray`, but both `x1` and `x2` can not be scalars at the same time.
    Parameters `where`, `dtype` and `subok` are supported with their default values.
    Keyword argument `kwargs` is currently unsupported.
    Otherwise the function will be executed sequentially on CPU.
    Input array data types are limited by supported DPNP :ref:`Data types`.

    Examples
    --------
    >>> import dpnp as np
    >>> np.divide(dp.array([1, -2, 6, -9]), np.array([-2, -2, -2, -2]))
    array([-0.5,  1. , -3. ,  4.5])

    >>> x1 = np.arange(9.0).reshape((3, 3))
    >>> x2 = np.arange(3.0)
    >>> np.divide(x1, x2)
    array([[nan, 1. , 1. ],
        [inf, 4. , 2.5],
        [inf, 7. , 4. ]])

    The ``/`` operator can be used as a shorthand for ``divide`` on
    :class:`dpnp.ndarray`.

    >>> x1 = np.arange(9.0).reshape((3, 3))
    >>> x2 = 2 * np.ones(3)
    >>> x1/x2
    array([[0. , 0.5, 1. ],
        [1.5, 2. , 2.5],
        [3. , 3.5, 4. ]])
    """

    return check_nd_call_func(
        numpy.divide,
        dpnp_divide,
        x1,
        x2,
        out=out,
        where=where,
        order=order,
        dtype=dtype,
        subok=subok,
        **kwargs,
    )


def ediff1d(x1, to_end=None, to_begin=None):
    """
    The differences between consecutive elements of an array.

    For full documentation refer to :obj:`numpy.ediff1d`.

    Limitations
    -----------
    Parameter `x1`is supported as :class:`dpnp.ndarray`.
    Keyword arguments `to_end` and `to_begin` are currently supported only with default values `None`.
    Otherwise the function will be executed sequentially on CPU.
    Input array data types are limited by supported DPNP :ref:`Data types`.

    See Also
    --------
    :obj:`dpnp.diff` : Calculate the n-th discrete difference along the given axis.

    Examples
    --------
    >>> import dpnp as np
    >>> a = np.array([1, 2, 4, 7, 0])
    >>> result = np.ediff1d(a)
    >>> [x for x in result]
    [1, 2, 3, -7]
    >>> b = np.array([[1, 2, 4], [1, 6, 24]])
    >>> result = np.ediff1d(b)
    >>> [x for x in result]
    [1, 2, -3, 5, 18]

    """

    x1_desc = dpnp.get_dpnp_descriptor(x1, copy_when_nondefault_queue=False)
    if x1_desc:
        if to_begin is not None:
            pass
        elif to_end is not None:
            pass
        else:
            return dpnp_ediff1d(x1_desc).get_pyobj()

    return call_origin(numpy.ediff1d, x1, to_end=to_end, to_begin=to_begin)


def fabs(x1, **kwargs):
    """
    Compute the absolute values element-wise.

    For full documentation refer to :obj:`numpy.fabs`.

    Limitations
    -----------
    Parameter `x1` is supported as :class:`dpnp.ndarray`.
    Keyword arguments `kwargs` are currently unsupported.
    Otherwise the function will be executed sequentially on CPU.
    Input array data types are limited by supported DPNP :ref:`Data types`.

    See Also
    --------
    :obj:`dpnp.abs` : Calculate the absolute value element-wise.

    Examples
    --------
    >>> import dpnp as np
    >>> result = np.fabs(np.array([1, -2, 6, -9]))
    >>> [x for x in result]
    [1.0, 2.0, 6.0, 9.0]

    """

    x1_desc = dpnp.get_dpnp_descriptor(
        x1, copy_when_strides=False, copy_when_nondefault_queue=False
    )
    if x1_desc:
        return dpnp_fabs(x1_desc).get_pyobj()

    return call_origin(numpy.fabs, x1, **kwargs)


def floor(
    x,
    /,
    out=None,
    *,
    order="K",
    where=True,
    dtype=None,
    subok=True,
    **kwargs,
):
    """
    Round a number to the nearest integer toward minus infinity.

    For full documentation refer to :obj:`numpy.floor`.

    Returns
    -------
    out : dpnp.ndarray
        The floor of each element of `x`.

    Limitations
    -----------
    Parameter `x` is only supported as either :class:`dpnp.ndarray` or :class:`dpctl.tensor.usm_ndarray`.
    Parameters `where`, `dtype`, and `subok` are supported with their default values.
    Keyword arguments `kwargs` are currently unsupported.
    Otherwise the function will be executed sequentially on CPU.
    Input array data types are limited by real-value data types.

    See Also
    --------
    :obj:`dpnp.ceil` : Compute the ceiling of the input, element-wise.
    :obj:`dpnp.trunc` : Return the truncated value of the input, element-wise.

    Notes
    -----
    Some spreadsheet programs calculate the "floor-towards-zero", in other words floor(-2.5) == -2.
    DPNP instead uses the definition of floor where floor(-2.5) == -3.

    Examples
    --------
    >>> import dpnp as np
    >>> a = np.array([-1.7, -1.5, -0.2, 0.2, 1.5, 1.7, 2.0])
    >>> np.floor(a)
    array([-2.0, -2.0, -1.0, 0.0, 1.0, 1.0, 2.0])

    """

    return check_nd_call_func(
        numpy.floor,
        dpnp_floor,
        x,
        out=out,
        where=where,
        order=order,
        dtype=dtype,
        subok=subok,
        **kwargs,
    )


def floor_divide(
    x1,
    x2,
    /,
    out=None,
    *,
    where=True,
    order="K",
    dtype=None,
    subok=True,
    **kwargs,
):
    """
    Compute the largest integer smaller or equal to the division of the inputs.

    For full documentation refer to :obj:`numpy.floor_divide`.

    Limitations
    -----------
    Parameters `x1` and `x2` are supported as either scalar, :class:`dpnp.ndarray`
    or :class:`dpctl.tensor.usm_ndarray`, but both `x1` and `x2` can not be scalars at the same time.
    Parameters `where`, `dtype` and `subok` are supported with their default values.
    Keyword arguments `kwargs` are currently unsupported.
    Otherwise the function will be executed sequentially on CPU.
    Input array data types are limited by supported DPNP :ref:`Data types`.

    See Also
    --------
    :obj:`dpnp.remainder` : Remainder complementary to floor_divide.
    :obj:`dpnp.divide` : Standard division.
    :obj:`dpnp.floor` : Round a number to the nearest integer toward minus infinity.
    :obj:`dpnp.ceil` : Round a number to the nearest integer toward infinity.

    Examples
    --------
    >>> import dpnp as np
    >>> np.floor_divide(np.array([1, -1, -2, -9]), -2)
    array([-1,  0,  1,  4])

    >>> np.floor_divide(np.array([1., 2., 3., 4.]), 2.5)
    array([ 0.,  0.,  1.,  1.])
    """

    return check_nd_call_func(
        numpy.floor_divide,
        dpnp_floor_divide,
        x1,
        x2,
        out=out,
        where=where,
        order=order,
        dtype=dtype,
        subok=subok,
        **kwargs,
    )


def fmax(*args, **kwargs):
    """
    Element-wise maximum of array elements.

    For full documentation refer to :obj:`numpy.fmax`.

    See Also
    --------
    :obj:`dpnp.maximum` : Element-wise maximum of array elements.
    :obj:`dpnp.fmin` : Element-wise minimum of array elements.
    :obj:`dpnp.fmod` : Calculate the element-wise remainder of division.

    Notes
    -----
    This function works the same as :obj:`dpnp.maximum`

    """

    return dpnp.maximum(*args, **kwargs)


def fmin(*args, **kwargs):
    """
    Element-wise minimum of array elements.

    For full documentation refer to :obj:`numpy.fmin`.

    See Also
    --------
    :obj:`dpnp.maximum` : Element-wise maximum of array elements.
    :obj:`dpnp.fmax` : Element-wise maximum of array elements.
    :obj:`dpnp.fmod` : Calculate the element-wise remainder of division.

    Notes
    -----
    This function works the same as :obj:`dpnp.minimum`

    """

    return dpnp.minimum(*args, **kwargs)


def fmod(x1, x2, dtype=None, out=None, where=True, **kwargs):
    """
    Calculate the element-wise remainder of division.

    For full documentation refer to :obj:`numpy.fmod`.

    Limitations
    -----------
    Parameters `x1` and `x2` are supported as either :class:`dpnp.ndarray` or scalar.
    Parameters `dtype`, `out` and `where` are supported with their default values.
    Keyword arguments `kwargs` are currently unsupported.
    Otherwise the function will be executed sequentially on CPU.
    Input array data types are limited by supported DPNP :ref:`Data types`.

    See Also
    --------
    :obj:`dpnp.remainder` : Remainder complementary to floor_divide.
    :obj:`dpnp.divide` : Standard division.

    Examples
    --------
    >>> import dpnp as np
    >>> a = np.array([2, -3, 4, 5, -4.5])
    >>> b = np.array([2, 2, 2, 2, 2])
    >>> result = np.fmod(a, b)
    >>> [x for x in result]
    [0.0, -1.0, 0.0, 1.0, -0.5]

    """

    x1_is_scalar = dpnp.isscalar(x1)
    x2_is_scalar = dpnp.isscalar(x2)
    x1_desc = dpnp.get_dpnp_descriptor(
        x1, copy_when_strides=False, copy_when_nondefault_queue=False
    )
    x2_desc = dpnp.get_dpnp_descriptor(
        x2, copy_when_strides=False, copy_when_nondefault_queue=False
    )

    if x1_desc and x2_desc and not kwargs:
        if not x1_desc and not x1_is_scalar:
            pass
        elif not x2_desc and not x2_is_scalar:
            pass
        elif x1_is_scalar and x2_is_scalar:
            pass
        elif x1_desc and x1_desc.ndim == 0:
            pass
        elif x2_desc and x2_desc.ndim == 0:
            pass
        elif dtype is not None:
            pass
        elif out is not None:
            pass
        elif not where:
            pass
        else:
            out_desc = (
                dpnp.get_dpnp_descriptor(out, copy_when_nondefault_queue=False)
                if out is not None
                else None
            )
            return dpnp_fmod(
                x1_desc, x2_desc, dtype, out_desc, where
            ).get_pyobj()

    return call_origin(
        numpy.fmod, x1, x2, dtype=dtype, out=out, where=where, **kwargs
    )


def gradient(x1, *varargs, **kwargs):
    """
    Return the gradient of an array.

    For full documentation refer to :obj:`numpy.gradient`.

    Limitations
    -----------
    Parameter `y1` is supported as :class:`dpnp.ndarray`.
    Argument `varargs[0]` is supported as `int`.
    Keyword arguments `kwargs` are currently unsupported.
    Otherwise the function will be executed sequentially on CPU.
    Input array data types are limited by supported DPNP :ref:`Data types`.

    Example
    -------
    >>> import dpnp as np
    >>> y = np.array([1, 2, 4, 7, 11, 16], dtype=float)
    >>> result = np.gradient(y)
    >>> [x for x in result]
    [1.0, 1.5, 2.5, 3.5, 4.5, 5.0]
    >>> result = np.gradient(y, 2)
    >>> [x for x in result]
    [0.5, 0.75, 1.25, 1.75, 2.25, 2.5]

    """

    x1_desc = dpnp.get_dpnp_descriptor(x1, copy_when_nondefault_queue=False)
    if x1_desc and not kwargs:
        if len(varargs) > 1:
            pass
        elif len(varargs) == 1 and not isinstance(varargs[0], int):
            pass
        else:
            if len(varargs) == 0:
                return dpnp_gradient(x1_desc).get_pyobj()

            return dpnp_gradient(x1_desc, varargs[0]).get_pyobj()

    return call_origin(numpy.gradient, x1, *varargs, **kwargs)


def maximum(x1, x2, dtype=None, out=None, where=True, **kwargs):
    """
    Element-wise maximum of array elements.

    For full documentation refer to :obj:`numpy.maximum`.

    Limitations
    -----------
    Parameters `x1` and `x2` are supported as either :class:`dpnp.ndarray` or scalar.
    Parameters `dtype`, `out` and `where` are supported with their default values.
    Keyword arguments `kwargs` are currently unsupported.
    Otherwise the function will be executed sequentially on CPU.
    Input array data types are limited by supported DPNP :ref:`Data types`.

    See Also
    --------
    :obj:`dpnp.fmax` : Element-wise maximum of array elements.
    :obj:`dpnp.fmin` : Element-wise minimum of array elements.
    :obj:`dpnp.fmod` : Calculate the element-wise remainder of division.

    Example
    -------
    >>> import dpnp as np
    >>> result = np.fmax(np.array([-2, 3, 4]), np.array([1, 5, 2]))
    >>> [x for x in result]
    [1, 5, 4]

    """

    x1_is_scalar = dpnp.isscalar(x1)
    x2_is_scalar = dpnp.isscalar(x2)
    x1_desc = dpnp.get_dpnp_descriptor(
        x1, copy_when_strides=False, copy_when_nondefault_queue=False
    )
    x2_desc = dpnp.get_dpnp_descriptor(
        x2, copy_when_strides=False, copy_when_nondefault_queue=False
    )

    if x1_desc and x2_desc and not kwargs:
        if not x1_desc and not x1_is_scalar:
            pass
        elif not x2_desc and not x2_is_scalar:
            pass
        elif x1_is_scalar and x2_is_scalar:
            pass
        elif x1_desc and x1_desc.ndim == 0:
            pass
        elif x2_desc and x2_desc.ndim == 0:
            pass
        elif dtype is not None:
            pass
        elif out is not None:
            pass
        elif not where:
            pass
        else:
            return dpnp_maximum(
                x1_desc, x2_desc, dtype=dtype, out=out, where=where
            ).get_pyobj()

    return call_origin(
        numpy.maximum, x1, x2, dtype=dtype, out=out, where=where, **kwargs
    )


def minimum(x1, x2, dtype=None, out=None, where=True, **kwargs):
    """
    Element-wise minimum of array elements.

    For full documentation refer to :obj:`numpy.minimum`.

    Limitations
    -----------
    Parameters `x1` and `x2` are supported as either :class:`dpnp.ndarray` or scalar.
    Parameters `dtype`, `out` and `where` are supported with their default values.
    Keyword arguments `kwargs` are currently unsupported.
    Otherwise the function will be executed sequentially on CPU.
    Input array data types are limited by supported DPNP :ref:`Data types`.

    See Also
    --------
    :obj:`dpnp.fmax` : Element-wise maximum of array elements.
    :obj:`dpnp.fmin` : Element-wise minimum of array elements.
    :obj:`dpnp.fmod` : Calculate the element-wise remainder of division.

    Example
    -------
    >>> import dpnp as np
    >>> result = np.fmin(np.array([-2, 3, 4]), np.array([1, 5, 2]))
    >>> [x for x in result]
    [-2, 3, 2]

    """

    x1_is_scalar = dpnp.isscalar(x1)
    x2_is_scalar = dpnp.isscalar(x2)
    x1_desc = dpnp.get_dpnp_descriptor(
        x1, copy_when_strides=False, copy_when_nondefault_queue=False
    )
    x2_desc = dpnp.get_dpnp_descriptor(
        x2, copy_when_strides=False, copy_when_nondefault_queue=False
    )

    if x1_desc and x2_desc and not kwargs:
        if not x1_desc and not x1_is_scalar:
            pass
        elif not x2_desc and not x2_is_scalar:
            pass
        elif x1_is_scalar and x2_is_scalar:
            pass
        elif x1_desc and x1_desc.ndim == 0:
            pass
        elif x2_desc and x2_desc.ndim == 0:
            pass
        elif dtype is not None:
            pass
        elif out is not None:
            pass
        elif not where:
            pass
        else:
            return dpnp_minimum(
                x1_desc, x2_desc, dtype=dtype, out=out, where=where
            ).get_pyobj()

    return call_origin(
        numpy.minimum, x1, x2, dtype=dtype, out=out, where=where, **kwargs
    )


def mod(
    x1,
    x2,
    /,
    out=None,
    *,
    where=True,
    order="K",
    dtype=None,
    subok=True,
    **kwargs,
):
    """
    Compute element-wise remainder of division.

    For full documentation refer to :obj:`numpy.mod`.

    Limitations
    -----------
    Parameters `x1` and `x2` are supported as either scalar, :class:`dpnp.ndarray`
    or :class:`dpctl.tensor.usm_ndarray`, but both `x1` and `x2` can not be scalars at the same time.
    Parameters `where`, `dtype` and `subok` are supported with their default values.
    Keyword arguments `kwargs` are currently unsupported.
    Otherwise the function will be executed sequentially on CPU.
    Input array data types are limited by supported DPNP :ref:`Data types`.

    See Also
    --------
    :obj:`dpnp.fmod` : Calculate the element-wise remainder of division
    :obj:`dpnp.remainder` : Remainder complementary to floor_divide.
    :obj:`dpnp.divide` : Standard division.

    Notes
    -----
    This function works the same as :obj:`dpnp.remainder`.

    """

    return dpnp.remainder(
        x1,
        x2,
        out=out,
        where=where,
        order=order,
        dtype=dtype,
        subok=subok,
        **kwargs,
    )


def modf(x1, **kwargs):
    """
    Return the fractional and integral parts of an array, element-wise.

    For full documentation refer to :obj:`numpy.modf`.

    Limitations
    -----------
    Parameter `x` is supported as :obj:`dpnp.ndarray`.
    Keyword arguments `kwargs` are currently unsupported.
    Otherwise the function will be executed sequentially on CPU.
    Input array data types are limited by supported DPNP :ref:`Data types`.

    Examples
    --------
    >>> import dpnp as np
    >>> a = np.array([1, 2])
    >>> result = np.modf(a)
    >>> [[x for x in y] for y in result ]
    [[1.0, 2.0], [0.0, 0.0]]


    """

    x1_desc = dpnp.get_dpnp_descriptor(x1, copy_when_nondefault_queue=False)
    if x1_desc and not kwargs:
        return dpnp_modf(x1_desc)

    return call_origin(numpy.modf, x1, **kwargs)


def multiply(
    x1,
    x2,
    /,
    out=None,
    *,
    where=True,
    order="K",
    dtype=None,
    subok=True,
    **kwargs,
):
    """
    Multiply arguments element-wise.

    For full documentation refer to :obj:`numpy.multiply`.

    Returns
    -------
    y : {dpnp.ndarray, scalar}
        The product of `x1` and `x2`, element-wise.

    Limitations
    -----------
    Parameters `x1` and `x2` are supported as either scalar, :class:`dpnp.ndarray`
    or :class:`dpctl.tensor.usm_ndarray`, but both `x1` and `x2` can not be scalars at the same time.
    Parameters `where`, `dtype` and `subok` are supported with their default values.
    Keyword arguments `kwargs` are currently unsupported.
    Otherwise the function will be executed sequentially on CPU.
    Input array data types are limited by supported DPNP :ref:`Data types`.

    Examples
    --------
    >>> import dpnp as np
    >>> a = np.array([1, 2, 3, 4, 5])
    >>> np.multiply(a, a)
    array([ 1,  4,  9, 16, 25])]

    >>> x1 = np.arange(9.0).reshape((3, 3))
    >>> x2 = np.arange(3.0)
    >>> np.multiply(x1, x2)
    array([[  0.,   1.,   4.],
        [  0.,   4.,  10.],
        [  0.,   7.,  16.]])

    The ``*`` operator can be used as a shorthand for ``multiply`` on
    :class:`dpnp.ndarray`.

    >>> x1 * x2
    array([[  0.,   1.,   4.],
        [  0.,   4.,  10.],
        [  0.,   7.,  16.]])
    """

    return check_nd_call_func(
        numpy.multiply,
        dpnp_multiply,
        x1,
        x2,
        out=out,
        where=where,
        order=order,
        dtype=dtype,
        subok=subok,
        **kwargs,
    )


def nancumprod(x1, **kwargs):
    """
    Return the cumulative product of array elements over a given axis treating Not a Numbers (NaNs) as one.

    For full documentation refer to :obj:`numpy.nancumprod`.

    Limitations
    -----------
    Parameter `x` is supported as :class:`dpnp.ndarray`.
    Keyword arguments `kwargs` are currently unsupported.
    Otherwise the function will be executed sequentially on CPU.
    Input array data types are limited by supported DPNP :ref:`Data types`.

    .. seealso:: :obj:`dpnp.cumprod` : Return the cumulative product of elements along a given axis.

    Examples
    --------
    >>> import dpnp as np
    >>> a = np.array([1., np.nan])
    >>> result = np.nancumprod(a)
    >>> [x for x in result]
    [1.0, 1.0]
    >>> b = np.array([[1., 2., np.nan], [4., np.nan, 6.]])
    >>> result = np.nancumprod(b)
    >>> [x for x in result]
    [1.0, 2.0, 2.0, 8.0, 8.0, 48.0]


    """

    x1_desc = dpnp.get_dpnp_descriptor(x1, copy_when_nondefault_queue=False)
    if x1_desc and not kwargs:
        return dpnp_nancumprod(x1_desc).get_pyobj()

    return call_origin(numpy.nancumprod, x1, **kwargs)


def nancumsum(x1, **kwargs):
    """
    Return the cumulative sum of the elements along a given axis.

    For full documentation refer to :obj:`numpy.nancumsum`.

    Limitations
    -----------
    Parameter `x` is supported as :class:`dpnp.ndarray`.
    Keyword arguments `kwargs` are currently unsupported.
    Otherwise the function will be executed sequentially on CPU.
    Input array data types are limited by supported DPNP :ref:`Data types`.

    See Also
    --------
    :obj:`dpnp.cumsum` : Return the cumulative sum of the elements along a given axis.

    Examples
    --------
    >>> import dpnp as np
    >>> a = np.array([1., np.nan])
    >>> result = np.nancumsum(a)
    >>> [x for x in result]
    [1.0, 1.0]
    >>> b = np.array([[1., 2., np.nan], [4., np.nan, 6.]])
    >>> result = np.nancumprod(b)
    >>> [x for x in result]
    [1.0, 3.0, 3.0, 7.0, 7.0, 13.0]

    """

    x1_desc = dpnp.get_dpnp_descriptor(x1, copy_when_nondefault_queue=False)
    if x1_desc and not kwargs:
        return dpnp_nancumsum(x1_desc).get_pyobj()

    return call_origin(numpy.nancumsum, x1, **kwargs)


def nanprod(x1, **kwargs):
    """
    Calculate prod() function treating 'Not a Numbers' (NaN) as ones.

    For full documentation refer to :obj:`numpy.nanprod`.

    Limitations
    -----------
    Parameter `x1` is supported as :obj:`dpnp.ndarray`.
    Keyword arguments `kwargs` are currently unsupported.
    Otherwise the function will be executed sequentially on CPU.
    Input array data types are limited by supported DPNP :ref:`Data types`.

    Examples
    --------
    >>> import dpnp as np
    >>> np.nanprod(np.array([1, 2]))
    2
    >>> np.nanprod(np.array([[1, 2], [3, 4]]))
    24

    """

    x1_desc = dpnp.get_dpnp_descriptor(x1, copy_when_nondefault_queue=False)
    if x1_desc and not kwargs:
        return dpnp_nanprod(x1_desc).get_pyobj()

    return call_origin(numpy.nanprod, x1, **kwargs)


def nansum(x1, **kwargs):
    """
    Calculate sum() function treating 'Not a Numbers' (NaN) as zero.

    For full documentation refer to :obj:`numpy.nansum`.

    Limitations
    -----------
    Parameter `x1` is supported as :class:`dpnp.ndarray`.
    Keyword arguments `kwargs` are currently unsupported.
    Otherwise the function will be executed sequentially on CPU.
    Input array data types are limited by supported DPNP :ref:`Data types`.

    Examples
    --------
    >>> import dpnp as np
    >>> np.nansum(np.array([1, 2]))
    3
    >>> np.nansum(np.array([[1, 2], [3, 4]]))
    10

    """

    x1_desc = dpnp.get_dpnp_descriptor(x1, copy_when_nondefault_queue=False)
    if x1_desc and not kwargs:
        result_obj = dpnp_nansum(x1_desc).get_pyobj()
        result = dpnp.convert_single_elem_array_to_scalar(result_obj)
        return result

    return call_origin(numpy.nansum, x1, **kwargs)


def negative(
    x,
    /,
    out=None,
    *,
    order="K",
    where=True,
    dtype=None,
    subok=True,
    **kwargs,
):
    """
    Negative element-wise.

    For full documentation refer to :obj:`numpy.negative`.

    Returns
    -------
    out : dpnp.ndarray
    The numerical negative of each element of `x`.

    Limitations
    -----------
    Parameters `x` is only supported as either :class:`dpnp.ndarray` or :class:`dpctl.tensor.usm_ndarray`.
    Parameters `where`, `dtype` and `subok` are supported with their default values.
    Keyword arguments `kwargs` are currently unsupported.
    Otherwise the function will be executed sequentially on CPU.
    Input array data types are limited by supported DPNP :ref:`Data types`.

    See Also
    --------
    :obj:`dpnp.copysign` : Change the sign of `x1` to that of `x2`, element-wise.

    Examples
    --------
    >>> import dpnp as np
    >>> np.negative(np.array([1, -1]))
    array([-1, 1])

    The ``-`` operator can be used as a shorthand for ``negative`` on
    :class:`dpnp.ndarray`.

    >>> x = np.array([1., -1.])
    >>> -x
    array([-1.,  1.])
    """

    return check_nd_call_func(
        numpy.negative,
        dpnp_negative,
        x,
        out=out,
        where=where,
        order=order,
        dtype=dtype,
        subok=subok,
        **kwargs,
    )


def power(
    x1,
    x2,
    /,
    out=None,
    *,
    order="K",
    where=True,
    dtype=None,
    subok=True,
    **kwargs,
):
    """
    First array elements raised to powers from second array, element-wise.

    An integer type (of either negative or positive value, but not zero)
    raised to a negative integer power will return an array of zeroes.

    For full documentation refer to :obj:`numpy.power`.

    Returns
    -------
    y : dpnp.ndarray
        The bases in `x1` raised to the exponents in `x2`.

    Limitations
    -----------
    Parameters `x1` and `x2` are supported as either scalar, :class:`dpnp.ndarray`
    or :class:`dpctl.tensor.usm_ndarray`, but both `x1` and `x2` can not be scalars at the same time.
    Parameters `where`, `dtype` and `subok` are supported with their default values.
<<<<<<< HEAD
=======
    Keyword arguments `kwargs` are currently unsupported.
>>>>>>> 79ac2b0d
    Otherwise the function will be executed sequentially on CPU.
    Input array data types are limited by supported DPNP :ref:`Data types`.

    See Also
    --------
    :obj:`dpnp.fmax` : Element-wise maximum of array elements.
    :obj:`dpnp.fmin` : Element-wise minimum of array elements.
    :obj:`dpnp.fmod` : Calculate the element-wise remainder of division.


    Example
    -------
    >>> import dpnp as dp
    >>> a = dp.arange(6)
    >>> dp.power(a, 3)
    array([  0,   1,   8,  27,  64, 125])

    >>> b = dp.array([1.0, 2.0, 3.0, 3.0, 2.0, 1.0])
    >>> dp.power(a, b)
    array([ 0.,  1.,  8., 27., 16.,  5.])

    >>> c = dp.array([[1, 2, 3, 3, 2, 1], [1, 2, 3, 3, 2, 1]])
    >>> dp.power(a, c)
    array([[ 0,  1,  8, 27, 16,  5],
           [ 0,  1,  8, 27, 16,  5]])

    >>> d = dp.array([-1.0, -4.0])
    >>> dp.power(d, 1.5)
    array([nan, nan])

    """

    return check_nd_call_func(
        numpy.power,
        dpnp_power,
        x1,
        x2,
        out=out,
        where=where,
        order=order,
        dtype=dtype,
        subok=subok,
        **kwargs,
    )


def prod(
    x1,
    axis=None,
    dtype=None,
    out=None,
    keepdims=False,
    initial=None,
    where=True,
):
    """
    Calculate product of array elements over a given axis.

    For full documentation refer to :obj:`numpy.prod`.

    Limitations
    -----------
    Parameter `where` is unsupported.
    Input array data types are limited by DPNP :ref:`Data types`.

    Examples
    --------
    >>> import dpnp as np
    >>> np.prod(np.array([[1, 2], [3, 4]]))
    24
    >>> np.prod(np.array([1, 2]))
    2

    """

    x1_desc = dpnp.get_dpnp_descriptor(x1, copy_when_nondefault_queue=False)
    if x1_desc:
        if where is not True:
            pass
        else:
            out_desc = (
                dpnp.get_dpnp_descriptor(out, copy_when_nondefault_queue=False)
                if out is not None
                else None
            )
            result_obj = dpnp_prod(
                x1_desc, axis, dtype, out_desc, keepdims, initial, where
            ).get_pyobj()
            result = dpnp.convert_single_elem_array_to_scalar(
                result_obj, keepdims
            )

            return result

    return call_origin(
        numpy.prod,
        x1,
        axis=axis,
        dtype=dtype,
        out=out,
        keepdims=keepdims,
        initial=initial,
        where=where,
    )


def remainder(
    x1,
    x2,
    /,
    out=None,
    *,
    where=True,
    order="K",
    dtype=None,
    subok=True,
    **kwargs,
):
    """
    Return element-wise remainder of division.

    For full documentation refer to :obj:`numpy.remainder`.

    Limitations
    -----------
    Parameters `x1` and `x2` are supported as either scalar, :class:`dpnp.ndarray`
    or :class:`dpctl.tensor.usm_ndarray`, but both `x1` and `x2` can not be scalars at the same time.
    Parameters `where`, `dtype` and `subok` are supported with their default values.
    Keyword argument `kwargs` is currently unsupported.
    Otherwise the function will be executed sequentially on CPU.
    Input array data types are limited by supported DPNP :ref:`Data types`.

    See Also
    --------
    :obj:`dpnp.fmod` : Calculate the element-wise remainder of division.
    :obj:`dpnp.divide` : Standard division.
    :obj:`dpnp.floor` : Round a number to the nearest integer toward minus infinity.
    :obj:`dpnp.floor_divide` : Compute the largest integer smaller or equal to the division of the inputs.
    :obj:`dpnp.mod` : Calculate the element-wise remainder of division.

    Example
    -------
    >>> import dpnp as np
    >>> np.remainder(np.array([4, 7]), np.array([2, 3]))
    array([0, 1])

    >>> np.remainder(np.arange(7), 5)
    array([0, 1, 2, 3, 4, 0, 1])

    The ``%`` operator can be used as a shorthand for ``remainder`` on
    :class:`dpnp.ndarray`.

    >>> x1 = np.arange(7)
    >>> x1 % 5
    array([0, 1, 2, 3, 4, 0, 1])
    """

    return check_nd_call_func(
        numpy.remainder,
        dpnp_remainder,
        x1,
        x2,
        out=out,
        where=where,
        order=order,
        dtype=dtype,
        subok=subok,
        **kwargs,
    )


def round_(a, decimals=0, out=None):
    """
    Round an array to the given number of decimals.

    For full documentation refer to :obj:`numpy.round_`.

    See Also
    --------
    :obj:`dpnp.around` : equivalent function; see for details.

    """

    return around(a, decimals, out)


def sign(
    x,
    /,
    out=None,
    *,
    order="K",
    where=True,
    dtype=None,
    subok=True,
    **kwargs,
):
    """
    Returns an element-wise indication of the sign of a number.

    For full documentation refer to :obj:`numpy.sign`.

    Returns
    -------
    out : dpnp.ndarray
    The indication of the sign of each element of `x`.

    Limitations
    -----------
    Parameters `x` is only supported as either :class:`dpnp.ndarray` or :class:`dpctl.tensor.usm_ndarray`.
    Parameters `where`, `dtype` and `subok` are supported with their default values.
    Keyword argument `kwargs` is currently unsupported.
    Otherwise the function will be executed sequentially on CPU.
    Input array data types are limited by supported DPNP :ref:`Data types`.
    However, if the input array data type is complex, the function will be executed sequentially on CPU.

    Examples
    --------
    >>> import dpnp as np
    >>> np.sign(np.array([-5., 4.5]))
    array([-1.0, 1.0])
    >>> np.sign(np.array(0))
    array(0)
    >>> np.sign(np.array(5-2j))
    array([1+0j])

    """

    if numpy.iscomplexobj(x):
        return call_origin(
            numpy.sign,
            x,
            out=out,
            where=where,
            order=order,
            dtype=dtype,
            subok=subok,
            **kwargs,
        )
    else:
        return check_nd_call_func(
            numpy.sign,
            dpnp_sign,
            x,
            out=out,
            where=where,
            order=order,
            dtype=dtype,
            subok=subok,
            **kwargs,
        )


def subtract(
    x1,
    x2,
    /,
    out=None,
    *,
    where=True,
    order="K",
    dtype=None,
    subok=True,
    **kwargs,
):
    """
    Subtract arguments, element-wise.

    For full documentation refer to :obj:`numpy.subtract`.

    Returns
    -------
    y : dpnp.ndarray
        The difference of `x1` and `x2`, element-wise.

    Limitations
    -----------
    Parameters `x1` and `x2` are supported as either scalar, :class:`dpnp.ndarray`
    or :class:`dpctl.tensor.usm_ndarray`, but both `x1` and `x2` can not be scalars at the same time.
    Parameters `where`, `dtype` and `subok` are supported with their default values.
    Keyword argument `kwargs` is currently unsupported.
    Otherwise the function will be executed sequentially on CPU.
    Input array data types are limited by supported DPNP :ref:`Data types`.

    Example
    -------
    >>> import dpnp as np
    >>> np.subtract(dp.array([4, 3]), np.array([2, 7]))
    array([ 2, -4])

    >>> x1 = np.arange(9.0).reshape((3, 3))
    >>> x2 = np.arange(3.0)
    >>> np.subtract(x1, x2)
    array([[ 0.,  0.,  0.],
        [ 3.,  3.,  3.],
        [ 6.,  6.,  6.]])

    The ``-`` operator can be used as a shorthand for ``subtract`` on
    :class:`dpnp.ndarray`.

    >>> x1 - x2
    array([[ 0.,  0.,  0.],
        [ 3.,  3.,  3.],
        [ 6.,  6.,  6.]])
    """

    return check_nd_call_func(
        numpy.subtract,
        dpnp_subtract,
        x1,
        x2,
        out=out,
        where=where,
        order=order,
        dtype=dtype,
        subok=subok,
        **kwargs,
    )


def sum(
    x,
    /,
    *,
    axis=None,
    dtype=None,
    keepdims=False,
    out=None,
    initial=0,
    where=True,
):
    """
    Sum of array elements over a given axis.

    For full documentation refer to :obj:`numpy.sum`.

    Returns
    -------
    y : dpnp.ndarray
        an array containing the sums. If the sum was computed over the
        entire array, a zero-dimensional array is returned. The returned
        array has the data type as described in the `dtype` parameter
        of the Python Array API standard for the `sum` function.

    Limitations
    -----------
    Parameters `x` is supported as either :class:`dpnp.ndarray`
    or :class:`dpctl.tensor.usm_ndarray`.
    Parameters `out`, `initial` and `where` are supported with their default values.
    Otherwise the function will be executed sequentially on CPU.
    Input array data types are limited by supported DPNP :ref:`Data types`.

    Examples
    --------
    >>> import dpnp as np
    >>> np.sum(np.array([1, 2, 3, 4, 5]))
    array(15)
    >>> np.sum(np.array(5))
    array(5)
    >>> result = np.sum(np.array([[0, 1], [0, 5]]), axis=0)
    array([0, 6])

    """

    if axis is not None:
        if not isinstance(axis, (tuple, list)):
            axis = (axis,)

        axis = normalize_axis_tuple(axis, x.ndim, "axis")

    if out is not None:
        pass
    elif initial != 0:
        pass
    elif where is not True:
        pass
    else:
        if len(x.shape) == 2 and (
            (axis == (0,) and x.flags.c_contiguous)
            or (axis == (1,) and x.flags.f_contiguous)
        ):
            from dpctl.tensor._reduction import _default_reduction_dtype

            from dpnp.backend.extensions.sycl_ext import _sycl_ext_impl

            input = x
            if axis == (1,):
                input = input.T
            input = dpnp.get_usm_ndarray(input)

            queue = input.sycl_queue
            out_dtype = (
                _default_reduction_dtype(input.dtype, queue)
                if dtype is None
                else dtype
            )
            output = dpt.empty(
                input.shape[1], dtype=out_dtype, sycl_queue=queue
            )

            get_sum = _sycl_ext_impl._get_sum_over_axis_0
            sum = get_sum(input, output)

            if sum:
                sum(input, output, []).wait()
                result = dpnp_array._create_from_usm_ndarray(output)

                if keepdims:
                    if axis == (0,):
                        res_sh = (1,) + output.shape
                    else:
                        res_sh = output.shape + (1,)
                    result = result.reshape(res_sh)

                return result

        y = dpt.sum(
            dpnp.get_usm_ndarray(x), axis=axis, dtype=dtype, keepdims=keepdims
        )
        return dpnp_array._create_from_usm_ndarray(y)

    return call_origin(
        numpy.sum,
        x,
        axis=axis,
        dtype=dtype,
        out=out,
        keepdims=keepdims,
        initial=initial,
        where=where,
    )


def trapz(y1, x1=None, dx=1.0, axis=-1):
    """
    Integrate along the given axis using the composite trapezoidal rule.

    For full documentation refer to :obj:`numpy.trapz`.

    Limitations
    -----------
    Parameters `y` and `x` are supported as :class:`dpnp.ndarray`.
    Keyword arguments `kwargs` are currently unsupported.
    Otherwise the function will be executed sequentially on CPU.
    Input array data types are limited by supported DPNP :ref:`Data types`.

    Examples
    --------
    >>> import dpnp as np
    >>> a = np.array([1, 2, 3])
    >>> b = np.array([4, 6, 8])
    >>> np.trapz(a)
    4.0
    >>> np.trapz(a, x=b)
    8.0
    >>> np.trapz(a, dx=2)
    8.0

    """

    y_desc = dpnp.get_dpnp_descriptor(y1, copy_when_nondefault_queue=False)
    if y_desc:
        if y_desc.ndim > 1:
            pass
        else:
            y_obj = y_desc.get_array()
            if x1 is None:
                x_obj = dpnp.empty(
                    y_desc.shape,
                    dtype=y_desc.dtype,
                    device=y_obj.sycl_device,
                    usm_type=y_obj.usm_type,
                    sycl_queue=y_obj.sycl_queue,
                )
            else:
                x_obj = x1

            x_desc = dpnp.get_dpnp_descriptor(
                x_obj, copy_when_nondefault_queue=False
            )
            # TODO: change to "not x_desc"
            if x_desc:
                pass
            elif y_desc.size != x_desc.size:
                pass
            elif y_desc.shape != x_desc.shape:
                pass
            else:
                return dpnp_trapz(y_desc, x_desc, dx).get_pyobj()

    return call_origin(numpy.trapz, y1, x1, dx, axis)


def true_divide(*args, **kwargs):
    """
    Provide a true division of the inputs, element-wise.

    For full documentation refer to :obj:`numpy.true_divide`.

    See Also
    --------
    :obj:`dpnp.divide` : Standard division.

    Notes
    -----
    This function works the same as :obj:`dpnp.divide`.


    """

    return dpnp.divide(*args, **kwargs)


def trunc(
    x,
    /,
    out=None,
    *,
    order="K",
    where=True,
    dtype=None,
    subok=True,
    **kwargs,
):
    """
    Compute the truncated value of the input, element-wise.

    For full documentation refer to :obj:`numpy.trunc`.

    Returns
    -------
    out : dpnp.ndarray
        The truncated value of each element of `x`.

    Limitations
    -----------
    Parameter `x` is only supported as either :class:`dpnp.ndarray` or :class:`dpctl.tensor.usm_ndarray`.
    Parameters `where`, `dtype`, and `subok` are supported with their default values.
    Keyword arguments `kwargs` are currently unsupported.
    Otherwise the function will be executed sequentially on CPU.
    Input array data types are limited by real-value data types.

    See Also
    --------
    :obj:`dpnp.floor` : Round a number to the nearest integer toward minus infinity.
    :obj:`dpnp.ceil` : Round a number to the nearest integer toward infinity.

    Examples
    --------
    >>> import dpnp as np
    >>> a = np.array([-1.7, -1.5, -0.2, 0.2, 1.5, 1.7, 2.0])
    >>> np.trunc(a)
    array([-1.0, -1.0, -0.0, 0.0, 1.0, 1.0, 2.0])

    """

    return check_nd_call_func(
        numpy.trunc,
        dpnp_trunc,
        x,
        out=out,
        where=where,
        order=order,
        dtype=dtype,
        subok=subok,
        **kwargs,
    )<|MERGE_RESOLUTION|>--- conflicted
+++ resolved
@@ -57,13 +57,10 @@
     dpnp_floor,
     dpnp_floor_divide,
     dpnp_multiply,
-<<<<<<< HEAD
+    dpnp_negative,
     dpnp_power,
-=======
-    dpnp_negative,
     dpnp_remainder,
     dpnp_sign,
->>>>>>> 79ac2b0d
     dpnp_subtract,
     dpnp_trunc,
 )
@@ -1582,10 +1579,7 @@
     Parameters `x1` and `x2` are supported as either scalar, :class:`dpnp.ndarray`
     or :class:`dpctl.tensor.usm_ndarray`, but both `x1` and `x2` can not be scalars at the same time.
     Parameters `where`, `dtype` and `subok` are supported with their default values.
-<<<<<<< HEAD
-=======
-    Keyword arguments `kwargs` are currently unsupported.
->>>>>>> 79ac2b0d
+    Keyword arguments `kwargs` are currently unsupported.
     Otherwise the function will be executed sequentially on CPU.
     Input array data types are limited by supported DPNP :ref:`Data types`.
 
