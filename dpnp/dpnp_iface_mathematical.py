# cython: language_level=3
# distutils: language = c++
# -*- coding: utf-8 -*-
# *****************************************************************************
# Copyright (c) 2016-2023, Intel Corporation
# All rights reserved.
#
# Redistribution and use in source and binary forms, with or without
# modification, are permitted provided that the following conditions are met:
# - Redistributions of source code must retain the above copyright notice,
#   this list of conditions and the following disclaimer.
# - Redistributions in binary form must reproduce the above copyright notice,
#   this list of conditions and the following disclaimer in the documentation
#   and/or other materials provided with the distribution.
#
# THIS SOFTWARE IS PROVIDED BY THE COPYRIGHT HOLDERS AND CONTRIBUTORS "AS IS"
# AND ANY EXPRESS OR IMPLIED WARRANTIES, INCLUDING, BUT NOT LIMITED TO, THE
# IMPLIED WARRANTIES OF MERCHANTABILITY AND FITNESS FOR A PARTICULAR PURPOSE
# ARE DISCLAIMED. IN NO EVENT SHALL THE COPYRIGHT HOLDER OR CONTRIBUTORS BE
# LIABLE FOR ANY DIRECT, INDIRECT, INCIDENTAL, SPECIAL, EXEMPLARY, OR
# CONSEQUENTIAL DAMAGES (INCLUDING, BUT NOT LIMITED TO, PROCUREMENT OF
# SUBSTITUTE GOODS OR SERVICES; LOSS OF USE, DATA, OR PROFITS; OR BUSINESS
# INTERRUPTION) HOWEVER CAUSED AND ON ANY THEORY OF LIABILITY, WHETHER IN
# CONTRACT, STRICT LIABILITY, OR TORT (INCLUDING NEGLIGENCE OR OTHERWISE)
# ARISING IN ANY WAY OUT OF THE USE OF THIS SOFTWARE, EVEN IF ADVISED OF
# THE POSSIBILITY OF SUCH DAMAGE.
# *****************************************************************************

"""
Interface of the Mathematical part of the DPNP

Notes
-----
This module is a face or public interface file for the library
it contains:
 - Interface functions
 - documentation for the functions
 - The functions parameters check

"""


from dpnp.dpnp_algo import *
from dpnp.dpnp_utils import *

import dpnp

import numpy
import dpctl.tensor as dpt


__all__ = [
    "abs",
    "absolute",
    "add",
    "around",
    "ceil",
    "conj",
    "conjugate",
    "convolve",
    "copysign",
    "cross",
    "cumprod",
    "cumsum",
    "diff",
    "divide",
    "ediff1d",
    "fabs",
    "floor",
    "floor_divide",
    "fmax",
    "fmin",
    "fmod",
    "gradient",
    "maximum",
    "minimum",
    "mod",
    "modf",
    "multiply",
    "nancumprod",
    "nancumsum",
    "nanprod",
    "nansum",
    "negative",
    "power",
    "prod",
    "remainder",
    "round_",
    "sign",
    "subtract",
    "sum",
    "trapz",
    "true_divide",
    "trunc"
]


def _check_nd_call(origin_func, dpnp_func, x1, x2, out=None, where=True, dtype=None, subok=True, **kwargs):
    """Choose function to call based on input and call chosen fucntion."""

    if kwargs:
        pass
    elif where is not True:
        pass
    elif dtype is not None:
        pass
    elif subok is not True:
        pass
    elif dpnp.isscalar(x1) and dpnp.isscalar(x2):
        # at least either x1 or x2 has to be an array
        pass
    else:
        # get USM type and queue to copy scalar from the host memory into a USM allocation
        usm_type, queue = get_usm_allocations([x1, x2]) if dpnp.isscalar(x1) or dpnp.isscalar(x2) else (None, None)

        x1_desc = dpnp.get_dpnp_descriptor(x1, copy_when_strides=False, copy_when_nondefault_queue=False,
                                           alloc_usm_type=usm_type, alloc_queue=queue)
        x2_desc = dpnp.get_dpnp_descriptor(x2, copy_when_strides=False, copy_when_nondefault_queue=False,
                                           alloc_usm_type=usm_type, alloc_queue=queue)
        if x1_desc and x2_desc:
            if out is not None:
                if not isinstance(out, (dpnp.ndarray, dpt.usm_ndarray)):
                    raise TypeError("return array must be of supported array type")
                out_desc = dpnp.get_dpnp_descriptor(out, copy_when_nondefault_queue=False) or None
            else:
                out_desc = None

            return dpnp_func(x1_desc, x2_desc, dtype=dtype, out=out_desc, where=where).get_pyobj()

    return call_origin(origin_func, x1, x2, dtype=dtype, out=out, where=where, **kwargs)


def abs(*args, **kwargs):
    """
    Calculate the absolute value element-wise.

    For full documentation refer to :obj:`numpy.absolute`.

    Notes
    -----
    :obj:`dpnp.abs` is a shorthand for :obj:`dpnp.absolute`.

    Examples
    --------
    >>> import dpnp as np
    >>> a = np.array([-1.2, 1.2])
    >>> result = np.abs(a)
    >>> [x for x in result]
    [1.2, 1.2]

    """

    return dpnp.absolute(*args, **kwargs)


def absolute(x,
             /,
             out=None,
             *,
             where=True,
             dtype=None,
             subok=True,
             **kwargs):
    """
    Calculate the absolute value element-wise.

    For full documentation refer to :obj:`numpy.absolute`.

    .. seealso:: :obj:`dpnp.abs` : Calculate the absolute value element-wise.

    Returns
    -------
    y : dpnp.ndarray
        An array containing the absolute value of each element in `x`.
    
    Limitations
    -----------
    Parameters `x` is only supported as either :class:`dpnp.ndarray` or :class:`dpctl.tensor.usm_ndarray`.
    Parameters `out`, `where`, `dtype` and `subok` are supported with their default values.
    Keyword arguments ``kwargs`` are currently unsupported.
    Otherwise the function will be executed sequentially on CPU.
    Input array data types are limited by supported DPNP :ref:`Data types`.

    Examples
    --------
    >>> import dpnp as dp
    >>> a = dp.array([-1.2, 1.2])
    >>> result = dp.absolute(a)
    >>> [x for x in result]
    [1.2, 1.2]

    """

    if out is not None:
        pass
    elif where is not True:
        pass
    elif dtype is not None:
        pass
    elif subok is not True:
        pass
    elif dpnp.isscalar(x):
        pass
    else:
        x_desc = dpnp.get_dpnp_descriptor(x, copy_when_nondefault_queue=False)
        if x_desc:
            if x_desc.dtype == dpnp.bool:
                # return a copy of input array "x"
                return dpnp.array(x, dtype=x.dtype, sycl_queue=x.sycl_queue, usm_type=x.usm_type)
            return dpnp_absolute(x_desc).get_pyobj()

    return call_origin(numpy.absolute, x, out=out, where=where, dtype=dtype, subok=subok, **kwargs)


def add(x1,
        x2,
        /,
        out=None,
        *,
        where=True,
        dtype=None,
        subok=True,
        **kwargs):
    """
    Add arguments element-wise.

    For full documentation refer to :obj:`numpy.add`.

    Returns
    -------
    y : dpnp.ndarray
        The sum of `x1` and `x2`, element-wise.

    Limitations
    -----------
    Parameters `x1` and `x2` are supported as either scalar, :class:`dpnp.ndarray`
    or :class:`dpctl.tensor.usm_ndarray`, but both `x1` and `x2` can not be scalars at the same time.
    Parameters `where`, `dtype` and `subok` are supported with their default values.
    Keyword arguments ``kwargs`` are currently unsupported.
    Otherwise the function will be executed sequentially on CPU.
    Input array data types are limited by supported DPNP :ref:`Data types`.

    Examples
    --------
    >>> import dpnp as dp
    >>> a = dp.array([1, 2, 3])
    >>> b = dp.array([1, 2, 3])
    >>> result = dp.add(a, b)
    >>> print(result)
    [2, 4, 6]

    """

    return _check_nd_call(numpy.add, dpnp_add, x1, x2, out=out, where=where, dtype=dtype, subok=subok, **kwargs)


def around(x1, decimals=0, out=None):
    """
    Evenly round to the given number of decimals.

    For full documentation refer to :obj:`numpy.around`.

    Limitations
    -----------
    Parameters ``x1`` is supported as :obj:`dpnp.ndarray`.
    Parameters ``decimals`` and ``out`` are supported with their default values.
    Otherwise the functions will be executed sequentially on CPU.
    Input array data types are limited by supported DPNP :ref:`Data types`.

    Examples
    --------
    >>> import dpnp as np
    >>> np.around([0.37, 1.64])
    array([0.,  2.])
    >>> np.around([0.37, 1.64], decimals=1)
    array([0.4,  1.6])
    >>> np.around([.5, 1.5, 2.5, 3.5, 4.5]) # rounds to nearest even value
    array([0.,  2.,  2.,  4.,  4.])
    >>> np.around([1,2,3,11], decimals=1) # ndarray of ints is returned
    array([ 1,  2,  3, 11])
    >>> np.around([1,2,3,11], decimals=-1)
    array([ 0,  0,  0, 10])

    """

    x1_desc = dpnp.get_dpnp_descriptor(x1, copy_when_nondefault_queue=False)
    if x1_desc:
        if out is not None:
            pass
        elif decimals != 0:
            pass
        else:
            return dpnp_around(x1_desc, decimals).get_pyobj()

    return call_origin(numpy.around, x1, decimals=decimals, out=out)


def ceil(x1, out=None, **kwargs):
    """
    Compute  the ceiling of the input, element-wise.

    For full documentation refer to :obj:`numpy.ceil`.

    Limitations
    -----------
        Parameter ``x1`` is supported as :obj:`dpnp.ndarray`.
        Keyword arguments ``kwargs`` are currently unsupported.
        Otherwise the functions will be executed sequentially on CPU.
        Input array data types are limited by supported DPNP :ref:`Data types`.

    See Also
    --------
    :obj:`dpnp.floor` : Return the floor of the input, element-wise.
    :obj:`dpnp.trunc` : Return the truncated value of the input, element-wise.

    Examples
    --------
    >>> import dpnp as np
    >>> a = np.array([-1.7, -1.5, -0.2, 0.2, 1.5, 1.7, 2.0])
    >>> result = np.ceil(a)
    >>> [x for x in result]
    [-1.0, -1.0, -0.0, 1.0, 2.0, 2.0, 2.0]

    """

    x1_desc = dpnp.get_dpnp_descriptor(x1, copy_when_strides=False, copy_when_nondefault_queue=False)
    if x1_desc and not kwargs:
        out_desc = dpnp.get_dpnp_descriptor(out, copy_when_nondefault_queue=False) if out is not None else None
        return dpnp_ceil(x1_desc, out_desc).get_pyobj()

    return call_origin(numpy.ceil, x1, out=out, **kwargs)


def conjugate(x1, **kwargs):
    """
    Return the complex conjugate, element-wise.

    The complex conjugate of a complex number is obtained by changing the
    sign of its imaginary part.

    For full documentation refer to :obj:`numpy.conjugate`.

    Examples
    --------
    >>> import dpnp as np
    >>> np.conjugate(1+2j)
    (1-2j)

    >>> x = np.eye(2) + 1j * np.eye(2)
    >>> np.conjugate(x)
    array([[ 1.-1.j,  0.-0.j],
           [ 0.-0.j,  1.-1.j]])

    """

    x1_desc = dpnp.get_dpnp_descriptor(x1, copy_when_strides=False, copy_when_nondefault_queue=False)
    if x1_desc and not kwargs:
        return dpnp_conjugate(x1_desc).get_pyobj()

    return call_origin(numpy.conjugate, x1, **kwargs)


conj = conjugate


def convolve(a, v, mode='full'):
    """
    Returns the discrete, linear convolution of two one-dimensional sequences.

    For full documentation refer to :obj:`numpy.convolve`.

    Examples
    --------
    >>> ca = dpnp.convolve([1, 2, 3], [0, 1, 0.5])
    >>> print(ca)
    [0. , 1. , 2.5, 4. , 1.5]

    """

    return call_origin(numpy.convolve, a=a, v=v, mode=mode)


def copysign(x1, x2, dtype=None, out=None, where=True, **kwargs):
    """
    Change the sign of x1 to that of x2, element-wise.

    For full documentation refer to :obj:`numpy.copysign`.

    Limitations
    -----------
    Parameters ``x1`` and ``x2`` are supported as either :obj:`dpnp.ndarray` or scalar.
    Parameters ``dtype``, ``out`` and ``where`` are supported with their default values.
    Keyword arguments ``kwargs`` are currently unsupported.
    Otherwise the functions will be executed sequentially on CPU.
    Input array data types are limited by supported DPNP :ref:`Data types`.

    Examples
    --------
    >>> import dpnp as np
    >>> result = np.copysign(np.array([1, -2, 6, -9]), np.array([-1, -1, 1, 1]))
    >>> [x for x in result]
    [-1.0, -2.0, 6.0, 9.0]

    """

    x1_is_scalar = dpnp.isscalar(x1)
    x2_is_scalar = dpnp.isscalar(x2)
    x1_desc = dpnp.get_dpnp_descriptor(x1, copy_when_strides=False, copy_when_nondefault_queue=False)
    x2_desc = dpnp.get_dpnp_descriptor(x2, copy_when_strides=False, copy_when_nondefault_queue=False)

    if x1_desc and x2_desc and not kwargs:
        if not x1_desc and not x1_is_scalar:
            pass
        elif not x2_desc and not x2_is_scalar:
            pass
        elif x1_is_scalar and x2_is_scalar:
            pass
        elif x1_desc and x1_desc.ndim == 0:
            pass
        elif x2_desc and x2_desc.ndim == 0:
            pass
        elif dtype is not None:
            pass
        elif out is not None:
            pass
        elif not where:
            pass
        else:
            return dpnp_copysign(x1_desc, x2_desc, dtype=dtype, out=out, where=where).get_pyobj()

    return call_origin(numpy.copysign, x1, x2, dtype=dtype, out=out, where=where, **kwargs)


def cross(x1, x2, axisa=-1, axisb=-1, axisc=-1, axis=None):
    """
    Return the cross product of two (arrays of) vectors.

    For full documentation refer to :obj:`numpy.cross`.

    Limitations
    -----------
        Parameters ``x1`` and ``x2`` are supported as :obj:`dpnp.ndarray`.
        Keyword arguments ``kwargs`` are currently unsupported.
        Sizes of input arrays are limited by ``x1.size == 3 and x2.size == 3``.
        Shapes of input arrays are limited by ``x1.shape == (3,) and x2.shape == (3,)``.
        Otherwise the functions will be executed sequentially on CPU.
        Input array data types are limited by supported DPNP :ref:`Data types`.

    Examples
    --------
    >>> import dpnp as np
    >>> x = [1, 2, 3]
    >>> y = [4, 5, 6]
    >>> result = np.cross(x, y)
    >>> [x for x in result]
    [-3,  6, -3]

    """

    x1_desc = dpnp.get_dpnp_descriptor(x1, copy_when_nondefault_queue=False)
    x2_desc = dpnp.get_dpnp_descriptor(x2, copy_when_nondefault_queue=False)

    if x1_desc and x2_desc:
        if x1_desc.size != 3 or x2_desc.size != 3:
            pass
        elif x1_desc.shape != (3,) or x2_desc.shape != (3,):
            pass
        elif axisa != -1:
            pass
        elif axisb != -1:
            pass
        elif axisc != -1:
            pass
        elif axis is not None:
            pass
        else:
            return dpnp_cross(x1_desc, x2_desc).get_pyobj()

    return call_origin(numpy.cross, x1, x2, axisa, axisb, axisc, axis)


def cumprod(x1, **kwargs):
    """
    Return the cumulative product of elements along a given axis.

    For full documentation refer to :obj:`numpy.cumprod`.

    Limitations
    -----------
        Parameter ``x`` is supported as :obj:`dpnp.ndarray`.
        Keyword arguments ``kwargs`` are currently unsupported.
        Otherwise the functions will be executed sequentially on CPU.
        Input array data types are limited by supported DPNP :ref:`Data types`.

    Examples
    --------
    >>> import dpnp as np
    >>> a = np.array([1, 2, 3])
    >>> result = np.cumprod(a)
    >>> [x for x in result]
    [1, 2, 6]
    >>> b = np.array([[1, 2, 3], [4, 5, 6]])
    >>> result = np.cumprod(b)
    >>> [x for x in result]
    [1, 2, 6, 24, 120, 720]

    """

    x1_desc = dpnp.get_dpnp_descriptor(x1, copy_when_nondefault_queue=False)
    if x1_desc and not kwargs:
        return dpnp_cumprod(x1_desc).get_pyobj()

    return call_origin(numpy.cumprod, x1, **kwargs)


def cumsum(x1, **kwargs):
    """
    Return the cumulative sum of the elements along a given axis.

    For full documentation refer to :obj:`numpy.cumsum`.

    Limitations
    -----------
        Parameter ``x`` is supported as :obj:`dpnp.ndarray`.
        Keyword arguments ``kwargs`` are currently unsupported.
        Otherwise the functions will be executed sequentially on CPU.
        Input array data types are limited by supported DPNP :ref:`Data types`.

    Examples
    --------
    >>> import dpnp as np
    >>> a = np.array([1, 2, 4])
    >>> result = np.cumsum(a)
    >>> [x for x in result]
    [1, 2, 7]
    >>> b = np.array([[1, 2, 3], [4, 5, 6]])
    >>> result = np.cumsum(b)
    >>> [x for x in result]
    [1, 2, 6, 10, 15, 21]

    """

    x1_desc = dpnp.get_dpnp_descriptor(x1, copy_when_nondefault_queue=False)
    if x1_desc and not kwargs:
        return dpnp_cumsum(x1_desc).get_pyobj()

    return call_origin(numpy.cumsum, x1, **kwargs)


def diff(x1, n=1, axis=-1, prepend=numpy._NoValue, append=numpy._NoValue):
    """
    Calculate the n-th discrete difference along the given axis.

    For full documentation refer to :obj:`numpy.diff`.

    Limitations
    -----------
    Input array is supported as :obj:`dpnp.ndarray`.
    Parameters ``axis``, ``prepend`` and ``append`` are supported only with default values.
    Otherwise the function will be executed sequentially on CPU.
    """

    x1_desc = dpnp.get_dpnp_descriptor(x1, copy_when_nondefault_queue=False)
    if x1_desc:
        if not isinstance(n, int):
            pass
        elif n < 1:
            pass
        elif x1_desc.ndim != 1:
            pass
        elif axis != -1:
            pass
        elif prepend is not numpy._NoValue:
            pass
        elif append is not numpy._NoValue:
            pass
        else:
            return dpnp_diff(x1_desc, n).get_pyobj()

    return call_origin(numpy.diff, x1, n=n, axis=axis, prepend=prepend, append=append)


def divide(x1,
           x2,
           /,
           out=None,
           *,
           where=True,
           dtype=None,
           subok=True,
           **kwargs):
    """
    Divide arguments element-wise.

    For full documentation refer to :obj:`numpy.divide`.

    Returns
    -------
    y : dpnp.ndarray
        The quotient ``x1/x2``, element-wise.
    
    Limitations
    -----------
    Parameters `x1` and `x2` are supported as either scalar, :class:`dpnp.ndarray`
    or :class:`dpctl.tensor.usm_ndarray`, but both `x1` and `x2` can not be scalars at the same time.
    Parameters `out`, `where`, `dtype` and `subok` are supported with their default values.
    Keyword arguments ``kwargs`` are currently unsupported.
    Otherwise the function will be executed sequentially on CPU.
    Input array data types are limited by supported DPNP :ref:`Data types`.

    Examples
    --------
    >>> import dpnp as dp
    >>> result = dp.divide(dp.array([1, -2, 6, -9]), dp.array([-2, -2, -2, -2]))
    >>> print(result)
    [-0.5, 1.0, -3.0, 4.5]

    """

    if out is not None:
        pass
    elif where is not True:
        pass
    elif dtype is not None:
        pass
    elif subok is not True:
        pass
    elif dpnp.isscalar(x1) and dpnp.isscalar(x2):
        # at least either x1 or x2 has to be an array
        pass
    else:
        # get USM type and queue to copy scalar from the host memory into a USM allocation
        usm_type, queue = get_usm_allocations([x1, x2]) if dpnp.isscalar(x1) or dpnp.isscalar(x2) else (None, None)

        x1_desc = dpnp.get_dpnp_descriptor(x1, copy_when_strides=False, copy_when_nondefault_queue=False,
                                           alloc_usm_type=usm_type, alloc_queue=queue)
        x2_desc = dpnp.get_dpnp_descriptor(x2, copy_when_strides=False, copy_when_nondefault_queue=False,
                                           alloc_usm_type=usm_type, alloc_queue=queue)
        if x1_desc and x2_desc:
            return dpnp_divide(x1_desc, x2_desc, dtype=dtype, out=out, where=where).get_pyobj()

    return call_origin(numpy.divide, x1, x2, out=out, where=where, dtype=dtype, subok=subok, **kwargs)


def ediff1d(x1, to_end=None, to_begin=None):
    """
    The differences between consecutive elements of an array.

    For full documentation refer to :obj:`numpy.ediff1d`.

    Limitations
    -----------
        Parameter ``x1``is supported as :obj:`dpnp.ndarray`.
        Keyword arguments ``to_end`` and ``to_begin`` are currently supported only with default values `None`.
        Otherwise the function will be executed sequentially on CPU.
        Input array data types are limited by supported DPNP :ref:`Data types`.

    ..seealso:: :obj:`dpnp.diff` : Calculate the n-th discrete difference along the given axis.

    Examples
    --------
    >>> import dpnp as np
    >>> a = np.array([1, 2, 4, 7, 0])
    >>> result = np.ediff1d(a)
    >>> [x for x in result]
    [1, 2, 3, -7]
    >>> b = np.array([[1, 2, 4], [1, 6, 24]])
    >>> result = np.ediff1d(b)
    >>> [x for x in result]
    [1, 2, -3, 5, 18]

    """

    x1_desc = dpnp.get_dpnp_descriptor(x1, copy_when_nondefault_queue=False)
    if x1_desc:
        if to_begin is not None:
            pass
        elif to_end is not None:
            pass
        else:
            return dpnp_ediff1d(x1_desc).get_pyobj()

    return call_origin(numpy.ediff1d, x1, to_end=to_end, to_begin=to_begin)


def fabs(x1, **kwargs):
    """
    Compute the absolute values element-wise.

    For full documentation refer to :obj:`numpy.fabs`.

    Limitations
    -----------
        Parameter ``x1`` is supported as :obj:`dpnp.ndarray`.
        Keyword arguments ``kwargs`` are currently unsupported.
        Otherwise the functions will be executed sequentially on CPU.
        Input array data types are limited by supported DPNP :ref:`Data types`.

    .. seealso:: :obj:`dpnp.abs` : Calculate the absolute value element-wise.

    Examples
    --------
    >>> import dpnp as np
    >>> result = np.fabs(np.array([1, -2, 6, -9]))
    >>> [x for x in result]
    [1.0, 2.0, 6.0, 9.0]

    """

    x1_desc = dpnp.get_dpnp_descriptor(x1, copy_when_strides=False, copy_when_nondefault_queue=False)
    if x1_desc:
        return dpnp_fabs(x1_desc).get_pyobj()

    return call_origin(numpy.fabs, x1, **kwargs)


def floor(x1, out=None, **kwargs):
    """
    Round a number to the nearest integer toward minus infinity.

    For full documentation refer to :obj:`numpy.floor`.

    Limitations
    -----------
        Parameter ``x1`` is supported as :obj:`dpnp.ndarray`.
        Keyword arguments ``kwargs`` are currently unsupported.
        Otherwise the functions will be executed sequentially on CPU.
        Input array data types are limited by supported DPNP :ref:`Data types`.

    See Also
    --------
        :obj:`dpnp.ceil` : Compute  the ceiling of the input, element-wise.
        :obj:`dpnp.trunc` : Return the truncated value of the input, element-wise.

    Notes
    -----
        Some spreadsheet programs calculate the "floor-towards-zero", in other words floor(-2.5) == -2.
        dpNP instead uses the definition of floor where floor(-2.5) == -3.

    Examples
    --------
    >>> import dpnp as np
    >>> a = np.array([-1.7, -1.5, -0.2, 0.2, 1.5, 1.7, 2.0])
    >>> result = np.floor(a)
    >>> [x for x in result]
    [-2.0, -2.0, -1.0, 0.0, 1.0, 1.0, 2.0]

    """

    x1_desc = dpnp.get_dpnp_descriptor(x1, copy_when_strides=False, copy_when_nondefault_queue=False)
    if x1_desc and not kwargs:
        out_desc = dpnp.get_dpnp_descriptor(out, copy_when_nondefault_queue=False) if out is not None else None
        return dpnp_floor(x1_desc, out_desc).get_pyobj()

    return call_origin(numpy.floor, x1, out=out, **kwargs)


def floor_divide(x1, x2, dtype=None, out=None, where=True, **kwargs):
    """
    Compute the largest integer smaller or equal to the division of the inputs.

    For full documentation refer to :obj:`numpy.floor_divide`.

    Limitations
    -----------
        Parameters ``x1`` and ``x2`` are supported as either :obj:`dpnp.ndarray` or scalar.
        Parameters ``dtype``, ``out`` and ``where`` are supported with their default values.
        Keyword arguments ``kwargs`` are currently unsupported.
        Otherwise the functions will be executed sequentially on CPU.
        Input array data types are limited by supported DPNP :ref:`Data types`.

    See Also
    --------
    :obj:`dpnp.reminder` : Remainder complementary to floor_divide.
    :obj:`dpnp.divide` : Standard division.
    :obj:`dpnp.floor` : Round a number to the nearest integer toward minus infinity.
    :obj:`dpnp.ceil` : Round a number to the nearest integer toward infinity.

    Examples
    --------
    >>> import dpnp as np
    >>> result = np.floor_divide(np.array([1, -1, -2, -9]), np.array([-2, -2, -2, -2]))
    >>> [x for x in result]
    [-1, 0, 1, 4]

    """

    x1_is_scalar = dpnp.isscalar(x1)
    x2_is_scalar = dpnp.isscalar(x2)
    x1_desc = dpnp.get_dpnp_descriptor(x1, copy_when_nondefault_queue=False)
    x2_desc = dpnp.get_dpnp_descriptor(x2, copy_when_nondefault_queue=False)

    if x1_desc and x2_desc and not kwargs:
        if not x1_desc and not x1_is_scalar:
            pass
        elif not x2_desc and not x2_is_scalar:
            pass
        elif x1_is_scalar and x2_is_scalar:
            pass
        elif x1_desc and x1_desc.ndim == 0:
            pass
        elif x2_desc and x2_desc.ndim == 0:
            pass
        elif x2_is_scalar and not x2_desc:
            pass
        elif x1_desc and x2_desc and x1_desc.size != x2_desc.size:
            # TODO: enable broadcasting
            pass
        elif x1_desc and x2_desc and x1_desc.shape != x2_desc.shape:
            pass
        elif dtype is not None:
            pass
        elif out is not None:
            pass
        elif not where:
            pass
        elif x1_is_scalar and x2_desc.ndim > 1:
            pass
        else:
            out_desc = dpnp.get_dpnp_descriptor(out, copy_when_nondefault_queue=False) if out is not None else None
            return dpnp_floor_divide(x1_desc, x2_desc, dtype, out_desc, where).get_pyobj()

    return call_origin(numpy.floor_divide, x1, x2, out=out, where=where, dtype=dtype, **kwargs)


def fmax(*args, **kwargs):
    """
    Element-wise maximum of array elements.

    For full documentation refer to :obj:`numpy.fmax`.

    See Also
    --------
    :obj:`dpnp.maximum` : Element-wise maximum of array elements.
    :obj:`dpnp.fmin` : Element-wise minimum of array elements.
    :obj:`dpnp.fmod` : Calculate the element-wise remainder of division.

    Notes
    -----
    This function works the same as :obj:`dpnp.maximum`

    """

    return dpnp.maximum(*args, **kwargs)


def fmin(*args, **kwargs):
    """
    Element-wise minimum of array elements.

    For full documentation refer to :obj:`numpy.fmin`.

    See Also
    --------
    :obj:`dpnp.maximum` : Element-wise maximum of array elements.
    :obj:`dpnp.fmax` : Element-wise maximum of array elements.
    :obj:`dpnp.fmod` : Calculate the element-wise remainder of division.

    Notes
    -----
    This function works the same as :obj:`dpnp.minimum`

    """

    return dpnp.minimum(*args, **kwargs)


def fmod(x1, x2, dtype=None, out=None, where=True, **kwargs):
    """
    Calculate the element-wise remainder of division.

    For full documentation refer to :obj:`numpy.fmod`.

    Limitations
    -----------
    Parameters ``x1`` and ``x2`` are supported as either :obj:`dpnp.ndarray` or scalar.
    Parameters ``dtype``, ``out`` and ``where`` are supported with their default values.
    Keyword arguments ``kwargs`` are currently unsupported.
    Otherwise the functions will be executed sequentially on CPU.
    Input array data types are limited by supported DPNP :ref:`Data types`.

    See Also
    --------
    :obj:`dpnp.reminder` : Remainder complementary to floor_divide.
    :obj:`dpnp.divide` : Standard division.

    Examples
    --------
    >>> import dpnp as np
    >>> a = np.array([2, -3, 4, 5, -4.5])
    >>> b = np.array([2, 2, 2, 2, 2])
    >>> result = np.fmod(a, b)
    >>> [x for x in result]
    [0.0, -1.0, 0.0, 1.0, -0.5]

    """

    x1_is_scalar = dpnp.isscalar(x1)
    x2_is_scalar = dpnp.isscalar(x2)
    x1_desc = dpnp.get_dpnp_descriptor(x1, copy_when_strides=False, copy_when_nondefault_queue=False)
    x2_desc = dpnp.get_dpnp_descriptor(x2, copy_when_strides=False, copy_when_nondefault_queue=False)

    if x1_desc and x2_desc and not kwargs:
        if not x1_desc and not x1_is_scalar:
            pass
        elif not x2_desc and not x2_is_scalar:
            pass
        elif x1_is_scalar and x2_is_scalar:
            pass
        elif x1_desc and x1_desc.ndim == 0:
            pass
        elif x2_desc and x2_desc.ndim == 0:
            pass
        elif dtype is not None:
            pass
        elif out is not None:
            pass
        elif not where:
            pass
        else:
            out_desc = dpnp.get_dpnp_descriptor(out, copy_when_nondefault_queue=False) if out is not None else None
            return dpnp_fmod(x1_desc, x2_desc, dtype, out_desc, where).get_pyobj()

    return call_origin(numpy.fmod, x1, x2, dtype=dtype, out=out, where=where, **kwargs)


def gradient(x1, *varargs, **kwargs):
    """
    Return the gradient of an array.

    For full documentation refer to :obj:`numpy.gradient`.

    Limitations
    -----------
        Parameter ``y1`` is supported as :obj:`dpnp.ndarray`.
        Argument ``varargs[0]`` is supported as `int`.
        Keyword arguments ``kwargs`` are currently unsupported.
        Otherwise the functions will be executed sequentially on CPU.
        Input array data types are limited by supported DPNP :ref:`Data types`.

    Example
    -------
    >>> import dpnp as np
    >>> y = np.array([1, 2, 4, 7, 11, 16], dtype=float)
    >>> result = np.gradient(y)
    >>> [x for x in result]
    [1.0, 1.5, 2.5, 3.5, 4.5, 5.0]
    >>> result = np.gradient(y, 2)
    >>> [x for x in result]
    [0.5, 0.75, 1.25, 1.75, 2.25, 2.5]

    """

    x1_desc = dpnp.get_dpnp_descriptor(x1, copy_when_nondefault_queue=False)
    if x1_desc and not kwargs:
        if len(varargs) > 1:
            pass
        elif len(varargs) == 1 and not isinstance(varargs[0], int):
            pass
        else:
            if len(varargs) == 0:
                return dpnp_gradient(x1_desc).get_pyobj()

            return dpnp_gradient(x1_desc, varargs[0]).get_pyobj()

    return call_origin(numpy.gradient, x1, *varargs, **kwargs)


def maximum(x1, x2, dtype=None, out=None, where=True, **kwargs):
    """
    Element-wise maximum of array elements.

    For full documentation refer to :obj:`numpy.maximum`.

    Limitations
    -----------
    Parameters ``x1`` and ``x2`` are supported as either :obj:`dpnp.ndarray` or scalar.
    Parameters ``dtype``, ``out`` and ``where`` are supported with their default values.
    Keyword arguments ``kwargs`` are currently unsupported.
    Otherwise the functions will be executed sequentially on CPU.
    Input array data types are limited by supported DPNP :ref:`Data types`.

    See Also
    --------
    :obj:`dpnp.fmax` : Element-wise maximum of array elements.
    :obj:`dpnp.fmin` : Element-wise minimum of array elements.
    :obj:`dpnp.fmod` : Calculate the element-wise remainder of division.

    Example
    -------
    >>> import dpnp as np
    >>> result = np.fmax(np.array([-2, 3, 4]), np.array([1, 5, 2]))
    >>> [x for x in result]
    [1, 5, 4]

    """

    x1_is_scalar = dpnp.isscalar(x1)
    x2_is_scalar = dpnp.isscalar(x2)
    x1_desc = dpnp.get_dpnp_descriptor(x1, copy_when_strides=False, copy_when_nondefault_queue=False)
    x2_desc = dpnp.get_dpnp_descriptor(x2, copy_when_strides=False, copy_when_nondefault_queue=False)

    if x1_desc and x2_desc and not kwargs:
        if not x1_desc and not x1_is_scalar:
            pass
        elif not x2_desc and not x2_is_scalar:
            pass
        elif x1_is_scalar and x2_is_scalar:
            pass
        elif x1_desc and x1_desc.ndim == 0:
            pass
        elif x2_desc and x2_desc.ndim == 0:
            pass
        elif dtype is not None:
            pass
        elif out is not None:
            pass
        elif not where:
            pass
        else:
            return dpnp_maximum(x1_desc, x2_desc, dtype=dtype, out=out, where=where).get_pyobj()

    return call_origin(numpy.maximum, x1, x2, dtype=dtype, out=out, where=where, **kwargs)


def minimum(x1, x2, dtype=None, out=None, where=True, **kwargs):
    """
    Element-wise minimum of array elements.

    For full documentation refer to :obj:`numpy.minimum`.

    Limitations
    -----------
    Parameters ``x1`` and ``x2`` are supported as either :obj:`dpnp.ndarray` or scalar.
    Parameters ``dtype``, ``out`` and ``where`` are supported with their default values.
    Keyword arguments ``kwargs`` are currently unsupported.
    Otherwise the functions will be executed sequentially on CPU.
    Input array data types are limited by supported DPNP :ref:`Data types`.

    See Also
    --------
    :obj:`dpnp.fmax` : Element-wise maximum of array elements.
    :obj:`dpnp.fmin` : Element-wise minimum of array elements.
    :obj:`dpnp.fmod` : Calculate the element-wise remainder of division.

    Example
    -------
    >>> import dpnp as np
    >>> result = np.fmin(np.array([-2, 3, 4]), np.array([1, 5, 2]))
    >>> [x for x in result]
    [-2, 3, 2]

    """

    x1_is_scalar = dpnp.isscalar(x1)
    x2_is_scalar = dpnp.isscalar(x2)
    x1_desc = dpnp.get_dpnp_descriptor(x1, copy_when_strides=False, copy_when_nondefault_queue=False)
    x2_desc = dpnp.get_dpnp_descriptor(x2, copy_when_strides=False, copy_when_nondefault_queue=False)

    if x1_desc and x2_desc and not kwargs:
        if not x1_desc and not x1_is_scalar:
            pass
        elif not x2_desc and not x2_is_scalar:
            pass
        elif x1_is_scalar and x2_is_scalar:
            pass
        elif x1_desc and x1_desc.ndim == 0:
            pass
        elif x2_desc and x2_desc.ndim == 0:
            pass
        elif dtype is not None:
            pass
        elif out is not None:
            pass
        elif not where:
            pass
        else:
            return dpnp_minimum(x1_desc, x2_desc, dtype=dtype, out=out, where=where).get_pyobj()

    return call_origin(numpy.minimum, x1, x2, dtype=dtype, out=out, where=where, **kwargs)


def mod(*args, **kwargs):
    """
    Compute element-wise remainder of division.

    For full documentation refer to :obj:`numpy.mod`.

    See Also
    --------
    :obj:`dpnp.fmod` : Calculate the element-wise remainder of division
    :obj:`dpnp.reminder` : Remainder complementary to floor_divide.
    :obj:`dpnp.divide` : Standard division.

    Notes
    -----
    This function works the same as :obj:`dpnp.remainder`.

    """

    return dpnp.remainder(*args, **kwargs)


def modf(x1, **kwargs):
    """
    Return the fractional and integral parts of an array, element-wise.

    For full documentation refer to :obj:`numpy.modf`.

    Limitations
    -----------
        Parameter ``x`` is supported as :obj:`dpnp.ndarray`.
        Keyword arguments ``kwargs`` are currently unsupported.
        Otherwise the functions will be executed sequentially on CPU.
        Input array data types are limited by supported DPNP :ref:`Data types`.

    Examples
    --------
    >>> import dpnp as np
    >>> a = np.array([1, 2])
    >>> result = np.modf(a)
    >>> [[x for x in y] for y in result ]
    [[1.0, 2.0], [0.0, 0.0]]


    """

    x1_desc = dpnp.get_dpnp_descriptor(x1, copy_when_nondefault_queue=False)
    if x1_desc and not kwargs:
        return dpnp_modf(x1_desc)

    return call_origin(numpy.modf, x1, **kwargs)


def multiply(x1,
             x2,
             /,
             out=None,
             *,
             where=True,
             dtype=None,
             subok=True,
             **kwargs):
    """
    Multiply arguments element-wise.

    For full documentation refer to :obj:`numpy.multiply`.

    Returns
    -------
    y : {dpnp.ndarray, scalar}
        The product of `x1` and `x2`, element-wise.

    Limitations
    -----------
    Parameters `x1` and `x2` are supported as either scalar, :class:`dpnp.ndarray`
    or :class:`dpctl.tensor.usm_ndarray`, but both `x1` and `x2` can not be scalars at the same time.
    Parameters `where`, `dtype` and `subok` are supported with their default values.
    Keyword arguments ``kwargs`` are currently unsupported.
    Otherwise the functions will be executed sequentially on CPU.
    Input array data types are limited by supported DPNP :ref:`Data types`.

    Examples
    --------
    >>> import dpnp as dp
    >>> a = dp.array([1, 2, 3, 4, 5])
    >>> result = dp.multiply(a, a)
    >>> print(result)
    [1, 4, 9, 16, 25]

    """

    return _check_nd_call(numpy.multiply, dpnp_multiply, x1, x2, out=out, where=where, dtype=dtype, subok=subok, **kwargs)


def nancumprod(x1, **kwargs):
    """
    Return the cumulative product of array elements over a given axis treating Not a Numbers (NaNs) as one.

    For full documentation refer to :obj:`numpy.nancumprod`.

    Limitations
    -----------
        Parameter ``x`` is supported as :obj:`dpnp.ndarray`.
        Keyword arguments ``kwargs`` are currently unsupported.
        Otherwise the functions will be executed sequentially on CPU.
        Input array data types are limited by supported DPNP :ref:`Data types`.

    .. seealso:: :obj:`dpnp.cumprod` : Return the cumulative product of elements along a given axis.

    Examples
    --------
    >>> import dpnp as np
    >>> a = np.array([1., np.nan])
    >>> result = np.nancumprod(a)
    >>> [x for x in result]
    [1.0, 1.0]
    >>> b = np.array([[1., 2., np.nan], [4., np.nan, 6.]])
    >>> result = np.nancumprod(b)
    >>> [x for x in result]
    [1.0, 2.0, 2.0, 8.0, 8.0, 48.0]


    """

    x1_desc = dpnp.get_dpnp_descriptor(x1, copy_when_nondefault_queue=False)
    if x1_desc and not kwargs:
        return dpnp_nancumprod(x1_desc).get_pyobj()

    return call_origin(numpy.nancumprod, x1, **kwargs)


def nancumsum(x1, **kwargs):
    """
    Return the cumulative sum of the elements along a given axis.

    For full documentation refer to :obj:`numpy.nancumsum`.

    Limitations
    -----------
        Parameter ``x`` is supported as :obj:`dpnp.ndarray`.
        Keyword arguments ``kwargs`` are currently unsupported.
        Otherwise the functions will be executed sequentially on CPU.
        Input array data types are limited by supported DPNP :ref:`Data types`.

    .. seealso:: :obj:`dpnp.cumsum` : Return the cumulative sum of the elements along a given axis.

    Examples
    --------
    >>> import dpnp as np
    >>> a = np.array([1., np.nan])
    >>> result = np.nancumsum(a)
    >>> [x for x in result]
    [1.0, 1.0]
    >>> b = np.array([[1., 2., np.nan], [4., np.nan, 6.]])
    >>> result = np.nancumprod(b)
    >>> [x for x in result]
    [1.0, 3.0, 3.0, 7.0, 7.0, 13.0]

    """

    x1_desc = dpnp.get_dpnp_descriptor(x1, copy_when_nondefault_queue=False)
    if x1_desc and not kwargs:
        return dpnp_nancumsum(x1_desc).get_pyobj()

    return call_origin(numpy.nancumsum, x1, **kwargs)


def nanprod(x1, **kwargs):
    """
    Calculate prod() function treating 'Not a Numbers' (NaN) as ones.

    For full documentation refer to :obj:`numpy.nanprod`.

    Limitations
    -----------
        Parameter ``x1`` is supported as :obj:`dpnp.ndarray`.
        Keyword arguments ``kwargs`` are currently unsupported.
        Otherwise the functions will be executed sequentially on CPU.
        Input array data types are limited by supported DPNP :ref:`Data types`.

    Examples
    --------
    >>> import dpnp as np
    >>> np.nanprod(np.array([1, 2]))
    2
    >>> np.nanprod(np.array([[1, 2], [3, 4]]))
    24

    """

    x1_desc = dpnp.get_dpnp_descriptor(x1, copy_when_nondefault_queue=False)
    if x1_desc and not kwargs:
        return dpnp_nanprod(x1_desc).get_pyobj()

    return call_origin(numpy.nanprod, x1, **kwargs)


def nansum(x1, **kwargs):
    """
    Calculate sum() function treating 'Not a Numbers' (NaN) as zero.

    For full documentation refer to :obj:`numpy.nansum`.

    Limitations
    -----------
        Parameter ``x1`` is supported as :obj:`dpnp.ndarray`.
        Keyword arguments ``kwargs`` are currently unsupported.
        Otherwise the functions will be executed sequentially on CPU.
        Input array data types are limited by supported DPNP :ref:`Data types`.

    Examples
    --------
    >>> import dpnp as np
    >>> np.nansum(np.array([1, 2]))
    3
    >>> np.nansum(np.array([[1, 2], [3, 4]]))
    10

    """

    x1_desc = dpnp.get_dpnp_descriptor(x1, copy_when_nondefault_queue=False)
    if x1_desc and not kwargs:
        result_obj = dpnp_nansum(x1_desc).get_pyobj()
        result = dpnp.convert_single_elem_array_to_scalar(result_obj)
        return result

    return call_origin(numpy.nansum, x1, **kwargs)


def negative(x1, **kwargs):
    """
    Negative element-wise.

    For full documentation refer to :obj:`numpy.negative`.

    Limitations
    -----------
        Parameter ``x1`` is supported as :obj:`dpnp.ndarray`.
        Keyword arguments ``kwargs`` are currently unsupported.
        Otherwise the functions will be executed sequentially on CPU.
        Input array data types are limited by supported DPNP :ref:`Data types`.

    .. see also: :obj:`dpnp.copysign` : Change the sign of x1 to that of x2, element-wise.

    Examples
    --------
    >>> import dpnp as np
    >>> result = np.negative([1, -1])
    >>> [x for x in result]
    [-1, 1]

    """

    x1_desc = dpnp.get_dpnp_descriptor(x1, copy_when_strides=False, copy_when_nondefault_queue=False)
    if x1_desc and not kwargs:
        return dpnp_negative(x1_desc).get_pyobj()

    return call_origin(numpy.negative, x1, **kwargs)


def power(x1,
          x2,
          /,
          out=None,
          *,
          where=True,
          dtype=None,
          subok=True,
          **kwargs):
    """
    First array elements raised to powers from second array, element-wise.

    An integer type (of either negative or positive value, but not zero)
    raised to a negative integer power will return an array of zeroes.

    For full documentation refer to :obj:`numpy.power`.

    Returns
    -------
    y : dpnp.ndarray
        The bases in `x1` raised to the exponents in `x2`.
    
    Limitations
    -----------
    Parameters `x1` and `x2` are supported as either scalar, :class:`dpnp.ndarray`
    or :class:`dpctl.tensor.usm_ndarray`, but both `x1` and `x2` can not be scalars at the same time.
    Parameters `where`, `dtype` and `subok` are supported with their default values.
    Keyword arguments ``kwargs`` are currently unsupported.
    Otherwise the function will be executed sequentially on CPU.
    Input array data types are limited by supported DPNP :ref:`Data types`.

    See Also
    --------
    :obj:`dpnp.fmax` : Element-wise maximum of array elements.
    :obj:`dpnp.fmin` : Element-wise minimum of array elements.
    :obj:`dpnp.fmod` : Calculate the element-wise remainder of division.


    Example
    -------
    >>> import dpnp as dp
    >>> a = dp.array([1, 2, 3, 4, 5])
    >>> b = dp.array([2, 2, 2, 2, 2])
    >>> result = dp.power(a, b)
    >>> [x for x in result]
    [1, 4, 9, 16, 25]

    """

<<<<<<< HEAD
    if where is not True:
        pass
    elif dtype is not None:
        pass
    elif subok is not True:
        pass
    elif dpnp.isscalar(x1) and dpnp.isscalar(x2):
        # at least either x1 or x2 has to be an array
        pass
    else:
        # get USM type and queue to copy scalar from the host memory into a USM allocation
        usm_type, queue = get_usm_allocations([x1, x2]) if dpnp.isscalar(x1) or dpnp.isscalar(x2) else (None, None)

        x1_desc = dpnp.get_dpnp_descriptor(x1, copy_when_strides=False, copy_when_nondefault_queue=False,
                                           alloc_usm_type=usm_type, alloc_queue=queue)
        x2_desc = dpnp.get_dpnp_descriptor(x2, copy_when_strides=False, copy_when_nondefault_queue=False,
                                           alloc_usm_type=usm_type, alloc_queue=queue)
        if x1_desc and x2_desc:
            if out is not None:
                if not isinstance(out, (dpnp.ndarray, dpt.usm_ndarray)):
                    raise TypeError("return array must be of supported array type")
                out_desc = dpnp.get_dpnp_descriptor(out, copy_when_nondefault_queue=False)
            else:
                out_desc = None

            return dpnp_power(x1_desc, x2_desc, dtype=dtype, out=out_desc, where=where).get_pyobj()

    return call_origin(numpy.power, x1, x2, out=out, where=where, dtype=dtype, subok=subok, **kwargs)
=======
    return _check_nd_call(numpy.power, dpnp_power, x1, x2, out=out, where=where, dtype=dtype, subok=subok, **kwargs)
>>>>>>> b69ab1e4


def prod(x1, axis=None, dtype=None, out=None, keepdims=False, initial=None, where=True):
    """
    Calculate product of array elements over a given axis.

    For full documentation refer to :obj:`numpy.prod`.

    Limitations
    -----------
        Parameter ``where`` is unsupported.
        Input array data types are limited by DPNP :ref:`Data types`.

    Examples
    --------
    >>> import dpnp as np
    >>> np.prod(np.array([[1, 2], [3, 4]]))
    24
    >>> np.prod(np.array([1, 2]))
    2

    """

    x1_desc = dpnp.get_dpnp_descriptor(x1, copy_when_nondefault_queue=False)
    if x1_desc:
        if where is not True:
            pass
        else:
            out_desc = dpnp.get_dpnp_descriptor(out, copy_when_nondefault_queue=False) if out is not None else None
            result_obj = dpnp_prod(x1_desc, axis, dtype, out_desc, keepdims, initial, where).get_pyobj()
            result = dpnp.convert_single_elem_array_to_scalar(result_obj, keepdims)

            return result

    return call_origin(numpy.prod, x1, axis=axis, dtype=dtype, out=out, keepdims=keepdims, initial=initial, where=where)


def remainder(x1, x2, out=None, where=True, dtype=None, **kwargs):
    """
    Return element-wise remainder of division.

    For full documentation refer to :obj:`numpy.remainder`.

    Limitations
    -----------
        Parameters ``x1`` and ``x2`` are supported as either :obj:`dpnp.ndarray` or scalar.
        Parameters ``dtype``, ``out`` and ``where`` are supported with their default values.
        Keyword arguments ``kwargs`` are currently unsupported.
        Otherwise the functions will be executed sequentially on CPU.
        Input array data types are limited by supported DPNP :ref:`Data types`.
        Parameters ``x1`` and ``x2`` are supported with equal sizes and shapes.

    See Also
    --------
        :obj:`dpnp.fmod` : Calculate the element-wise remainder of division.
        :obj:`dpnp.divide` : Standard division.
        :obj:`dpnp.floor` : Round a number to the nearest integer toward minus infinity.

    Example
    -------
    >>> import dpnp as np
    >>> result = np.remainder(np.array([4, 7]), np.array([2, 3]))
    >>> [x for x in result]
    [0, 1]

    """

    x1_is_scalar = dpnp.isscalar(x1)
    x2_is_scalar = dpnp.isscalar(x2)
    x1_desc = dpnp.get_dpnp_descriptor(x1, copy_when_nondefault_queue=False)
    x2_desc = dpnp.get_dpnp_descriptor(x2, copy_when_nondefault_queue=False)

    if x1_desc and x2_desc and not kwargs:
        if not x1_desc and not x1_is_scalar:
            pass
        elif not x2_desc and not x2_is_scalar:
            pass
        elif x1_is_scalar and x2_is_scalar:
            pass
        elif x1_desc and x1_desc.ndim == 0:
            pass
        elif x2_desc and x2_desc.ndim == 0:
            pass
        elif x2_is_scalar and not x2_desc:
            pass
        elif x1_desc and x2_desc and x1_desc.size != x2_desc.size:
            # TODO: enable broadcasting
            pass
        elif x1_desc and x2_desc and x1_desc.shape != x2_desc.shape:
            pass
        elif dtype is not None:
            pass
        elif out is not None:
            pass
        elif not where:
            pass
        elif x1_is_scalar and x2_desc.ndim > 1:
            pass
        else:
            out_desc = dpnp.get_dpnp_descriptor(out, copy_when_nondefault_queue=False) if out is not None else None
            return dpnp_remainder(x1_desc, x2_desc, dtype, out_desc, where).get_pyobj()

    return call_origin(numpy.remainder, x1, x2, out=out, where=where, dtype=dtype, **kwargs)


def round_(a, decimals=0, out=None):
    """
    Round an array to the given number of decimals.

    For full documentation refer to :obj:`numpy.round_`.

    See Also
    --------
        :obj:`dpnp.around` : equivalent function; see for details.

    """

    return around(a, decimals, out)


def sign(x1, **kwargs):
    """
    Returns an element-wise indication of the sign of a number.

    For full documentation refer to :obj:`numpy.sign`.

    Limitations
    -----------
        Parameter ``x1`` is supported as :obj:`dpnp.ndarray`.
        Keyword arguments ``kwargs`` are currently unsupported.
        Otherwise the functions will be executed sequentially on CPU.
        Input array data types are limited by supported DPNP :ref:`Data types`.

    Examples
    --------
    >>> import dpnp as np
    >>> result = np.sign(np.array([-5., 4.5]))
    >>> [x for x in result]
    [-1.0, 1.0]

    """

    x1_desc = dpnp.get_dpnp_descriptor(x1, copy_when_strides=False, copy_when_nondefault_queue=False)
    if x1_desc and not kwargs:
        return dpnp_sign(x1_desc).get_pyobj()

    return call_origin(numpy.sign, x1, **kwargs)


def subtract(x1,
             x2,
             /,
             out=None,
             *,
             where=True,
             dtype=None,
             subok=True,
             **kwargs):
    """
    Subtract arguments, element-wise.

    For full documentation refer to :obj:`numpy.subtract`.

    Returns
    -------
    y : dpnp.ndarray
        The difference of `x1` and `x2`, element-wise.
    
    Limitations
    -----------
    Parameters `x1` and `x2` are supported as either scalar, :class:`dpnp.ndarray`
    or :class:`dpctl.tensor.usm_ndarray`, but both `x1` and `x2` can not be scalars at the same time.
    Parameters `out`, `where`, `dtype` and `subok` are supported with their default values.
    Keyword arguments ``kwargs`` are currently unsupported.
    Otherwise the function will be executed sequentially on CPU.
    Input array data types are limited by supported DPNP :ref:`Data types`.

    Example
    -------
    >>> import dpnp as dp
    >>> result = dp.subtract(dp.array([4, 3]), dp.array([2, 7]))
    >>> print(result)
    [2, -4]

    """

    if out is not None:
        pass
    elif where is not True:
        pass
    elif dtype is not None:
        pass
    elif subok is not True:
        pass
    elif dpnp.isscalar(x1) and dpnp.isscalar(x2):
        # at least either x1 or x2 has to be an array
        pass
    else:
        # get USM type and queue to copy scalar from the host memory into a USM allocation
        usm_type, queue = get_usm_allocations([x1, x2]) if dpnp.isscalar(x1) or dpnp.isscalar(x2) else (None, None)

        x1_desc = dpnp.get_dpnp_descriptor(x1, copy_when_strides=False, copy_when_nondefault_queue=False,
                                           alloc_usm_type=usm_type, alloc_queue=queue)
        x2_desc = dpnp.get_dpnp_descriptor(x2, copy_when_strides=False, copy_when_nondefault_queue=False,
                                           alloc_usm_type=usm_type, alloc_queue=queue)
        if x1_desc and x2_desc:
            if x1_desc.dtype == x2_desc.dtype == dpnp.bool:
                raise TypeError("DPNP boolean subtract, the `-` operator, is not supported, "
                                "use the bitwise_xor, the `^` operator, or the logical_xor function instead.")
            return dpnp_subtract(x1_desc, x2_desc, dtype=dtype, out=out, where=where).get_pyobj()

    return call_origin(numpy.subtract, x1, x2, out=out, where=where, dtype=dtype, subok=subok, **kwargs)


def sum(x1, axis=None, dtype=None, out=None, keepdims=False, initial=None, where=True):
    """
    Sum of array elements over a given axis.

    For full documentation refer to :obj:`numpy.sum`.

    Limitations
    -----------
        Parameter `where`` is unsupported.
        Input array data types are limited by DPNP :ref:`Data types`.

    Examples
    --------
    >>> import dpnp as np
    >>> np.sum(np.array([1, 2, 3, 4, 5]))
    15
    >>> result = np.sum([[0, 1], [0, 5]], axis=0)
    [0, 6]

    """

    x1_desc = dpnp.get_dpnp_descriptor(x1, copy_when_nondefault_queue=False)
    if x1_desc:
        if where is not True:
            pass
        else:
            if dpnp.isscalar(out):
                raise TypeError("output must be an array")
            out_desc = dpnp.get_dpnp_descriptor(out, copy_when_nondefault_queue=False) if out is not None else None
            result_obj = dpnp_sum(x1_desc, axis, dtype, out_desc, keepdims, initial, where).get_pyobj()
            result = dpnp.convert_single_elem_array_to_scalar(result_obj, keepdims)

            if x1_desc.size == 0 and axis is None:
                result = dpnp.zeros_like(result)
                if out is not None:
                    out[...] = result
            return result

    return call_origin(numpy.sum, x1, axis=axis, dtype=dtype, out=out, keepdims=keepdims, initial=initial, where=where)


def trapz(y1, x1=None, dx=1.0, axis=-1):
    """
    Integrate along the given axis using the composite trapezoidal rule.

    For full documentation refer to :obj:`numpy.trapz`.

    Limitations
    -----------
        Parameters ``y`` and ``x`` are supported as :obj:`dpnp.ndarray`.
        Keyword arguments ``kwargs`` are currently unsupported.
        Otherwise the functions will be executed sequentially on CPU.
        Input array data types are limited by supported DPNP :ref:`Data types`.

    Examples
    --------
    >>> import dpnp as np
    >>> a = np.array([1, 2, 3])
    >>> b = np.array([4, 6, 8])
    >>> np.trapz(a)
    4.0
    >>> np.trapz(a, x=b)
    8.0
    >>> np.trapz(a, dx=2)
    8.0

    """

    y_desc = dpnp.get_dpnp_descriptor(y1, copy_when_nondefault_queue=False)
    if y_desc:
        if y_desc.ndim > 1:
            pass
        else:
            y_obj = y_desc.get_array()
            if x1 is None:
                x_obj = dpnp.empty(y_desc.shape,
                                   dtype=y_desc.dtype,
                                   device=y_obj.sycl_device,
                                   usm_type=y_obj.usm_type,
                                   sycl_queue=y_obj.sycl_queue)
            else:
                x_obj = x1

            x_desc = dpnp.get_dpnp_descriptor(x_obj, copy_when_nondefault_queue=False)
            # TODO: change to "not x_desc"
            if x_desc:
                pass
            elif y_desc.size != x_desc.size:
                pass
            elif y_desc.shape != x_desc.shape:
                pass
            else:
                return dpnp_trapz(y_desc, x_desc, dx).get_pyobj()

    return call_origin(numpy.trapz, y1, x1, dx, axis)


def true_divide(*args, **kwargs):
    """
    Provide a true division of the inputs, element-wise.

    For full documentation refer to :obj:`numpy.true_divide`.

    See Also
    --------
    .. seealso:: :obj:`dpnp.divide` : Standard division.

    Notes
    -----
    This function works the same as :obj:`dpnp.divide`.


    """

    return dpnp.divide(*args, **kwargs)


def trunc(x1, out=None, **kwargs):
    """
    Compute the truncated value of the input, element-wise.

    For full documentation refer to :obj:`numpy.trunc`.

    Limitations
    -----------
        Parameter ``x1`` is supported as :obj:`dpnp.ndarray`.
        Keyword arguments ``kwargs`` are currently unsupported.
        Otherwise the functions will be executed sequentially on CPU.
        Input array data types are limited by supported DPNP :ref:`Data types`.

    See Also
    --------
        :obj:`dpnp.floor` : Round a number to the nearest integer toward minus infinity.
        :obj:`dpnp.ceil` : Round a number to the nearest integer toward infinity.

    Examples
    --------
    >>> import dpnp as np
    >>> a = np.array([-1.7, -1.5, -0.2, 0.2, 1.5, 1.7, 2.0])
    >>> result = np.trunc(a)
    >>> [x for x in result]
    [-1.0, -1.0, -0.0, 0.0, 1.0, 1.0, 2.0]

    """

    x1_desc = dpnp.get_dpnp_descriptor(x1, copy_when_strides=False, copy_when_nondefault_queue=False)
    if x1_desc and not kwargs:
        out_desc = dpnp.get_dpnp_descriptor(out, copy_when_nondefault_queue=False) if out is not None else None
        return dpnp_trunc(x1_desc, out_desc).get_pyobj()

    return call_origin(numpy.trunc, x1, out=out, **kwargs)<|MERGE_RESOLUTION|>--- conflicted
+++ resolved
@@ -1388,38 +1388,7 @@
 
     """
 
-<<<<<<< HEAD
-    if where is not True:
-        pass
-    elif dtype is not None:
-        pass
-    elif subok is not True:
-        pass
-    elif dpnp.isscalar(x1) and dpnp.isscalar(x2):
-        # at least either x1 or x2 has to be an array
-        pass
-    else:
-        # get USM type and queue to copy scalar from the host memory into a USM allocation
-        usm_type, queue = get_usm_allocations([x1, x2]) if dpnp.isscalar(x1) or dpnp.isscalar(x2) else (None, None)
-
-        x1_desc = dpnp.get_dpnp_descriptor(x1, copy_when_strides=False, copy_when_nondefault_queue=False,
-                                           alloc_usm_type=usm_type, alloc_queue=queue)
-        x2_desc = dpnp.get_dpnp_descriptor(x2, copy_when_strides=False, copy_when_nondefault_queue=False,
-                                           alloc_usm_type=usm_type, alloc_queue=queue)
-        if x1_desc and x2_desc:
-            if out is not None:
-                if not isinstance(out, (dpnp.ndarray, dpt.usm_ndarray)):
-                    raise TypeError("return array must be of supported array type")
-                out_desc = dpnp.get_dpnp_descriptor(out, copy_when_nondefault_queue=False)
-            else:
-                out_desc = None
-
-            return dpnp_power(x1_desc, x2_desc, dtype=dtype, out=out_desc, where=where).get_pyobj()
-
-    return call_origin(numpy.power, x1, x2, out=out, where=where, dtype=dtype, subok=subok, **kwargs)
-=======
     return _check_nd_call(numpy.power, dpnp_power, x1, x2, out=out, where=where, dtype=dtype, subok=subok, **kwargs)
->>>>>>> b69ab1e4
 
 
 def prod(x1, axis=None, dtype=None, out=None, keepdims=False, initial=None, where=True):
