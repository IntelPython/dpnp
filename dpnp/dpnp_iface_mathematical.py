# -*- coding: utf-8 -*-
# *****************************************************************************
# Copyright (c) 2016-2024, Intel Corporation
# All rights reserved.
#
# Redistribution and use in source and binary forms, with or without
# modification, are permitted provided that the following conditions are met:
# - Redistributions of source code must retain the above copyright notice,
#   this list of conditions and the following disclaimer.
# - Redistributions in binary form must reproduce the above copyright notice,
#   this list of conditions and the following disclaimer in the documentation
#   and/or other materials provided with the distribution.
#
# THIS SOFTWARE IS PROVIDED BY THE COPYRIGHT HOLDERS AND CONTRIBUTORS "AS IS"
# AND ANY EXPRESS OR IMPLIED WARRANTIES, INCLUDING, BUT NOT LIMITED TO, THE
# IMPLIED WARRANTIES OF MERCHANTABILITY AND FITNESS FOR A PARTICULAR PURPOSE
# ARE DISCLAIMED. IN NO EVENT SHALL THE COPYRIGHT HOLDER OR CONTRIBUTORS BE
# LIABLE FOR ANY DIRECT, INDIRECT, INCIDENTAL, SPECIAL, EXEMPLARY, OR
# CONSEQUENTIAL DAMAGES (INCLUDING, BUT NOT LIMITED TO, PROCUREMENT OF
# SUBSTITUTE GOODS OR SERVICES; LOSS OF USE, DATA, OR PROFITS; OR BUSINESS
# INTERRUPTION) HOWEVER CAUSED AND ON ANY THEORY OF LIABILITY, WHETHER IN
# CONTRACT, STRICT LIABILITY, OR TORT (INCLUDING NEGLIGENCE OR OTHERWISE)
# ARISING IN ANY WAY OUT OF THE USE OF THIS SOFTWARE, EVEN IF ADVISED OF
# THE POSSIBILITY OF SUCH DAMAGE.
# *****************************************************************************

"""
Interface of the Mathematical part of the DPNP

Notes
-----
This module is a face or public interface file for the library
it contains:
 - Interface functions
 - documentation for the functions
 - The functions parameters check

"""

# pylint: disable=protected-access
# pylint: disable=c-extension-no-member
# pylint: disable=duplicate-code
# pylint: disable=no-name-in-module


import dpctl.tensor as dpt
import dpctl.tensor._tensor_elementwise_impl as ti
import dpctl.tensor._type_utils as dtu
import dpctl.utils as dpu
import numpy
from dpctl.tensor._type_utils import _acceptance_fn_divide
from numpy.core.numeric import (
    normalize_axis_index,
    normalize_axis_tuple,
)

import dpnp
import dpnp.backend.extensions.vm._vm_impl as vmi

from .backend.extensions.sycl_ext import _sycl_ext_impl
from .dpnp_algo import (
    dpnp_ediff1d,
    dpnp_fabs,
    dpnp_fmax,
    dpnp_fmin,
    dpnp_fmod,
    dpnp_modf,
    dpnp_trapz,
)
from .dpnp_algo.dpnp_elementwise_common import (
    DPNPAngle,
    DPNPBinaryFunc,
    DPNPReal,
    DPNPRound,
    DPNPUnaryFunc,
    acceptance_fn_negative,
    acceptance_fn_positive,
    acceptance_fn_sign,
    acceptance_fn_subtract,
    binary_ufunc,
    unary_ufunc,
)
from .dpnp_array import dpnp_array
from .dpnp_utils import call_origin, get_usm_allocations
from .dpnp_utils.dpnp_utils_linearalgebra import dpnp_cross
from .dpnp_utils.dpnp_utils_reduction import dpnp_wrap_reduction_call

ufunc = dpnp.dpnp_algo.dpnp_elementwise_common.ufunc

__all__ = [
    "abs",
    "absolute",
    "add",
    "angle",
    "around",
    "ceil",
    "clip",
    "conj",
    "conjugate",
    "convolve",
    "copysign",
    "cross",
    "cumprod",
    "cumsum",
    "diff",
    "divide",
    "ediff1d",
    "fabs",
    "floor",
    "floor_divide",
    "fmax",
    "fmin",
    "fmod",
    "gradient",
    "imag",
    "maximum",
    "minimum",
    "mod",
    "modf",
    "multiply",
    "negative",
    "positive",
    "power",
    "prod",
    "proj",
    "real",
    "remainder",
    "rint",
    "round",
    "sign",
    "signbit",
    "subtract",
    "sum",
    "trapz",
    "true_divide",
    "trunc",
    "ufunc",
]


def _append_to_diff_array(a, axis, combined, values):
    """
    Append `values` to `combined` list based on data of array `a`.

    Scalar value (including case with 0d array) is expanded to an array
    with length=1 in the direction of axis and the shape of the input array `a`
    along all other axes.
    Note, if `values` is a scalar, then it is converted to 0d array allocating
    on the same SYCL queue as the input array `a` and with the same USM type.

    """

    dpnp.check_supported_arrays_type(values, scalar_type=True, all_scalars=True)
    if dpnp.isscalar(values):
        values = dpnp.asarray(
            values, sycl_queue=a.sycl_queue, usm_type=a.usm_type
        )

    if values.ndim == 0:
        shape = list(a.shape)
        shape[axis] = 1
        values = dpnp.broadcast_to(values, tuple(shape))
    combined.append(values)


def _get_reduction_res_dt(a, dtype, _out):
    """Get a data type used by dpctl for result array in reduction function."""

    if dtype is None:
        return dtu._default_accumulation_dtype(a.dtype, a.sycl_queue)

    dtype = dpnp.dtype(dtype)
    return dtu._to_device_supported_dtype(dtype, a.sycl_device)


<<<<<<< HEAD
absolute = unary_ufunc("abs", mkl_call=True)
=======
def _gradient_build_dx(f, axes, *varargs):
    """Build an array with distance per each dimension."""

    len_axes = len(axes)
    n = len(varargs)
    if n == 0:
        # no spacing argument - use 1 in all axes
        dx = [1.0] * len_axes
    elif n == 1 and numpy.ndim(varargs[0]) == 0:
        dpnp.check_supported_arrays_type(
            varargs[0], scalar_type=True, all_scalars=True
        )

        # single scalar for all axes
        dx = varargs * len_axes
    elif n == len_axes:
        # scalar or 1d array for each axis
        dx = list(varargs)
        for i, distances in enumerate(dx):
            dpnp.check_supported_arrays_type(
                distances, scalar_type=True, all_scalars=True
            )

            if numpy.ndim(distances) == 0:
                continue
            if distances.ndim != 1:
                raise ValueError("distances must be either scalars or 1d")

            if len(distances) != f.shape[axes[i]]:
                raise ValueError(
                    "when 1d, distances must match "
                    "the length of the corresponding dimension"
                )

            if dpnp.issubdtype(distances.dtype, dpnp.integer):
                # Convert integer types to default float type to avoid modular
                # arithmetic in dpnp.diff(distances).
                distances = distances.astype(dpnp.default_float_type())
            diffx = dpnp.diff(distances)

            # if distances are constant reduce to the scalar case
            # since it brings a consistent speedup
            if (diffx == diffx[0]).all():
                diffx = diffx[0]
            dx[i] = diffx
    else:
        raise TypeError("invalid number of arguments")
    return dx


def _gradient_num_diff_2nd_order_interior(
    f, ax_dx, out, slices, axis, uniform_spacing
):
    """Numerical differentiation: 2nd order interior."""

    slice1, slice2, slice3, slice4 = slices
    ndim = f.ndim

    slice1[axis] = slice(1, -1)
    slice2[axis] = slice(None, -2)
    slice3[axis] = slice(1, -1)
    slice4[axis] = slice(2, None)

    if uniform_spacing:
        out[tuple(slice1)] = (f[tuple(slice4)] - f[tuple(slice2)]) / (
            2.0 * ax_dx
        )
    else:
        dx1 = ax_dx[0:-1]
        dx2 = ax_dx[1:]
        a = -(dx2) / (dx1 * (dx1 + dx2))
        b = (dx2 - dx1) / (dx1 * dx2)
        c = dx1 / (dx2 * (dx1 + dx2))

        # fix the shape for broadcasting
        shape = [1] * ndim
        shape[axis] = -1
        # TODO: use shape.setter once dpctl#1699 is resolved
        # a.shape = b.shape = c.shape = shape
        a = a.reshape(shape)
        b = b.reshape(shape)
        c = c.reshape(shape)

        # 1D equivalent -- out[1:-1] = a * f[:-2] + b * f[1:-1] + c * f[2:]
        t1 = a * f[tuple(slice2)]
        t2 = b * f[tuple(slice3)]
        t3 = c * f[tuple(slice4)]
        t4 = t1 + t2 + t3

        out[tuple(slice1)] = t4
        out[tuple(slice1)] = (
            a * f[tuple(slice2)] + b * f[tuple(slice3)] + c * f[tuple(slice4)]
        )


def _gradient_num_diff_edges(
    f, ax_dx, out, slices, axis, uniform_spacing, edge_order
):
    """Numerical differentiation: 1st and 2nd order edges."""

    slice1, slice2, slice3, slice4 = slices

    # Numerical differentiation: 1st order edges
    if edge_order == 1:
        slice1[axis] = 0
        slice2[axis] = 1
        slice3[axis] = 0
        dx_0 = ax_dx if uniform_spacing else ax_dx[0]

        # 1D equivalent -- out[0] = (f[1] - f[0]) / (x[1] - x[0])
        out[tuple(slice1)] = (f[tuple(slice2)] - f[tuple(slice3)]) / dx_0

        slice1[axis] = -1
        slice2[axis] = -1
        slice3[axis] = -2
        dx_n = ax_dx if uniform_spacing else ax_dx[-1]

        # 1D equivalent -- out[-1] = (f[-1] - f[-2]) / (x[-1] - x[-2])
        out[tuple(slice1)] = (f[tuple(slice2)] - f[tuple(slice3)]) / dx_n

    # Numerical differentiation: 2nd order edges
    else:
        slice1[axis] = 0
        slice2[axis] = 0
        slice3[axis] = 1
        slice4[axis] = 2
        if uniform_spacing:
            a = -1.5 / ax_dx
            b = 2.0 / ax_dx
            c = -0.5 / ax_dx
        else:
            dx1 = ax_dx[0]
            dx2 = ax_dx[1]
            a = -(2.0 * dx1 + dx2) / (dx1 * (dx1 + dx2))
            b = (dx1 + dx2) / (dx1 * dx2)
            c = -dx1 / (dx2 * (dx1 + dx2))

        # 1D equivalent -- out[0] = a * f[0] + b * f[1] + c * f[2]
        out[tuple(slice1)] = (
            a * f[tuple(slice2)] + b * f[tuple(slice3)] + c * f[tuple(slice4)]
        )

        slice1[axis] = -1
        slice2[axis] = -3
        slice3[axis] = -2
        slice4[axis] = -1
        if uniform_spacing:
            a = 0.5 / ax_dx
            b = -2.0 / ax_dx
            c = 1.5 / ax_dx
        else:
            dx1 = ax_dx[-2]
            dx2 = ax_dx[-1]
            a = (dx2) / (dx1 * (dx1 + dx2))
            b = -(dx2 + dx1) / (dx1 * dx2)
            c = (2.0 * dx2 + dx1) / (dx2 * (dx1 + dx2))

        # 1D equivalent -- out[-1] = a * f[-3] + b * f[-2] + c * f[-1]
        out[tuple(slice1)] = (
            a * f[tuple(slice2)] + b * f[tuple(slice3)] + c * f[tuple(slice4)]
        )


_ABS_DOCSTRING = """
Calculates the absolute value for each element `x_i` of input array `x`.

For full documentation refer to :obj:`numpy.absolute`.

Parameters
----------
x : {dpnp.ndarray, usm_ndarray}
    Input array, expected to have numeric data type.
out : {None, dpnp.ndarray}, optional
    Output array to populate.
    Array must have the correct shape and the expected data type.
order : {"C", "F", "A", "K"}, optional
    Memory layout of the newly output array, if parameter `out` is ``None``.
    Default: "K".

Returns
-------
out : dpnp.ndarray
    An array containing the element-wise absolute values.
    For complex input, the absolute value is its magnitude.
    If `x` has a real-valued data type, the returned array has the
    same data type as `x`. If `x` has a complex floating-point data type,
    the returned array has a real-valued floating-point data type whose
    precision matches the precision of `x`.

Limitations
-----------
Parameters `where` and `subok` are supported with their default values.
Keyword argument `kwargs` is currently unsupported.
Otherwise ``NotImplementedError`` exception will be raised.

See Also
--------
:obj:`dpnp.fabs` : Calculate the absolute value element-wise excluding complex types.

Notes
-----
``dpnp.abs`` is a shorthand for this function.

Examples
--------
>>> import dpnp as np
>>> a = np.array([-1.2, 1.2])
>>> np.absolute(a)
array([1.2, 1.2])

>>> a = np.array(1.2 + 1j)
>>> np.absolute(a)
array(1.5620499351813308)
"""

absolute = DPNPUnaryFunc(
    "abs",
    ti._abs_result_type,
    ti._abs,
    _ABS_DOCSTRING,
    mkl_fn_to_call=vmi._mkl_abs_to_call,
    mkl_impl_fn=vmi._abs,
)
>>>>>>> 062bbd7a


abs = absolute


add = binary_ufunc("add", mkl_call=True, inplace=True)


_ANGLE_DOCSTRING = """
Computes the phase angle (also called the argument) of each element `x_i` for
input array `x`.

For full documentation refer to :obj:`numpy.angle`.

Parameters
----------
x : {dpnp.ndarray, usm_ndarray}
    Input array, expected to have a complex-valued floating-point data type.
out : {None, dpnp.ndarray}, optional
    Output array to populate.
    Array must have the correct shape and the expected data type.
order : {"C", "F", "A", "K"}, optional
    Memory layout of the newly output array, if parameter `out` is ``None``.
    Default: "K".

Returns
-------
out : dpnp.ndarray
    An array containing the element-wise phase angles.
    The returned array has a floating-point data type determined
    by the Type Promotion Rules.

Notes
-----
Although the angle of the complex number 0 is undefined, `dpnp.angle(0)` returns the value 0.

See Also
--------
:obj:`dpnp.arctan2` : Element-wise arc tangent of `x1/x2` choosing the quadrant correctly.
:obj:`dpnp.arctan` : Trigonometric inverse tangent, element-wise.
:obj:`dpnp.absolute` : Calculate the absolute value element-wise.

Examples
--------
>>> import dpnp as np
>>> a = np.array([1.0, 1.0j, 1+1j])
>>> np.angle(a) # in radians
array([0.        , 1.57079633, 0.78539816]) # may vary

>>> np.angle(a, deg=True) # in degrees
array([ 0., 90., 45.])
"""

angle = DPNPAngle(
    "angle",
    ti._angle_result_type,
    ti._angle,
    _ANGLE_DOCSTRING,
)


def around(x, /, decimals=0, out=None):
    """
    Round an array to the given number of decimals.

    For full documentation refer to :obj:`numpy.around`.

    Parameters
    ----------
    x : {dpnp.ndarray, usm_ndarray}
        Input array, expected to have numeric data type.
    decimals : int, optional
        Number of decimal places to round to (default: 0). If decimals is
        negative, it specifies the number of positions to the left of the
        decimal point.
    out : {None, dpnp.ndarray}, optional
        Output array to populate.
        Array must have the correct shape and the expected data type.


    Returns
    -------
    out : dpnp.ndarray
        The rounded value of elements of the array.

    See Also
    --------
    :obj:`dpnp.round` : Equivalent function; see for details.
    :obj:`dpnp.ndarray.round` : Equivalent function.
    :obj:`dpnp.rint` : Round elements of the array to the nearest integer.
    :obj:`dpnp.ceil` : Compute the ceiling of the input, element-wise.
    :obj:`dpnp.floor` : Return the floor of the input, element-wise.
    :obj:`dpnp.trunc` : Return the truncated value of the input, element-wise.

    Notes
    -----
    This function works the same as :obj:`dpnp.round`.
    """

    return round(x, decimals, out)


_CEIL_DOCSTRING = """
Returns the ceiling for each element `x_i` for input array `x`.

For full documentation refer to :obj:`numpy.ceil`.

Parameters
----------
x : {dpnp.ndarray, usm_ndarray}
    Input array, expected to have a real-valued data type.
out : {None, dpnp.ndarray}, optional
    Output array to populate.
    Array must have the correct shape and the expected data type.
order : {"C", "F", "A", "K"}, optional
    Memory layout of the newly output array, if parameter `out` is ``None``.
    Default: "K".

Returns
-------
out : dpnp.ndarray
    An array containing the element-wise ceiling.

Limitations
-----------
Parameters `where` and `subok` are supported with their default values.
Keyword argument `kwargs` is currently unsupported.
Otherwise ``NotImplementedError`` exception will be raised.

See Also
--------
:obj:`dpnp.floor` : Return the floor of the input, element-wise.
:obj:`dpnp.trunc` : Return the truncated value of the input, element-wise.

Examples
--------
>>> import dpnp as np
>>> a = np.array([-1.7, -1.5, -0.2, 0.2, 1.5, 1.7, 2.0])
>>> np.ceil(a)
array([-1.0, -1.0, -0.0, 1.0, 2.0, 2.0, 2.0])
"""

ceil = DPNPUnaryFunc(
    "ceil",
    ti._ceil_result_type,
    ti._ceil,
    _CEIL_DOCSTRING,
    mkl_fn_to_call=vmi._mkl_ceil_to_call,
    mkl_impl_fn=vmi._ceil,
)


def clip(a, a_min, a_max, *, out=None, order="K", **kwargs):
    """
    Clip (limit) the values in an array.

    For full documentation refer to :obj:`numpy.clip`.

    Parameters
    ----------
    a : {dpnp.ndarray, usm_ndarray}
        Array containing elements to clip.
    a_min, a_max : {dpnp.ndarray, usm_ndarray, None}
        Minimum and maximum value. If ``None``, clipping is not performed on
        the corresponding edge. Only one of `a_min` and `a_max` may be
        ``None``. Both are broadcast against `a`.
    out : {None, dpnp.ndarray, usm_ndarray}, optional
        The results will be placed in this array. It may be the input array
        for in-place clipping. `out` must be of the right shape to hold the
        output. Its type is preserved.
    order : {"C", "F", "A", "K", None}, optional
        Memory layout of the newly output array, if parameter `out` is `None`.
        If `order` is ``None``, the default value "K" will be used.

    Returns
    -------
    out : dpnp.ndarray
        An array with the elements of `a`, but where values < `a_min` are
        replaced with `a_min`, and those > `a_max` with `a_max`.

    Limitations
    -----------
    Keyword argument `kwargs` is currently unsupported.
    Otherwise ``NotImplementedError`` exception will be raised.

    Examples
    --------
    >>> import dpnp as np
    >>> a = np.arange(10)
    >>> a
    array([0, 1, 2, 3, 4, 5, 6, 7, 8, 9])
    >>> np.clip(a, 1, 8)
    array([1, 1, 2, 3, 4, 5, 6, 7, 8, 8])
    >>> np.clip(a, 8, 1)
    array([1, 1, 1, 1, 1, 1, 1, 1, 1, 1])
    >>> np.clip(a, 3, 6, out=a)
    array([3, 3, 3, 3, 4, 5, 6, 6, 6, 6])
    >>> a
    array([3, 3, 3, 3, 4, 5, 6, 6, 6, 6])

    >>> a = np.arange(10)
    >>> a
    array([0, 1, 2, 3, 4, 5, 6, 7, 8, 9])
    >>> min = np.array([3, 4, 1, 1, 1, 4, 4, 4, 4, 4])
    >>> np.clip(a, min, 8)
    array([3, 4, 2, 3, 4, 5, 6, 7, 8, 8])

    """

    if kwargs:
        raise NotImplementedError(f"kwargs={kwargs} is currently not supported")
    if a_min is None and a_max is None:
        raise ValueError("One of max or min must be given")

    if order is None:
        order = "K"

    usm_arr = dpnp.get_usm_ndarray(a)
    usm_min = None if a_min is None else dpnp.get_usm_ndarray_or_scalar(a_min)
    usm_max = None if a_max is None else dpnp.get_usm_ndarray_or_scalar(a_max)

    usm_out = None if out is None else dpnp.get_usm_ndarray(out)
    usm_res = dpt.clip(usm_arr, usm_min, usm_max, out=usm_out, order=order)
    if out is not None and isinstance(out, dpnp_array):
        return out
    return dpnp_array._create_from_usm_ndarray(usm_res)


_CONJ_DOCSTRING = """
Computes conjugate of each element `x_i` for input array `x`.

For full documentation refer to :obj:`numpy.conj`.

Parameters
----------
x : {dpnp.ndarray, usm_ndarray}
    Input array, expected to have numeric data type.
out : {None, dpnp.ndarray}, optional
    Output array to populate.
    Array must have the correct shape and the expected data type.
order : {"C", "F", "A", "K"}, optional
    Memory layout of the newly output array, if parameter `out` is ``None``.
    Default: "K".

Returns
-------
out : dpnp.ndarray
    An array containing the element-wise conjugate values.

Limitations
-----------
Parameters `where` and `subok` are supported with their default values.
Otherwise ``NotImplementedError`` exception will be raised.

Examples
--------
>>> import dpnp as np
>>> np.conjugate(np.array(1+2j))
(1-2j)

>>> x = np.eye(2) + 1j * np.eye(2)
>>> np.conjugate(x)
array([[ 1.-1.j,  0.-0.j],
       [ 0.-0.j,  1.-1.j]])
"""

conjugate = DPNPUnaryFunc(
    "conj",
    ti._conj_result_type,
    ti._conj,
    _CONJ_DOCSTRING,
    mkl_fn_to_call=vmi._mkl_conj_to_call,
    mkl_impl_fn=vmi._conj,
)

conj = conjugate


def convolve(a, v, mode="full"):
    """
    Returns the discrete, linear convolution of two one-dimensional sequences.

    For full documentation refer to :obj:`numpy.convolve`.

    Examples
    --------
    >>> ca = dpnp.convolve([1, 2, 3], [0, 1, 0.5])
    >>> print(ca)
    [0. , 1. , 2.5, 4. , 1.5]

    """

    return call_origin(numpy.convolve, a=a, v=v, mode=mode)


_COPYSING_DOCSTRING = """
Composes a floating-point value with the magnitude of `x1_i` and the sign of
`x2_i` for each element of input arrays `x1` and `x2`.

For full documentation refer to :obj:`numpy.copysign`.

Parameters
----------
x1 : {dpnp.ndarray, usm_ndarray}
    First input array, expected to have a real floating-point data type.
x2 : {dpnp.ndarray, usm_ndarray}
    Second input array, also expected to have a real floating-point data
    type.
out : {None, dpnp.ndarray, usm_ndarray}, optional
    Output array to populate.
    Array must have the correct shape and the expected data type.
order : {"C", "F", "A", "K"}, optional
    Memory layout of the newly output array, if parameter `out` is ``None``.
    Default: "K".

Returns
-------
out : dpnp.ndarray
    An array containing the element-wise results. The data type
    of the returned array is determined by the Type Promotion Rules.

Limitations
-----------
Parameters `where` and `subok` are supported with their default values.
Keyword argument `kwargs` is currently unsupported.
Otherwise ``NotImplementedError`` exception will be raised.

See Also
--------
:obj:`dpnp.negative` : Return the numerical negative of each element of `x`.
:obj:`dpnp.positive` : Return the numerical positive of each element of `x`.

Examples
--------
>>> import dpnp as np
>>> np.copysign(np.array(1.3), np.array(-1))
array(-1.3)
>>> 1 / np.copysign(np.array(0), 1)
array(inf)
>>> 1 / np.copysign(np.array(0), -1)
array(-inf)

>>> x = np.array([-1, 0, 1])
>>> np.copysign(x, -1.1)
array([-1., -0., -1.])
>>> np.copysign(x, np.arange(3) - 1)
array([-1., 0., 1.])
"""

copysign = DPNPBinaryFunc(
    "copysign",
    ti._copysign_result_type,
    ti._copysign,
    _COPYSING_DOCSTRING,
)


def cross(a, b, axisa=-1, axisb=-1, axisc=-1, axis=None):
    """
    Return the cross product of two (arrays of) vectors.

    For full documentation refer to :obj:`numpy.cross`.

    Parameters
    ----------
    a : {dpnp.ndarray, usm_ndarray}
        First input array.
    b : {dpnp.ndarray, usm_ndarray}
        Second input array.
    axisa : int, optional
        Axis of `a` that defines the vector(s).  By default, the last axis.
    axisb : int, optional
        Axis of `b` that defines the vector(s).  By default, the last axis.
    axisc : int, optional
        Axis of `c` containing the cross product vector(s).  Ignored if
        both input vectors have dimension 2, as the return is scalar.
        By default, the last axis.
    axis : {int, None}, optional
        If defined, the axis of `a`, `b` and `c` that defines the vector(s)
        and cross product(s).  Overrides `axisa`, `axisb` and `axisc`.

    Returns
    -------
    out : dpnp.ndarray
        Vector cross product(s).

    See Also
    --------
    :obj:`dpnp.inner` : Inner product.
    :obj:`dpnp.outer` : Outer product.

    Examples
    --------
    Vector cross-product.

    >>> import dpnp as np
    >>> x = np.array([1, 2, 3])
    >>> y = np.array([4, 5, 6])
    >>> np.cross(x, y)
    array([-3,  6, -3])

    One vector with dimension 2.

    >>> x = np.array([1, 2])
    >>> y = np.array([4, 5, 6])
    >>> np.cross(x, y)
    array([12, -6, -3])

    Equivalently:

    >>> x = np.array([1, 2, 0])
    >>> y = np.array([4, 5, 6])
    >>> np.cross(x, y)
    array([12, -6, -3])

    Both vectors with dimension 2.

    >>> x = np.array([1, 2])
    >>> y = np.array([4, 5])
    >>> np.cross(x, y)
    array(-3)

    Multiple vector cross-products. Note that the direction of the cross
    product vector is defined by the *right-hand rule*.

    >>> x = np.array([[1, 2, 3], [4, 5, 6]])
    >>> y = np.array([[4, 5, 6], [1, 2, 3]])
    >>> np.cross(x, y)
    array([[-3,  6, -3],
           [ 3, -6,  3]])

    The orientation of `c` can be changed using the `axisc` keyword.

    >>> np.cross(x, y, axisc=0)
    array([[-3,  3],
           [ 6, -6],
           [-3,  3]])

    Change the vector definition of `x` and `y` using `axisa` and `axisb`.

    >>> x = np.array([[1, 2, 3], [4, 5, 6], [7, 8, 9]])
    >>> y = np.array([[7, 8, 9], [4, 5, 6], [1, 2, 3]])
    >>> np.cross(x, y)
    array([[ -6,  12,  -6],
           [  0,   0,   0],
           [  6, -12,   6]])
    >>> np.cross(x, y, axisa=0, axisb=0)
    array([[-24,  48, -24],
           [-30,  60, -30],
           [-36,  72, -36]])

    """

    if axis is not None:
        if not isinstance(axis, int):
            raise TypeError(f"axis should be an integer but got, {type(axis)}.")
        axisa, axisb, axisc = (axis,) * 3
    dpnp.check_supported_arrays_type(a, b)
    if a.dtype == dpnp.bool and b.dtype == dpnp.bool:
        raise TypeError(
            "Input arrays with boolean data type are not supported."
        )
    # Check axisa and axisb are within bounds
    axisa = normalize_axis_index(axisa, a.ndim, msg_prefix="axisa")
    axisb = normalize_axis_index(axisb, b.ndim, msg_prefix="axisb")

    # Move working axis to the end of the shape
    a = dpnp.moveaxis(a, axisa, -1)
    b = dpnp.moveaxis(b, axisb, -1)
    if a.shape[-1] not in (2, 3) or b.shape[-1] not in (2, 3):
        raise ValueError(
            "Incompatible vector dimensions for cross product\n"
            "(the dimension of vector used in cross product must be 2 or 3)"
        )

    # Modify the shape of input arrays if necessary
    a_shape = a.shape
    b_shape = b.shape
    # TODO: replace with dpnp.broadcast_shapes once implemented
    res_shape = numpy.broadcast_shapes(a_shape[:-1], b_shape[:-1])
    if a_shape[:-1] != res_shape:
        a = dpnp.broadcast_to(a, res_shape + (a_shape[-1],))
        a_shape = a.shape
    if b_shape[:-1] != res_shape:
        b = dpnp.broadcast_to(b, res_shape + (b_shape[-1],))
        b_shape = b.shape

    if a_shape[-1] == 3 or b_shape[-1] == 3:
        res_shape += (3,)
        # Check axisc is within bounds
        axisc = normalize_axis_index(axisc, len(res_shape), msg_prefix="axisc")
    # Create the output array
    dtype = dpnp.result_type(a, b)
    res_usm_type, exec_q = get_usm_allocations([a, b])
    cp = dpnp.empty(
        res_shape, dtype=dtype, sycl_queue=exec_q, usm_type=res_usm_type
    )

    # recast arrays as dtype
    a = a.astype(dtype, copy=False)
    b = b.astype(dtype, copy=False)

    cp = dpnp_cross(a, b, cp, exec_q)
    if a_shape[-1] == 2 and b_shape[-1] == 2:
        return cp

    return dpnp.moveaxis(cp, -1, axisc)


def cumprod(a, axis=None, dtype=None, out=None):
    """
    Return the cumulative product of elements along a given axis.

    For full documentation refer to :obj:`numpy.cumprod`.

    Parameters
    ----------
    a : {dpnp.ndarray, usm_ndarray}
        Input array.
    axis : {None, int}, optional
        Axis along which the cumulative product is computed. It defaults to
        compute the cumulative product over the flattened array.
        Default: ``None``.
    dtype : {None, dtype}, optional
        Type of the returned array and of the accumulator in which the elements
        are multiplied. If `dtype` is not specified, it defaults to the dtype
        of `a`, unless `a` has an integer dtype with a precision less than that
        of the default platform integer. In that case, the default platform
        integer is used.
        Default: ``None``.
    out : {None, dpnp.ndarray, usm_ndarray}, optional
        Alternative output array in which to place the result. It must have the
        same shape and buffer length as the expected output but the type will
        be cast if necessary.
        Default: ``None``.

    Returns
    -------
    out : dpnp.ndarray
        A new array holding the result is returned unless `out` is specified as
        :class:`dpnp.ndarray`, in which case a reference to `out` is returned.
        The result has the same size as `a`, and the same shape as `a` if `axis`
        is not ``None`` or `a` is a 1-d array.

    See Also
    --------
    :obj:`dpnp.prod` : Product array elements.

    Examples
    --------
    >>> import dpnp as np
    >>> a = np.array([1, 2, 3])
    >>> np.cumprod(a) # intermediate results 1, 1*2
    ...               # total product 1*2*3 = 6
    array([1, 2, 6])
    >>> a = np.array([[1, 2, 3], [4, 5, 6]])
    >>> np.cumprod(a, dtype=np.float32) # specify type of output
    array([  1.,   2.,   6.,  24., 120., 720.], dtype=float32)

    The cumulative product for each column (i.e., over the rows) of `a`:

    >>> np.cumprod(a, axis=0)
    array([[ 1,  2,  3],
           [ 4, 10, 18]])

    The cumulative product for each row (i.e. over the columns) of `a`:

    >>> np.cumprod(a, axis=1)
    array([[  1,   2,   6],
           [  4,  20, 120]])

    """

    dpnp.check_supported_arrays_type(a)
    if a.ndim > 1 and axis is None:
        usm_a = dpnp.ravel(a).get_array()
    else:
        usm_a = dpnp.get_usm_ndarray(a)

    return dpnp_wrap_reduction_call(
        a,
        out,
        dpt.cumulative_prod,
        _get_reduction_res_dt,
        usm_a,
        axis=axis,
        dtype=dtype,
    )


def cumsum(a, axis=None, dtype=None, out=None):
    """
    Return the cumulative sum of the elements along a given axis.

    For full documentation refer to :obj:`numpy.cumsum`.

    Parameters
    ----------
    a : {dpnp.ndarray, usm_ndarray}
        Input array.
    axis : {None, int}, optional
        Axis along which the cumulative sum is computed. It defaults to compute
        the cumulative sum over the flattened array.
        Default: ``None``.
    dtype : {None, dtype}, optional
        Type of the returned array and of the accumulator in which the elements
        are summed. If `dtype` is not specified, it defaults to the dtype of
        `a`, unless `a` has an integer dtype with a precision less than that of
        the default platform integer. In that case, the default platform
        integer is used.
        Default: ``None``.
    out : {None, dpnp.ndarray, usm_ndarray}, optional
        Alternative output array in which to place the result. It must have the
        same shape and buffer length as the expected output but the type will
        be cast if necessary.
        Default: ``None``.

    Returns
    -------
    out : dpnp.ndarray
        A new array holding the result is returned unless `out` is specified as
        :class:`dpnp.ndarray`, in which case a reference to `out` is returned.
        The result has the same size as `a`, and the same shape as `a` if `axis`
        is not ``None`` or `a` is a 1-d array.

    See Also
    --------
    :obj:`dpnp.sum` : Sum array elements.
    :obj:`dpnp.diff` : Calculate the n-th discrete difference along given axis.

    Examples
    --------
    >>> import dpnp as np
    >>> a = np.array([[1, 2, 3], [4, 5, 6]])
    >>> a
    array([[1, 2, 3],
           [4, 5, 6]])
    >>> np.cumsum(a)
    array([ 1,  3,  6, 10, 15, 21])
    >>> np.cumsum(a, dtype=float)     # specifies type of output value(s)
    array([ 1.,  3.,  6., 10., 15., 21.])

    >>> np.cumsum(a, axis=0)     # sum over rows for each of the 3 columns
    array([[1, 2, 3],
           [5, 7, 9]])
    >>> np.cumsum(a, axis=1)     # sum over columns for each of the 2 rows
    array([[ 1,  3,  6],
           [ 4,  9, 15]])

    ``cumsum(b)[-1]`` may not be equal to ``sum(b)``

    >>> b = np.array([1, 2e-9, 3e-9] * 10000)
    >>> b.cumsum().dtype == b.sum().dtype == np.float64
    True
    >>> b.cumsum()[-1] == b.sum()
    array(False)

    """

    dpnp.check_supported_arrays_type(a)
    if a.ndim > 1 and axis is None:
        usm_a = dpnp.ravel(a).get_array()
    else:
        usm_a = dpnp.get_usm_ndarray(a)

    return dpnp_wrap_reduction_call(
        a,
        out,
        dpt.cumulative_sum,
        _get_reduction_res_dt,
        usm_a,
        axis=axis,
        dtype=dtype,
    )


def diff(a, n=1, axis=-1, prepend=None, append=None):
    """
    Calculate the n-th discrete difference along the given axis.

    For full documentation refer to :obj:`numpy.diff`.

    Parameters
    ----------
    a : {dpnp.ndarray, usm_ndarray}
        Input array
    n : {int}, optional
        The number of times the values differ. If ``zero``, the input
        is returned as-is.
    axis : {int}, optional
        The axis along which the difference is taken, default is the
        last axis.
    prepend, append : {None, scalar, dpnp.ndarray, usm_ndarray}, optional
        Values to prepend or append to `a` along axis prior to
        performing the difference. Scalar values are expanded to
        arrays with length 1 in the direction of axis and the shape
        of the input array in along all other axes. Otherwise the
        dimension and shape must match `a` except along axis.

    Returns
    -------
    out : dpnp.ndarray
        The n-th differences. The shape of the output is the same as `a`
        except along `axis` where the dimension is smaller by `n`. The
        type of the output is the same as the type of the difference
        between any two elements of `a`. This is the same as the type of
        `a` in most cases.

    See Also
    --------
    :obj:`dpnp.gradient` : Return the gradient of an N-dimensional array.
    :obj:`dpnp.ediff1d` : Compute the differences between consecutive elements
                          of an array.
    :obj:`dpnp.cumsum` : Return the cumulative sum of the elements along
                         a given axis.

    Examples
    --------
    >>> import dpnp as np
    >>> x = np.array([1, 2, 4, 7, 0])
    >>> np.diff(x)
    array([ 1,  2,  3, -7])
    >>> np.diff(x, n=2)
    array([  1,   1, -10])

    >>> x = np.array([[1, 3, 6, 10], [0, 5, 6, 8]])
    >>> np.diff(x)
    array([[2, 3, 4],
           [5, 1, 2]])
    >>> np.diff(x, axis=0)
    array([[-1,  2,  0, -2]])

    """

    dpnp.check_supported_arrays_type(a)
    if n == 0:
        return a
    if n < 0:
        raise ValueError(f"order must be non-negative but got {n}")

    nd = a.ndim
    if nd == 0:
        raise ValueError("diff requires input that is at least one dimensional")
    axis = normalize_axis_index(axis, nd)

    combined = []
    if prepend is not None:
        _append_to_diff_array(a, axis, combined, prepend)

    combined.append(a)
    if append is not None:
        _append_to_diff_array(a, axis, combined, append)

    if len(combined) > 1:
        a = dpnp.concatenate(combined, axis=axis)

    slice1 = [slice(None)] * nd
    slice2 = [slice(None)] * nd
    slice1[axis] = slice(1, None)
    slice2[axis] = slice(None, -1)
    slice1 = tuple(slice1)
    slice2 = tuple(slice2)

    op = dpnp.not_equal if a.dtype == numpy.bool_ else dpnp.subtract
    for _ in range(n):
        a = op(a[slice1], a[slice2])
    return a


_DIVIDE_DOCSTRING = """
Calculates the ratio for each element `x1_i` of the input array `x1` with
the respective element `x2_i` of the input array `x2`.

For full documentation refer to :obj:`numpy.divide`.

Parameters
----------
x1 : {dpnp.ndarray, usm_ndarray}
    First input array, expected to have numeric data type.
x2 : {dpnp.ndarray, usm_ndarray}
    Second input array, also expected to have numeric data type.
out : {None, dpnp.ndarray}, optional
    Output array to populate.
    Array must have the correct shape and the expected data type.
order : {"C", "F", "A", "K"}, optional
    Memory layout of the newly output array, if parameter `out` is ``None``.
    Default: "K".

Returns
-------
out : dpnp.ndarray
    An array containing the result of element-wise division. The data type
    of the returned array is determined by the Type Promotion Rules.

Limitations
-----------
Parameters `where` and `subok` are supported with their default values.
Keyword argument `kwargs` is currently unsupported.
Otherwise ``NotImplementedError`` exception will be raised.

Notes
-----
Equivalent to `x1` / `x2` in terms of array-broadcasting.

The ``true_divide(x1, x2)`` function is an alias for
``divide(x1, x2)``.

Examples
--------
>>> import dpnp as np
>>> np.divide(dp.array([1, -2, 6, -9]), np.array([-2, -2, -2, -2]))
array([-0.5,  1. , -3. ,  4.5])

>>> x1 = np.arange(9.0).reshape((3, 3))
>>> x2 = np.arange(3.0)
>>> np.divide(x1, x2)
array([[nan, 1. , 1. ],
       [inf, 4. , 2.5],
       [inf, 7. , 4. ]])

The ``/`` operator can be used as a shorthand for ``divide`` on
:class:`dpnp.ndarray`.

>>> x1 = np.arange(9.0).reshape((3, 3))
>>> x2 = 2 * np.ones(3)
>>> x1/x2
array([[0. , 0.5, 1. ],
       [1.5, 2. , 2.5],
       [3. , 3.5, 4. ]])
"""

divide = DPNPBinaryFunc(
    "divide",
    ti._divide_result_type,
    ti._divide,
    _DIVIDE_DOCSTRING,
    mkl_fn_to_call=vmi._mkl_div_to_call,
    mkl_impl_fn=vmi._div,
    binary_inplace_fn=ti._divide_inplace,
    acceptance_fn=_acceptance_fn_divide,
)


def ediff1d(x1, to_end=None, to_begin=None):
    """
    The differences between consecutive elements of an array.

    For full documentation refer to :obj:`numpy.ediff1d`.

    Limitations
    -----------
    Parameter `x1`is supported as :class:`dpnp.ndarray`.
    Keyword arguments `to_end` and `to_begin` are currently supported only
    with default values `None`.
    Otherwise the function will be executed sequentially on CPU.
    Input array data types are limited by supported DPNP :ref:`Data types`.

    See Also
    --------
    :obj:`dpnp.diff` : Calculate the n-th discrete difference along the given
                       axis.

    Examples
    --------
    >>> import dpnp as np
    >>> a = np.array([1, 2, 4, 7, 0])
    >>> result = np.ediff1d(a)
    >>> [x for x in result]
    [1, 2, 3, -7]
    >>> b = np.array([[1, 2, 4], [1, 6, 24]])
    >>> result = np.ediff1d(b)
    >>> [x for x in result]
    [1, 2, -3, 5, 18]

    """

    x1_desc = dpnp.get_dpnp_descriptor(x1, copy_when_nondefault_queue=False)
    if x1_desc:
        if to_begin is not None:
            pass
        elif to_end is not None:
            pass
        else:
            return dpnp_ediff1d(x1_desc).get_pyobj()

    return call_origin(numpy.ediff1d, x1, to_end=to_end, to_begin=to_begin)


def fabs(x1, **kwargs):
    """
    Compute the absolute values element-wise.

    For full documentation refer to :obj:`numpy.fabs`.

    Limitations
    -----------
    Parameter `x1` is supported as :class:`dpnp.ndarray`.
    Keyword argument `kwargs` is currently unsupported.
    Otherwise the function will be executed sequentially on CPU.
    Input array data types are limited by supported DPNP :ref:`Data types`.

    See Also
    --------
    :obj:`dpnp.absolute` : Calculate the absolute value element-wise.

    Examples
    --------
    >>> import dpnp as np
    >>> result = np.fabs(np.array([1, -2, 6, -9]))
    >>> [x for x in result]
    [1.0, 2.0, 6.0, 9.0]

    """

    x1_desc = dpnp.get_dpnp_descriptor(
        x1, copy_when_strides=False, copy_when_nondefault_queue=False
    )
    if x1_desc:
        return dpnp_fabs(x1_desc).get_pyobj()

    return call_origin(numpy.fabs, x1, **kwargs)


_FLOOR_DOCSTRING = """
Returns the floor for each element `x_i` for input array `x`.

The floor of `x_i` is the largest integer `n`, such that `n <= x_i`.

For full documentation refer to :obj:`numpy.floor`.

Parameters
----------
x : {dpnp.ndarray, usm_ndarray}
    Input array, expected to have a real-valued data type.
out : {None, dpnp.ndarray}, optional
    Output array to populate.
    Array must have the correct shape and the expected data type.
order : {"C", "F", "A", "K"}, optional
    Memory layout of the newly output array, if parameter `out` is ``None``.
    Default: "K".

Returns
-------
out : dpnp.ndarray
    An array containing the element-wise floor.

Limitations
-----------
Parameters `where` and `subok` are supported with their default values.
Keyword argument `kwargs` is currently unsupported.
Otherwise ``NotImplementedError`` exception will be raised.

See Also
--------
:obj:`dpnp.ceil` : Compute the ceiling of the input, element-wise.
:obj:`dpnp.trunc` : Return the truncated value of the input, element-wise.

Notes
-----
Some spreadsheet programs calculate the "floor-towards-zero", in other words floor(-2.5) == -2.
DPNP instead uses the definition of floor where floor(-2.5) == -3.

Examples
--------
>>> import dpnp as np
>>> a = np.array([-1.7, -1.5, -0.2, 0.2, 1.5, 1.7, 2.0])
>>> np.floor(a)
array([-2.0, -2.0, -1.0, 0.0, 1.0, 1.0, 2.0])
"""

floor = DPNPUnaryFunc(
    "floor",
    ti._floor_result_type,
    ti._floor,
    _FLOOR_DOCSTRING,
    mkl_fn_to_call=vmi._mkl_floor_to_call,
    mkl_impl_fn=vmi._floor,
)


_FLOOR_DIVIDE_DOCSTRING = """
Calculates the ratio for each element `x1_i` of the input array `x1` with
the respective element `x2_i` of the input array `x2` to the greatest
integer-value number that is not greater than the division result.

For full documentation refer to :obj:`numpy.floor_divide`.

Parameters
----------
x1 : {dpnp.ndarray, usm_ndarray}
    First input array, expected to have numeric data type.
x2 : {dpnp.ndarray, usm_ndarray}
    Second input array, also expected to have numeric data type.
out : {None, dpnp.ndarray}, optional
    Output array to populate.
    Array must have the correct shape and the expected data type.
order : {"C", "F", "A", "K"}, optional
    Memory layout of the newly output array, if parameter `out` is ``None``.
    Default: "K".

Returns
-------
out : dpnp.ndarray
    An array containing the result of element-wise floor of division.
    The data type of the returned array is determined by the Type
    Promotion Rules.

Limitations
-----------
Parameters `where` and `subok` are supported with their default values.
Keyword argument `kwargs` is currently unsupported.
Otherwise ``NotImplementedError`` exception will be raised.

See Also
--------
:obj:`dpnp.remainder` : Remainder complementary to floor_divide.
:obj:`dpnp.divide` : Standard division.
:obj:`dpnp.floor` : Round a number to the nearest integer toward minus infinity.
:obj:`dpnp.ceil` : Round a number to the nearest integer toward infinity.

Examples
--------
>>> import dpnp as np
>>> np.floor_divide(np.array([1, -1, -2, -9]), -2)
array([-1,  0,  1,  4])

>>> np.floor_divide(np.array([1., 2., 3., 4.]), 2.5)
array([ 0.,  0.,  1.,  1.])

The ``//`` operator can be used as a shorthand for ``floor_divide`` on
:class:`dpnp.ndarray`.

>>> x1 = np.array([1., 2., 3., 4.])
>>> x1 // 2.5
array([0., 0., 1., 1.])
"""

floor_divide = DPNPBinaryFunc(
    "floor_divide",
    ti._floor_divide_result_type,
    ti._floor_divide,
    _FLOOR_DIVIDE_DOCSTRING,
    binary_inplace_fn=ti._floor_divide_inplace,
)


def fmax(x1, x2, /, out=None, *, where=True, dtype=None, subok=True, **kwargs):
    """
    Element-wise maximum of array elements.

    For full documentation refer to :obj:`numpy.fmax`.

    Returns
    -------
    out : dpnp.ndarray
        The maximum of `x1` and `x2`, element-wise, ignoring NaNs.

    Limitations
    -----------
    Parameters `x1` and `x2` are supported as either scalar,
    :class:`dpnp.ndarray` or :class:`dpctl.tensor.usm_ndarray`, but both `x1`
    and `x2` can not be scalars at the same time.
    Parameters `where`, `dtype` and `subok` are supported with their default
    values.
    Keyword argument `kwargs` is currently unsupported.
    Otherwise the function will be executed sequentially on CPU.
    Input array data types are limited by real-valued data types.

    See Also
    --------
    :obj:`dpnp.maximum` : Element-wise maximum of array elements, propagates
                          NaNs.
    :obj:`dpnp.fmin` : Element-wise minimum of array elements, ignores NaNs.
    :obj:`dpnp.max` : The maximum value of an array along a given axis,
                      propagates NaNs..
    :obj:`dpnp.nanmax` : The maximum value of an array along a given axis,
                         ignores NaNs.
    :obj:`dpnp.minimum` : Element-wise minimum of array elements, propagates
                          NaNs.
    :obj:`dpnp.fmod` : Calculate the element-wise remainder of division.

    Examples
    --------
    >>> import dpnp as np
    >>> x1 = np.array([2, 3, 4])
    >>> x2 = np.array([1, 5, 2])
    >>> np.fmax(x1, x2)
    array([2, 5, 4])

    >>> x1 = np.eye(2)
    >>> x2 = np.array([0.5, 2])
    >>> np.fmax(x1, x2) # broadcasting
    array([[1. , 2. ],
           [0.5, 2. ]])

    >>> x1 = np.array([np.nan, 0, np.nan])
    >>> x2 = np.array([0, np.nan, np.nan])
    >>> np.fmax(x1, x2)
    array([ 0.,  0., nan])

    """

    if kwargs:
        pass
    elif where is not True:
        pass
    elif dtype is not None:
        pass
    elif subok is not True:
        pass
    elif dpnp.isscalar(x1) and dpnp.isscalar(x2):
        # at least either x1 or x2 has to be an array
        pass
    else:
        # get USM type and queue to copy scalar from the host memory
        # into a USM allocation
        usm_type, queue = (
            get_usm_allocations([x1, x2])
            if dpnp.isscalar(x1) or dpnp.isscalar(x2)
            else (None, None)
        )

        x1_desc = dpnp.get_dpnp_descriptor(
            x1,
            copy_when_strides=False,
            copy_when_nondefault_queue=False,
            alloc_usm_type=usm_type,
            alloc_queue=queue,
        )
        x2_desc = dpnp.get_dpnp_descriptor(
            x2,
            copy_when_strides=False,
            copy_when_nondefault_queue=False,
            alloc_usm_type=usm_type,
            alloc_queue=queue,
        )
        if x1_desc and x2_desc:
            if out is not None:
                if not dpnp.is_supported_array_type(out):
                    raise TypeError(
                        "return array must be of supported array type"
                    )
                out_desc = (
                    dpnp.get_dpnp_descriptor(
                        out, copy_when_nondefault_queue=False
                    )
                    or None
                )
            else:
                out_desc = None

            return dpnp_fmax(
                x1_desc, x2_desc, dtype=dtype, out=out_desc, where=where
            ).get_pyobj()

    return call_origin(
        numpy.fmax, x1, x2, dtype=dtype, out=out, where=where, **kwargs
    )


def fmin(x1, x2, /, out=None, *, where=True, dtype=None, subok=True, **kwargs):
    """
    Element-wise minimum of array elements.

    For full documentation refer to :obj:`numpy.fmin`.

    Returns
    -------
    out : dpnp.ndarray
        The minimum of `x1` and `x2`, element-wise, ignoring NaNs.

    Limitations
    -----------
    Parameters `x1` and `x2` are supported as either scalar,
    :class:`dpnp.ndarray` or :class:`dpctl.tensor.usm_ndarray`, but both `x1`
    and `x2` can not be scalars at the same time.
    Parameters `where`, `dtype` and `subok` are supported with their default
    values.
    Keyword argument `kwargs` is currently unsupported.
    Otherwise the function will be executed sequentially on CPU.
    Input array data types are limited by real-valued data types.

    See Also
    --------
    :obj:`dpnp.minimum` : Element-wise minimum of array elements, propagates
                          NaNs.
    :obj:`dpnp.fmax` : Element-wise maximum of array elements, ignores NaNs.
    :obj:`dpnp.min` : The minimum value of an array along a given axis,
                      propagates NaNs.
    :obj:`dpnp.nanmin` : The minimum value of an array along a given axis,
                         ignores NaNs.
    :obj:`dpnp.maximum` : Element-wise maximum of array elements, propagates
                          NaNs.
    :obj:`dpnp.fmod` : Calculate the element-wise remainder of division.

    Examples
    --------
    >>> import dpnp as np
    >>> x1 = np.array([2, 3, 4])
    >>> x2 = np.array([1, 5, 2])
    >>> np.fmin(x1, x2)
    array([1, 3, 2])

    >>> x1 = np.eye(2)
    >>> x2 = np.array([0.5, 2])
    >>> np.fmin(x1, x2) # broadcasting
    array([[0.5, 0. ],
           [0. , 1. ]]

    >>> x1 = np.array([np.nan, 0, np.nan])
    >>> x2 = np.array([0, np.nan, np.nan])
    >>> np.fmin(x1, x2)
    array([ 0.,  0., nan])

    """

    if kwargs:
        pass
    elif where is not True:
        pass
    elif dtype is not None:
        pass
    elif subok is not True:
        pass
    elif dpnp.isscalar(x1) and dpnp.isscalar(x2):
        # at least either x1 or x2 has to be an array
        pass
    else:
        # get USM type and queue to copy scalar from the host memory into
        # a USM allocation
        usm_type, queue = (
            get_usm_allocations([x1, x2])
            if dpnp.isscalar(x1) or dpnp.isscalar(x2)
            else (None, None)
        )

        x1_desc = dpnp.get_dpnp_descriptor(
            x1,
            copy_when_strides=False,
            copy_when_nondefault_queue=False,
            alloc_usm_type=usm_type,
            alloc_queue=queue,
        )
        x2_desc = dpnp.get_dpnp_descriptor(
            x2,
            copy_when_strides=False,
            copy_when_nondefault_queue=False,
            alloc_usm_type=usm_type,
            alloc_queue=queue,
        )
        if x1_desc and x2_desc:
            if out is not None:
                if not dpnp.is_supported_array_type(out):
                    raise TypeError(
                        "return array must be of supported array type"
                    )
                out_desc = (
                    dpnp.get_dpnp_descriptor(
                        out, copy_when_nondefault_queue=False
                    )
                    or None
                )
            else:
                out_desc = None

            return dpnp_fmin(
                x1_desc, x2_desc, dtype=dtype, out=out_desc, where=where
            ).get_pyobj()

    return call_origin(
        numpy.fmin, x1, x2, dtype=dtype, out=out, where=where, **kwargs
    )


def fmod(x1, x2, /, out=None, *, where=True, dtype=None, subok=True, **kwargs):
    """
    Returns the element-wise remainder of division.

    For full documentation refer to :obj:`numpy.fmod`.

    Returns
    -------
    out : dpnp.ndarray
        The remainder of the division of `x1` by `x2`.

    Limitations
    -----------
    Parameters `x1` and `x2` are supported as either scalar,
    :class:`dpnp.ndarray` or :class:`dpctl.tensor.usm_ndarray`, but both `x1`
    and `x2` can not be scalars at the same time.
    Parameters `where`, `dtype` and `subok` are supported with their default
    values.
    Keyword argument `kwargs` is currently unsupported.
    Otherwise the function will be executed sequentially on CPU.
    Input array data types are limited by supported DPNP :ref:`Data types`.

    See Also
    --------
    :obj:`dpnp.remainder` : Remainder complementary to floor_divide.
    :obj:`dpnp.divide` : Standard division.

    Examples
    --------
    >>> import dpnp as np
    >>> a = np.array([-3, -2, -1, 1, 2, 3])
    >>> np.fmod(a, 2)
    array([-1,  0, -1,  1,  0,  1])
    >>> np.remainder(a, 2)
    array([1, 0, 1, 1, 0, 1])

    >>> a = np.array([5, 3])
    >>> b = np.array([2, 2.])
    >>> np.fmod(a, b)
    array([1., 1.])

    >>> a = np.arange(-3, 3).reshape(3, 2)
    >>> a
    array([[-3, -2],
           [-1,  0],
           [ 1,  2]])
    >>> b = np.array([2, 2])
    >>> np.fmod(a, b)
    array([[-1,  0],
           [-1,  0],
           [ 1,  0]])

    """

    if kwargs:
        pass
    elif where is not True:
        pass
    elif dtype is not None:
        pass
    elif subok is not True:
        pass
    elif dpnp.isscalar(x1) and dpnp.isscalar(x2):
        # at least either x1 or x2 has to be an array
        pass
    else:
        # get USM type and queue to copy scalar from the host memory into
        # a USM allocation
        usm_type, queue = (
            get_usm_allocations([x1, x2])
            if dpnp.isscalar(x1) or dpnp.isscalar(x2)
            else (None, None)
        )

        x1_desc = dpnp.get_dpnp_descriptor(
            x1,
            copy_when_strides=False,
            copy_when_nondefault_queue=False,
            alloc_usm_type=usm_type,
            alloc_queue=queue,
        )
        x2_desc = dpnp.get_dpnp_descriptor(
            x2,
            copy_when_strides=False,
            copy_when_nondefault_queue=False,
            alloc_usm_type=usm_type,
            alloc_queue=queue,
        )
        if x1_desc and x2_desc:
            if out is not None:
                if not dpnp.is_supported_array_type(out):
                    raise TypeError(
                        "return array must be of supported array type"
                    )
                out_desc = (
                    dpnp.get_dpnp_descriptor(
                        out, copy_when_nondefault_queue=False
                    )
                    or None
                )
            else:
                out_desc = None

            return dpnp_fmod(
                x1_desc, x2_desc, dtype=dtype, out=out_desc, where=where
            ).get_pyobj()

    return call_origin(
        numpy.fmod, x1, x2, dtype=dtype, out=out, where=where, **kwargs
    )


def gradient(f, *varargs, axis=None, edge_order=1):
    """
    Return the gradient of an N-dimensional array.

    The gradient is computed using second order accurate central differences
    in the interior points and either first or second order accurate one-sides
    (forward or backwards) differences at the boundaries.
    The returned gradient hence has the same shape as the input array.

    For full documentation refer to :obj:`numpy.gradient`.

    Parameters
    ----------
    f : {dpnp.ndarray, usm_ndarray}
        An N-dimensional array containing samples of a scalar function.
    varargs : {scalar, list of scalars, list of arrays}, optional
        Spacing between `f` values. Default unitary spacing for all dimensions.
        Spacing can be specified using:

        1. Single scalar to specify a sample distance for all dimensions.
        2. N scalars to specify a constant sample distance for each dimension.
           i.e. `dx`, `dy`, `dz`, ...
        3. N arrays to specify the coordinates of the values along each
           dimension of `f`. The length of the array must match the size of
           the corresponding dimension
        4. Any combination of N scalars/arrays with the meaning of 2. and 3.

        If `axis` is given, the number of `varargs` must equal the number of
        axes.
        Default: ``1``.
    axis : {None, int, tuple of ints}, optional
        Gradient is calculated only along the given axis or axes.
        The default is to calculate the gradient for all the axes of the input
        array. `axis` may be negative, in which case it counts from the last to
        the first axis.
        Default: ``None``.
    edge_order : {1, 2}, optional
        Gradient is calculated using N-th order accurate differences
        at the boundaries.
        Default: ``1``.

    Returns
    -------
    gradient : {dpnp.ndarray, list of ndarray}
        A list of :class:`dpnp.ndarray` (or a single :class:`dpnp.ndarray` if
        there is only one dimension) corresponding to the derivatives of `f`
        with respect to each dimension.
        Each derivative has the same shape as `f`.

    See Also
    --------
    :obj:`dpnp.diff` : Calculate the n-th discrete difference along the given
                       axis.
    :obj:`dpnp.ediff1d` : Calculate the differences between consecutive
                          elements of an array.

    Examples
    --------
    >>> import dpnp as np
    >>> f = np.array([1, 2, 4, 7, 11, 16], dtype=float)
    >>> np.gradient(f)
    array([1. , 1.5, 2.5, 3.5, 4.5, 5. ])
    >>> np.gradient(f, 2)
    array([0.5 , 0.75, 1.25, 1.75, 2.25, 2.5 ])

    Spacing can be also specified with an array that represents the coordinates
    of the values `f` along the dimensions.
    For instance a uniform spacing:

    >>> x = np.arange(f.size)
    >>> np.gradient(f, x)
    array([1. , 1.5, 2.5, 3.5, 4.5, 5. ])

    Or a non uniform one:

    >>> x = np.array([0., 1., 1.5, 3.5, 4., 6.], dtype=float)
    >>> np.gradient(f, x)
    array([1. , 3. , 3.5, 6.7, 6.9, 2.5])

    For two dimensional arrays, the return will be two arrays ordered by
    axis. In this example the first array stands for the gradient in
    rows and the second one in columns direction:

    >>> np.gradient(np.array([[1, 2, 6], [3, 4, 5]], dtype=float))
    (array([[ 2.,  2., -1.],
            [ 2.,  2., -1.]]),
     array([[1. , 2.5, 4. ],
            [1. , 1. , 1. ]]))

    In this example the spacing is also specified:
    uniform for axis=0 and non uniform for axis=1

    >>> dx = 2.
    >>> y = np.array([1., 1.5, 3.5])
    >>> np.gradient(np.array([[1, 2, 6], [3, 4, 5]], dtype=float), dx, y)
    (array([[ 1. ,  1. , -0.5],
            [ 1. ,  1. , -0.5]]),
     array([[2. , 2. , 2. ],
            [2. , 1.7, 0.5]]))

    It is possible to specify how boundaries are treated using `edge_order`

    >>> x = np.array([0, 1, 2, 3, 4])
    >>> f = x**2
    >>> np.gradient(f, edge_order=1)
    array([1., 2., 4., 6., 7.])
    >>> np.gradient(f, edge_order=2)
    array([0., 2., 4., 6., 8.])

    The `axis` keyword can be used to specify a subset of axes of which the
    gradient is calculated

    >>> np.gradient(np.array([[1, 2, 6], [3, 4, 5]], dtype=float), axis=0)
    array([[ 2.,  2., -1.],
           [ 2.,  2., -1.]])

    """

    dpnp.check_supported_arrays_type(f)
    ndim = f.ndim  # number of dimensions

    if axis is None:
        axes = tuple(range(ndim))
    else:
        axes = normalize_axis_tuple(axis, ndim)

    dx = _gradient_build_dx(f, axes, *varargs)
    if edge_order > 2:
        raise ValueError("'edge_order' greater than 2 not supported")

    # Use central differences on interior and one-sided differences on the
    # endpoints. This preserves second order-accuracy over the full domain.
    outvals = []

    # create slice objects --- initially all are [:, :, ..., :]
    slice1 = [slice(None)] * ndim
    slice2 = [slice(None)] * ndim
    slice3 = [slice(None)] * ndim
    slice4 = [slice(None)] * ndim

    otype = f.dtype
    if dpnp.issubdtype(otype, dpnp.inexact):
        pass
    else:
        # All other types convert to floating point.
        # First check if f is a dpnp integer type; if so, convert f to default
        # float type to avoid modular arithmetic when computing changes in f.
        if dpnp.issubdtype(otype, dpnp.integer):
            f = f.astype(dpnp.default_float_type())
        otype = dpnp.default_float_type()

    for axis_, ax_dx in zip(axes, dx):
        if f.shape[axis_] < edge_order + 1:
            raise ValueError(
                "Shape of array too small to calculate a numerical gradient, "
                "at least (edge_order + 1) elements are required."
            )

        # result allocation
        if dpnp.isscalar(ax_dx):
            usm_type = f.usm_type
        else:
            usm_type = dpu.get_coerced_usm_type([f.usm_type, ax_dx.usm_type])
        out = dpnp.empty_like(f, dtype=otype, usm_type=usm_type)

        # spacing for the current axis
        uniform_spacing = numpy.ndim(ax_dx) == 0

        # Numerical differentiation: 2nd order interior
        _gradient_num_diff_2nd_order_interior(
            f,
            ax_dx,
            out,
            (slice1, slice2, slice3, slice4),
            axis_,
            uniform_spacing,
        )

        # Numerical differentiation: 1st and 2nd order edges
        _gradient_num_diff_edges(
            f,
            ax_dx,
            out,
            (slice1, slice2, slice3, slice4),
            axis_,
            uniform_spacing,
            edge_order,
        )

        outvals.append(out)

        # reset the slice object in this dimension to ":"
        slice1[axis_] = slice(None)
        slice2[axis_] = slice(None)
        slice3[axis_] = slice(None)
        slice4[axis_] = slice(None)

    if len(axes) == 1:
        return outvals[0]
    return tuple(outvals)


_IMAG_DOCSTRING = """
Computes imaginary part of each element `x_i` for input array `x`.

For full documentation refer to :obj:`numpy.imag`.

Parameters
----------
x : {dpnp.ndarray, usm_ndarray}
    Input array, expected to have numeric data type.
out : {None, dpnp.ndarray}, optional
    Output array to populate.
    Array must have the correct shape and the expected data type.
order : {"C", "F", "A", "K"}, optional
    Memory layout of the newly output array, if parameter `out` is ``None``.
    Default: "K".

Returns
-------
out : dpnp.ndarray
    An array containing the element-wise imaginary component of input.
    If the input is a real-valued data type, the returned array has
    the same data type. If the input is a complex floating-point
    data type, the returned array has a floating-point data type
    with the same floating-point precision as complex input.

See Also
--------
:obj:`dpnp.real` : Return the real part of the complex argument.
:obj:`dpnp.conj` : Return the complex conjugate, element-wise.
:obj:`dpnp.conjugate` : Return the complex conjugate, element-wise.

Examples
--------
>>> import dpnp as np
>>> a = np.array([1+2j, 3+4j, 5+6j])
>>> a.imag
array([2., 4., 6.])

>>> a.imag = np.array([8, 10, 12])
>>> a
array([1. +8.j, 3.+10.j, 5.+12.j])

>>> np.imag(np.array(1 + 1j))
array(1.)
"""

imag = DPNPUnaryFunc(
    "imag",
    ti._imag_result_type,
    ti._imag,
    _IMAG_DOCSTRING,
)


_MAXIMUM_DOCSTRING = """
Compares two input arrays `x1` and `x2` and returns a new array containing the
element-wise maxima.

For full documentation refer to :obj:`numpy.maximum`.

Parameters
----------
x1 : {dpnp.ndarray, usm_ndarray}
    First input array, expected to have numeric data type.
x2 : {dpnp.ndarray, usm_ndarray}
    Second input array, also expected to have numeric data type.
out : {None, dpnp.ndarray}, optional
    Output array to populate.
    Array must have the correct shape and the expected data type.
order : {"C", "F", "A", "K"}, optional
    Memory layout of the newly output array, if parameter `out` is ``None``.
    Default: "K".

Returns
-------
out : dpnp.ndarray
    An array containing the element-wise maxima. The data type of
    the returned array is determined by the Type Promotion Rules.

Limitations
-----------
Parameters `where` and `subok` are supported with their default values.
Keyword argument `kwargs` is currently unsupported.
Otherwise ``NotImplementedError`` exception will be raised.

See Also
--------
:obj:`dpnp.minimum` : Element-wise minimum of two arrays, propagates NaNs.
:obj:`dpnp.fmax` : Element-wise maximum of two arrays, ignores NaNs.
:obj:`dpnp.max` : The maximum value of an array along a given axis, propagates NaNs.
:obj:`dpnp.nanmax` : The maximum value of an array along a given axis, ignores NaNs.
:obj:`dpnp.fmin` : Element-wise minimum of two arrays, ignores NaNs.
:obj:`dpnp.min` : The minimum value of an array along a given axis, propagates NaNs.
:obj:`dpnp.nanmin` : The minimum value of an array along a given axis, ignores NaNs.

Examples
--------
>>> import dpnp as np
>>> x1 = np.array([2, 3, 4])
>>> x2 = np.array([1, 5, 2])
>>> np.maximum(x1, x2)
array([2, 5, 4])

>>> x1 = np.eye(2)
>>> x2 = np.array([0.5, 2])
>>> np.maximum(x1, x2) # broadcasting
array([[1. , 2. ],
       [0.5, 2. ]])

>>> x1 = np.array([np.nan, 0, np.nan])
>>> x2 = np.array([0, np.nan, np.nan])
>>> np.maximum(x1, x2)
array([nan, nan, nan])

>>> np.maximum(np.array(np.Inf), 1)
array(inf)
"""

maximum = DPNPBinaryFunc(
    "maximum",
    ti._maximum_result_type,
    ti._maximum,
    _MAXIMUM_DOCSTRING,
)


_MINIMUM_DOCSTRING = """
Compares two input arrays `x1` and `x2` and returns a new array containing the
element-wise minima.

For full documentation refer to :obj:`numpy.minimum`.

Parameters
----------
x1 : {dpnp.ndarray, usm_ndarray}
    First input array, expected to have numeric data type.
x2 : {dpnp.ndarray, usm_ndarray}
    Second input array, also expected to have numeric data type.
out : {None, dpnp.ndarray}, optional
    Output array to populate.
    Array must have the correct shape and the expected data type.
order : {"C", "F", "A", "K"}, optional
    Memory layout of the newly output array, if parameter `out` is ``None``.
    Default: "K".

Returns
-------
out : dpnp.ndarray
    An array containing the element-wise minima. The data type of
    the returned array is determined by the Type Promotion Rules.

Limitations
-----------
Parameters `where` and `subok` are supported with their default values.
Keyword argument `kwargs` is currently unsupported.
Otherwise ``NotImplementedError`` exception will be raised.

See Also
--------
:obj:`dpnp.maximum` : Element-wise maximum of two arrays, propagates NaNs.
:obj:`dpnp.fmin` : Element-wise minimum of two arrays, ignores NaNs.
:obj:`dpnp.min` : The minimum value of an array along a given axis, propagates NaNs.
:obj:`dpnp.nanmin` : The minimum value of an array along a given axis, ignores NaNs.
:obj:`dpnp.fmax` : Element-wise maximum of two arrays, ignores NaNs.
:obj:`dpnp.max` : The maximum value of an array along a given axis, propagates NaNs.
:obj:`dpnp.nanmax` : The maximum value of an array along a given axis, ignores NaNs.

Examples
--------
>>> import dpnp as np
>>> x1 = np.array([2, 3, 4])
>>> x2 = np.array([1, 5, 2])
>>> np.minimum(x1, x2)
array([1, 3, 2])

>>> x1 = np.eye(2)
>>> x2 = np.array([0.5, 2])
>>> np.minimum(x1, x2) # broadcasting
array([[0.5, 0. ],
       [0. , 1. ]]

>>> x1 = np.array([np.nan, 0, np.nan])
>>> x2 = np.array([0, np.nan, np.nan])
>>> np.minimum(x1, x2)
array([nan, nan, nan])

>>> np.minimum(np.array(-np.Inf), 1)
array(-inf)
"""

minimum = DPNPBinaryFunc(
    "minimum",
    ti._minimum_result_type,
    ti._minimum,
    _MINIMUM_DOCSTRING,
)


def mod(
    x1,
    x2,
    /,
    out=None,
    *,
    where=True,
    order="K",
    dtype=None,
    subok=True,
    **kwargs,
):
    """
    Compute element-wise remainder of division.

    For full documentation refer to :obj:`numpy.mod`.

    Returns
    -------
    out : dpnp.ndarray
        The element-wise remainder of the quotient `floor_divide(x1, x2)`.

    Limitations
    -----------
    Parameters `x1` and `x2` are supported as either scalar,
    :class:`dpnp.ndarray` or :class:`dpctl.tensor.usm_ndarray`, but both `x1`
    and `x2` can not be scalars at the same time.
    Parameters `where`, `dtype` and `subok` are supported with their default
    values.
    Keyword argument `kwargs` is currently unsupported.
    Otherwise the function will be executed sequentially on CPU.
    Input array data types are limited by supported DPNP :ref:`Data types`.

    See Also
    --------
    :obj:`dpnp.fmod` : Calculate the element-wise remainder of division
    :obj:`dpnp.remainder` : Remainder complementary to floor_divide.
    :obj:`dpnp.divide` : Standard division.

    Notes
    -----
    This function works the same as :obj:`dpnp.remainder`.

    """

    return dpnp.remainder(
        x1,
        x2,
        out=out,
        where=where,
        order=order,
        dtype=dtype,
        subok=subok,
        **kwargs,
    )


def modf(x1, **kwargs):
    """
    Return the fractional and integral parts of an array, element-wise.

    For full documentation refer to :obj:`numpy.modf`.

    Limitations
    -----------
    Parameter `x` is supported as :obj:`dpnp.ndarray`.
    Keyword argument `kwargs` is currently unsupported.
    Otherwise the function will be executed sequentially on CPU.
    Input array data types are limited by supported DPNP :ref:`Data types`.

    Examples
    --------
    >>> import dpnp as np
    >>> a = np.array([1, 2])
    >>> result = np.modf(a)
    >>> [[x for x in y] for y in result ]
    [[1.0, 2.0], [0.0, 0.0]]

    """

    x1_desc = dpnp.get_dpnp_descriptor(x1, copy_when_nondefault_queue=False)
    if x1_desc and not kwargs:
        return dpnp_modf(x1_desc)

    return call_origin(numpy.modf, x1, **kwargs)


_MULTIPLY_DOCSTRING = """
Calculates the product for each element `x1_i` of the input array `x1` with the
respective element `x2_i` of the input array `x2`.

For full documentation refer to :obj:`numpy.multiply`.

Parameters
----------
x1 : {dpnp.ndarray, usm_ndarray}
    First input array, expected to have numeric data type.
x2 : {dpnp.ndarray, usm_ndarray}
    Second input array, also expected to have numeric data type.
out : {None, dpnp.ndarray}, optional
    Output array to populate.
    Array must have the correct shape and the expected data type.
order : {"C", "F", "A", "K"}, optional
    Memory layout of the newly output array, if parameter `out` is ``None``.
    Default: "K".

Returns
-------
out : dpnp.ndarray
    An array containing the element-wise products. The data type of
    the returned array is determined by the Type Promotion Rules.

Limitations
-----------
Parameters `where` and `subok` are supported with their default values.
Keyword argument `kwargs` is currently unsupported.
Otherwise ``NotImplementedError`` exception will be raised.

Notes
-----
Equivalent to `x1` * `x2` in terms of array broadcasting.

Examples
--------
>>> import dpnp as np
>>> a = np.array([1, 2, 3, 4, 5])
>>> np.multiply(a, a)
array([ 1,  4,  9, 16, 25])]

>>> x1 = np.arange(9.0).reshape((3, 3))
>>> x2 = np.arange(3.0)
>>> np.multiply(x1, x2)
array([[  0.,   1.,   4.],
       [  0.,   4.,  10.],
       [  0.,   7.,  16.]])

The ``*`` operator can be used as a shorthand for ``multiply`` on
:class:`dpnp.ndarray`.

>>> x1 * x2
array([[  0.,   1.,   4.],
       [  0.,   4.,  10.],
       [  0.,   7.,  16.]])
"""

multiply = DPNPBinaryFunc(
    "multiply",
    ti._multiply_result_type,
    ti._multiply,
    _MULTIPLY_DOCSTRING,
    mkl_fn_to_call=vmi._mkl_mul_to_call,
    mkl_impl_fn=vmi._mul,
    binary_inplace_fn=ti._multiply_inplace,
)


_NEGATIVE_DOCSTRING = """
Computes the numerical negative for each element `x_i` of input array `x`.

For full documentation refer to :obj:`numpy.negative`.

Parameters
----------
x : {dpnp.ndarray, usm_ndarray}
    Input array, expected to have numeric data type.
out : {None, dpnp.ndarray}, optional
    Output array to populate.
    Array must have the correct shape and the expected data type.
order : {"C", "F", "A", "K"}, optional
    Memory layout of the newly output array, if parameter `out` is ``None``.
    Default: "K".

Returns
-------
out : dpnp.ndarray
    An array containing the negative of `x`.

Limitations
-----------
Parameters `where` and `subok` are supported with their default values.
Keyword argument `kwargs` is currently unsupported.
Otherwise ``NotImplementedError`` exception will be raised.

See Also
--------
:obj:`dpnp.positive` : Return the numerical positive of each element of `x`.
:obj:`dpnp.copysign` : Change the sign of `x1` to that of `x2`, element-wise.

Examples
--------
>>> import dpnp as np
>>> np.negative(np.array([1, -1]))
array([-1, 1])

The ``-`` operator can be used as a shorthand for ``negative`` on
:class:`dpnp.ndarray`.

>>> x = np.array([1., -1.])
>>> -x
array([-1.,  1.])
"""

negative = DPNPUnaryFunc(
    "negative",
    ti._negative_result_type,
    ti._negative,
    _NEGATIVE_DOCSTRING,
    acceptance_fn=acceptance_fn_negative,
)


_POSITIVE_DOCSTRING = """
Computes the numerical positive for each element `x_i` of input array `x`.

For full documentation refer to :obj:`numpy.positive`.

Parameters
----------
x : {dpnp.ndarray, usm_ndarray}
    Input array, expected to have numeric data type.
out : {None, dpnp.ndarray}, optional
    Output array to populate.
    Array must have the correct shape and the expected data type.
order : {"C", "F", "A", "K"}, optional
    Memory layout of the newly output array, if parameter `out` is ``None``.
    Default: "K".

Returns
-------
out : dpnp.ndarray
    An array containing the positive of `x`.

Limitations
-----------
Parameters `where` and `subok` are supported with their default values.
Keyword argument `kwargs` is currently unsupported.
Otherwise ``NotImplementedError`` exception will be raised.

See Also
--------
:obj:`dpnp.negative` : Return the numerical negative of each element of `x`.
:obj:`dpnp.copysign` : Change the sign of `x1` to that of `x2`, element-wise.

Note
----
Equivalent to `x.copy()`, but only defined for types that support arithmetic.

Examples
--------
>>> import dpnp as np
>>> np.positive(np.array([1., -1.]))
array([ 1., -1.])

The ``+`` operator can be used as a shorthand for ``positive`` on
:class:`dpnp.ndarray`.

>>> x = np.array([1., -1.])
>>> +x
array([ 1., -1.])
"""

positive = DPNPUnaryFunc(
    "positive",
    ti._positive_result_type,
    ti._positive,
    _POSITIVE_DOCSTRING,
    acceptance_fn=acceptance_fn_positive,
)


_POWER_DOCSTRING = """
Calculates `x1_i` raised to `x2_i` for each element `x1_i` of the input array
`x1` with the respective element `x2_i` of the input array `x2`.

For full documentation refer to :obj:`numpy.power`.

Parameters
----------
x1 : {dpnp.ndarray, usm_ndarray}
    First input array, expected to have numeric data type.
x2 : {dpnp.ndarray, usm_ndarray}
    Second input array, also expected to have numeric data type.
out : {None, dpnp.ndarray}, optional
    Output array to populate. Array must have the correct
    shape and the expected data type.
order : {"C", "F", "A", "K"}, optional
    Output array, if parameter `out` is ``None``.
    Default: "K".

Returns
-------
out : dpnp.ndarray
    An array containing the bases in `x1` raised to the exponents in `x2`
    element-wise. The data type of the returned array is determined by the
    Type Promotion Rules.

Limitations
-----------
Parameters `where` and `subok` are supported with their default values.
Keyword argument `kwargs` is currently unsupported.
Otherwise ``NotImplementedError`` exception will be raised.

See Also
--------
:obj:`dpnp.fmax` : Element-wise maximum of array elements.
:obj:`dpnp.fmin` : Element-wise minimum of array elements.
:obj:`dpnp.fmod` : Calculate the element-wise remainder of division.


Examples
--------
>>> import dpnp as dp
>>> a = dp.arange(6)
>>> dp.power(a, 3)
array([  0,   1,   8,  27,  64, 125])

Raise the bases to different exponents.

>>> b = dp.array([1.0, 2.0, 3.0, 3.0, 2.0, 1.0])
>>> dp.power(a, b)
array([ 0.,  1.,  8., 27., 16.,  5.])

The effect of broadcasting.

>>> c = dp.array([[1, 2, 3, 3, 2, 1], [1, 2, 3, 3, 2, 1]])
>>> dp.power(a, c)
array([[ 0,  1,  8, 27, 16,  5],
        [ 0,  1,  8, 27, 16,  5]])

The ``**`` operator can be used as a shorthand for ``power`` on
:class:`dpnp.ndarray`.

>>> b = dp.array([1, 2, 3, 3, 2, 1])
>>> a = dp.arange(6)
>>> a ** b
array([ 0,  1,  8, 27, 16,  5])

Negative values raised to a non-integral value will result in ``nan``.

>>> d = dp.array([-1.0, -4.0])
>>> dp.power(d, 1.5)
array([nan, nan])
"""

power = DPNPBinaryFunc(
    "power",
    ti._pow_result_type,
    ti._pow,
    _POWER_DOCSTRING,
    mkl_fn_to_call=vmi._mkl_pow_to_call,
    mkl_impl_fn=vmi._pow,
    binary_inplace_fn=ti._pow_inplace,
)


def prod(
    a,
    axis=None,
    dtype=None,
    out=None,
    keepdims=False,
    initial=None,
    where=True,
):
    """
    Return the product of array elements over a given axis.

    For full documentation refer to :obj:`numpy.prod`.

    Parameters
    ----------
    a : {dpnp.ndarray, usm_ndarray}
        Input array.
    axis : {None, int or tuple of ints}, optional
        Axis or axes along which a product is performed. The default,
        ``axis=None``, will calculate the product of all the elements in the
        input array. If `axis` is negative it counts from the last to the first
        axis.
        If `axis` is a tuple of integers, a product is performed on all of the
        axes specified in the tuple instead of a single axis or all the axes as
        before.
        Default: ``None``.
    dtype : {None, dtype}, optional
        The type of the returned array, as well as of the accumulator in which
        the elements are multiplied. The dtype of `a` is used by default unless
        `a` has an integer dtype of less precision than the default platform
        integer. In that case, if `a` is signed then the platform integer is
        used while if `a` is unsigned then an unsigned integer of the same
        precision as the platform integer is used.
        Default: ``None``.
    out : {None, dpnp.ndarray, usm_ndarray}, optional
        Alternative output array in which to place the result. It must have
        the same shape as the expected output, but the type of the output
        values will be cast if necessary.
        Default: ``None``.
    keepdims : {None, bool}, optional
        If this is set to ``True``, the axes which are reduced are left in the
        result as dimensions with size one. With this option, the result will
        broadcast correctly against the input array.
        Default: ``False``.

    Returns
    -------
    out : dpnp.ndarray
        An array with the same shape as `a`, with the specified axis removed.
        If `a` is a 0-d array, or if `axis` is ``None``, a zero-dimensional
        array is returned. If an output array is specified, a reference to
        `out` is returned.

    Limitations
    -----------
    Parameters `initial` and `where` are only supported with their default
    values.
    Otherwise ``NotImplementedError`` exception will be raised.

    See Also
    --------
    :obj:`dpnp.nanprod` : Return the product of array elements over a given
        axis treating Not a Numbers (NaNs) as ones.

    Examples
    --------
    >>> import dpnp as np
    >>> np.prod(np.array([1, 2]))
    array(2)

    >>> a = np.array([[1, 2], [3, 4]])
    >>> np.prod(a)
    array(24)

    >>> np.prod(a, axis=1)
    array([ 2, 12])
    >>> np.prod(a, axis=0)
    array([3, 8])

    >>> x = np.array([1, 2, 3], dtype=np.int8)
    >>> np.prod(x).dtype == int
    True

    """

    dpnp.check_limitations(initial=initial, where=where)
    usm_a = dpnp.get_usm_ndarray(a)

    return dpnp_wrap_reduction_call(
        a,
        out,
        dpt.prod,
        _get_reduction_res_dt,
        usm_a,
        axis=axis,
        dtype=dtype,
        keepdims=keepdims,
    )


_PROJ_DOCSTRING = """
Computes projection of each element `x_i` for input array `x`.

Parameters
----------
x : {dpnp.ndarray, usm_ndarray}
    Input array, expected to have numeric data type.
out : {None, dpnp.ndarray}, optional
    Output array to populate.
    Array must have the correct shape and the expected data type.
order : {"C", "F", "A", "K"}, optional
    Memory layout of the newly output array, if parameter `out` is ``None``.
    Default: "K".

Returns
-------
out : dpnp.ndarray
    An array containing the element-wise projection.

Limitations
-----------
Parameters `where' and `subok` are supported with their default values.
Keyword argument `kwargs` is currently unsupported.
Otherwise ``NotImplementedError`` exception will be raised.

See Also
--------
:obj:`dpnp.absolute` : Returns the magnitude of a complex number, element-wise.
:obj:`dpnp.conj` : Return the complex conjugate, element-wise.

Examples
--------
>>> import dpnp as np
>>> np.proj(np.array([1, -2.3, 2.1-1.7j]))
array([ 1. +0.j, -2.3+0.j,  2.1-1.7.j])

>>> np.proj(np.array([complex(1,np.inf), complex(1,-np.inf), complex(np.inf,-1),]))
array([inf+0.j, inf-0.j, inf-0.j])
"""

proj = DPNPUnaryFunc(
    "proj",
    ti._proj_result_type,
    ti._proj,
    _PROJ_DOCSTRING,
)


_REAL_DOCSTRING = """
Computes real part of each element `x_i` for input array `x`.

For full documentation refer to :obj:`numpy.real`.

Parameters
----------
x : {dpnp.ndarray, usm_ndarray}
    Input array, expected to have numeric data type.

Returns
-------
out : dpnp.ndarray
    An array containing the element-wise real component of input.
    If the input is a real-valued data type, the returned array has
    the same data type. If the input is a complex floating-point
    data type, the returned array has a floating-point data type
    with the same floating-point precision as complex input.
"""

real = DPNPReal(
    "real",
    ti._real_result_type,
    ti._real,
    _REAL_DOCSTRING,
)


_REMAINDER_DOCSTRING = """
Calculates the remainder of division for each element `x1_i` of the input array
`x1` with the respective element `x2_i` of the input array `x2`.

This function is equivalent to the Python modulus operator.

For full documentation refer to :obj:`numpy.remainder`.

Parameters
----------
x1 : {dpnp.ndarray, usm_ndarray}
    First input array, expected to have a real-valued data type.
x2 : {dpnp.ndarray, usm_ndarray}
    Second input array, also expected to have a real-valued data type.
out : {None, dpnp.ndarray}, optional
    Output array to populate.
    Array must have the correct shape and the expected data type.
order : {"C", "F", "A", "K"}, optional
    Memory layout of the newly output array, if parameter `out` is ``None``.
    Default: "K".

Returns
-------
out : dpnp.ndarray
    An array containing the element-wise remainders. Each remainder has the
    same sign as respective element `x2_i`. The data type of the returned
    array is determined by the Type Promotion Rules.

Limitations
Parameters `where` and `subok` are supported with their default values.
Keyword argument `kwargs` is currently unsupported.
Otherwise ``NotImplementedError`` exception will be raised.

See Also
--------
:obj:`dpnp.fmod` : Calculate the element-wise remainder of division.
:obj:`dpnp.divide` : Standard division.
:obj:`dpnp.floor` : Round a number to the nearest integer toward minus infinity.
:obj:`dpnp.floor_divide` : Compute the largest integer smaller or equal to the division of the inputs.
:obj:`dpnp.mod` : Calculate the element-wise remainder of division.

Examples
--------
>>> import dpnp as np
>>> np.remainder(np.array([4, 7]), np.array([2, 3]))
array([0, 1])

>>> np.remainder(np.arange(7), 5)
array([0, 1, 2, 3, 4, 0, 1])

The ``%`` operator can be used as a shorthand for ``remainder`` on
:class:`dpnp.ndarray`.

>>> x1 = np.arange(7)
>>> x1 % 5
array([0, 1, 2, 3, 4, 0, 1])
"""

remainder = DPNPBinaryFunc(
    "remainder",
    ti._remainder_result_type,
    ti._remainder,
    _REMAINDER_DOCSTRING,
    binary_inplace_fn=ti._remainder_inplace,
)


_RINT_DOCSTRING = """
Rounds each element `x_i` of the input array `x` to
the nearest integer-valued number.

When two integers are equally close to `x_i`, the result is the nearest even
integer to `x_i`.

For full documentation refer to :obj:`numpy.rint`.

Parameters
----------
x : {dpnp.ndarray, usm_ndarray}
    Input array, expected to have numeric data type.
out : {None, dpnp.ndarray}, optional
    Output array to populate.
    Array must have the correct shape and the expected data type.
order : {"C", "F", "A", "K"}, optional
    Memory layout of the newly output array, if parameter `out` is ``None``.
    Default: "K".

Returns
-------
out : dpnp.ndarray
    An array containing the element-wise rounded values.

Limitations
-----------
Keyword argument `kwargs` is currently unsupported.
Otherwise ``NotImplementedError`` exception will be raised.

See Also
--------
:obj:`dpnp.round` : Evenly round to the given number of decimals.
:obj:`dpnp.ceil` : Compute the ceiling of the input, element-wise.
:obj:`dpnp.floor` : Return the floor of the input, element-wise.
:obj:`dpnp.trunc` : Return the truncated value of the input, element-wise.

Examples
--------
>>> import dpnp as np
>>> a = np.array([-1.7, -1.5, -0.2, 0.2, 1.5, 1.7, 2.0])
>>> np.rint(a)
array([-2., -2., -0.,  0.,  2.,  2.,  2.])
"""


rint = DPNPUnaryFunc(
    "rint",
    ti._round_result_type,
    ti._round,
    _RINT_DOCSTRING,
    mkl_fn_to_call=vmi._mkl_round_to_call,
    mkl_impl_fn=vmi._round,
)


_ROUND_DOCSTRING = """
Rounds each element `x_i` of the input array `x` to
the nearest integer-valued number.

When two integers are equally close to `x_i`, the result is the nearest even
integer to `x_i`.

For full documentation refer to :obj:`numpy.round`.

Parameters
----------
x : {dpnp.ndarray, usm_ndarray}
    Input array, expected to have numeric data type.
decimals : int, optional
    Number of decimal places to round to (default: 0). If decimals is negative,
    it specifies the number of positions to the left of the decimal point.
out : {None, dpnp.ndarray}, optional
    Output array to populate.
    Array must have the correct shape and the expected data type.

Returns
-------
out : dpnp.ndarray
    An array containing the element-wise rounded values.

See Also
--------
:obj:`dpnp.around` : Equivalent function; see for details.
:obj:`dpnp.ndarray.round` : Equivalent function.
:obj:`dpnp.rint` : Round elements of the array to the nearest integer.
:obj:`dpnp.ceil` : Compute the ceiling of the input, element-wise.
:obj:`dpnp.floor` : Return the floor of the input, element-wise.
:obj:`dpnp.trunc` : Return the truncated value of the input, element-wise.

Examples
--------
>>> import dpnp as np
>>> np.round(np.array([0.37, 1.64]))
array([0.,  2.])
>>> np.round(np.array([0.37, 1.64]), decimals=1)
array([0.4,  1.6])
>>> np.round(np.array([.5, 1.5, 2.5, 3.5, 4.5])) # rounds to nearest even value
array([0.,  2.,  2.,  4.,  4.])
>>> np.round(np.array([1, 2, 3, 11]), decimals=1) # ndarray of ints is returned
array([ 1,  2,  3, 11])
>>> np.round(np.array([1, 2, 3, 11]), decimals=-1)
array([ 0,  0,  0, 10])
"""

round = DPNPRound(
    "round",
    ti._round_result_type,
    ti._round,
    _ROUND_DOCSTRING,
    mkl_fn_to_call=vmi._mkl_round_to_call,
    mkl_impl_fn=vmi._round,
)


_SIGN_DOCSTRING = """
Computes an indication of the sign of each element `x_i` of input array `x`
using the signum function.

The signum function returns `-1` if `x_i` is less than `0`,
`0` if `x_i` is equal to `0`, and `1` if `x_i` is greater than `0`.

For full documentation refer to :obj:`numpy.sign`.

Parameters
----------
x : {dpnp.ndarray, usm_ndarray}
    Input array, expected to have numeric data type.
out : {None, dpnp.ndarray}, optional
    Output array to populate.
    Array must have the correct shape and the expected data type.
order : {"C", "F", "A", "K"}, optional
    Memory layout of the newly output array, if parameter `out` is ``None``.
    Default: "K".

Returns
-------
out : dpnp.ndarray
    An array containing the element-wise result of the signum function. The
    data type of the returned array is determined by the Type Promotion
    Rules.

Limitations
-----------
Parameters `where` and `subok` are supported with their default values.
Keyword argument `kwargs` is currently unsupported.
Otherwise ``NotImplementedError`` exception will be raised.

See Also
--------
:obj:`dpnp.signbit` : Returns element-wise `True` where signbit is set (less than zero).

Examples
--------
>>> import dpnp as np
>>> np.sign(np.array([-5., 4.5]))
array([-1.0, 1.0])
>>> np.sign(np.array(0))
array(0)
>>> np.sign(np.array(5-2j))
array([1+0j])
"""

sign = DPNPUnaryFunc(
    "sign",
    ti._sign_result_type,
    ti._sign,
    _SIGN_DOCSTRING,
    acceptance_fn=acceptance_fn_sign,
)


_SIGNBIT_DOCSTRING = """
Computes an indication of whether the sign bit of each element `x_i` of
input array `x` is set.

For full documentation refer to :obj:`numpy.signbit`.

Parameters
----------
x : {dpnp.ndarray, usm_ndarray}
    Input array, expected to have numeric data type.
out : {None, dpnp.ndarray}, optional
    Output array to populate.
    Array must have the correct shape and the expected data type.
order : {"C", "F", "A", "K"}, optional
    Memory layout of the newly output array, if parameter `out` is ``None``.
    Default: "K".

Returns
-------
out : dpnp.ndarray
    An array containing the element-wise signbit results. The returned array
    must have a data type of `bool`.

Limitations
-----------
Parameters `where` and `subok` are supported with their default values.
Keyword argument `kwargs` is currently unsupported.
Otherwise ``NotImplementedError`` exception will be raised.

See Also
--------
:obj:`dpnp.sign` : Returns an element-wise indication of the sign of a number.

Examples
--------
>>> import dpnp as np
>>> np.signbit(np.array([-1.2]))
array([True])

>>> np.signbit(np.array([1, -2.3, 2.1]))
array([False,  True, False])
"""

signbit = DPNPUnaryFunc(
    "signbit",
    ti._signbit_result_type,
    ti._signbit,
    _SIGNBIT_DOCSTRING,
)


_SUBTRACT_DOCSTRING = """
Calculates the difference between each element `x1_i` of the input
array `x1` and the respective element `x2_i` of the input array `x2`.

For full documentation refer to :obj:`numpy.subtract`.

Parameters
----------
x1 : {dpnp.ndarray, usm_ndarray}
    First input array, expected to have numeric data type.
x2 : {dpnp.ndarray, usm_ndarray}
    Second input array, also expected to have numeric data type.
out : {None, dpnp.ndarray}, optional
    Output array to populate.
    Array must have the correct shape and the expected data type.
order : {"C", "F", "A", "K"}, optional
    Memory layout of the newly output array, if parameter `out` is ``None``.
    Default: "K".

Returns
-------
out : dpnp.ndarray
    An array containing the element-wise differences. The data type
    of the returned array is determined by the Type Promotion Rules.

Limitations
-----------
Parameters `where` and `subok` are supported with their default values.
Keyword argument `kwargs` is currently unsupported.
Otherwise ``NotImplementedError`` exception will be raised.

Notes
-----
Equivalent to `x1` - `x2` in terms of array broadcasting.

Examples
--------
>>> import dpnp as np
>>> np.subtract(dp.array([4, 3]), np.array([2, 7]))
array([ 2, -4])

>>> x1 = np.arange(9.0).reshape((3, 3))
>>> x2 = np.arange(3.0)
>>> np.subtract(x1, x2)
array([[ 0.,  0.,  0.],
       [ 3.,  3.,  3.],
       [ 6.,  6.,  6.]])

The ``-`` operator can be used as a shorthand for ``subtract`` on
:class:`dpnp.ndarray`.

>>> x1 - x2
array([[ 0.,  0.,  0.],
       [ 3.,  3.,  3.],
       [ 6.,  6.,  6.]])
"""

subtract = DPNPBinaryFunc(
    "subtract",
    ti._subtract_result_type,
    ti._subtract,
    _SUBTRACT_DOCSTRING,
    mkl_fn_to_call=vmi._mkl_sub_to_call,
    mkl_impl_fn=vmi._sub,
    binary_inplace_fn=ti._subtract_inplace,
    acceptance_fn=acceptance_fn_subtract,
)


def sum(
    a,
    axis=None,
    dtype=None,
    out=None,
    keepdims=False,
    initial=None,
    where=True,
):
    """
    Sum of array elements over a given axis.

    For full documentation refer to :obj:`numpy.sum`.

    Parameters
    ----------
    a : {dpnp.ndarray, usm_ndarray}
        Input array.
    axis : {None, int or tuple of ints}, optional
        Axis or axes along which a sum is performed. The default,
        ``axis=None``, will sum all of the elements of the input array. If axis
        is negative it counts from the last to the first axis.
        If `axis` is a tuple of integers, a sum is performed on all of the axes
        specified in the tuple instead of a single axis or all the axes as
        before.
        Default: ``None``.
    dtype : {None, dtype}, optional
        The type of the returned array and of the accumulator in which the
        elements are summed. The dtype of `a` is used by default unless `a` has
        an integer dtype of less precision than the default platform integer.
        In that case, if `a` is signed then the platform integer is used while
        if `a` is unsigned then an unsigned integer of the same precision as
        the platform integer is used.
        Default: ``None``.
    out : {None, dpnp.ndarray, usm_ndarray}, optional
        Alternative output array in which to place the result. It must have the
        same shape as the expected output, but the type of the output values
        will be cast if necessary.
        Default: ``None``.
    keepdims : {None, bool}, optional
        If this is set to ``True``, the axes which are reduced are left in the
        result as dimensions with size one. With this option, the result will
        broadcast correctly against the input array.
        Default: ``False``.

    Returns
    -------
    out : dpnp.ndarray
        An array with the same shape as `a`, with the specified axis removed.
        If `a` is a 0-d array, or if `axis` is ``None``, a zero-dimensional
        array is returned. If an output array is specified, a reference to
        `out` is returned.

    Limitations
    -----------
    Parameters `initial` and `where` are only supported with their default
    values.
    Otherwise ``NotImplementedError`` exception will be raised.

    See Also
    --------
    :obj:`dpnp.ndarray.sum` : Equivalent method.
    :obj:`dpnp.cumsum` : Cumulative sum of array elements.
    :obj:`dpnp.trapz` : Integration of array values using the composite
                        trapezoidal rule.
    :obj:`dpnp.mean` : Compute the arithmetic mean.
    :obj:`dpnp.average` : Compute the weighted average.

    Examples
    --------
    >>> import dpnp as np
    >>> np.sum(np.array([0.5, 1.5]))
    array(2.)
    >>> np.sum(np.array([0.5, 0.7, 0.2, 1.5]), dtype=np.int32)
    array(1)
    >>> a = np.array([[0, 1], [0, 5]])
    >>> np.sum(a)
    array(6)
    >>> np.sum(a, axis=0)
    array([0, 6])
    >>> np.sum(a, axis=1)
    array([1, 5])

    """

    dpnp.check_limitations(initial=initial, where=where)

    sycl_sum_call = False
    if len(a.shape) == 2 and a.itemsize == 4:
        c_contiguous_rules = (
            axis == (0,)
            and a.flags.c_contiguous
            and 32 <= a.shape[1] <= 1024
            and a.shape[0] > a.shape[1]
        )
        f_contiguous_rules = (
            axis == (1,)
            and a.flags.f_contiguous
            and 32 <= a.shape[0] <= 1024
            and a.shape[1] > a.shape[0]
        )
        sycl_sum_call = c_contiguous_rules or f_contiguous_rules

    if sycl_sum_call:
        if axis is not None:
            if not isinstance(axis, (tuple, list)):
                axis = (axis,)

            axis = normalize_axis_tuple(axis, a.ndim, "axis")

        input = a
        if axis == (1,):
            input = input.T
        input = dpnp.get_usm_ndarray(input)

        queue = input.sycl_queue
        out_dtype = (
            dtu._default_accumulation_dtype(input.dtype, queue)
            if dtype is None
            else dtype
        )
        output = dpt.empty(input.shape[1], dtype=out_dtype, sycl_queue=queue)

        get_sum = _sycl_ext_impl._get_sum_over_axis_0
        sycl_sum = get_sum(input, output)

        if sycl_sum:
            sycl_sum(input, output, []).wait()
            result = dpnp_array._create_from_usm_ndarray(output)

            if keepdims:
                if axis == (0,):
                    res_sh = (1,) + output.shape
                else:
                    res_sh = output.shape + (1,)
                result = result.reshape(res_sh)

            return result

    usm_a = dpnp.get_usm_ndarray(a)
    return dpnp_wrap_reduction_call(
        a,
        out,
        dpt.sum,
        _get_reduction_res_dt,
        usm_a,
        axis=axis,
        dtype=dtype,
        keepdims=keepdims,
    )


def trapz(y1, x1=None, dx=1.0, axis=-1):
    """
    Integrate along the given axis using the composite trapezoidal rule.

    For full documentation refer to :obj:`numpy.trapz`.

    Limitations
    -----------
    Parameters `y` and `x` are supported as :class:`dpnp.ndarray`.
    Keyword argument `kwargs` is currently unsupported.
    Otherwise the function will be executed sequentially on CPU.
    Input array data types are limited by supported DPNP :ref:`Data types`.

    Examples
    --------
    >>> import dpnp as np
    >>> a = np.array([1, 2, 3])
    >>> b = np.array([4, 6, 8])
    >>> np.trapz(a)
    4.0
    >>> np.trapz(a, x=b)
    8.0
    >>> np.trapz(a, dx=2)
    8.0

    """

    y_desc = dpnp.get_dpnp_descriptor(y1, copy_when_nondefault_queue=False)
    if y_desc:
        if y_desc.ndim > 1:
            pass
        else:
            y_obj = y_desc.get_array()
            if x1 is None:
                x_obj = dpnp.empty(
                    y_desc.shape,
                    dtype=y_desc.dtype,
                    device=y_obj.sycl_device,
                    usm_type=y_obj.usm_type,
                    sycl_queue=y_obj.sycl_queue,
                )
            else:
                x_obj = x1

            x_desc = dpnp.get_dpnp_descriptor(
                x_obj, copy_when_nondefault_queue=False
            )
            # TODO: change to "not x_desc"
            if x_desc:
                pass
            elif y_desc.size != x_desc.size:
                pass
            elif y_desc.shape != x_desc.shape:
                pass
            else:
                return dpnp_trapz(y_desc, x_desc, dx).get_pyobj()

    return call_origin(numpy.trapz, y1, x1, dx, axis)


true_divide = divide


_TRUNC_DOCSTRING = """
Returns the truncated value for each element `x_i` for input array `x`.

The truncated value of the scalar `x` is the nearest integer i which is
closer to zero than `x` is. In short, the fractional part of the
signed number `x` is discarded.

Parameters
----------
x : {dpnp.ndarray, usm_ndarray}
    Input array, expected to have a real-valued data type.
out : {None, dpnp.ndarray}, optional
    Output array to populate.
    Array must have the correct shape and the expected data type.
order : {"C", "F", "A", "K"}, optional
    Memory layout of the newly output array, if parameter `out` is ``None``.
    Default: "K".

Returns
-------
out : dpnp.ndarray
    An array containing the result of element-wise division. The data type
    of the returned array is determined by the Type Promotion Rules.

Limitations
-----------
Parameters `where` and `subok` are supported with their default values.
Keyword argument `kwargs` is currently unsupported.
Otherwise ``NotImplementedError`` exception will be raised.

See Also
--------
:obj:`dpnp.floor` : Round a number to the nearest integer toward minus infinity.
:obj:`dpnp.ceil` : Round a number to the nearest integer toward infinity.

Examples
--------
>>> import dpnp as np
>>> a = np.array([-1.7, -1.5, -0.2, 0.2, 1.5, 1.7, 2.0])
>>> np.trunc(a)
array([-1.0, -1.0, -0.0, 0.0, 1.0, 1.0, 2.0])
"""

trunc = DPNPUnaryFunc(
    "trunc",
    ti._trunc_result_type,
    ti._trunc,
    _TRUNC_DOCSTRING,
    mkl_fn_to_call=vmi._mkl_trunc_to_call,
    mkl_impl_fn=vmi._trunc,
)<|MERGE_RESOLUTION|>--- conflicted
+++ resolved
@@ -173,9 +173,6 @@
     return dtu._to_device_supported_dtype(dtype, a.sycl_device)
 
 
-<<<<<<< HEAD
-absolute = unary_ufunc("abs", mkl_call=True)
-=======
 def _gradient_build_dx(f, axes, *varargs):
     """Build an array with distance per each dimension."""
 
@@ -338,68 +335,8 @@
             a * f[tuple(slice2)] + b * f[tuple(slice3)] + c * f[tuple(slice4)]
         )
 
-
-_ABS_DOCSTRING = """
-Calculates the absolute value for each element `x_i` of input array `x`.
-
-For full documentation refer to :obj:`numpy.absolute`.
-
-Parameters
-----------
-x : {dpnp.ndarray, usm_ndarray}
-    Input array, expected to have numeric data type.
-out : {None, dpnp.ndarray}, optional
-    Output array to populate.
-    Array must have the correct shape and the expected data type.
-order : {"C", "F", "A", "K"}, optional
-    Memory layout of the newly output array, if parameter `out` is ``None``.
-    Default: "K".
-
-Returns
--------
-out : dpnp.ndarray
-    An array containing the element-wise absolute values.
-    For complex input, the absolute value is its magnitude.
-    If `x` has a real-valued data type, the returned array has the
-    same data type as `x`. If `x` has a complex floating-point data type,
-    the returned array has a real-valued floating-point data type whose
-    precision matches the precision of `x`.
-
-Limitations
------------
-Parameters `where` and `subok` are supported with their default values.
-Keyword argument `kwargs` is currently unsupported.
-Otherwise ``NotImplementedError`` exception will be raised.
-
-See Also
---------
-:obj:`dpnp.fabs` : Calculate the absolute value element-wise excluding complex types.
-
-Notes
------
-``dpnp.abs`` is a shorthand for this function.
-
-Examples
---------
->>> import dpnp as np
->>> a = np.array([-1.2, 1.2])
->>> np.absolute(a)
-array([1.2, 1.2])
-
->>> a = np.array(1.2 + 1j)
->>> np.absolute(a)
-array(1.5620499351813308)
-"""
-
-absolute = DPNPUnaryFunc(
-    "abs",
-    ti._abs_result_type,
-    ti._abs,
-    _ABS_DOCSTRING,
-    mkl_fn_to_call=vmi._mkl_abs_to_call,
-    mkl_impl_fn=vmi._abs,
-)
->>>>>>> 062bbd7a
+        
+absolute = unary_ufunc("abs", mkl_call=True)
 
 
 abs = absolute
