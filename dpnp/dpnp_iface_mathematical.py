--- conflicted
+++ resolved
@@ -1736,11 +1736,7 @@
 Parameters
 ----------
 x : {dpnp.ndarray, usm_ndarray}
-<<<<<<< HEAD
-    Input array, expected to have a real-valued floating-point data type.
-=======
     Input array, expected to have a boolean or real-valued data type.
->>>>>>> 0ab1d627
 out : {None, dpnp.ndarray, usm_ndarray}, optional
     Output array to populate.
     Array must have the correct shape and the expected data type.
