# cython: language_level=3
# distutils: language = c++
# -*- coding: utf-8 -*-
# *****************************************************************************
# Copyright (c) 2016-2020, Intel Corporation
# All rights reserved.
#
# Redistribution and use in source and binary forms, with or without
# modification, are permitted provided that the following conditions are met:
# - Redistributions of source code must retain the above copyright notice,
#   this list of conditions and the following disclaimer.
# - Redistributions in binary form must reproduce the above copyright notice,
#   this list of conditions and the following disclaimer in the documentation
#   and/or other materials provided with the distribution.
#
# THIS SOFTWARE IS PROVIDED BY THE COPYRIGHT HOLDERS AND CONTRIBUTORS "AS IS"
# AND ANY EXPRESS OR IMPLIED WARRANTIES, INCLUDING, BUT NOT LIMITED TO, THE
# IMPLIED WARRANTIES OF MERCHANTABILITY AND FITNESS FOR A PARTICULAR PURPOSE
# ARE DISCLAIMED. IN NO EVENT SHALL THE COPYRIGHT HOLDER OR CONTRIBUTORS BE
# LIABLE FOR ANY DIRECT, INDIRECT, INCIDENTAL, SPECIAL, EXEMPLARY, OR
# CONSEQUENTIAL DAMAGES (INCLUDING, BUT NOT LIMITED TO, PROCUREMENT OF
# SUBSTITUTE GOODS OR SERVICES; LOSS OF USE, DATA, OR PROFITS; OR BUSINESS
# INTERRUPTION) HOWEVER CAUSED AND ON ANY THEORY OF LIABILITY, WHETHER IN
# CONTRACT, STRICT LIABILITY, OR TORT (INCLUDING NEGLIGENCE OR OTHERWISE)
# ARISING IN ANY WAY OUT OF THE USE OF THIS SOFTWARE, EVEN IF ADVISED OF
# THE POSSIBILITY OF SUCH DAMAGE.
# *****************************************************************************

"""
Interface of the Mathematical part of the DPNP

Notes
-----
This module is a face or public interface file for the library
it contains:
 - Interface functions
 - documentation for the functions
 - The functions parameters check

"""


from dpnp.dpnp_algo import *
from dpnp.dparray import dparray
from dpnp.dpnp_utils import *

import dpnp
import numpy


__all__ = [
    "abs",
    "absolute",
    "add",
    "around",
    "ceil",
    "conj",
    "conjugate",
    "convolve",
    "copysign",
    "cross",
    "cumprod",
    "cumsum",
    "diff",
    "divide",
    "ediff1d",
    "fabs",
    "floor",
    "floor_divide",
    "fmax",
    "fmin",
    "fmod",
    "gradient",
    "maximum",
    "minimum",
    "mod",
    "modf",
    "multiply",
    "nancumprod",
    "nancumsum",
    "nanprod",
    "nansum",
    "negative",
    "power",
    "prod",
    "remainder",
    "round_",
    "sign",
    "subtract",
    "sum",
    "trapz",
    "true_divide",
    "trunc"
]


def abs(*args, **kwargs):
    """
    Calculate the absolute value element-wise.

    For full documentation refer to :obj:`numpy.absolute`.

    Notes
    -----
    "obj:`dpnp.abs` is a shorthand for :obj:`dpnp.absolute`.

    Examples
    --------
    >>> import dpnp as np
    >>> a = np.array([-1.2, 1.2])
    >>> result = np.abs(a)
    >>> [x for x in result]
    [1.2, 1.2]

    """

    return dpnp.absolute(*args, **kwargs)


def absolute(x1, **kwargs):
    """
    Calculate the absolute value element-wise.

    For full documentation refer to :obj:`numpy.absolute`.

    .. seealso:: :obj:`dpnp.abs` : Calculate the absolute value element-wise.

    Limitations
    -----------
        Parameter ``x1`` is supported as :obj:`dpnp.ndarray`.
        Dimension of input array is limited by ``x1.ndim != 0``.
        Keyword arguments ``kwargs`` are currently unsupported.
        Otherwise the functions will be executed sequentially on CPU.
        Input array data types are limited by supported DPNP :ref:`Data types`.

    Examples
    --------
    >>> import dpnp as np
    >>> a = np.array([-1.2, 1.2])
    >>> result = np.absolute(a)
    >>> [x for x in result]
    [1.2, 1.2]

    """

    x1_desc = dpnp.get_dpnp_descriptor(x1)
    if x1_desc and not kwargs:
        if not x1_desc.ndim:
            pass
        else:
            result = dpnp_absolute(x1_desc)

            return result

    return call_origin(numpy.absolute, x1, **kwargs)


def add(x1, x2, dtype=None, out=None, where=True, **kwargs):
    """
    Add arguments element-wise.

    For full documentation refer to :obj:`numpy.add`.

    Limitations
    -----------
    Parameters ``x1`` and ``x2`` are supported as either :obj:`dpnp.ndarray` or scalar.
    Parameters ``dtype``, ``out`` and ``where`` are supported with their default values.
    Keyword arguments ``kwargs`` are currently unsupported.
    Otherwise the functions will be executed sequentially on CPU.
    Input array data types are limited by supported DPNP :ref:`Data types`.

    Examples
    --------
    >>> import dpnp as np
    >>> a = np.array([1, 2, 3])
    >>> b = np.array([1, 2, 3])
    >>> result = np.add(a, b)
    >>> [x for x in result]
    [2, 4, 6]

    """

    x1_is_scalar = dpnp.isscalar(x1)
    x2_is_scalar = dpnp.isscalar(x2)
    x1_desc = dpnp.get_dpnp_descriptor(x1)
    x2_desc = dpnp.get_dpnp_descriptor(x2)

    if x1_desc and x2_desc and not kwargs:
        if not x1_desc and not x1_is_scalar:
            pass
        elif not x2_desc and not x2_is_scalar:
            pass
        elif x1_is_scalar and x2_is_scalar:
            pass
        elif x1_desc and x1_desc.ndim == 0:
            pass
        elif x2_desc and x2_desc.ndim == 0:
            pass
        elif out is not None and not isinstance(out, dparray):
            pass
        elif dtype is not None:
            pass
        elif out is not None:
            pass
        elif not where:
            pass
        else:
            return dpnp_add(x1_desc, x2_desc, dtype=dtype, out=out, where=where).get_pyobj()

    return call_origin(numpy.add, x1, x2, dtype=dtype, out=out, where=where, **kwargs)


def around(x1, decimals=0, out=None):
    """
    Evenly round to the given number of decimals.

    For full documentation refer to :obj:`numpy.around`.

    Limitations
    -----------
    Parameters ``x1`` is supported as :obj:`dpnp.ndarray`.
    Parameters ``decimals`` and ``out`` are supported with their default values.
    Otherwise the functions will be executed sequentially on CPU.
    Input array data types are limited by supported DPNP :ref:`Data types`.

    Examples
    --------
    >>> import dpnp as np
    >>> np.around([0.37, 1.64])
    array([0.,  2.])
    >>> np.around([0.37, 1.64], decimals=1)
    array([0.4,  1.6])
    >>> np.around([.5, 1.5, 2.5, 3.5, 4.5]) # rounds to nearest even value
    array([0.,  2.,  2.,  4.,  4.])
    >>> np.around([1,2,3,11], decimals=1) # ndarray of ints is returned
    array([ 1,  2,  3, 11])
    >>> np.around([1,2,3,11], decimals=-1)
    array([ 0,  0,  0, 10])

    """

    x1_desc = dpnp.get_dpnp_descriptor(x1)
    if x1_desc:
        if out is not None:
            pass
        elif decimals != 0:
            pass
        else:
            return dpnp_around(x1_desc, decimals)

    return call_origin(numpy.around, x1, decimals=decimals, out=out)


def ceil(x1, out=None, **kwargs):
    """
    Compute  the ceiling of the input, element-wise.

    For full documentation refer to :obj:`numpy.ceil`.

    Limitations
    -----------
        Parameter ``x1`` is supported as :obj:`dpnp.ndarray`.
        Keyword arguments ``kwargs`` are currently unsupported.
        Otherwise the functions will be executed sequentially on CPU.
        Input array data types are limited by supported DPNP :ref:`Data types`.

    See Also
    --------
    :obj:`dpnp.floor` : Return the floor of the input, element-wise.
    :obj:`dpnp.trunc` : Return the truncated value of the input, element-wise.

    Examples
    --------
    >>> import dpnp as np
    >>> a = np.array([-1.7, -1.5, -0.2, 0.2, 1.5, 1.7, 2.0])
    >>> result = np.ceil(a)
    >>> [x for x in result]
    [-1.0, -1.0, -0.0, 1.0, 2.0, 2.0, 2.0]

    """

    x1_desc = dpnp.get_dpnp_descriptor(x1)
    if x1_desc and not kwargs:
        return dpnp_ceil(x1_desc, out).get_pyobj()

    return call_origin(numpy.ceil, x1, out=out, **kwargs)


def conjugate(x1, **kwargs):
    """
    Return the complex conjugate, element-wise.

    The complex conjugate of a complex number is obtained by changing the
    sign of its imaginary part.

    For full documentation refer to :obj:`numpy.conjugate`.

    Examples
    --------
    >>> import dpnp as np
    >>> np.conjugate(1+2j)
    (1-2j)

    >>> x = np.eye(2) + 1j * np.eye(2)
    >>> np.conjugate(x)
    array([[ 1.-1.j,  0.-0.j],
           [ 0.-0.j,  1.-1.j]])

    """

    x1_desc = dpnp.get_dpnp_descriptor(x1)
    if x1_desc and not kwargs:
        return dpnp_conjugate(x1_desc)

    return call_origin(numpy.conjugate, x1, **kwargs)


conj = conjugate


def convolve(a, v, mode='full'):
    """
    Returns the discrete, linear convolution of two one-dimensional sequences.

    For full documentation refer to :obj:`numpy.convolve`.

    Examples
    --------
    >>> ca = dpnp.convolve([1, 2, 3], [0, 1, 0.5])
    >>> print(ca)
    [0. , 1. , 2.5, 4. , 1.5]

    """

    return call_origin(numpy.convolve, a=a, v=v, mode=mode)


def copysign(x1, x2, dtype=None, out=None, where=True, **kwargs):
    """
    Change the sign of x1 to that of x2, element-wise.

    For full documentation refer to :obj:`numpy.copysign`.

    Limitations
    -----------
    Parameters ``x1`` and ``x2`` are supported as either :obj:`dpnp.ndarray` or scalar.
    Parameters ``dtype``, ``out`` and ``where`` are supported with their default values.
    Keyword arguments ``kwargs`` are currently unsupported.
    Otherwise the functions will be executed sequentially on CPU.
    Input array data types are limited by supported DPNP :ref:`Data types`.

    Examples
    --------
    >>> import dpnp as np
    >>> result = np.copysign(np.array([1, -2, 6, -9]), np.array([-1, -1, 1, 1]))
    >>> [x for x in result]
    [-1.0, -2.0, 6.0, 9.0]

    """

    x1_is_scalar = dpnp.isscalar(x1)
    x2_is_scalar = dpnp.isscalar(x2)
    x1_desc = dpnp.get_dpnp_descriptor(x1)
    x2_desc = dpnp.get_dpnp_descriptor(x2)

    if x1_desc and x2_desc and not kwargs:
        if not x1_desc and not x1_is_scalar:
            pass
        elif not x2_desc and not x2_is_scalar:
            pass
        elif x1_is_scalar and x2_is_scalar:
            pass
        elif x1_desc and x1_desc.ndim == 0:
            pass
        elif x2_desc and x2_desc.ndim == 0:
            pass
        elif dtype is not None:
            pass
        elif out is not None:
            pass
        elif not where:
            pass
        else:
            return dpnp_copysign(x1_desc, x2_desc, dtype=dtype, out=out, where=where)

    return call_origin(numpy.copysign, x1, x2, dtype=dtype, out=out, where=where, **kwargs)


def cross(x1, x2, axisa=-1, axisb=-1, axisc=-1, axis=None):
    """
    Return the cross product of two (arrays of) vectors.

    For full documentation refer to :obj:`numpy.cross`.

    Limitations
    -----------
        Parameters ``x1`` and ``x2`` are supported as :obj:`dpnp.ndarray`.
        Keyword arguments ``kwargs`` are currently unsupported.
        Sizes of input arrays are limited by ``x1.size == 3 and x2.size == 3``.
        Shapes of input arrays are limited by ``x1.shape == (3,) and x2.shape == (3,)``.
        Otherwise the functions will be executed sequentially on CPU.
        Input array data types are limited by supported DPNP :ref:`Data types`.

    Examples
    --------
    >>> import dpnp as np
    >>> x = [1, 2, 3]
    >>> y = [4, 5, 6]
    >>> result = np.cross(x, y)
    >>> [x for x in result]
    [-3,  6, -3]

    """

    x1_desc = dpnp.get_dpnp_descriptor(x1)
    x2_desc = dpnp.get_dpnp_descriptor(x2)

    if x1_desc and x2_desc:
        if x1_desc.size != 3 or x2_desc.size != 3:
            pass
        elif x1_desc.shape != (3,) or x2_desc.shape != (3,):
            pass
        elif axisa != -1:
            pass
        elif axisb != -1:
            pass
        elif axisc != -1:
            pass
        elif axis is not None:
            pass
        else:
            return dpnp_cross(x1_desc, x2_desc)

    return call_origin(numpy.cross, x1, x2, axisa, axisb, axisc, axis)


def cumprod(x1, **kwargs):
    """
    Return the cumulative product of elements along a given axis.

    For full documentation refer to :obj:`numpy.cumprod`.

    Limitations
    -----------
        Parameter ``x`` is supported as :obj:`dpnp.ndarray`.
        Keyword arguments ``kwargs`` are currently unsupported.
        Otherwise the functions will be executed sequentially on CPU.
        Input array data types are limited by supported DPNP :ref:`Data types`.

    Examples
    --------
    >>> import dpnp as np
    >>> a = np.array([1, 2, 3])
    >>> result = np.cumprod(a)
    >>> [x for x in result]
    [1, 2, 6]
    >>> b = np.array([[1, 2, 3], [4, 5, 6]])
    >>> result = np.cumprod(b)
    >>> [x for x in result]
    [1, 2, 6, 24, 120, 720]

    """

    x1_desc = dpnp.get_dpnp_descriptor(x1)
    if x1_desc and not kwargs:
        return dpnp_cumprod(x1_desc).get_pyobj()

    return call_origin(numpy.cumprod, x1, **kwargs)


def cumsum(x1, **kwargs):
    """
    Return the cumulative sum of the elements along a given axis.

    For full documentation refer to :obj:`numpy.cumsum`.

    Limitations
    -----------
        Parameter ``x`` is supported as :obj:`dpnp.ndarray`.
        Keyword arguments ``kwargs`` are currently unsupported.
        Otherwise the functions will be executed sequentially on CPU.
        Input array data types are limited by supported DPNP :ref:`Data types`.

    Examples
    --------
    >>> import dpnp as np
    >>> a = np.array([1, 2, 4])
    >>> result = np.cumsum(a)
    >>> [x for x in result]
    [1, 2, 7]
    >>> b = np.array([[1, 2, 3], [4, 5, 6]])
    >>> result = np.cumsum(b)
    >>> [x for x in result]
    [1, 2, 6, 10, 15, 21]

    """

    x1_desc = dpnp.get_dpnp_descriptor(x1)
    if x1_desc and not kwargs:
        return dpnp_cumsum(x1_desc).get_pyobj()

    return call_origin(numpy.cumsum, x1, **kwargs)


def diff(x1, n=1, axis=-1, prepend=None, append=None):
    """
    Calculate the n-th discrete difference along the given axis.

    For full documentation refer to :obj:`numpy.diff`.

    Limitations
    -----------
    Input array is supported as :obj:`dpnp.ndarray`.
    Parameters ``axis``, ``prepend`` and ``append`` are supported only with default values.
    Otherwise the function will be executed sequentially on CPU.
    """

    x1_desc = dpnp.get_dpnp_descriptor(x1)
    if x1_desc:
        if not isinstance(n, int):
            pass
        elif n < 1:
            pass
        elif axis != -1:
            pass
        elif prepend is not None:
            pass
        elif append is not None:
            pass
        else:
            return dpnp_diff(x1, n)

    return call_origin(numpy.diff, x1, n, axis, prepend, append)


def divide(x1, x2, dtype=None, out=None, where=True, **kwargs):
    """
    Divide arguments element-wise.

    For full documentation refer to :obj:`numpy.divide`.

    Limitations
    -----------
    Parameters ``x1`` and ``x2`` are supported as either :obj:`dpnp.ndarray` or scalar.
    Parameters ``dtype``, ``out`` and ``where`` are supported with their default values.
    Keyword arguments ``kwargs`` are currently unsupported.
    Otherwise the functions will be executed sequentially on CPU.
    Input array data types are limited by supported DPNP :ref:`Data types`.

    Examples
    --------
    >>> import dpnp as np
    >>> result = np.divide(np.array([1, -2, 6, -9]), np.array([-2, -2, -2, -2]))
    >>> [x for x in result]
    [-0.5, 1.0, -3.0, 4.5]

    """

    x1_is_scalar = dpnp.isscalar(x1)
    x2_is_scalar = dpnp.isscalar(x2)
    x1_desc = dpnp.get_dpnp_descriptor(x1)
    x2_desc = dpnp.get_dpnp_descriptor(x2)

    if x1_desc and x2_desc and not kwargs:
        if not x1_desc and not x1_is_scalar:
            pass
        elif not x2_desc and not x2_is_scalar:
            pass
        elif x1_is_scalar and x2_is_scalar:
            pass
        elif x1_desc and x1_desc.ndim == 0:
            pass
        elif x2_desc and x2_desc.ndim == 0:
            pass
        elif dtype is not None:
            pass
        elif out is not None:
            pass
        elif not where:
            pass
        else:
            return dpnp_divide(x1_desc, x2_desc, dtype=dtype, out=out, where=where).get_pyobj()

    return call_origin(numpy.divide, x1, x2, dtype=dtype, out=out, where=where, **kwargs)


def ediff1d(x1, to_end=None, to_begin=None):
    """
    The differences between consecutive elements of an array.

    For full documentation refer to :obj:`numpy.ediff1d`.

    Limitations
    -----------
        Parameter ``x1``is supported as :obj:`dpnp.ndarray`.
        Keyword arguments ``to_end`` and ``to_begin`` are currently supported only with default values `None`.
        Otherwise the function will be executed sequentially on CPU.
        Input array data types are limited by supported DPNP :ref:`Data types`.

    ..seealso:: :obj:`dpnp.diff` : Calculate the n-th discrete difference along the given axis.

    Examples
    --------
    >>> import dpnp as np
    >>> a = np.array([1, 2, 4, 7, 0])
    >>> result = np.ediff1d(a)
    >>> [x for x in result]
    [1, 2, 3, -7]
    >>> b = np.array([[1, 2, 4], [1, 6, 24]])
    >>> result = np.ediff1d(b)
    >>> [x for x in result]
    [1, 2, -3, 5, 18]

    """

    x1_desc = dpnp.get_dpnp_descriptor(x1)
    if x1_desc:
        if to_begin is not None:
            pass
        elif to_end is not None:
            pass
        else:
            return dpnp_ediff1d(x1_desc).get_pyobj()

    return call_origin(numpy.ediff1d, x1, to_end=to_end, to_begin=to_begin)


def fabs(x1, **kwargs):
    """
    Compute the absolute values element-wise.

    For full documentation refer to :obj:`numpy.fabs`.

    Limitations
    -----------
        Parameter ``x1`` is supported as :obj:`dpnp.ndarray`.
        Keyword arguments ``kwargs`` are currently unsupported.
        Otherwise the functions will be executed sequentially on CPU.
        Input array data types are limited by supported DPNP :ref:`Data types`.

    .. seealso:: :obj:`dpnp.abs` : Calculate the absolute value element-wise.

    Examples
    --------
    >>> import dpnp as np
    >>> result = np.fabs(np.array([1, -2, 6, -9]))
    >>> [x for x in result]
    [1.0, 2.0, 6.0, 9.0]

    """

    x1_desc = dpnp.get_dpnp_descriptor(x1)
    if x1_desc:
        return dpnp_fabs(x1_desc)

    return call_origin(numpy.fabs, x1, **kwargs)


def floor(x1, out=None, **kwargs):
    """
    Round a number to the nearest integer toward minus infinity.

    For full documentation refer to :obj:`numpy.floor`.

    Limitations
    -----------
        Parameter ``x1`` is supported as :obj:`dpnp.ndarray`.
        Keyword arguments ``kwargs`` are currently unsupported.
        Otherwise the functions will be executed sequentially on CPU.
        Input array data types are limited by supported DPNP :ref:`Data types`.

    See Also
    --------
        :obj:`dpnp.ceil` : Compute  the ceiling of the input, element-wise.
        :obj:`dpnp.trunc` : Return the truncated value of the input, element-wise.

    Notes
    -----
        Some spreadsheet programs calculate the "floor-towards-zero", in other words floor(-2.5) == -2.
        dpNP instead uses the definition of floor where floor(-2.5) == -3.

    Examples
    --------
    >>> import dpnp as np
    >>> a = np.array([-1.7, -1.5, -0.2, 0.2, 1.5, 1.7, 2.0])
    >>> result = np.floor(a)
    >>> [x for x in result]
    [-2.0, -2.0, -1.0, 0.0, 1.0, 1.0, 2.0]

    """

    x1_desc = dpnp.get_dpnp_descriptor(x1)
    if x1_desc and not kwargs:
        return dpnp_floor(x1_desc, out).get_pyobj()

    return call_origin(numpy.floor, x1, out=out, **kwargs)


def floor_divide(x1, x2, dtype=None, out=None, where=True, **kwargs):
    """
    Compute the largest integer smaller or equal to the division of the inputs.

    For full documentation refer to :obj:`numpy.floor_divide`.

    Limitations
    -----------
        Parameters ``x1`` and ``x2`` are supported as either :obj:`dpnp.ndarray` or scalar.
        Parameters ``dtype``, ``out`` and ``where`` are supported with their default values.
        Keyword arguments ``kwargs`` are currently unsupported.
        Otherwise the functions will be executed sequentially on CPU.
        Input array data types are limited by supported DPNP :ref:`Data types`.

    See Also
    --------
    :obj:`dpnp.reminder` : Remainder complementary to floor_divide.
    :obj:`dpnp.divide` : Standard division.
    :obj:`dpnp.floor` : Round a number to the nearest integer toward minus infinity.
    :obj:`dpnp.ceil` : Round a number to the nearest integer toward infinity.

    Examples
    --------
    >>> import dpnp as np
    >>> result = np.floor_divide(np.array([1, -1, -2, -9]), np.array([-2, -2, -2, -2]))
    >>> [x for x in result]
    [-1, 0, 1, 4]

    """

    x1_is_scalar = dpnp.isscalar(x1)
    x2_is_scalar = dpnp.isscalar(x2)
    x1_desc = dpnp.get_dpnp_descriptor(x1)
    x2_desc = dpnp.get_dpnp_descriptor(x2)

    if x1_desc and x2_desc and not kwargs:
        if not x1_desc and not x1_is_scalar:
            pass
        elif not x2_desc and not x2_is_scalar:
            pass
        elif x1_is_scalar and x2_is_scalar:
            pass
        elif x1_desc and x1_desc.ndim == 0:
            pass
        elif x2_desc and x2_desc.ndim == 0:
            pass
        elif x2_is_scalar and not x2_desc:
            pass
        elif x1_desc and x2_desc and x1_desc.size != x2_desc.size:
            pass
        elif x1_desc and x2_desc and x1_desc.shape != x2_desc.shape:
            pass
        elif out is not None and not isinstance(out, dparray):
            pass
        elif dtype is not None:
            pass
        elif out is not None:
            pass
        elif not where:
            pass
        elif x1_is_scalar and x2_desc.ndim > 1:
            pass
        else:
            return dpnp_floor_divide(x1_desc, x2_desc, out=out, where=where, dtype=dtype)

    return call_origin(numpy.floor_divide, x1, x2, out=out, where=where, dtype=dtype, **kwargs)


def fmax(*args, **kwargs):
    """
    Element-wise maximum of array elements.

    For full documentation refer to :obj:`numpy.fmax`.

    See Also
    --------
    :obj:`dpnp.maximum` : Element-wise maximum of array elements.
    :obj:`dpnp.fmin` : Element-wise minimum of array elements.
    :obj:`dpnp.fmod` : Calculate the element-wise remainder of division.

    Notes
    -----
    This function works the same as :obj:`dpnp.maximum`

    """

    return dpnp.maximum(*args, **kwargs)


def fmin(*args, **kwargs):
    """
    Element-wise minimum of array elements.

    For full documentation refer to :obj:`numpy.fmin`.

    See Also
    --------
    :obj:`dpnp.maximum` : Element-wise maximum of array elements.
    :obj:`dpnp.fmax` : Element-wise maximum of array elements.
    :obj:`dpnp.fmod` : Calculate the element-wise remainder of division.

    Notes
    -----
    This function works the same as :obj:`dpnp.minimum`

    """

    return dpnp.minimum(*args, **kwargs)


def fmod(x1, x2, dtype=None, out=None, where=True, **kwargs):
    """
    Calculate the element-wise remainder of division.

    For full documentation refer to :obj:`numpy.fmod`.

    Limitations
    -----------
    Parameters ``x1`` and ``x2`` are supported as either :obj:`dpnp.ndarray` or scalar.
    Parameters ``dtype``, ``out`` and ``where`` are supported with their default values.
    Keyword arguments ``kwargs`` are currently unsupported.
    Otherwise the functions will be executed sequentially on CPU.
    Input array data types are limited by supported DPNP :ref:`Data types`.

    See Also
    --------
    :obj:`dpnp.reminder` : Remainder complementary to floor_divide.
    :obj:`dpnp.divide` : Standard division.

    Examples
    --------
    >>> import dpnp as np
    >>> a = np.array([2, -3, 4, 5, -4.5])
    >>> b = np.array([2, 2, 2, 2, 2])
    >>> result = np.fmod(a, b)
    >>> [x for x in result]
    [0.0, -1.0, 0.0, 1.0, -0.5]

    """

    x1_is_scalar = dpnp.isscalar(x1)
    x2_is_scalar = dpnp.isscalar(x2)
    x1_desc = dpnp.get_dpnp_descriptor(x1)
    x2_desc = dpnp.get_dpnp_descriptor(x2)

    if x1_desc and x2_desc and not kwargs:
        if not x1_desc and not x1_is_scalar:
            pass
        elif not x2_desc and not x2_is_scalar:
            pass
        elif x1_is_scalar and x2_is_scalar:
            pass
        elif x1_desc and x1.ndim == 0:
            pass
        elif x2_desc and x2.ndim == 0:
            pass
        elif out is not None and not isinstance(out, dparray):
            pass
        elif dtype is not None:
            pass
        elif out is not None:
            pass
        elif not where:
            pass
        else:
            return dpnp_fmod(x1_desc, x2_desc, dtype=dtype, out=out, where=where).get_pyobj()

    return call_origin(numpy.fmod, x1, x2, dtype=dtype, out=out, where=where, **kwargs)


def gradient(x1, *varargs, **kwargs):
    """
    Return the gradient of an array.

    For full documentation refer to :obj:`numpy.gradient`.

    Limitations
    -----------
        Parameter ``y1`` is supported as :obj:`dpnp.ndarray`.
        Argument ``varargs[0]`` is supported as `int`.
        Keyword arguments ``kwargs`` are currently unsupported.
        Otherwise the functions will be executed sequentially on CPU.
        Input array data types are limited by supported DPNP :ref:`Data types`.

    Example
    -------
    >>> import dpnp as np
    >>> y = np.array([1, 2, 4, 7, 11, 16], dtype=float)
    >>> result = np.gradient(y)
    >>> [x for x in result]
    [1.0, 1.5, 2.5, 3.5, 4.5, 5.0]
    >>> result = np.gradient(y, 2)
    >>> [x for x in result]
    [0.5, 0.75, 1.25, 1.75, 2.25, 2.5]

    """

    x1_desc = dpnp.get_dpnp_descriptor(x1)
    if x1_desc and not kwargs:
        if len(varargs) > 1:
            pass
        elif len(varargs) == 1 and not isinstance(varargs[0], int):
            pass
        else:
            if len(varargs) == 0:
                return dpnp_gradient(x1)

            return dpnp_gradient(x1, varargs[0])

    return call_origin(numpy.gradient, x1, *varargs, **kwargs)


def maximum(x1, x2, dtype=None, out=None, where=True, **kwargs):
    """
    Element-wise maximum of array elements.

    For full documentation refer to :obj:`numpy.maximum`.

    Limitations
    -----------
    Parameters ``x1`` and ``x2`` are supported as either :obj:`dpnp.ndarray` or scalar.
    Parameters ``dtype``, ``out`` and ``where`` are supported with their default values.
    Keyword arguments ``kwargs`` are currently unsupported.
    Otherwise the functions will be executed sequentially on CPU.
    Input array data types are limited by supported DPNP :ref:`Data types`.

    See Also
    --------
    :obj:`dpnp.fmax` : Element-wise maximum of array elements.
    :obj:`dpnp.fmin` : Element-wise minimum of array elements.
    :obj:`dpnp.fmod` : Calculate the element-wise remainder of division.

    Example
    -------
    >>> import dpnp as np
    >>> result = np.fmax(np.array([-2, 3, 4]), np.array([1, 5, 2]))
    >>> [x for x in result]
    [1, 5, 4]

    """

    x1_is_scalar = dpnp.isscalar(x1)
    x2_is_scalar = dpnp.isscalar(x2)
    x1_desc = dpnp.get_dpnp_descriptor(x1)
    x2_desc = dpnp.get_dpnp_descriptor(x2)

    if x1_desc and x2_desc and not kwargs:
        if not x1_desc and not x1_is_scalar:
            pass
        elif not x2_desc and not x2_is_scalar:
            pass
        elif x1_is_scalar and x2_is_scalar:
            pass
        elif x1_desc and x1_desc.ndim == 0:
            pass
        elif x2_desc and x2_desc.ndim == 0:
            pass
        elif dtype is not None:
            pass
        elif out is not None:
            pass
        elif not where:
            pass
        else:
            return dpnp_maximum(x1_desc, x2_desc, dtype=dtype, out=out, where=where).get_pyobj()

    return call_origin(numpy.maximum, x1, x2, dtype=dtype, out=out, where=where, **kwargs)


def minimum(x1, x2, dtype=None, out=None, where=True, **kwargs):
    """
    Element-wise minimum of array elements.

    For full documentation refer to :obj:`numpy.minimum`.

    Limitations
    -----------
    Parameters ``x1`` and ``x2`` are supported as either :obj:`dpnp.ndarray` or scalar.
    Parameters ``dtype``, ``out`` and ``where`` are supported with their default values.
    Keyword arguments ``kwargs`` are currently unsupported.
    Otherwise the functions will be executed sequentially on CPU.
    Input array data types are limited by supported DPNP :ref:`Data types`.

    See Also
    --------
    :obj:`dpnp.fmax` : Element-wise maximum of array elements.
    :obj:`dpnp.fmin` : Element-wise minimum of array elements.
    :obj:`dpnp.fmod` : Calculate the element-wise remainder of division.

    Example
    -------
    >>> import dpnp as np
    >>> result = np.fmin(np.array([-2, 3, 4]), np.array([1, 5, 2]))
    >>> [x for x in result]
    [-2, 3, 2]

    """

    x1_is_scalar = dpnp.isscalar(x1)
    x2_is_scalar = dpnp.isscalar(x2)
    x1_desc = dpnp.get_dpnp_descriptor(x1)
    x2_desc = dpnp.get_dpnp_descriptor(x2)

    if x1_desc and x2_desc and not kwargs:
        if not x1_desc and not x1_is_scalar:
            pass
        elif not x2_desc and not x2_is_scalar:
            pass
        elif x1_is_scalar and x2_is_scalar:
            pass
        elif x1_desc and x1_desc.ndim == 0:
            pass
        elif x2_desc and x2_desc.ndim == 0:
            pass
        elif dtype is not None:
            pass
        elif out is not None:
            pass
        elif not where:
            pass
        else:
            return dpnp_minimum(x1_desc, x2_desc, dtype=dtype, out=out, where=where).get_pyobj()

    return call_origin(numpy.minimum, x1, x2, dtype=dtype, out=out, where=where, **kwargs)


def mod(*args, **kwargs):
    """
    Compute element-wise remainder of division.

    For full documentation refer to :obj:`numpy.mod`.

    See Also
    --------
    :obj:`dpnp.fmod` : Calculate the element-wise remainder of division
    :obj:`dpnp.reminder` : Remainder complementary to floor_divide.
    :obj:`dpnp.divide` : Standard division.

    Notes
    -----
    This function works the same as :obj:`dpnp.remainder`.

    """

    return dpnp.remainder(*args, **kwargs)


def modf(x, **kwargs):
    """
    Return the fractional and integral parts of an array, element-wise.

    For full documentation refer to :obj:`numpy.modf`.

    Limitations
    -----------
        Parameter ``x`` is supported as :obj:`dpnp.ndarray`.
        Keyword arguments ``kwargs`` are currently unsupported.
        Otherwise the functions will be executed sequentially on CPU.
        Input array data types are limited by supported DPNP :ref:`Data types`.

    Examples
    --------
    >>> import dpnp as np
    >>> a = np.array([1, 2])
    >>> result = np.modf(a)
    >>> [[x for x in y] for y in result ]
    [[1.0, 2.0], [0.0, 0.0]]


    """

    dpnp_desc = dpnp.get_dpnp_descriptor(x)
    if dpnp_desc and not kwargs:
        return dpnp_modf(dpnp_desc)

    return call_origin(numpy.modf, x, **kwargs)


def multiply(x1, x2, dtype=None, out=None, where=True, **kwargs):
    """
    Multiply arguments element-wise.

    For full documentation refer to :obj:`numpy.multiply`.

    Limitations
    -----------
    Parameters ``x1`` and ``x2`` are supported as either :obj:`dpnp.ndarray` or scalar.
    Parameters ``dtype``, ``out`` and ``where`` are supported with their default values.
    Keyword arguments ``kwargs`` are currently unsupported.
    Otherwise the functions will be executed sequentially on CPU.
    Input array data types are limited by supported DPNP :ref:`Data types`.

    Examples
    --------
    >>> import dpnp as np
    >>> a = np.array([1, 2, 3, 4, 5])
    >>> result = np.multiply(a, a)
    >>> [x for x in result]
    [1, 4, 9, 16, 25]

    """

    x1_is_scalar = dpnp.isscalar(x1)
    x2_is_scalar = dpnp.isscalar(x2)
    x1_desc = dpnp.get_dpnp_descriptor(x1)
    x2_desc = dpnp.get_dpnp_descriptor(x2)

    if x1_desc and x2_desc and not kwargs:
        if not x2_desc and not x2_is_scalar:
            pass
        elif x1_is_scalar and x2_is_scalar:
            pass
        elif x1_desc and x1_desc.ndim == 0:
            pass
        elif x2_desc and x2_desc.ndim == 0:
            pass
        elif dtype is not None:
            pass
        elif out is not None:
            pass
        elif not where:
            pass
        else:
            return dpnp_multiply(x1_desc, x2_desc, dtype=dtype, out=out, where=where).get_pyobj()

    return call_origin(numpy.multiply, x1, x2, dtype=dtype, out=out, where=where, **kwargs)


def nancumprod(x1, **kwargs):
    """
    Return the cumulative product of array elements over a given axis treating Not a Numbers (NaNs) as one.

    For full documentation refer to :obj:`numpy.nancumprod`.

    Limitations
    -----------
        Parameter ``x`` is supported as :obj:`dpnp.ndarray`.
        Keyword arguments ``kwargs`` are currently unsupported.
        Otherwise the functions will be executed sequentially on CPU.
        Input array data types are limited by supported DPNP :ref:`Data types`.

    .. seealso:: :obj:`dpnp.cumprod` : Return the cumulative product of elements along a given axis.

    Examples
    --------
    >>> import dpnp as np
    >>> a = np.array([1., np.nan])
    >>> result = np.nancumprod(a)
    >>> [x for x in result]
    [1.0, 1.0]
    >>> b = np.array([[1., 2., np.nan], [4., np.nan, 6.]])
    >>> result = np.nancumprod(b)
    >>> [x for x in result]
    [1.0, 2.0, 2.0, 8.0, 8.0, 48.0]


    """

    x1_desc = dpnp.get_dpnp_descriptor(x1)
    if x1_desc and not kwargs:
        return dpnp_nancumprod(x1_desc)

    return call_origin(numpy.nancumprod, x1, **kwargs)


def nancumsum(x1, **kwargs):
    """
    Return the cumulative sum of the elements along a given axis.

    For full documentation refer to :obj:`numpy.nancumsum`.

    Limitations
    -----------
        Parameter ``x`` is supported as :obj:`dpnp.ndarray`.
        Keyword arguments ``kwargs`` are currently unsupported.
        Otherwise the functions will be executed sequentially on CPU.
        Input array data types are limited by supported DPNP :ref:`Data types`.

    .. seealso:: :obj:`dpnp.cumsum` : Return the cumulative sum of the elements along a given axis.

    Examples
    --------
    >>> import dpnp as np
    >>> a = np.array([1., np.nan])
    >>> result = np.nancumsum(a)
    >>> [x for x in result]
    [1.0, 1.0]
    >>> b = np.array([[1., 2., np.nan], [4., np.nan, 6.]])
    >>> result = np.nancumprod(b)
    >>> [x for x in result]
    [1.0, 3.0, 3.0, 7.0, 7.0, 13.0]

    """

    x1_desc = dpnp.get_dpnp_descriptor(x1)
    if x1_desc and not kwargs:
        return dpnp_nancumsum(x1_desc)

    return call_origin(numpy.nancumsum, x1, **kwargs)


def nanprod(x1, **kwargs):
    """
    Calculate prod() function treating 'Not a Numbers' (NaN) as ones.

    For full documentation refer to :obj:`numpy.nanprod`.

    Limitations
    -----------
        Parameter ``x1`` is supported as :obj:`dpnp.ndarray`.
        Keyword arguments ``kwargs`` are currently unsupported.
        Otherwise the functions will be executed sequentially on CPU.
        Input array data types are limited by supported DPNP :ref:`Data types`.

    Examples
    --------
    >>> import dpnp as np
    >>> np.nanprod(np.array([1, 2]))
    2
    >>> np.nanprod(np.array([[1, 2], [3, 4]]))
    24

    """

    x1_desc = dpnp.get_dpnp_descriptor(x1)
    if x1_desc and not kwargs:
        return dpnp_nanprod(x1)

    return call_origin(numpy.nanprod, x1, **kwargs)


def nansum(x1, **kwargs):
    """
    Calculate sum() function treating 'Not a Numbers' (NaN) as zero.

    For full documentation refer to :obj:`numpy.nansum`.

    Limitations
    -----------
        Parameter ``x1`` is supported as :obj:`dpnp.ndarray`.
        Keyword arguments ``kwargs`` are currently unsupported.
        Otherwise the functions will be executed sequentially on CPU.
        Input array data types are limited by supported DPNP :ref:`Data types`.

    Examples
    --------
    >>> import dpnp as np
    >>> np.nansum(np.array([1, 2]))
    3
    >>> np.nansum(np.array([[1, 2], [3, 4]]))
    10

    """

    x1_desc = dpnp.get_dpnp_descriptor(x1)
    if x1_desc and not kwargs:
        return dpnp_nansum(x1)

    return call_origin(numpy.nansum, x1, **kwargs)


def negative(x1, **kwargs):
    """
    Negative element-wise.

    For full documentation refer to :obj:`numpy.negative`.

    Limitations
    -----------
        Parameter ``x1`` is supported as :obj:`dpnp.ndarray`.
        Keyword arguments ``kwargs`` are currently unsupported.
        Otherwise the functions will be executed sequentially on CPU.
        Input array data types are limited by supported DPNP :ref:`Data types`.

    .. see also: :obj:`dpnp.copysign` : Change the sign of x1 to that of x2, element-wise.

    Examples
    --------
    >>> import dpnp as np
    >>> result = np.negative([1, -1])
    >>> [x for x in result]
    [-1, 1]

    """

    x1_desc = dpnp.get_dpnp_descriptor(x1)
    if x1_desc and not kwargs:
        return dpnp_negative(x1_desc).get_pyobj()

    return call_origin(numpy.negative, x1, **kwargs)


def power(x1, x2, dtype=None, out=None, where=True, **kwargs):
    """
    First array elements raised to powers from second array, element-wise.

    For full documentation refer to :obj:`numpy.power`.

    Limitations
    -----------
    Parameters ``x1`` and ``x2`` are supported as either :obj:`dpnp.ndarray` or scalar.
    Parameters ``dtype``, ``out`` and ``where`` are supported with their default values.
    Keyword arguments ``kwargs`` are currently unsupported.
    Otherwise the functions will be executed sequentially on CPU.
    Input array data types are limited by supported DPNP :ref:`Data types`.

    See Also
    --------
    :obj:`dpnp.fmax` : Element-wise maximum of array elements.
    :obj:`dpnp.fmin` : Element-wise minimum of array elements.
    :obj:`dpnp.fmod` : Calculate the element-wise remainder of division.


    Example
    -------
    >>> import dpnp as np
    >>> a = np.array([1, 2, 3, 4, 5])
    >>> b = np.array([2, 2, 2, 2, 2])
    >>> result = np.power(a, b)
    >>> [x for x in result]
    [1, 4, 9, 16, 25]

    """

    x1_is_scalar = dpnp.isscalar(x1)
    x2_is_scalar = dpnp.isscalar(x2)
    x1_desc = dpnp.get_dpnp_descriptor(x1)
    x2_desc = dpnp.get_dpnp_descriptor(x2)

    if x1_desc and x2_desc and not kwargs:
        if not x1_desc and not x1_is_scalar:
            pass
        elif not x2_desc and not x2_is_scalar:
            pass
        elif x1_is_scalar and x2_is_scalar:
            pass
        elif x1_desc and x1_desc.ndim == 0:
            pass
        elif x2_desc and x2_desc.ndim == 0:
            pass
        elif out is not None and not isinstance(out, dparray):
            pass
        elif dtype is not None:
            pass
        elif not where:
            pass
        else:
            return dpnp_power(x1_desc, x2_desc, dtype=dtype, out=out, where=where).get_pyobj()

    return call_origin(numpy.power, x1, x2, dtype=dtype, out=out, where=where, **kwargs)


def prod(x1, axis=None, dtype=None, out=None, keepdims=False, initial=None, where=True):
    """
    Calculate product of array elements over a given axis.

    For full documentation refer to :obj:`numpy.prod`.

    Limitations
    -----------
        Parameter ``x1`` is supported as :obj:`dpnp.dparray` only.
        Parameter ``where`` is unsupported.
        Input array data types are limited by DPNP :ref:`Data types`.

    Examples
    --------
    >>> import dpnp as np
    >>> np.prod(np.array([[1, 2], [3, 4]]))
    24
    >>> np.prod(np.array([1, 2]))
    2

    """

    x1_desc = dpnp.get_dpnp_descriptor(x1)
    if x1_desc:
        if where is not True:
            pass
        else:
            out_desc = dpnp.get_dpnp_descriptor(out) if out is not None else None
            result_obj = dpnp_prod(x1_desc, axis, dtype, out_desc, keepdims, initial, where).get_pyobj()
            result = dpnp.convert_single_elem_array_to_scalar(result_obj, keepdims)

            return result

    return call_origin(numpy.prod, x1, axis=axis, dtype=dtype, out=out, keepdims=keepdims, initial=initial, where=where)


def remainder(x1, x2, out=None, where=True, dtype=None, **kwargs):
    """
    Return element-wise remainder of division.

    For full documentation refer to :obj:`numpy.remainder`.

    Limitations
    -----------
        Parameters ``x1`` and ``x2`` are supported as either :obj:`dpnp.ndarray` or scalar.
        Parameters ``dtype``, ``out`` and ``where`` are supported with their default values.
        Keyword arguments ``kwargs`` are currently unsupported.
        Otherwise the functions will be executed sequentially on CPU.
        Input array data types are limited by supported DPNP :ref:`Data types`.
        Parameters ``x1`` and ``x2`` are supported with equal sizes and shapes.

    See Also
    --------
        :obj:`dpnp.fmod` : Calculate the element-wise remainder of division.
        :obj:`dpnp.divide` : Standard division.
        :obj:`dpnp.floor` : Round a number to the nearest integer toward minus infinity.

    Example
    -------
    >>> import dpnp as np
    >>> result = np.remainder(np.array([4, 7]), np.array([2, 3]))
    >>> [x for x in result]
    [0, 1]

    """

<<<<<<< HEAD
    x1_is_scalar, x2_is_scalar = dpnp.isscalar(x1), dpnp.isscalar(x2)
    x1_is_dparray, x2_is_dparray = isinstance(x1, dparray), isinstance(x2, dparray)
    
    if not use_origin_backend(x1) and not kwargs:
        if not x1_is_dparray and not x1_is_scalar:
            pass
        elif not x2_is_dparray and not x2_is_scalar:
            pass
        elif x1_is_scalar and x2_is_scalar:
            pass
        elif x1_is_dparray and x1.ndim == 0:
            pass
        elif x2_is_dparray and x2.ndim == 0:
            pass
        elif x2_is_scalar and x2 == 0:
            pass
        elif x1_is_dparray and x2_is_dparray and x1.size != x2.size:
            pass
        elif x1_is_dparray and x2_is_dparray and x1.shape != x2.shape:
            pass
        elif out is not None and not isinstance(out, dparray):
            pass
        elif dtype is not None:
            pass
        elif out is not None:
            pass
        elif not where:
            pass
        elif x1_is_scalar and x2.ndim > 1:
            pass
        else:
            return dpnp_remainder(x1, x2, out=out, where=where, dtype=dtype)

    return call_origin(numpy.remainder, x1, x2, out=out, where=where, dtype=dtype **kwargs)
=======
    x1_desc = dpnp.get_dpnp_descriptor(x1)
    x2_desc = dpnp.get_dpnp_descriptor(x2)

    if x1_desc and x2_desc and not kwargs:
        if x1_desc.size != x2_desc.size:
            pass
        elif x1_desc.shape != x2_desc.shape:
            pass
        else:
            return dpnp_remainder(x1_desc, x2_desc).get_pyobj()
>>>>>>> 99183aea



def round_(a, decimals=0, out=None):
    """
    Round an array to the given number of decimals.

    For full documentation refer to :obj:`numpy.round_`.

    See Also
    --------
        :obj:`dpnp.around` : equivalent function; see for details.

    """

    return around(a, decimals, out)


def sign(x1, **kwargs):
    """
    Returns an element-wise indication of the sign of a number.

    For full documentation refer to :obj:`numpy.sign`.

    Limitations
    -----------
        Parameter ``x1`` is supported as :obj:`dpnp.ndarray`.
        Keyword arguments ``kwargs`` are currently unsupported.
        Otherwise the functions will be executed sequentially on CPU.
        Input array data types are limited by supported DPNP :ref:`Data types`.

    Examples
    --------
    >>> import dpnp as np
    >>> result = np.sign(np.array([-5., 4.5]))
    >>> [x for x in result]
    [-1.0, 1.0]

    """

    x1_desc = dpnp.get_dpnp_descriptor(x1)
    if x1_desc and not kwargs:
        return dpnp_sign(x1_desc)

    return call_origin(numpy.sign, x1, **kwargs)


def subtract(x1, x2, dtype=None, out=None, where=True, **kwargs):
    """
    Subtract arguments, element-wise.

    For full documentation refer to :obj:`numpy.subtract`.

    Limitations
    -----------
    Parameters ``x1`` and ``x2`` are supported as either :obj:`dpnp.ndarray` or scalar.
    Parameters ``dtype``, ``out`` and ``where`` are supported with their default values.
    Keyword arguments ``kwargs`` are currently unsupported.
    Otherwise the functions will be executed sequentially on CPU.
    Input array data types are limited by supported DPNP :ref:`Data types`.

    Example
    -------
    >>> import dpnp as np
    >>> result = np.subtract(np.array([4, 3]), np.array([2, 7]))
    >>> [x for x in result]
    [2, -4]

    """

    x1_is_scalar = dpnp.isscalar(x1)
    x2_is_scalar = dpnp.isscalar(x2)
    x1_desc = dpnp.get_dpnp_descriptor(x1)
    x2_desc = dpnp.get_dpnp_descriptor(x2)
    if x1_desc and x2_desc and not kwargs:
        if not x1_desc and not x1_is_scalar:
            pass
        elif not x2_desc and not x2_is_scalar:
            pass
        elif x1_is_scalar and x2_is_scalar:
            pass
        elif x1_desc and x1_desc.ndim == 0:
            pass
        elif x1_desc and x1_desc.dtype == numpy.bool:
            pass
        elif x2_desc and x2_desc.ndim == 0:
            pass
        elif x2_desc and x2_desc.dtype == numpy.bool:
            pass
        elif dtype is not None:
            pass
        elif out is not None:
            pass
        elif not where:
            pass
        else:
            out_desc = dpnp.get_dpnp_descriptor(out) if out is not None else None
            return dpnp_subtract(x1_desc, x2_desc, dtype=dtype, out=out_desc, where=where).get_pyobj()

    return call_origin(numpy.subtract, x1, x2, dtype=dtype, out=out, where=where, **kwargs)


def sum(x1, axis=None, dtype=None, out=None, keepdims=False, initial=None, where=True):
    """
    Sum of array elements over a given axis.

    For full documentation refer to :obj:`numpy.sum`.

    Limitations
    -----------
        Parameter ``x1`` is supported as :obj:`dpnp.dparray` only.
        Parameter `where`` is unsupported.
        Input array data types are limited by DPNP :ref:`Data types`.

    Examples
    --------
    >>> import dpnp as np
    >>> np.sum(np.array([1, 2, 3, 4, 5]))
    15
    >>> result = np.sum([[0, 1], [0, 5]], axis=0)
    [0, 6]

    """

    x1_desc = dpnp.get_dpnp_descriptor(x1)
    if x1_desc:
        if where is not True:
            pass
        else:
            out_desc = dpnp.get_dpnp_descriptor(out) if out is not None else None
            result_obj = dpnp_sum(x1_desc, axis, dtype, out_desc, keepdims, initial, where).get_pyobj()
            result = dpnp.convert_single_elem_array_to_scalar(result_obj, keepdims)

            return result

    return call_origin(numpy.sum, x1, axis=axis, dtype=dtype, out=out, keepdims=keepdims, initial=initial, where=where)


def trapz(y, x=None, dx=1.0, axis=-1):
    """
    Integrate along the given axis using the composite trapezoidal rule.

    For full documentation refer to :obj:`numpy.trapz`.

    Limitations
    -----------
        Parameters ``y`` and ``x`` are supported as :obj:`dpnp.ndarray`.
        Keyword arguments ``kwargs`` are currently unsupported.
        Otherwise the functions will be executed sequentially on CPU.
        Input array data types are limited by supported DPNP :ref:`Data types`.

    Examples
    --------
    >>> import dpnp as np
    >>> a = np.array([1, 2, 3])
    >>> b = np.array([4, 6, 8])
    >>> np.trapz(a)
    4.0
    >>> np.trapz(a, x=b)
    8.0
    >>> np.trapz(a, dx=2)
    8.0

    """

    y_desc = dpnp.get_dpnp_descriptor(y)
    if y_desc:
        if not isinstance(x, dparray) and x is not None:
            pass
        elif x is not None and y_desc.size != x.size:
            pass
        elif x is not None and y_desc.shape != x.shape:
            pass
        elif y_desc.ndim > 1:
            pass
        else:
            if x is None:
                x = dpnp.empty(0, dtype=y_desc.dtype)

            return dpnp_trapz(y_desc, x, dx)

    return call_origin(numpy.trapz, y, x, dx, axis)


def true_divide(*args, **kwargs):
    """
    Provide a true division of the inputs, element-wise.

    For full documentation refer to :obj:`numpy.true_divide`.

    See Also
    --------
    .. seealso:: :obj:`dpnp.divide` : Standard division.

    Notes
    -----
    This function works the same as :obj:`dpnp.divide`.


    """

    return dpnp.divide(*args, **kwargs)


def trunc(x1, out=None, **kwargs):
    """
    Compute the truncated value of the input, element-wise.

    For full documentation refer to :obj:`numpy.trunc`.

    Limitations
    -----------
        Parameter ``x1`` is supported as :obj:`dpnp.ndarray`.
        Keyword arguments ``kwargs`` are currently unsupported.
        Otherwise the functions will be executed sequentially on CPU.
        Input array data types are limited by supported DPNP :ref:`Data types`.

    See Also
    --------
        :obj:`dpnp.floor` : Round a number to the nearest integer toward minus infinity.
        :obj:`dpnp.ceil` : Round a number to the nearest integer toward infinity.

    Examples
    --------
    >>> import dpnp as np
    >>> a = np.array([-1.7, -1.5, -0.2, 0.2, 1.5, 1.7, 2.0])
    >>> result = np.trunc(a)
    >>> [x for x in result]
    [-1.0, -1.0, -0.0, 0.0, 1.0, 1.0, 2.0]

    """

    x1_desc = dpnp.get_dpnp_descriptor(x1)
    if x1_desc and not kwargs:
        return dpnp_trunc(x1_desc, out).get_pyobj()

    return call_origin(numpy.trunc, x1, out=out, **kwargs)<|MERGE_RESOLUTION|>--- conflicted
+++ resolved
@@ -1414,7 +1414,6 @@
 
     """
 
-<<<<<<< HEAD
     x1_is_scalar, x2_is_scalar = dpnp.isscalar(x1), dpnp.isscalar(x2)
     x1_is_dparray, x2_is_dparray = isinstance(x1, dparray), isinstance(x2, dparray)
     
@@ -1449,19 +1448,6 @@
             return dpnp_remainder(x1, x2, out=out, where=where, dtype=dtype)
 
     return call_origin(numpy.remainder, x1, x2, out=out, where=where, dtype=dtype **kwargs)
-=======
-    x1_desc = dpnp.get_dpnp_descriptor(x1)
-    x2_desc = dpnp.get_dpnp_descriptor(x2)
-
-    if x1_desc and x2_desc and not kwargs:
-        if x1_desc.size != x2_desc.size:
-            pass
-        elif x1_desc.shape != x2_desc.shape:
-            pass
-        else:
-            return dpnp_remainder(x1_desc, x2_desc).get_pyobj()
->>>>>>> 99183aea
-
 
 
 def round_(a, decimals=0, out=None):
