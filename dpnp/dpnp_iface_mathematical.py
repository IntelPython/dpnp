--- conflicted
+++ resolved
@@ -2743,7 +2743,6 @@
 )
 
 
-<<<<<<< HEAD
 def interp(x, xp, fp, left=None, right=None, period=None):
     """
     One-dimensional linear interpolation.
@@ -2923,12 +2922,8 @@
     return output
 
 
-_LCM_DOCSTRING = """
-Returns the lowest common multiple of ``|x1|`` and ``|x2|``.
-=======
 _LCM_DOCSTRING = r"""
 Returns the lowest common multiple of :math:`\abs{x1}` and :math:`\abs{x2}`.
->>>>>>> 54684790
 
 For full documentation refer to :obj:`numpy.lcm`.
 
