# -*- coding: utf-8 -*-
# *****************************************************************************
# Copyright (c) 2016-2024, Intel Corporation
# All rights reserved.
#
# Redistribution and use in source and binary forms, with or without
# modification, are permitted provided that the following conditions are met:
# - Redistributions of source code must retain the above copyright notice,
#   this list of conditions and the following disclaimer.
# - Redistributions in binary form must reproduce the above copyright notice,
#   this list of conditions and the following disclaimer in the documentation
#   and/or other materials provided with the distribution.
#
# THIS SOFTWARE IS PROVIDED BY THE COPYRIGHT HOLDERS AND CONTRIBUTORS "AS IS"
# AND ANY EXPRESS OR IMPLIED WARRANTIES, INCLUDING, BUT NOT LIMITED TO, THE
# IMPLIED WARRANTIES OF MERCHANTABILITY AND FITNESS FOR A PARTICULAR PURPOSE
# ARE DISCLAIMED. IN NO EVENT SHALL THE COPYRIGHT HOLDER OR CONTRIBUTORS BE
# LIABLE FOR ANY DIRECT, INDIRECT, INCIDENTAL, SPECIAL, EXEMPLARY, OR
# CONSEQUENTIAL DAMAGES (INCLUDING, BUT NOT LIMITED TO, PROCUREMENT OF
# SUBSTITUTE GOODS OR SERVICES; LOSS OF USE, DATA, OR PROFITS; OR BUSINESS
# INTERRUPTION) HOWEVER CAUSED AND ON ANY THEORY OF LIABILITY, WHETHER IN
# CONTRACT, STRICT LIABILITY, OR TORT (INCLUDING NEGLIGENCE OR OTHERWISE)
# ARISING IN ANY WAY OUT OF THE USE OF THIS SOFTWARE, EVEN IF ADVISED OF
# THE POSSIBILITY OF SUCH DAMAGE.
# *****************************************************************************

"""
Interface of the Indexing part of the DPNP

Notes
-----
This module is a face or public interface file for the library
it contains:
 - Interface functions
 - documentation for the functions
 - The functions parameters check

"""

import operator

import dpctl.tensor as dpt
import numpy
from numpy.core.numeric import normalize_axis_index

import dpnp

# pylint: disable=no-name-in-module
from .dpnp_algo import (
    dpnp_choose,
    dpnp_putmask,
    dpnp_select,
)
from .dpnp_array import dpnp_array
from .dpnp_utils import (
    call_origin,
    use_origin_backend,
)

__all__ = [
    "choose",
    "diag_indices",
    "diag_indices_from",
    "diagonal",
    "extract",
    "fill_diagonal",
    "indices",
    "mask_indices",
    "nonzero",
    "place",
    "put",
    "put_along_axis",
    "putmask",
    "select",
    "take",
    "take_along_axis",
    "tril_indices",
    "tril_indices_from",
    "triu_indices",
    "triu_indices_from",
]


def _build_along_axis_index(a, ind, axis):
    """
    Build a fancy index used by a family of `_along_axis` functions.

    The fancy index consists of orthogonal arranges, with the
    requested index inserted at the right location.

    The resulting index is going to be used inside `dpnp.put_along_axis`
    and `dpnp.take_along_axis` implementations.

    """

    if not dpnp.issubdtype(ind.dtype, dpnp.integer):
        raise IndexError("`indices` must be an integer array")

    # normalize array shape and input axis
    if axis is None:
        a_shape = (a.size,)
        axis = 0
    else:
        a_shape = a.shape
        axis = normalize_axis_index(axis, a.ndim)

    if len(a_shape) != ind.ndim:
        raise ValueError(
            "`indices` and `a` must have the same number of dimensions"
        )

    # compute dimensions to iterate over
    dest_dims = list(range(axis)) + [None] + list(range(axis + 1, ind.ndim))
    shape_ones = (1,) * ind.ndim

    # build the index
    fancy_index = []
    for dim, n in zip(dest_dims, a_shape):
        if dim is None:
            fancy_index.append(ind)
        else:
            ind_shape = shape_ones[:dim] + (-1,) + shape_ones[dim + 1 :]
            fancy_index.append(
                dpnp.arange(
                    n,
                    dtype=ind.dtype,
                    usm_type=ind.usm_type,
                    sycl_queue=ind.sycl_queue,
                ).reshape(ind_shape)
            )

    return tuple(fancy_index)


def choose(x1, choices, out=None, mode="raise"):
    """
    Construct an array from an index array and a set of arrays to choose from.

    For full documentation refer to :obj:`numpy.choose`.

    See also
    --------
    :obj:`dpnp.take_along_axis` : Preferable if choices is an array.

    """
    x1_desc = dpnp.get_dpnp_descriptor(x1, copy_when_nondefault_queue=False)

    choices_list = []
    for choice in choices:
        choices_list.append(
            dpnp.get_dpnp_descriptor(choice, copy_when_nondefault_queue=False)
        )

    if x1_desc:
        if any(not desc for desc in choices_list):
            pass
        elif out is not None:
            pass
        elif mode != "raise":
            pass
        elif any(not choices[0].dtype == choice.dtype for choice in choices):
            pass
        elif not choices_list:
            pass
        else:
            size = x1_desc.size
            choices_size = choices_list[0].size
            if any(
                choice.size != choices_size or choice.size != size
                for choice in choices
            ):
                pass
            elif any(x >= choices_size for x in dpnp.asnumpy(x1)):
                pass
            else:
                return dpnp_choose(x1_desc, choices_list).get_pyobj()

    return call_origin(numpy.choose, x1, choices, out, mode)


def diag_indices(n, ndim=2, device=None, usm_type="device", sycl_queue=None):
    """
    Return the indices to access the main diagonal of an array.

    This returns a tuple of indices that can be used to access the main
    diagonal of an array `a` with ``a.ndim >= 2`` dimensions and shape
    (n, n, ..., n). For ``a.ndim = 2`` this is the usual diagonal, for
    ``a.ndim > 2`` this is the set of indices to access ``a[i, i, ..., i]``
    for ``i = [0..n-1]``.

    For full documentation refer to :obj:`numpy.diag_indices`.

    Parameters
    ----------
    n : int
        The size, along each dimension, of the arrays for which the returned
        indices can be used.
    ndim : int, optional
        The number of dimensions. Default: ``2``.
    device : {None, string, SyclDevice, SyclQueue}, optional
        An array API concept of device where the output array is created.
        The `device` can be ``None`` (the default), an OneAPI filter selector
        string, an instance of :class:`dpctl.SyclDevice` corresponding to
        a non-partitioned SYCL device, an instance of :class:`dpctl.SyclQueue`,
        or a `Device` object returned by
        :obj:`dpnp.dpnp_array.dpnp_array.device` property.
    usm_type : {"device", "shared", "host"}, optional
        The type of SYCL USM allocation for the output array.
    sycl_queue : {None, SyclQueue}, optional
        A SYCL queue to use for output array allocation and copying.

    Returns
    -------
    out : tuple of dpnp.ndarray
        The indices to access the main diagonal of an array.

    See also
    --------
    :obj:`diag_indices_from` : Return the indices to access the main
                               diagonal of an n-dimensional array.

    Examples
    --------
    Create a set of indices to access the diagonal of a (4, 4) array:

    >>> import dpnp as np
    >>> di = np.diag_indices(4)
    >>> di
    (array([0, 1, 2, 3]), array([0, 1, 2, 3]))
    >>> a = np.arange(16).reshape(4, 4)
    >>> a
    array([[ 0,  1,  2,  3],
           [ 4,  5,  6,  7],
           [ 8,  9, 10, 11],
           [12, 13, 14, 15]])
    >>> a[di] = 100
    >>> a
    array([[100,   1,   2,   3],
           [  4, 100,   6,   7],
           [  8,   9, 100,  11],
           [ 12,  13,  14, 100]])

    Now, we create indices to manipulate a 3-D array:

    >>> d3 = np.diag_indices(2, 3)
    >>> d3
    (array([0, 1]), array([0, 1]), array([0, 1]))

    And use it to set the diagonal of an array of zeros to 1:

    >>> a = np.zeros((2, 2, 2), dtype=int)
    >>> a[d3] = 1
    >>> a
    array([[[1, 0],
            [0, 0]],
           [[0, 0],
            [0, 1]]])

    """

    idx = dpnp.arange(
        n,
        device=device,
        usm_type=usm_type,
        sycl_queue=sycl_queue,
    )
    return (idx,) * ndim


def diag_indices_from(arr):
    """
    Return the indices to access the main diagonal of an n-dimensional array.

    For full documentation refer to :obj:`numpy.diag_indices_from`.

    Parameters
    ----------
    arr : {dpnp.ndarray, usm_ndarray}
        Array at least 2-D

    Returns
    -------
    out : tuple of dpnp.ndarray
        The indices to access the main diagonal of an n-dimensional array.

    See also
    --------
    :obj:`diag_indices` : Return the indices to access the main
                          diagonal of an array.

    Examples
    --------
    Create a 4 by 4 array.

    >>> import dpnp as np
    >>> a = np.arange(16).reshape(4, 4)
    >>> a
    array([[ 0,  1,  2,  3],
           [ 4,  5,  6,  7],
           [ 8,  9, 10, 11],
           [12, 13, 14, 15]])

    Get the indices of the diagonal elements.

    >>> di = np.diag_indices_from(a)
    >>> di
    (array([0, 1, 2, 3]), array([0, 1, 2, 3]))

    >>> a[di]
    array([ 0,  5, 10, 15])

    This is simply syntactic sugar for diag_indices.

    >>> np.diag_indices(a.shape[0])
    (array([0, 1, 2, 3]), array([0, 1, 2, 3]))

    """

    dpnp.check_supported_arrays_type(arr)

    if not arr.ndim >= 2:
        raise ValueError("input array must be at least 2-d")

    if not numpy.all(numpy.diff(arr.shape) == 0):
        raise ValueError("All dimensions of input must be of equal length")

    return diag_indices(
        arr.shape[0],
        arr.ndim,
        usm_type=arr.usm_type,
        sycl_queue=arr.sycl_queue,
    )


def diagonal(a, offset=0, axis1=0, axis2=1):
    """
    Return specified diagonals.

    This function always returns a read/write view, and writing to
    the returned array will alter your original array.

    If you need to modify the array returned by this function without affecting
    the original array, we suggest copying the returned array explicitly, i.e.,
    use ``dpnp.diagonal(a).copy()`` instead of ``dpnp.diagonal(a)``.

    For full documentation refer to :obj:`numpy.diagonal`.

    Parameters
    ----------
    a : {dpnp.ndarray, usm_ndarray}
        Array from which the diagonals are taken.
    offset : int, optional
        Offset of the diagonal from the main diagonal. Can be positive or
        negative. Defaults to main diagonal (``0``).
    axis1 : int, optional
        Axis to be used as the first axis of the 2-D sub-arrays from which
        the diagonals should be taken. Defaults to first axis (``0``).
    axis2 : int, optional
        Axis to be used as the second axis of the 2-D sub-arrays from
        which the diagonals should be taken. Defaults to second axis (``1``).

    Returns
    -------
    array_of_diagonals : dpnp.ndarray
        Array is a read/write view.
        If `a` is 2-D, then a 1-D array containing the diagonal and of the
        same type as `a` is returned.
        If ``a.ndim > 2``, then the dimensions specified by `axis1` and `axis2`
        are removed, and a new axis inserted at the end corresponding to the
        diagonal.

    See Also
    --------
    :obj:`dpnp.diag` : Extract a diagonal or construct a diagonal array.
    :obj:`dpnp.diagflat` : Create a two-dimensional array
                           with the flattened input as a diagonal.
    :obj:`dpnp.trace` : Return the sum along diagonals of the array.

    Examples
    --------
    >>> import dpnp as np
    >>> a = np.arange(4).reshape(2,2)
    >>> a
    array([[0, 1],
           [2, 3]])
    >>> a.diagonal()
    array([0, 3])
    >>> a.diagonal(1)
    array([1])

    A 3-D example:

    >>> a = np.arange(8).reshape(2,2,2)
    >>> a
    array([[[0, 1],
            [2, 3]],
           [[4, 5],
            [6, 7]]])
    >>> a.diagonal(0,  # Main diagonals of two arrays created by skipping
    ...            0,  # across the outer(left)-most axis last and
    ...            1)  # the "middle" (row) axis first.
    array([[0, 6],
           [1, 7]])

    The sub-arrays whose main diagonals we just obtained; note that each
    corresponds to fixing the right-most (column) axis, and that the
    diagonals are "packed" in rows.

    >>> a[:,:,0]  # main diagonal is [0 6]
    array([[0, 2],
           [4, 6]])
    >>> a[:,:,1]  # main diagonal is [1 7]
    array([[1, 3],
           [5, 7]])

    The anti-diagonal can be obtained by reversing the order of elements
    using either `dpnp.flipud` or `dpnp.fliplr`.

    >>> a = np.arange(9).reshape(3, 3)
    >>> a
    array([[0, 1, 2],
           [3, 4, 5],
           [6, 7, 8]])
    >>> np.fliplr(a).diagonal()  # Horizontal flip
    array([2, 4, 6])
    >>> np.flipud(a).diagonal()  # Vertical flip
    array([6, 4, 2])

    Note that the order in which the diagonal is retrieved varies depending
    on the flip function.

    """

    dpnp.check_supported_arrays_type(a)
    a_ndim = a.ndim

    if a_ndim < 2:
        raise ValueError("diag requires an array of at least two dimensions")

    if not isinstance(offset, int):
        raise TypeError(
            f"`offset` must be an integer data type, but got {type(offset)}"
        )

    axis1 = normalize_axis_index(axis1, a_ndim)
    axis2 = normalize_axis_index(axis2, a_ndim)

    if axis1 == axis2:
        raise ValueError("`axis1` and `axis2` cannot be the same")

    # get list of the order of all axes excluding the two target axes
    axes_order = [i for i in range(a_ndim) if i not in [axis1, axis2]]

    # transpose the input array to put the target axes at the end
    # to simplify diagonal extraction
    if offset >= 0:
        a = dpnp.transpose(a, axes_order + [axis1, axis2])
    else:
        a = dpnp.transpose(a, axes_order + [axis2, axis1])
        offset = -offset

    a_shape = a.shape
    a_straides = a.strides
    n, m = a_shape[-2:]
    st_n, st_m = a_straides[-2:]
    # pylint: disable=W0212
    a_element_offset = a.get_array()._element_offset

    # Compute shape, strides and offset of the resulting diagonal array
    # based on the input offset
    if offset == 0:
        out_shape = a_shape[:-2] + (min(n, m),)
        out_strides = a_straides[:-2] + (st_n + st_m,)
        out_offset = a_element_offset
    elif 0 < offset < m:
        out_shape = a_shape[:-2] + (min(n, m - offset),)
        out_strides = a_straides[:-2] + (st_n + st_m,)
        out_offset = a_element_offset + st_m * offset
    else:
        out_shape = a_shape[:-2] + (0,)
        out_strides = a_straides[:-2] + (1,)
        out_offset = a_element_offset

    return dpnp_array._create_from_usm_ndarray(
        dpt.usm_ndarray(
            out_shape,
            dtype=a.dtype,
            buffer=a.get_array(),
            strides=out_strides,
            offset=out_offset,
        )
    )


def extract(condition, a):
    """
    Return the elements of an array that satisfy some condition.

    This is equivalent to
    ``dpnp.compress(dpnp.ravel(condition), dpnp.ravel(a))``. If `condition`
    is boolean :obj:`dpnp.extract` is equivalent to ``a[condition]``.

    Note that :obj:`dpnp.place` does the exact opposite of :obj:`dpnp.extract`.

    For full documentation refer to :obj:`numpy.extract`.

    Parameters
    ----------
    condition : {array_like, scalar}
        An array whose non-zero or ``True`` entries indicate the element of `a`
        to extract.
    a : {dpnp_array, usm_ndarray}
        Input array of the same size as `condition`.

    Returns
    -------
    out : dpnp.ndarray
        Rank 1 array of values from `a` where `condition` is ``True``.

    See Also
    --------
    :obj:`dpnp.take` : Take elements from an array along an axis.
    :obj:`dpnp.put` : Replaces specified elements of an array with given values.
    :obj:`dpnp.copyto` : Copies values from one array to another, broadcasting
                         as necessary.
    :obj:`dpnp.compress` : eturn selected slices of an array along given axis.
    :obj:`dpnp.place` : Change elements of an array based on conditional and
                        input values.

    Examples
    --------
    >>> import dpnp as np
    >>> a = np.arange(12).reshape((3, 4))
    >>> a
    array([[ 0,  1,  2,  3],
           [ 4,  5,  6,  7],
           [ 8,  9, 10, 11]])
    >>> condition = np.mod(a, 3) == 0
    >>> condition
    array([[ True, False, False,  True],
           [False, False,  True, False],
           [False,  True, False, False]])
    >>> np.extract(condition, a)
    array([0, 3, 6, 9])

    If `condition` is boolean:

    >>> a[condition]
    array([0, 3, 6, 9])

    """

    usm_a = dpnp.get_usm_ndarray(a)
    usm_cond = dpnp.as_usm_ndarray(
        condition,
        dtype=dpnp.bool,
        usm_type=usm_a.usm_type,
        sycl_queue=usm_a.sycl_queue,
    )

    if usm_cond.size != usm_a.size:
        usm_a = dpt.reshape(usm_a, -1)
        usm_cond = dpt.reshape(usm_cond, -1)

        usm_res = dpt.take(usm_a, dpt.nonzero(usm_cond)[0])
    else:
        if usm_cond.shape != usm_a.shape:
            usm_a = dpt.reshape(usm_a, -1)
            usm_cond = dpt.reshape(usm_cond, -1)

        usm_res = dpt.extract(usm_cond, usm_a)

    dpnp.synchronize_array_data(usm_res)
    return dpnp_array._create_from_usm_ndarray(usm_res)


def fill_diagonal(a, val, wrap=False):
    """
    Fill the main diagonal of the given array of any dimensionality.

    For full documentation refer to :obj:`numpy.fill_diagonal`.

    Parameters
    ----------
    a : {dpnp_array, usm_ndarray}
        Array whose diagonal is to be filled in-place. It must be at least 2-D.
    val : {dpnp.ndarray, usm_ndarray, scalar}
        Value(s) to write on the diagonal. If `val` is scalar, the value is
        written along the diagonal. If array, the flattened `val` is
        written along the diagonal, repeating if necessary to fill all
        diagonal entries.
    wrap : bool
        It enables the diagonal "wrapped" after N columns. This affects only
        tall matrices. Default: ``False``.

    See Also
    --------
    :obj:`dpnp.diag_indices` : Return the indices to access the main diagonal
                               of an array.
    :obj:`dpnp.diag_indices_from` : Return the indices to access the main
                                    diagonal of an n-dimensional array.

    Examples
    --------
    >>> import dpnp as np
    >>> a = np.zeros((3, 3), dtype=int)
    >>> np.fill_diagonal(a, 5)
    >>> a
    array([[5, 0, 0],
           [0, 5, 0],
           [0, 0, 5]])

    The same function can operate on a 4-D array:

    >>> a = np.zeros((3, 3, 3, 3), dtype=int)
    >>> np.fill_diagonal(a, 4)

    We only show a few blocks for clarity:

    >>> a[0, 0]
    array([[4, 0, 0],
           [0, 0, 0],
           [0, 0, 0]])
    >>> a[1, 1]
    array([[0, 0, 0],
           [0, 4, 0],
           [0, 0, 0]])
    >>> a[2, 2]
    array([[0, 0, 0],
           [0, 0, 0],
           [0, 0, 4]])

    The `wrap` option affects only tall matrices:

    >>> # tall matrices no wrap
    >>> a = np.zeros((5, 3), dtype=int)
    >>> np.fill_diagonal(a, 4)
    >>> a
    array([[4, 0, 0],
           [0, 4, 0],
           [0, 0, 4],
           [0, 0, 0],
           [0, 0, 0]])

    >>> # tall matrices wrap
    >>> a = np.zeros((5, 3), dtype=int)
    >>> np.fill_diagonal(a, 4, wrap=True)
    >>> a
    array([[4, 0, 0],
           [0, 4, 0],
           [0, 0, 4],
           [0, 0, 0],
           [4, 0, 0]])

    >>> # wide matrices
    >>> a = np.zeros((3, 5), dtype=int)
    >>> np.fill_diagonal(a, 4, wrap=True)
    >>> a
    array([[4, 0, 0, 0, 0],
           [0, 4, 0, 0, 0],
           [0, 0, 4, 0, 0]])

    The anti-diagonal can be filled by reversing the order of elements
    using either `dpnp.flipud` or `dpnp.fliplr`.

    >>> a = np.zeros((3, 3), dtype=int)
    >>> val = np.array([1, 2, 3])
    >>> np.fill_diagonal(np.fliplr(a), val)  # Horizontal flip
    >>> a
    array([[0, 0, 1],
           [0, 2, 0],
           [3, 0, 0]])
    >>> np.fill_diagonal(np.flipud(a), val)  # Vertical flip
    >>> a
    array([[0, 0, 3],
           [0, 2, 0],
           [1, 0, 0]])

    """

    dpnp.check_supported_arrays_type(a)
    dpnp.check_supported_arrays_type(val, scalar_type=True, all_scalars=True)

    if a.ndim < 2:
        raise ValueError("array must be at least 2-d")
    end = a.size
    if a.ndim == 2:
        step = a.shape[1] + 1
        if not wrap and a.shape[0] > a.shape[1]:
            end = a.shape[1] * a.shape[1]
    else:
        if not numpy.all(numpy.diff(a.shape) == 0):
            raise ValueError("All dimensions of input must be of equal length")
        step = sum(a.shape[0] ** x for x in range(a.ndim))

    # TODO: implement flatiter for slice key
    # a.flat[:end:step] = val
    a_sh = a.shape
    tmp_a = dpnp.ravel(a)
    if dpnp.isscalar(val):
        tmp_a[:end:step] = val
    else:
        flat_val = val.ravel()
        # Setitem can work only if index size equal val size.
        # Using loop for general case without dependencies of val size.
        for i in range(0, flat_val.size):
            tmp_a[step * i : end : step * (i + 1)] = flat_val[i]
    tmp_a = dpnp.reshape(tmp_a, a_sh)
    a[:] = tmp_a


def indices(
    dimensions,
    dtype=int,
    sparse=False,
    device=None,
    usm_type="device",
    sycl_queue=None,
):
    """
    Return an array representing the indices of a grid.

    Compute an array where the subarrays contain index values 0, 1, …
    varying only along the corresponding axis.

    For full documentation refer to :obj:`numpy.indices`.

    Parameters
    ----------
    dimensions : sequence of ints
        The shape of the grid.
    dtype : {None, dtype}, optional
        Data type of the result.
    sparse : {None, boolean}, optional
        Return a sparse representation of the grid instead of a dense
        representation. Default is ``False``.
    device : {None, string, SyclDevice, SyclQueue}, optional
        An array API concept of device where the output array is created.
        The `device` can be ``None`` (the default), an OneAPI filter selector
        string, an instance of :class:`dpctl.SyclDevice` corresponding to
        a non-partitioned SYCL device, an instance of :class:`dpctl.SyclQueue`,
        or a `Device` object returned by
        :obj:`dpnp.dpnp_array.dpnp_array.device` property.
    usm_type : {"device", "shared", "host"}, optional
        The type of SYCL USM allocation for the output array.
    sycl_queue : {None, SyclQueue}, optional
        A SYCL queue to use for output array allocation and copying.

    Returns
    -------
    out : one dpnp.ndarray or tuple of dpnp.ndarray
        If sparse is ``False``:
        Returns one array of grid indices,
        ``grid.shape = (len(dimensions),) + tuple(dimensions)``.

        If sparse is ``True``:
        Returns a tuple of arrays,
        with grid[i].shape = (1, ..., 1, dimensions[i], 1, ..., 1)
        with dimensions[i] in the i-th place.

    Examples
    --------
    >>> import dpnp as np
    >>> grid = np.indices((2, 3))
    >>> grid.shape
    (2, 2, 3)
    >>> grid[0]
    array([[0, 0, 0],
           [1, 1, 1]])
    >>> grid[1]
    array([[0, 1, 2],
           [0, 1, 2]])

    The indices can be used as an index into an array.

    >>> x = np.arange(20).reshape(5, 4)
    >>> row, col = np.indices((2, 3))
    >>> x[row, col]
    array([[0, 1, 2],
           [4, 5, 6]])

    Note that it would be more straightforward in the above example to
    extract the required elements directly with ``x[:2, :3]``.
    If sparse is set to ``True``, the grid will be returned in a sparse
    representation.

    >>> i, j = np.indices((2, 3), sparse=True)
    >>> i.shape
    (2, 1)
    >>> j.shape
    (1, 3)
    >>> i
    array([[0],
           [1]])
    >>> j
    array([[0, 1, 2]])

    """

    dimensions = tuple(dimensions)
    n = len(dimensions)
    shape = (1,) * n
    if sparse:
        res = ()
    else:
        res = dpnp.empty(
            (n,) + dimensions,
            dtype=dtype,
            device=device,
            usm_type=usm_type,
            sycl_queue=sycl_queue,
        )
    for i, dim in enumerate(dimensions):
        idx = dpnp.arange(
            dim,
            dtype=dtype,
            device=device,
            usm_type=usm_type,
            sycl_queue=sycl_queue,
        ).reshape(shape[:i] + (dim,) + shape[i + 1 :])
        if sparse:
            res = res + (idx,)
        else:
            res[i] = idx
    return res


def mask_indices(
    n,
    mask_func,
    k=0,
    device=None,
    usm_type="device",
    sycl_queue=None,
):
    """
    Return the indices to access (n, n) arrays, given a masking function.

    Assume `mask_func` is a function that, for a square array a of size
    ``(n, n)`` with a possible offset argument `k`, when called as
    ``mask_func(a, k=k)`` returns a new array with zeros in certain locations
    (functions like :obj:`dpnp.triu` or :obj:`dpnp.tril` do precisely this).
    Then this function returns the indices where the non-zero values would be
    located.

    Parameters
    ----------
    n : int
        The returned indices will be valid to access arrays of shape (n, n).
    mask_func : callable
        A function whose call signature is similar to that of :obj:`dpnp.triu`,
        :obj:`dpnp.tril`. That is, ``mask_func(x, k=k)`` returns a boolean
        array, shaped like `x`.`k` is an optional argument to the function.
    k : scalar
        An optional argument which is passed through to `mask_func`. Functions
        like :obj:`dpnp.triu`, :obj:`dpnp.tril` take a second argument that is
        interpreted as an offset. Default: ``0``.
    device : {None, string, SyclDevice, SyclQueue}, optional
        An array API concept of device where the output array is created.
        The `device` can be ``None`` (the default), an OneAPI filter selector
        string, an instance of :class:`dpctl.SyclDevice` corresponding to
        a non-partitioned SYCL device, an instance of :class:`dpctl.SyclQueue`,
        or a `Device` object returned by
        :obj:`dpnp.dpnp_array.dpnp_array.device` property.
    usm_type : {"device", "shared", "host"}, optional
        The type of SYCL USM allocation for the output array.
    sycl_queue : {None, SyclQueue}, optional
        A SYCL queue to use for output array allocation and copying.

    Returns
    -------
    indices : tuple of dpnp.ndarray
        The `n` arrays of indices corresponding to the locations where
        ``mask_func(np.ones((n, n)), k)`` is True.

    See Also
    --------
    :obj:`dpnp.tril` : Return lower triangle of an array.
    :obj:`dpnp.triu` : Return upper triangle of an array.
    :obj:`dpnp.triu_indices` : Return the indices for the upper-triangle of an
                               (n, m) array.
    :obj:`dpnp.tril_indices` : Return the indices for the lower-triangle of an
                               (n, m) array.

    Examples
    --------
    These are the indices that would allow you to access the upper triangular
    part of any 3x3 array:

    >>> import dpnp as np
    >>> iu = np.mask_indices(3, np.triu)

    For example, if `a` is a 3x3 array:

    >>> a = np.arange(9).reshape(3, 3)
    >>> a
    array([[0, 1, 2],
           [3, 4, 5],
           [6, 7, 8]])
    >>> a[iu]
    array([0, 1, 2, 4, 5, 8])

    An offset can be passed also to the masking function. This gets us the
    indices starting on the first diagonal right of the main one:

    >>> iu1 = np.mask_indices(3, np.triu, 1)

    with which we now extract only three elements:

    >>> a[iu1]
    array([1, 2, 5])

    """

    m = dpnp.ones(
        (n, n),
        dtype=int,
        device=device,
        usm_type=usm_type,
        sycl_queue=sycl_queue,
    )
    a = mask_func(m, k=k)
    return nonzero(a != 0)


def nonzero(a):
    """
    Return the indices of the elements that are non-zero.

    Returns a tuple of arrays, one for each dimension of `a`,
    containing the indices of the non-zero elements in that
    dimension. The values in `a` are always tested and returned in
    row-major, C-style order.

    For full documentation refer to :obj:`numpy.nonzero`.

    Parameters
    ----------
    a : {dpnp.ndarray, usm_ndarray}
        Input array.

    Returns
    -------
    out : tuple[dpnp.ndarray]
        Indices of elements that are non-zero.

    See Also
    --------
    :obj:`dpnp.flatnonzero` : Return indices that are non-zero in
                              the flattened version of the input array.
    :obj:`dpnp.ndarray.nonzero` : Equivalent ndarray method.
    :obj:`dpnp.count_nonzero` : Counts the number of non-zero elements
                                in the input array.

    Notes
    -----
    While the nonzero values can be obtained with ``a[nonzero(a)]``, it is
    recommended to use ``a[a.astype(bool)]`` or ``a[a != 0]`` instead, which
    will correctly handle 0-d arrays.

    Examples
    --------
    >>> import dpnp as np
    >>> x = np.array([[3, 0, 0], [0, 4, 0], [5, 6, 0]])
    >>> x
    array([[3, 0, 0],
           [0, 4, 0],
           [5, 6, 0]])
    >>> np.nonzero(x)
    (array([0, 1, 2, 2]), array([0, 1, 0, 1]))

    >>> x[np.nonzero(x)]
    array([3, 4, 5, 6])
    >>> np.stack(np.nonzero(x)).T
    array([[0, 0],
           [1, 1],
           [2, 0],
           [2, 1]])

    A common use for ``nonzero`` is to find the indices of an array, where
    a condition is ``True``. Given an array `a`, the condition `a` > 3 is
    a boolean array and since ``False`` is interpreted as ``0``,
    ``np.nonzero(a > 3)`` yields the indices of the `a` where the condition is
    true.

    >>> a = np.array([[1, 2, 3], [4, 5, 6], [7, 8, 9]])
    >>> a > 3
    array([[False, False, False],
           [ True,  True,  True],
           [ True,  True,  True]])
    >>> np.nonzero(a > 3)
    (array([1, 1, 1, 2, 2, 2]), array([0, 1, 2, 0, 1, 2]))

    Using this result to index `a` is equivalent to using the mask directly:

    >>> a[np.nonzero(a > 3)]
    array([4, 5, 6, 7, 8, 9])
    >>> a[a > 3]  # prefer this spelling
    array([4, 5, 6, 7, 8, 9])

    ``nonzero`` can also be called as a method of the array.

    >>> (a > 3).nonzero()
    (array([1, 1, 1, 2, 2, 2]), array([0, 1, 2, 0, 1, 2]))

    """

    usx_a = dpnp.get_usm_ndarray(a)
    return tuple(
        dpnp_array._create_from_usm_ndarray(y) for y in dpt.nonzero(usx_a)
    )


def place(a, mask, vals):
    """
    Change elements of an array based on conditional and input values.

    Similar to ``dpnp.copyto(a, vals, where=mask)``, the difference is that
    :obj:`dpnp.place` uses the first N elements of `vals`, where N is
    the number of ``True`` values in `mask`, while :obj:`copyto` uses
    the elements where `mask` is ``True``.

    Note that :obj:`dpnp.extract` does the exact opposite of :obj:`dpnp.place`.

    For full documentation refer to :obj:`numpy.place`.

    Parameters
    ----------
    a : {dpnp.ndarray, usm_ndarray}
        Array to put data into.
    mask : {array_like, scalar}
        Boolean mask array. Must have the same size as `a`.
    vals : {array_like, scalar}
        Values to put into `a`. Only the first N elements are used, where N is
        the number of ``True`` values in `mask`. If `vals` is smaller than N,
        it will be repeated, and if elements of `a` are to be masked, this
        sequence must be non-empty.

    See Also
    --------
    obj:`dpnp.copyto` : Copies values from one array to another.
    obj:`dpnp.put` : Replaces specified elements of an array with given values.
    obj:`dpnp.take` : Take elements from an array along an axis.
    obj:`dpnp.extract` : Return the elements of an array that satisfy some
                         condition.

    Examples
    --------
    >>> import dpnp as np
    >>> a = np.arange(6).reshape(2, 3)
    >>> np.place(a, a > 2, [44, 55])
    >>> a
    array([[ 0,  1,  2],
           [44, 55, 44]])

    """

    usm_a = dpnp.get_usm_ndarray(a)
    usm_mask = dpnp.as_usm_ndarray(
        mask,
        dtype=dpnp.bool,
        usm_type=usm_a.usm_type,
        sycl_queue=usm_a.sycl_queue,
    )
    usm_vals = dpnp.as_usm_ndarray(
        vals,
        dtype=usm_a.dtype,
        usm_type=usm_a.usm_type,
        sycl_queue=usm_a.sycl_queue,
    )

    if usm_vals.ndim != 1:
        # dpt.place supports only 1-D array of values
        usm_vals = dpt.reshape(usm_vals, -1)

    if usm_vals.dtype != usm_a.dtype:
        # dpt.place casts values to a.dtype with "unsafe" rule,
        # while numpy.place does that with "safe" casting rule
        usm_vals = dpt.astype(usm_vals, usm_a.dtype, casting="safe", copy=False)

    dpt.place(usm_a, usm_mask, usm_vals)


def put(a, ind, v, /, *, axis=None, mode="wrap"):
    """
    Puts values of an array into another array along a given axis.

    For full documentation refer to :obj:`numpy.put`.

    Parameters
    ----------
    a : {dpnp.ndarray, usm_ndarray}
        The array the values will be put into.
    ind : {array_like}
        Target indices, interpreted as integers.
    v : {scalar, array_like}
         Values to be put into `a`. Must be broadcastable to the result shape
         ``a.shape[:axis] + ind.shape + a.shape[axis+1:]``.
    axis {None, int}, optional
        The axis along which the values will be placed. If `a` is 1-D array,
        this argument is optional.
        Default: ``None``.
    mode : {'wrap', 'clip'}, optional
        Specifies how out-of-bounds indices will behave.

        - 'wrap': clamps indices to (``-n <= i < n``), then wraps negative
          indices.
        - 'clip': clips indices to (``0 <= i < n``).

        Default: ``'wrap'``.

    See Also
    --------
    :obj:`dpnp.putmask` : Changes elements of an array based on conditional
                          and input values.
    :obj:`dpnp.place` : Change elements of an array based on conditional and
                        input values.
    :obj:`dpnp.put_along_axis` : Put values into the destination array
                                 by matching 1d index and data slices.

    Notes
    -----
    In contrast to :obj:`numpy.put` `wrap` mode which wraps indices around
    the array for cyclic operations, :obj:`dpnp.put` `wrap` mode clamps indices
    to a fixed range within the array boundaries (-n <= i < n).

    Examples
    --------
    >>> import dpnp as np
    >>> a = np.arange(5)
    >>> np.put(a, [0, 2], [-44, -55])
    >>> a
    array([-44,   1, -55,   3,   4])

    >>> a = np.arange(5)
    >>> np.put(a, 22, -5, mode='clip')
    >>> a
    array([ 0,  1,  2,  3, -5])

    """

    dpnp.check_supported_arrays_type(a)

    if not dpnp.is_supported_array_type(ind):
        ind = dpnp.asarray(
            ind, dtype=dpnp.intp, sycl_queue=a.sycl_queue, usm_type=a.usm_type
        )
    elif not dpnp.issubdtype(ind.dtype, dpnp.integer):
        ind = dpnp.astype(ind, dtype=dpnp.intp, casting="safe")
    ind = dpnp.ravel(ind)

    if not dpnp.is_supported_array_type(v):
        v = dpnp.asarray(
            v, dtype=a.dtype, sycl_queue=a.sycl_queue, usm_type=a.usm_type
        )
    if v.size == 0:
        return

    if not (axis is None or isinstance(axis, int)):
        raise TypeError(f"`axis` must be of integer type, got {type(axis)}")

    in_a = a
    if axis is None and a.ndim > 1:
        a = dpnp.ravel(in_a)

    if mode not in ("wrap", "clip"):
        raise ValueError(
            f"clipmode must be one of 'clip' or 'wrap' (got '{mode}')"
        )

    usm_a = dpnp.get_usm_ndarray(a)
    usm_ind = dpnp.get_usm_ndarray(ind)
    usm_v = dpnp.get_usm_ndarray(v)
    dpt.put(usm_a, usm_ind, usm_v, axis=axis, mode=mode)
    if in_a is not a:
        in_a[:] = a.reshape(in_a.shape, copy=False)


def put_along_axis(a, ind, values, axis):
    """
    Put values into the destination array by matching 1d index and data slices.

    For full documentation refer to :obj:`numpy.put_along_axis`.

    Parameters
    ----------
    a : {dpnp.ndarray, usm_ndarray}, (Ni..., M, Nk...)
        Destination array.
    ind : {dpnp.ndarray, usm_ndarray}, (Ni..., J, Nk...)
        Indices to change along each 1d slice of `a`. This must match the
        dimension of input array, but dimensions in ``Ni`` and ``Nj``
        may be 1 to broadcast against `a`.
    values : {scalar, array_like}, (Ni..., J, Nk...)
        Values to insert at those indices. Its shape and dimension are
        broadcast to match that of `ind`.
    axis : int
        The axis to take 1d slices along. If axis is ``None``, the destination
        array is treated as if a flattened 1d view had been created of it.

    See Also
    --------
    :obj:`dpnp.put` : Put values along an axis, using the same indices
                      for every 1d slice.
    :obj:`dpnp.take_along_axis` : Take values from the input array
                                  by matching 1d index and data slices.

    Examples
    --------
    For this sample array

    >>> import dpnp as np
    >>> a = np.array([[10, 30, 20], [60, 40, 50]])

    We can replace the maximum values with:

    >>> ai = np.argmax(a, axis=1, keepdims=True)
    >>> ai
    array([[1],
           [0]])
    >>> np.put_along_axis(a, ai, 99, axis=1)
    >>> a
    array([[10, 99, 20],
           [99, 40, 50]])

    """

    dpnp.check_supported_arrays_type(a, ind)

    if axis is None:
        a = a.ravel()

    a[_build_along_axis_index(a, ind, axis)] = values


def putmask(x1, mask, values):
    """
    Changes elements of an array based on conditional and input values.

    For full documentation refer to :obj:`numpy.putmask`.

    Limitations
    -----------
    Input arrays ``arr``, ``mask`` and ``values`` are supported
    as :obj:`dpnp.ndarray`.

    """

    x1_desc = dpnp.get_dpnp_descriptor(
        x1, copy_when_strides=False, copy_when_nondefault_queue=False
    )
    mask_desc = dpnp.get_dpnp_descriptor(mask, copy_when_nondefault_queue=False)
    values_desc = dpnp.get_dpnp_descriptor(
        values, copy_when_nondefault_queue=False
    )
    if x1_desc and mask_desc and values_desc:
        return dpnp_putmask(x1_desc, mask_desc, values_desc)

    return call_origin(numpy.putmask, x1, mask, values, dpnp_inplace=True)


def select(condlist, choicelist, default=0):
    """
    Return an array drawn from elements in `choicelist`, depending on
    conditions.

    For full documentation refer to :obj:`numpy.select`.

    Limitations
    -----------
    Arrays of input lists are supported as :obj:`dpnp.ndarray`.
    Parameter `default` is supported only with default values.
    """

    if not use_origin_backend():
        if not isinstance(condlist, list):
            pass
        elif not isinstance(choicelist, list):
            pass
        elif len(condlist) != len(choicelist):
            pass
        else:
            val = True
            size_ = condlist[0].size
            for cond, choice in zip(condlist, choicelist):
                if cond.size != size_ or choice.size != size_:
                    val = False
            if not val:
                pass
            else:
                return dpnp_select(condlist, choicelist, default).get_pyobj()

    return call_origin(numpy.select, condlist, choicelist, default)


# pylint: disable=redefined-outer-name
def take(a, indices, /, *, axis=None, out=None, mode="wrap"):
    """
    Take elements from an array along an axis.

    When `axis` is not ``None``, this function does the same thing as "fancy"
    indexing (indexing arrays using arrays); however, it can be easier to use
    if you need elements along a given axis. A call such as
    ``dpnp.take(a, indices, axis=3)`` is equivalent to
    ``a[:, :, :, indices, ...]``.

    For full documentation refer to :obj:`numpy.take`.

    Parameters
    ----------
    a : {dpnp.ndarray, usm_ndarray}, (Ni..., M, Nk...)
        The source array.
    indices : {array_like, scalars}, (Nj...)
        The indices of the values to extract.
        Also allow scalars for `indices`.
<<<<<<< HEAD
    axis : {None, int}, optional
        The axis over which to select values. By default, the flattened
        input array is used.
        Default: ``None``.
    out : {dpnp.ndarray, usm_ndarray}, optional (Ni..., Nj..., Nk...)
=======
    axis : {None, int, bool, 0-d array of integer dtype}, optional
        The axis over which to select values. By default, the flattened
        input array is used.
        Default: ``None``.
    out : {None, dpnp.ndarray, usm_ndarray}, optional (Ni..., Nj..., Nk...)
>>>>>>> ce26cf0c
        If provided, the result will be placed in this array. It should
        be of the appropriate shape and dtype.
        Default: ``None``.
    mode : {"wrap", "clip"}, optional
        Specifies how out-of-bounds indices will be handled. Possible values
        are:

        - ``"wrap"``: clamps indices to (``-n <= i < n``), then wraps
          negative indices.
        - ``"clip"``: clips indices to (``0 <= i < n``).

        Default: ``"wrap"``.

    Returns
    -------
    out : dpnp.ndarray, (Ni..., Nj..., Nk...)
        The returned array has the same type as `a`.

    See Also
    --------
    :obj:`dpnp.compress` : Take elements using a boolean mask.
    :obj:`dpnp.ndarray.take` : Equivalent method.
    :obj:`dpnp.take_along_axis` : Take elements by matching the array and
                                  the index arrays.

    Examples
    --------
    >>> import dpnp as np
    >>> x = np.array([4, 3, 5, 7, 6, 8])
    >>> indices = np.array([0, 1, 4])
    >>> np.take(x, indices)
    array([4, 3, 6])

    In this example "fancy" indexing can be used.

    >>> x[indices]
    array([4, 3, 6])

    >>> indices = dpnp.array([-1, -6, -7, 5, 6])
    >>> np.take(x, indices)
    array([8, 4, 4, 8, 8])

    >>> np.take(x, indices, mode="clip")
    array([4, 4, 4, 8, 8])

    If `indices` is not one dimensional, the output also has these dimensions.

    >>> np.take(x, [[0, 1], [2, 3]])
    array([[4, 3],
           [5, 7]])

    """

    if mode not in ("wrap", "clip"):
        raise ValueError(f"`mode` must be 'wrap' or 'clip', but got `{mode}`.")

    usm_a = dpnp.get_usm_ndarray(a)
<<<<<<< HEAD
    usm_ind = dpnp.as_usm_ndarray(
        indices,
        dtype=dpnp.intp,
        usm_type=usm_a.usm_type,
        sycl_queue=usm_a.sycl_queue,
    )

    a_ndim = usm_a.ndim
=======
    if not dpnp.is_supported_array_type(indices):
        usm_ind = dpt.asarray(
            indices, usm_type=a.usm_type, sycl_queue=a.sycl_queue
        )
    else:
        usm_ind = dpnp.get_usm_ndarray(indices)

    a_ndim = a.ndim
>>>>>>> ce26cf0c
    if axis is None:
        res_shape = usm_ind.shape

        if a_ndim > 1:
            # dpt.take requires flattened input array
            usm_a = dpt.reshape(usm_a, -1)
    elif a_ndim == 0:
        axis = normalize_axis_index(operator.index(axis), 1)
        res_shape = usm_ind.shape
    else:
        axis = normalize_axis_index(operator.index(axis), a_ndim)
        a_sh = a.shape
        res_shape = a_sh[:axis] + usm_ind.shape + a_sh[axis + 1 :]

    if usm_ind.ndim != 1:
        # dpt.take supports only 1-D array of indices
        usm_ind = dpt.reshape(usm_ind, -1)

    if not dpnp.issubdtype(usm_ind.dtype, dpnp.integer):
        # dpt.take supports only integer dtype for array of indices
        usm_ind = dpt.astype(usm_ind, dpnp.intp, copy=False, casting="safe")

    usm_res = dpt.take(usm_a, usm_ind, axis=axis, mode=mode)

    # need to reshape the result if shape of indices array was changed
    result = dpnp.reshape(usm_res, res_shape)
    return dpnp.get_result_array(result, out)


def take_along_axis(a, indices, axis):
    """
    Take values from the input array by matching 1d index and data slices.

    For full documentation refer to :obj:`numpy.take_along_axis`.

    Parameters
    ----------
    a : {dpnp.ndarray, usm_ndarray}, (Ni..., M, Nk...)
        Source array
    indices : {dpnp.ndarray, usm_ndarray}, (Ni..., J, Nk...)
        Indices to take along each 1d slice of `a`. This must match the
        dimension of the input array, but dimensions ``Ni`` and ``Nj``
        only need to broadcast against `a`.
    axis : int
        The axis to take 1d slices along. If axis is ``None``, the input
        array is treated as if it had first been flattened to 1d,
        for consistency with `sort` and `argsort`.

    Returns
    -------
    out : dpnp.ndarray
        The indexed result.

    See Also
    --------
    :obj:`dpnp.take` : Take along an axis, using the same indices for
                       every 1d slice.
    :obj:`dpnp.put_along_axis` : Put values into the destination array
                                 by matching 1d index and data slices.
    :obj:`dpnp.argsort` : Return the indices that would sort an array.

    Examples
    --------
    For this sample array

    >>> import dpnp as np
    >>> a = np.array([[10, 30, 20], [60, 40, 50]])

    We can sort either by using :obj:`dpnp.sort` directly, or
    :obj:`dpnp.argsort` and this function:

    >>> np.sort(a, axis=1)
    array([[10, 20, 30],
           [40, 50, 60]])
    >>> ai = np.argsort(a, axis=1)
    >>> ai
    array([[0, 2, 1],
           [1, 2, 0]])
    >>> np.take_along_axis(a, ai, axis=1)
    array([[10, 20, 30],
           [40, 50, 60]])

    The same works for max and min, if you maintain the trivial dimension
    with ``keepdims``:

    >>> np.max(a, axis=1, keepdims=True)
    array([[30],
           [60]])
    >>> ai = np.argmax(a, axis=1, keepdims=True)
    >>> ai
    array([[1],
           [0]])
    >>> np.take_along_axis(a, ai, axis=1)
    array([[30],
           [60]])

    If we want to get the max and min at the same time, we can stack the
    indices first:

    >>> ai_min = np.argmin(a, axis=1, keepdims=True)
    >>> ai_max = np.argmax(a, axis=1, keepdims=True)
    >>> ai = np.concatenate([ai_min, ai_max], axis=1)
    >>> ai
    array([[0, 1],
           [1, 0]])
    >>> np.take_along_axis(a, ai, axis=1)
    array([[10, 30],
           [40, 60]])

    """

    dpnp.check_supported_arrays_type(a, indices)

    if axis is None:
        a = a.ravel()

    return a[_build_along_axis_index(a, indices, axis)]


def tril_indices(
    n,
    k=0,
    m=None,
    device=None,
    usm_type="device",
    sycl_queue=None,
):
    """
    Return the indices for the lower-triangle of an (n, m) array.

    For full documentation refer to :obj:`numpy.tril_indices`.

    Parameters
    ----------
    n : int
        The row dimension of the arrays for which the returned
        indices will be valid.
    k : int, optional
        Diagonal offset (see :obj:`dpnp.tril` for details). Default: ``0``.
    m : {None, int}, optional
        The column dimension of the arrays for which the returned
        arrays will be valid.
        By default `m` is taken equal to `n`. Default: ``None``.
    device : {None, string, SyclDevice, SyclQueue}, optional
        An array API concept of device where the output array is created.
        The `device` can be ``None`` (the default), an OneAPI filter selector
        string, an instance of :class:`dpctl.SyclDevice` corresponding to
        a non-partitioned SYCL device, an instance of :class:`dpctl.SyclQueue`,
        or a `Device` object returned by
        :obj:`dpnp.dpnp_array.dpnp_array.device` property.
    usm_type : {"device", "shared", "host"}, optional
        The type of SYCL USM allocation for the output array.
    sycl_queue : {None, SyclQueue}, optional
        A SYCL queue to use for output array allocation and copying.

    Returns
    -------
    inds : tuple of dpnp.ndarray
        The indices for the triangle. The returned tuple contains two arrays,
        each with the indices along one dimension of the array.

    See Also
    --------
    :obj:`dpnp.triu_indices` : similar function, for upper-triangular.
    :obj:`dpnp.mask_indices` : generic function accepting an arbitrary mask
                               function.
    :obj:`dpnp.tril` : Return lower triangle of an array.
    :obj:`dpnp.triu` : Return upper triangle of an array.

    Examples
    --------
    Compute two different sets of indices to access 4x4 arrays, one for the
    lower triangular part starting at the main diagonal, and one starting two
    diagonals further right:

    >>> import dpnp as np
    >>> il1 = np.tril_indices(4)
    >>> il2 = np.tril_indices(4, 2)

    Here is how they can be used with a sample array:

    >>> a = np.arange(16).reshape(4, 4)
    >>> a
    array([[ 0,  1,  2,  3],
           [ 4,  5,  6,  7],
           [ 8,  9, 10, 11],
           [12, 13, 14, 15]])

    Both for indexing:

    >>> a[il1]
    array([ 0,  4,  5, ..., 13, 14, 15])

    And for assigning values:

    >>> a[il1] = -1
    >>> a
    array([[-1,  1,  2,  3],
           [-1, -1,  6,  7],
           [-1, -1, -1, 11],
           [-1, -1, -1, -1]])

    These cover almost the whole array (two diagonals right of the main one):

    >>> a[il2] = -10
    >>> a
    array([[-10, -10, -10,   3],
           [-10, -10, -10, -10],
           [-10, -10, -10, -10],
           [-10, -10, -10, -10]])

    """

    tri_ = dpnp.tri(
        n,
        m,
        k=k,
        dtype=bool,
        device=device,
        usm_type=usm_type,
        sycl_queue=sycl_queue,
    )

    return tuple(
        dpnp.broadcast_to(inds, tri_.shape)[tri_]
        for inds in indices(
            tri_.shape,
            sparse=True,
            device=device,
            usm_type=usm_type,
            sycl_queue=sycl_queue,
        )
    )


def tril_indices_from(arr, k=0):
    """
    Return the indices for the lower-triangle of arr.

    For full documentation refer to :obj:`numpy.tril_indices_from`.

    Parameters
    ----------
    arr : {dpnp.ndarray, usm_ndarray}
        The indices will be valid for square arrays whose dimensions are
        the same as arr.
    k : int, optional
        Diagonal offset (see :obj:`dpnp.tril` for details). Default: ``0``.

    Returns
    -------
    inds : tuple of dpnp.ndarray
        The indices for the triangle. The returned tuple contains two arrays,
        each with the indices along one dimension of the array.

    See Also
    --------
    :obj:`dpnp.tril_indices` : Return the indices for the lower-triangle of an
                               (n, m) array.
    :obj:`dpnp.tril` : Return lower triangle of an array.
    :obj:`dpnp.triu_indices_from` : similar function, for upper-triangular.

    Examples
    --------
    Create a 4 by 4 array.

    >>> import dpnp as np
    >>> a = np.arange(16).reshape(4, 4)
    >>> a
    array([[ 0,  1,  2,  3],
           [ 4,  5,  6,  7],
           [ 8,  9, 10, 11],
           [12, 13, 14, 15]])

    Pass the array to get the indices of the lower triangular elements.

    >>> trili = np.tril_indices_from(a)
    >>> trili
    (array([0, 1, 1, 2, 2, 2, 3, 3, 3, 3]),
     array([0, 0, 1, 0, 1, 2, 0, 1, 2, 3]))

    >>> a[trili]
    array([ 0,  4,  5,  8,  9, 10, 12, 13, 14, 15])

    This is syntactic sugar for tril_indices().

    >>> np.tril_indices(a.shape[0])
    (array([0, 1, 1, 2, 2, 2, 3, 3, 3, 3]),
     array([0, 0, 1, 0, 1, 2, 0, 1, 2, 3]))

    Use the `k` parameter to return the indices for the lower triangular array
    up to the k-th diagonal.

    >>> trili1 = np.tril_indices_from(a, k=1)
    >>> a[trili1]
    array([ 0,  1,  4,  5,  6,  8,  9, 10, 11, 12, 13, 14, 15])

    """

    dpnp.check_supported_arrays_type(arr)

    if arr.ndim != 2:
        raise ValueError("input array must be 2-d")

    return tril_indices(
        arr.shape[-2],
        k=k,
        m=arr.shape[-1],
        usm_type=arr.usm_type,
        sycl_queue=arr.sycl_queue,
    )


def triu_indices(
    n,
    k=0,
    m=None,
    device=None,
    usm_type="device",
    sycl_queue=None,
):
    """
    Return the indices for the upper-triangle of an (n, m) array.

    For full documentation refer to :obj:`numpy.triu_indices`.

    Parameters
    ----------
    n : int
        The size of the arrays for which the returned indices will
        be valid.
    k : int, optional
        Diagonal offset (see :obj:`dpnp.triu` for details). Default: ``0``.
    m : int, optional
        The column dimension of the arrays for which the returned
        arrays will be valid.
        By default `m` is taken equal to `n`. Default: ``None``.
    device : {None, string, SyclDevice, SyclQueue}, optional
        An array API concept of device where the output array is created.
        The `device` can be ``None`` (the default), an OneAPI filter selector
        string, an instance of :class:`dpctl.SyclDevice` corresponding to
        a non-partitioned SYCL device, an instance of :class:`dpctl.SyclQueue`,
        or a `Device` object returned by
        :obj:`dpnp.dpnp_array.dpnp_array.device` property.
    usm_type : {"device", "shared", "host"}, optional
        The type of SYCL USM allocation for the output array.
    sycl_queue : {None, SyclQueue}, optional
        A SYCL queue to use for output array allocation and copying.

    Returns
    -------
    inds : tuple of dpnp.ndarray
        The indices for the triangle. The returned tuple contains two arrays,
        each with the indices along one dimension of the array. Can be used
        to slice a ndarray of shape(`n`, `n`).

    See Also
    --------
    :obj:`dpnp.tril_indices` : similar function, for lower-triangular.
    :obj:`dpnp.mask_indices` : generic function accepting an arbitrary mask
                               function.
    :obj:`dpnp.tril` : Return lower triangle of an array.
    :obj:`dpnp.triu` : Return upper triangle of an array.

    Examples
    --------
    Compute two different sets of indices to access 4x4 arrays, one for the
    upper triangular part starting at the main diagonal, and one starting two
    diagonals further right:

    >>> import dpnp as np
    >>> iu1 = np.triu_indices(4)
    >>> iu2 = np.triu_indices(4, 2)

    Here is how they can be used with a sample array:

    >>> a = np.arange(16).reshape(4, 4)
    >>> a
    array([[ 0,  1,  2,  3],
           [ 4,  5,  6,  7],
           [ 8,  9, 10, 11],
           [12, 13, 14, 15]])

    Both for indexing:

    >>> a[iu1]
    array([ 0,  1,  2, ..., 10, 11, 15])

    And for assigning values:

    >>> a[iu1] = -1
    >>> a
    array([[-1, -1, -1, -1],
           [ 4, -1, -1, -1],
           [ 8,  9, -1, -1],
           [12, 13, 14, -1]])

    These cover only a small part of the whole array (two diagonals right
    of the main one):

    >>> a[iu2] = -10
    >>> a
    array([[ -1,  -1, -10, -10],
           [  4,  -1,  -1, -10],
           [  8,   9,  -1,  -1],
           [ 12,  13,  14,  -1]])

    """

    tri_ = ~dpnp.tri(
        n,
        m,
        k=k - 1,
        dtype=bool,
        device=device,
        usm_type=usm_type,
        sycl_queue=sycl_queue,
    )

    return tuple(
        dpnp.broadcast_to(inds, tri_.shape)[tri_]
        for inds in indices(
            tri_.shape,
            sparse=True,
            device=device,
            usm_type=usm_type,
            sycl_queue=sycl_queue,
        )
    )


def triu_indices_from(arr, k=0):
    """
    Return the indices for the lower-triangle of arr.

    For full documentation refer to :obj:`numpy.triu_indices_from`.

    Parameters
    ----------
    arr : {dpnp.ndarray, usm_ndarray}
        The indices will be valid for square arrays whose dimensions are
        the same as arr.
    k : int, optional
        Diagonal offset (see :obj:`dpnp.triu` for details). Default: ``0``.

    Returns
    -------
    inds : tuple of dpnp.ndarray
        The indices for the triangle. The returned tuple contains two arrays,
        each with the indices along one dimension of the array. Can be used
        to slice a ndarray of shape(`n`, `n`).

    See Also
    --------
    :obj:`dpnp.triu_indices` : Return the indices for the upper-triangle of an
                               (n, m) array.
    :obj:`dpnp.triu` : Return upper triangle of an array.
    :obj:`dpnp.tril_indices_from` : similar function, for lower-triangular.

    Examples
    --------
    Create a 4 by 4 array.

    >>> import dpnp as np
    >>> a = np.arange(16).reshape(4, 4)
    >>> a
    array([[ 0,  1,  2,  3],
           [ 4,  5,  6,  7],
           [ 8,  9, 10, 11],
           [12, 13, 14, 15]])

    Pass the array to get the indices of the upper triangular elements.

    >>> triui = np.triu_indices_from(a)
    >>> triui
    (array([0, 0, 0, 0, 1, 1, 1, 2, 2, 3]),
     array([0, 1, 2, 3, 1, 2, 3, 2, 3, 3]))

    >>> a[triui]
    array([ 0,  1,  2,  3,  5,  6,  7, 10, 11, 15])

    This is syntactic sugar for triu_indices().

    >>> np.triu_indices(a.shape[0])
    (array([0, 0, 0, 0, 1, 1, 1, 2, 2, 3]),
     array([0, 1, 2, 3, 1, 2, 3, 2, 3, 3]))

    Use the `k` parameter to return the indices for the upper triangular array
    from the k-th diagonal.

    >>> triuim1 = np.triu_indices_from(a, k=1)
    >>> a[triuim1]
    array([ 1,  2,  3,  6,  7, 11])

    """

    dpnp.check_supported_arrays_type(arr)

    if arr.ndim != 2:
        raise ValueError("input array must be 2-d")

    return triu_indices(
        arr.shape[-2],
        k=k,
        m=arr.shape[-1],
        usm_type=arr.usm_type,
        sycl_queue=arr.sycl_queue,
    )<|MERGE_RESOLUTION|>--- conflicted
+++ resolved
@@ -1312,19 +1312,11 @@
     indices : {array_like, scalars}, (Nj...)
         The indices of the values to extract.
         Also allow scalars for `indices`.
-<<<<<<< HEAD
-    axis : {None, int}, optional
-        The axis over which to select values. By default, the flattened
-        input array is used.
-        Default: ``None``.
-    out : {dpnp.ndarray, usm_ndarray}, optional (Ni..., Nj..., Nk...)
-=======
     axis : {None, int, bool, 0-d array of integer dtype}, optional
         The axis over which to select values. By default, the flattened
         input array is used.
         Default: ``None``.
     out : {None, dpnp.ndarray, usm_ndarray}, optional (Ni..., Nj..., Nk...)
->>>>>>> ce26cf0c
         If provided, the result will be placed in this array. It should
         be of the appropriate shape and dtype.
         Default: ``None``.
@@ -1382,16 +1374,6 @@
         raise ValueError(f"`mode` must be 'wrap' or 'clip', but got `{mode}`.")
 
     usm_a = dpnp.get_usm_ndarray(a)
-<<<<<<< HEAD
-    usm_ind = dpnp.as_usm_ndarray(
-        indices,
-        dtype=dpnp.intp,
-        usm_type=usm_a.usm_type,
-        sycl_queue=usm_a.sycl_queue,
-    )
-
-    a_ndim = usm_a.ndim
-=======
     if not dpnp.is_supported_array_type(indices):
         usm_ind = dpt.asarray(
             indices, usm_type=a.usm_type, sycl_queue=a.sycl_queue
@@ -1400,7 +1382,6 @@
         usm_ind = dpnp.get_usm_ndarray(indices)
 
     a_ndim = a.ndim
->>>>>>> ce26cf0c
     if axis is None:
         res_shape = usm_ind.shape
 
