--- conflicted
+++ resolved
@@ -27,12 +27,9 @@
 * Updated `dpnp.einsum` to add support for `order=None` [#2411](https://github.com/IntelPython/dpnp/pull/2411)
 * Updated Python Array API specification version supported to `2024.12` [#2416](https://github.com/IntelPython/dpnp/pull/2416)
 * Removed `einsum_call` keyword from `dpnp.einsum_path` signature [#2421](https://github.com/IntelPython/dpnp/pull/2421)
-<<<<<<< HEAD
 * Updated `dpnp.vdot` to return a 0-D array when one of the inputs is a scalar [#2295](https://github.com/IntelPython/dpnp/pull/2295)
 * Updated `dpnp.outer` to return the same dtype as NumPy when multiplying an array with a scalar [#2295](https://github.com/IntelPython/dpnp/pull/2295)
-=======
 * Changed `"max dimensions"` to `None` in array API capabilities [#2432](https://github.com/IntelPython/dpnp/pull/2432)
->>>>>>> 2b30bab2
 
 ### Fixed
 
