# Changelog
All notable changes to this project will be documented in this file.

The format is based on [Keep a Changelog](https://keepachangelog.com/en/1.1.0/),
and this project adheres to [Semantic Versioning](https://semver.org/spec/v2.0.0.html).

## [0.16.1] - 12/XX/2024

This is a bug-fix release.

### Changed

<<<<<<< HEAD
* Updated `README.md` to reflect current installation requirements and available options [#2166](https://github.com/IntelPython/dpnp/pull/2166)
* Corrected a list of owners and code maintainers [#2185](https://github.com/IntelPython/dpnp/pull/2185)
=======
* Changed to use `Miniforge` installer in GutHub actions [#2057](https://github.com/IntelPython/dpnp/pull/2057)
* Updated `README.md` to reflect current installation requirements and available options [#2166](https://github.com/IntelPython/dpnp/pull/2166)
>>>>>>> b67e5f61

### Fixed

* Resolved an issue with Compute Follows Data inconsistency in `dpnp.extract` function [#2172](https://github.com/IntelPython/dpnp/pull/2172)
<<<<<<< HEAD
=======
* Resolved a compilation error when building with DPC++ 2025.1 compiler [#2211](https://github.com/IntelPython/dpnp/pull/2211)
>>>>>>> b67e5f61


## [0.16.0] - 10/14/2024

This release reaches an important milestone by making offloading fully asynchronous. Calls to `dpnp` submit tasks for execution to DPC++ runtime and return without waiting for execution of these tasks to finish. The sequential semantics a user comes to expect from execution of Python script is preserved though.
In addition, this release completes implementation of `dpnp.fft` module and adds several new array manipulation, indexing and elementwise routines. Moreover, it adds support to build `dpnp` for Nvidia GPUs.

### Added

* Added implementation of `dpnp.gradient` function [#1859](https://github.com/IntelPython/dpnp/pull/1859)
* Added implementation of `dpnp.sort_complex` function [#1864](https://github.com/IntelPython/dpnp/pull/1864)
* Added implementation of `dpnp.fft.fft` and `dpnp.fft.ifft` functions [#1879](https://github.com/IntelPython/dpnp/pull/1879)
* Added implementation of `dpnp.isneginf` and `dpnp.isposinf` functions [#1888](https://github.com/IntelPython/dpnp/pull/1888)
* Added implementation of `dpnp.fft.fftfreq` and `dpnp.fft.rfftfreq` functions [#1898](https://github.com/IntelPython/dpnp/pull/1898)
* Added implementation of `dpnp.fft.fftshift` and `dpnp.fft.ifftshift` functions [#1900](https://github.com/IntelPython/dpnp/pull/1900)
* Added implementation of `dpnp.isreal`, `dpnp.isrealobj`, `dpnp.iscomplex`, and `dpnp.iscomplexobj` functions [#1916](https://github.com/IntelPython/dpnp/pull/1916)
* Added support to build `dpnp` for Nvidia GPU [#1926](https://github.com/IntelPython/dpnp/pull/1926)
* Added implementation of `dpnp.fft.rfft` and `dpnp.fft.irfft` functions [#1928](https://github.com/IntelPython/dpnp/pull/1928)
* Added implementation of `dpnp.nextafter` function [#1938](https://github.com/IntelPython/dpnp/pull/1938)
* Added implementation of `dpnp.trim_zero` function [#1941](https://github.com/IntelPython/dpnp/pull/1941)
* Added implementation of `dpnp.fft.hfft` and `dpnp.fft.ihfft` functions [#1954](https://github.com/IntelPython/dpnp/pull/1954)
* Added implementation of `dpnp.logaddexp2` function [#1955](https://github.com/IntelPython/dpnp/pull/1955)
* Added implementation of `dpnp.flatnonzero` function [#1956](https://github.com/IntelPython/dpnp/pull/1956)
* Added implementation of `dpnp.float_power` function [#1957](https://github.com/IntelPython/dpnp/pull/1957)
* Added implementation of `dpnp.fft.fft2`, `dpnp.fft.ifft2`, `dpnp.fft.fftn`, and `dpnp.fft.ifftn` functions [#1961](https://github.com/IntelPython/dpnp/pull/1961)
* Added implementation of `dpnp.array_equal` and `dpnp.array_equiv` functions [#1965](https://github.com/IntelPython/dpnp/pull/1965)
* Added implementation of `dpnp.nan_to_num` function [#1966](https://github.com/IntelPython/dpnp/pull/1966)
* Added implementation of `dpnp.fix` function [#1971](https://github.com/IntelPython/dpnp/pull/1971)
* Added implementation of `dpnp.fft.rfft2`, `dpnp.fft.irfft2`, `dpnp.fft.rfftn`, and `dpnp.fft.irfftn` functions [#1982](https://github.com/IntelPython/dpnp/pull/1982)
* Added implementation of `dpnp.argwhere` function [#2000](https://github.com/IntelPython/dpnp/pull/2000)
* Added implementation of `dpnp.real_if_close` function [#2002](https://github.com/IntelPython/dpnp/pull/2002)
* Added implementation of `dpnp.ndim` and `dpnp.size` functions [#2014](https://github.com/IntelPython/dpnp/pull/2014)
* Added implementation of `dpnp.append` and `dpnp.asarray_chkfinite` functions [#2015](https://github.com/IntelPython/dpnp/pull/2015)
* Added implementation of `dpnp.array_split`, `dpnp.split`, `dpnp.hsplit`, `dpnp.vsplit`, and `dpnp.dsplit` functions [#2017](https://github.com/IntelPython/dpnp/pull/2017)
* Added runtime dependency on `intel-gpu-ocl-icd-system` package [#2023](https://github.com/IntelPython/dpnp/pull/2023)
* Added implementation of `dpnp.ravel_multi_index` and `dpnp.unravel_index` functions [#2022](https://github.com/IntelPython/dpnp/pull/2022)
* Added implementation of `dpnp.resize` and `dpnp.rot90` functions [#2030](https://github.com/IntelPython/dpnp/pull/2030)
* Added implementation of `dpnp.require` function [#2036](https://github.com/IntelPython/dpnp/pull/2036)

### Changed

* Extended pre-commit pylint check to `dpnp.fft` module [#1860](https://github.com/IntelPython/dpnp/pull/1860)
* Reworked `vm` vector math backend to reuse `dpctl.tensor` functions around unary and binary functions [#1868](https://github.com/IntelPython/dpnp/pull/1868)
* Extended `dpnp.ndarray.astype` method to support `device` keyword argument [#1870](https://github.com/IntelPython/dpnp/pull/1870)
* Improved performance of `dpnp.linalg.solve` by implementing a dedicated kernel for its batch implementation [#1877](https://github.com/IntelPython/dpnp/pull/1877)
* Extended `dpnp.fabs` to support `order` and `out` keyword arguments by writing a dedicated kernel for it [#1878](https://github.com/IntelPython/dpnp/pull/1878)
* Extended `dpnp.linalg` module to support `usm_ndarray` as input [#1880](https://github.com/IntelPython/dpnp/pull/1880)
* Reworked `dpnp.mod` implementation to be an alias for `dpnp.remainder` [#1882](https://github.com/IntelPython/dpnp/pull/1882)
* Removed the legacy implementation of linear algebra functions from the backend [#1887](https://github.com/IntelPython/dpnp/pull/1887)
* Removed the legacy implementation of elementwise functions from the backend [#1890](https://github.com/IntelPython/dpnp/pull/1890)
* Extended `dpnp.all` and `dpnp.any` to support `out` keyword argument [#1893](https://github.com/IntelPython/dpnp/pull/1893)
* Reworked `dpnp.repeat` to add a explicit type check of input array [#1894](https://github.com/IntelPython/dpnp/pull/1894)
* Improved performance of different functions by adopting asynchronous implementation of `dpctl` [#1897](https://github.com/IntelPython/dpnp/pull/1897)
* Extended `dpnp.fmax` and `dpnp.fmin` to support `order` and `out` keyword arguments by writing dedicated kernels for them [#1905](https://github.com/IntelPython/dpnp/pull/1905)
* Removed the legacy implementation of array creation and manipulation functions from the backend [#1903](https://github.com/IntelPython/dpnp/pull/1903)
* Extended `dpnp.extract` implementation to align with NumPy [#1906](https://github.com/IntelPython/dpnp/pull/1906)
* Reworked backend implementation to align with non-backward compatible changes in DPC++ 2025.0 [#1907](https://github.com/IntelPython/dpnp/pull/1907)
* Removed the legacy implementation of indexing functions from the backend [#1908](https://github.com/IntelPython/dpnp/pull/1908)
* Extended `dpnp.take` implementation to align with NumPy [#1909](https://github.com/IntelPython/dpnp/pull/1909)
* Extended `dpnp.place` implementation to align with NumPy [#1912](https://github.com/IntelPython/dpnp/pull/1912)
* Reworked the implementation of indexing functions to avoid unnecessary casting to `dpnp_array` when input is `usm_ndarray` [#1913](https://github.com/IntelPython/dpnp/pull/1913)
* Reduced code duplication in the implementation of sorting functions [#1914](https://github.com/IntelPython/dpnp/pull/1914)
* Removed the obsolete dparray interface [#1915](https://github.com/IntelPython/dpnp/pull/1915)
* Improved performance of `dpnp.linalg` module for BLAS routines by adopting asynchronous implementation of `dpctl` [#1919](https://github.com/IntelPython/dpnp/pull/1919)
* Relocated `dpnp.einsum` utility functions to a separate file [#1920](https://github.com/IntelPython/dpnp/pull/1920)
* Improved performance of `dpnp.linalg` module for LAPACK routines by adopting asynchronous implementation of `dpctl` [#1922](https://github.com/IntelPython/dpnp/pull/1922)
* Reworked `dpnp.matmul` to allow larger batch size to be used [#1927](https://github.com/IntelPython/dpnp/pull/1927)
* Removed data synchronization where it is not needed [#1930](https://github.com/IntelPython/dpnp/pull/1930)
* Leveraged `dpctl.tensor` implementation for `dpnp.where` to support scalar as input [#1932](https://github.com/IntelPython/dpnp/pull/1932)
* Improved performance of `dpnp.linalg.eigh` by implementing a dedicated kernel for its batch implementation [#1936](https://github.com/IntelPython/dpnp/pull/1936)
* Reworked `dpnp.isclose` and `dpnp.allclose` to comply with compute follows data approach [#1937](https://github.com/IntelPython/dpnp/pull/1937)
* Extended `dpnp.deg2rad` and `dpnp.radians` to support `order` and `out` keyword arguments by writing dedicated kernels for them [#1943](https://github.com/IntelPython/dpnp/pull/1943)
* `dpnp` uses pybind11 2.13.1 [#1944](https://github.com/IntelPython/dpnp/pull/1944)
* Extended `dpnp.degrees` and `dpnp.rad2deg` to support `order` and `out` keyword arguments by writing dedicated kernels for them [#1949](https://github.com/IntelPython/dpnp/pull/1949)
* Extended `dpnp.unwrap` to support all keyword arguments provided by NumPy [#1950](https://github.com/IntelPython/dpnp/pull/1950)
* Leveraged `dpctl.tensor` implementation for `dpnp.count_nonzero` function [#1962](https://github.com/IntelPython/dpnp/pull/1962)
* Leveraged `dpctl.tensor` implementation for `dpnp.diff` function [#1963](https://github.com/IntelPython/dpnp/pull/1963)
* Leveraged `dpctl.tensor` implementation for `dpnp.take_along_axis` function [#1969](https://github.com/IntelPython/dpnp/pull/1969)
* Reworked `dpnp.ediff1d` implementation through existing functions instead of a separate kernel [#1970](https://github.com/IntelPython/dpnp/pull/1970)
* Reworked `dpnp.unique` implementation through existing functions when `axis` is given otherwise through leveraging `dpctl.tensor` implementation [#1972](https://github.com/IntelPython/dpnp/pull/1972)
* Improved performance of `dpnp.linalg.svd` by implementing a dedicated kernel for its batch implementation [#1936](https://github.com/IntelPython/dpnp/pull/1936)
* Leveraged `dpctl.tensor` implementation for `shape.setter` method [#1975](https://github.com/IntelPython/dpnp/pull/1975)
* Extended `dpnp.ndarray.copy` to support compute follow data keyword arguments [#1976](https://github.com/IntelPython/dpnp/pull/1976)
* Reworked `dpnp.select` implementation through existing functions instead of a separate kernel [#1977](https://github.com/IntelPython/dpnp/pull/1977)
* Leveraged `dpctl.tensor` implementation for `dpnp.from_dlpack` and `dpnp.ndarray.__dlpack__` functions [#1980](https://github.com/IntelPython/dpnp/pull/1980)
* Reworked `dpnp.linalg` module backend implementation for BLAS rouitnes to work with OneMKL interfaces [#1981](https://github.com/IntelPython/dpnp/pull/1981)
* Reworked `dpnp.ediff1d` implementation to reduce code duplication [#1983](https://github.com/IntelPython/dpnp/pull/1983)
* `dpnp` can be used with any NumPy from 1.23 to 2.0 [#1985](https://github.com/IntelPython/dpnp/pull/1985)
* Reworked `dpnp.unique` implementation to properly handle NaNs values [#1972](https://github.com/IntelPython/dpnp/pull/1972)
* Removed `dpnp.issubcdtype` per NumPy 2.0 recommendation [#1996](https://github.com/IntelPython/dpnp/pull/1996)
* Reworked `dpnp.unique` implementation to align with NumPy 2.0 [#1999](https://github.com/IntelPython/dpnp/pull/1999)
* Reworked `dpnp.linalg.solve` backend implementation to work with OneMKL Interfaces [#2001](https://github.com/IntelPython/dpnp/pull/2001)
* Reworked `dpnp.trapezoid` implementation through existing functions instead of falling back on NumPy [#2003](https://github.com/IntelPython/dpnp/pull/2003)
* Added `copy` keyword to `dpnp.array` to align with NumPy 2.0  [#2006](https://github.com/IntelPython/dpnp/pull/2006)
* Extended `dpnp.heaviside` to support `order` and `out` keyword arguments by writing dedicated kernel for it [#2008](https://github.com/IntelPython/dpnp/pull/2008)
* `dpnp` uses pybind11 2.13.5 [#2010](https://github.com/IntelPython/dpnp/pull/2010)
* Added `COMPILER_VERSION_2025_OR_LATER` flag to be able to run `dpnp.fft` module with both 2024.2 and 2025.0 versions of the compiler [#2025](https://github.com/IntelPython/dpnp/pull/2025)
* Cleaned up an implementation of `dpnp.gradient` by removing obsolete TODO which is not going to be done [#2032](https://github.com/IntelPython/dpnp/pull/2032)
* Updated `Array Manipulation Routines` page in documentation to add missing functions and to remove duplicate entries [#2033](https://github.com/IntelPython/dpnp/pull/2033)
* `dpnp` uses pybind11 2.13.6 [#2041](https://github.com/IntelPython/dpnp/pull/2041)
* Updated `dpnp.fft` backend to depend on `INTEL_MKL_VERSION` flag to ensures that the appropriate code segment is executed based on the version of OneMKL [#2035](https://github.com/IntelPython/dpnp/pull/2035)
* Use `dpctl::tensor::alloc_utils::sycl_free_noexcept` instead of `sycl::free` in `host_task` tasks associated with life-time management of temporary USM allocations [#2058](https://github.com/IntelPython/dpnp/pull/2058)
* Improved implementation of `dpnp.kron` to avoid unnecessary copy for non-contiguous arrays [#2059](https://github.com/IntelPython/dpnp/pull/2059)
* Updated the test suit for `dpnp.fft` module [#2071](https://github.com/IntelPython/dpnp/pull/2071)
* Reworked `dpnp.clip` implementation to align with Python Array API 2023.12 specification [#2048](https://github.com/IntelPython/dpnp/pull/2048)
* Skipped outdated tests for `dpnp.linalg.solve` due to compatibility issues with NumPy 2.0 [#2074](https://github.com/IntelPython/dpnp/pull/2074)
* Updated installation instructions [#2098](https://github.com/IntelPython/dpnp/pull/2098)

### Fixed

* Resolved an issue with `dpnp.matmul` when an f_contiguous `out` keyword is passed to the the function [#1872](https://github.com/IntelPython/dpnp/pull/1872)
* Resolved a possible race condition in `dpnp.inv` [#1940](https://github.com/IntelPython/dpnp/pull/1940)
* Resolved an issue with failing tests for `dpnp.append` when running on a device without fp64 support [#2034](https://github.com/IntelPython/dpnp/pull/2034)
* Resolved an issue with input array of `usm_ndarray` passed into `dpnp.ix_` [#2047](https://github.com/IntelPython/dpnp/pull/2047)
* Added a workaround to prevent crash in tests on Windows in internal CI/CD (when running on either Lunar Lake or Arrow Lake) [#2062](https://github.com/IntelPython/dpnp/pull/2062)
* Fixed a crash in `dpnp.choose` caused by missing control of releasing temporary allocated device memory [#2063](https://github.com/IntelPython/dpnp/pull/2063)
* Resolved compilation warning and error while building in debug mode [#2066](https://github.com/IntelPython/dpnp/pull/2066)
* Fixed an issue with asynchronous execution in `dpnp.fft` module [#2067](https://github.com/IntelPython/dpnp/pull/2067)

## [0.15.0] - 05/25/2024

This release completes implementation of `dpnp.linalg` module and array creation routine, adds cumulative reductions and histogram functions.

### Added

* Implemented `dpnp.frombuffer`, `dpnp.fromfile` and `dpnp.fromstring` functions [#1727](https://github.com/IntelPython/dpnp/pull/1727)
* Implemented `dpnp.fromfunction`, `dpnp.fromiter` and `dpnp.loadtxt` functions [#1728](https://github.com/IntelPython/dpnp/pull/1728)
* Added implementation of `dpnp.linalg.pinv` function [#1704](https://github.com/IntelPython/dpnp/pull/1704)
* Added implementation of `dpnp.linalg.eigvalsh` function [#1714](https://github.com/IntelPython/dpnp/pull/1714)
* Added implementation of `dpnp.linalg.tensorinv` function [#1752](https://github.com/IntelPython/dpnp/pull/1752)
* Added implementation of `dpnp.linalg.tensorsolve` function [#1753](https://github.com/IntelPython/dpnp/pull/1753)
* Added implementation of `dpnp.linalg.lstsq` function [#1792](https://github.com/IntelPython/dpnp/pull/1792)
* Added implementation of `dpnp.einsum` and `dpnp.einsum_path` functions [#1779](https://github.com/IntelPython/dpnp/pull/1779)
* Added implementation of `dpnp.histogram` function [#1785](https://github.com/IntelPython/dpnp/pull/1785)
* Added implementation of `dpnp.histogram_bin_edges` function [#1823](https://github.com/IntelPython/dpnp/pull/1823)
* Added implementation of `dpnp.digitize` function [#1847](https://github.com/IntelPython/dpnp/pull/1847)
* Extended pre-commit hooks with `pylint` configuration [#1718](https://github.com/IntelPython/dpnp/pull/1718)
* Extended pre-commit hooks with `codespell` configuration [#1798](https://github.com/IntelPython/dpnp/pull/1798)
* Added a Security policy page [#1730](https://github.com/IntelPython/dpnp/pull/1730)
* Implemented `nin` and `nout` properties for `dpnp` elementwise functions [#1712](https://github.com/IntelPython/dpnp/pull/1712)
* Implemented `outer` method for `dpnp` elementwise functions [#1813](https://github.com/IntelPython/dpnp/pull/1813)

### Changed

* Added support of more number of data types and dimensions for input arrays, and all keyword arguments in `dpnp.cross` function [#1715](https://github.com/IntelPython/dpnp/pull/1715)
* Added support of more number of data types and dimensions for input array, and all keyword arguments in `dpnp.linalg.matrix_rank` function [#1717](https://github.com/IntelPython/dpnp/pull/1717)
* Added support of more number of data types and dimensions for input arrays in `dpnp.inner` function [#1726](https://github.com/IntelPython/dpnp/pull/1726)
* Added support of more number of data types and dimensions for input arrays in `dpnp.linalg.multi_dot` function [#1729](https://github.com/IntelPython/dpnp/pull/1729)
* Added support of more number of data types and dimensions for input arrays in `dpnp.kron` function [#1732](https://github.com/IntelPython/dpnp/pull/1732)
* Added support of more number of data types and dimensions for input arrays in `dpnp.linalg.matrix_power` function [#1748](https://github.com/IntelPython/dpnp/pull/1748)
* Added support of more number of data types and dimensions for input array, and all keyword arguments in `dpnp.norm` function [#1746](https://github.com/IntelPython/dpnp/pull/1746)
* Added support of more number of data types and dimensions for input array in `dpnp.cond` function [#1773](https://github.com/IntelPython/dpnp/pull/1773)
* Extended `dpnp.matmul` function to support `axes` keyword argument [#1705](https://github.com/IntelPython/dpnp/pull/1705)
* Extended `dpnp.searchsorted` function to support `side` and `sorter` keyword arguments [#1751](https://github.com/IntelPython/dpnp/pull/1751)
* Extended `dpnp.where` function to support scalar type by `x` and `y` arrays [#1760](https://github.com/IntelPython/dpnp/pull/1760)
* Extended `dpnp.ndarray.transpose` method to support `axes` keyword as a list [#1770](https://github.com/IntelPython/dpnp/pull/1770)
* Extended `dpnp.nancumsum` function to support `axis`, `dtype` and `out` keyword arguments [#1781](https://github.com/IntelPython/dpnp/pull/1781)
* Extended `dpnp.nancumprod` function to support `axis`, `dtype` and `out` keyword arguments [#1812](https://github.com/IntelPython/dpnp/pull/1812)
* Extended `dpnp.put` function to support more number of data types and dimensions for input arrays [#1838](https://github.com/IntelPython/dpnp/pull/1838)
* Extended `dpnp.trace` function to support `axis1`, `axis2`, `dtype` and `out` keyword arguments [#1842](https://github.com/IntelPython/dpnp/pull/1842)
* Corrected `dpnp.ndarray.real`and `dpnp.ndarray.imag` methods to return a view of the array [#1719](https://github.com/IntelPython/dpnp/pull/1719)
* Corrected `dpnp.nonzero` function to raise `TypeError` exception for input array of unexpected type [#1764](https://github.com/IntelPython/dpnp/pull/1764)
* Corrected `dpnp.diagonal` function to return a view of the array [#1817](https://github.com/IntelPython/dpnp/pull/1817)
* Removed `dpnp.find_common_type` function as it was deprecated since NumPy 1.25.0 [#1742](https://github.com/IntelPython/dpnp/pull/1742)
* Removed use of `dpctl` queue manager API [#1735](https://github.com/IntelPython/dpnp/pull/1735)
* Leveraged `dpctl.tensor` implementation for `dpnp.cumsum` function [#1772](https://github.com/IntelPython/dpnp/pull/1772)
* Leveraged `dpctl.tensor` implementation for `dpnp.cumprod` function [#1811](https://github.com/IntelPython/dpnp/pull/1811)
* Leveraged `dpctl.tensor` implementation for `dpnp.cumlogsumexp` function [#1816](https://github.com/IntelPython/dpnp/pull/1816)
* Leveraged `dpctl.tensor` support of `out` keyword argument in reduction and `dpnp.where` functions [#1808](https://github.com/IntelPython/dpnp/pull/1808)
* Aligned with `dpctl` interface changes per Python Array API 2023.12 specification [#1774](https://github.com/IntelPython/dpnp/pull/1774)
* Reworked `dpnp.linalg.eig` and `dpnp.linalg.eigvals` implementations to fall back on on NumPy calculation due to a lack of required functionality in OneMKL LAPACK [#1780](https://github.com/IntelPython/dpnp/pull/1780)
* `dpnp` uses pybind11 2.12.0 [#1783](https://github.com/IntelPython/dpnp/pull/1783)
* Improved `dpnp.matmul` implementation to use column major `gemm` layout for F-contiguous input arrays [#1793](https://github.com/IntelPython/dpnp/pull/1793)
* Improved performance of `dpnp.matmul` function by call of `dpnp.kron` and `dpnp.dot` for special cases [#1815](https://github.com/IntelPython/dpnp/pull/1815)
* Improved performance of `dpnp.diag` function by use of `dpnp.diagonal` which returns a view of the array [#1822](https://github.com/IntelPython/dpnp/pull/1822)
* Removed limitations from `diag_indices`, `diag_indices_from`, `fill_diagonal`, `tril_indices`, `tril_indices_from`, `triu_indices`, `triu_indices_from` functions
and added implementation of `dpnp.mask_indices` function [#1814](https://github.com/IntelPython/dpnp/pull/1814)

### Fixed

* Changed `dpnp.linalg.solve` to use a pair of `getrf` and `getrs` calls from OneMKL library instead of `gesv` one to mitigate an unexpected `RuntimeError` exception [#1763](https://github.com/IntelPython/dpnp/pull/1763)
* Resolved a hang in batch implementation of `dpnp.linalg.solve` when computes on CPU device [#1778](https://github.com/IntelPython/dpnp/pull/1778)
* Resolved an unexpected `TypeError` exception raised from `dpnp.random.vonmises` when used with a scalar `kappa` argument [#1799](https://github.com/IntelPython/dpnp/pull/1799)
* Changed `dpnp.flatten` to comply with compute follows data approach [#1825](https://github.com/IntelPython/dpnp/pull/1825)
* Resolved a hang in batch implementation of `dpnp.linalg.eigh` when computes on CPU device [#1832](https://github.com/IntelPython/dpnp/pull/1832)
* Resolved an unexpected `ValueError` exception raised from `dpnp.linalg.pinv` due to a shape issue in `dpnp.matmul` [#1843](https://github.com/IntelPython/dpnp/pull/1843)


## [0.14.0] - 02/16/2024

This release will require DPC++ `2024.1.0`, which no longer supports Intel Gen9 integrated GPUs found in Intel CPUs of 10th generation and older.

### Added

* Added implementation of `dpnp.tensordot` function [#1699](https://github.com/IntelPython/dpnp/pull/1699)
* Added implementation of `dpnp.nanmean` and `dpnp.nanstd` functions [#1654](https://github.com/IntelPython/dpnp/pull/1654)
* Added implementation of `dpnp.angle` function [#1650](https://github.com/IntelPython/dpnp/pull/1650)
* Added implementation of `dpnp.logsumexp` and `dpnp.reduce_hypot` functions [#1648](https://github.com/IntelPython/dpnp/pull/1648)
* Added implementation of `dpnp.column_stack`, `dpnp.dstack` and `dpnp.row_stack` functions [#1647](https://github.com/IntelPython/dpnp/pull/1647)
* Added implementation of `dpnp.nanargmax`, `dpnp.nanargmin`, `dpnp.nanmax` and `dpnp.nanmin` functions [#1646](https://github.com/IntelPython/dpnp/pull/1646)
* Added implementation of `dpnp.clip` function, available as well as a method of dpnp array [#1645](https://github.com/IntelPython/dpnp/pull/1645)
* Added implementation of `dpnp.copysign` and `dpnp.rsqrt` functions [#1624](https://github.com/IntelPython/dpnp/pull/1624)
* Added implementation of `dpnp.linalg.slogdet` function [#1607](https://github.com/IntelPython/dpnp/pull/1607)
* Added implementation of `dpnp.can_cast` function [#1600](https://github.com/IntelPython/dpnp/pull/1600)
* Added implementation of `dpnp.linalg.solve` function [#1598](https://github.com/IntelPython/dpnp/pull/1598)
* Added implementation of `dpnp.broadcast_arrays` function [#1594](https://github.com/IntelPython/dpnp/pull/1594)
* Added implementation of `dpnp.tile` function [#1586](https://github.com/IntelPython/dpnp/pull/1586)
* Added implementation of `dpnp.iinfo` and `dpnp.finfo` functions [#1582](https://github.com/IntelPython/dpnp/pull/1582)
* Added implementation of `dpnp.logaddexp` function [#1561](https://github.com/IntelPython/dpnp/pull/1561)
* Added implementation of `dpnp.positive` function [#1559](https://github.com/IntelPython/dpnp/pull/1559)

### Changed

* Changed exception type from `ValueError` to `NotImplementedError` for unsupporting keyword arguments in array creation functions [#1695](https://github.com/IntelPython/dpnp/pull/1695)
* Enabled compatibility support against numpy `1.26.4` [#1690](https://github.com/IntelPython/dpnp/pull/1690)
* Implemented `dpnp.true_divide` as an alias on `dpnp.divide` function [#1641](https://github.com/IntelPython/dpnp/pull/1641)
* Added support of more number of data types and dimensions for input array in `dpnp.vdot` function [#1692](https://github.com/IntelPython/dpnp/pull/1692)
* Added support of more number of data types and dimensions for input array in `dpnp.linalg.qr` function [#1673](https://github.com/IntelPython/dpnp/pull/1673)
* Added support of more number of data types and dimensions for input array in `dpnp.dot` function [#1669](https://github.com/IntelPython/dpnp/pull/1669)
* Added support of more number of data types and dimensions for input array in `dpnp.linalg.inv` function [#1665](https://github.com/IntelPython/dpnp/pull/1665)
* Added support of more number of data types for input array in `dpnp.sort` and `dpnp.argsort` functions, as well as implementing support of `axis` keyword [#1660](https://github.com/IntelPython/dpnp/pull/1660)
* Added support of more number of data types and dimensions for input array in `dpnp.linalg.cholesky` function, as well as implementing support of `upper` keyword [#1638](https://github.com/IntelPython/dpnp/pull/1638)
* Added support of more number of data types and dimensions for input array in `dpnp.diff`, as well as implementing support of `prepend` and `append` keywords [#1637](https://github.com/IntelPython/dpnp/pull/1637)
* Added support of more number of data types and dimensions for input array in `dpnp.matmul` function [#1616](https://github.com/IntelPython/dpnp/pull/1616)
* Added support of more number of data types and dimensions for input array in `dpnp.linalg.det` function [#1607](https://github.com/IntelPython/dpnp/pull/1607)
* Added support of more number of data types and dimensions for input array in `dpnp.linalg.svd` function, as well as implementing support of `full_matrices`, `compute_uv` and `hermitian` keywords [#1604](https://github.com/IntelPython/dpnp/pull/1604)
* Accepted different data types and dimensions of input arrays in `dpnp.put_along_axis` and `dpnp.take_along_axis` functions, as well as available values of `axis` keyword [#1636](https://github.com/IntelPython/dpnp/pull/1636)
* Added `keepdims`, `initial` and `where` keywords to `dpnp.amax` and `dpnp.amin` functions [#1639](https://github.com/IntelPython/dpnp/pull/1639)
* Extended `dpnp.meshgrid` function to support `sparse` and `copy` keyword arguments [#1675](https://github.com/IntelPython/dpnp/pull/1675)
* Extended `dpnp.average` function to support `axis`, `weights`, `returned` and `keepdims` keywords and `dpnp.nansum` function with `axis`, `dtype`, `keepdims` and `out` keyword arguments [#1654](https://github.com/IntelPython/dpnp/pull/1654)
* Extended `dpnp.std`, `dpnp.var` and `nanvar` functions to support `axis`, `dtype`, `out` and `keepdims` keyword arguments [#1635](https://github.com/IntelPython/dpnp/pull/1635)
* Extended `dpnp.ogrid` and `dpnp.mgrid` functions with support of device-aware keywords of compute follows data paradigm [#1622](https://github.com/IntelPython/dpnp/pull/1622)
* Extended `dpnp.indices` function to support `dtype` and `sparse` keyword arguments, as well as device-aware keywords of compute follows data paradigm [#1622](https://github.com/IntelPython/dpnp/pull/1622)
* Extended `dpnp.count_nonzero` function to support `axis` and `keepdims` keyword arguments [#1615](https://github.com/IntelPython/dpnp/pull/1615)
* Extended `dpnp.put_along_axis` and `dpnp.take_along_axis` functions to support `out`, `dtype` and `casting` keyword arguments [#1608](https://github.com/IntelPython/dpnp/pull/1608)
* Extended `dpnp.stack` and `dpnp.concatenate` functions to support `out`, `dtype` and `casting` keyword arguments [#1608](https://github.com/IntelPython/dpnp/pull/1608)
* Extended `dpnp.vstack` function to support `dtype` and `casting` keyword arguments [#1595](https://github.com/IntelPython/dpnp/pull/1595)
* Extended `dpnp.diag`, `dpnp.diagflat`, `dpnp.ptp` and `dpnp.vander` functions with support of extra keywords to align with compute follows data paradigm [#1579](https://github.com/IntelPython/dpnp/pull/1579)
* Extended `dpnp.tri` and `dpnp.identity` functions with support of device-aware keywords of compute follows data paradigm [#1577](https://github.com/IntelPython/dpnp/pull/1577)
* Added dedicated in-place kernels to `dpnp.divide` and `dpnp.floor_divide` functions [#1587](https://github.com/IntelPython/dpnp/pull/1587)
* Redesigned `dpnp.cbrt` and `dpnp.exp2` functions through pybind11 extension of OneMKL call where possible or leveraging on `dpctl.tensor` implementation [#1624](https://github.com/IntelPython/dpnp/pull/1624)
* Redesigned `dpnp.exp`, `dpnp.expm1`, `dpnp.log10`, `dpnp.log1p` and `dpnp.log2` functions through pybind11 extension of OneMKL call where possible or leveraging on `dpctl.tensor` implementation [#1576](https://github.com/IntelPython/dpnp/pull/1576)
* Redesigned `dpnp.abs` function through pybind11 extension of OneMKL call where possible or leveraging on `dpctl.tensor` implementation [#1575](https://github.com/IntelPython/dpnp/pull/1575)
* Redesigned `dpnp.hypot` function through pybind11 extension of OneMKL call where possible or leveraging on `dpctl.tensor` implementation [#1560](https://github.com/IntelPython/dpnp/pull/1560)
* Leveraged `dpctl.tensor` implementation for `dpnp.reciprocal` function [#1650](https://github.com/IntelPython/dpnp/pull/1650)
* Leveraged `dpctl.tensor` implementation for `dpnp.mean` function [#1632](https://github.com/IntelPython/dpnp/pull/1632)
* Leveraged `dpctl.tensor` implementation for `dpnp.repeat` function [#1614](https://github.com/IntelPython/dpnp/pull/1614)
* Leveraged `dpctl.tensor` implementation for `dpnp.argmax` and `dpnp.argmin` functions [#1610](https://github.com/IntelPython/dpnp/pull/1610)
* Leveraged `dpctl.tensor` implementation for `dpnp.geomspace` and `dpnp.logspace` functions [#1603](https://github.com/IntelPython/dpnp/pull/1603)
* Leveraged `dpctl.tensor` implementation for `dpnp.max` and `dpnp.min` functions [#1602](https://github.com/IntelPython/dpnp/pull/1602)
* Leveraged `dpctl.tensor` implementation for `dpnp.astype` function [#1597](https://github.com/IntelPython/dpnp/pull/1597)
* Leveraged `dpctl.tensor` implementation for `dpnp.maximum` and `dpnp.minimum` functions [#1558](https://github.com/IntelPython/dpnp/pull/1558)

### Fixed

* Resolved potential raising of execution placement error from `dpnp.take_along_axis` and `dpnp.put_along_axis` functions [#1702](https://github.com/IntelPython/dpnp/pull/1702)
* Improved performance of `dpnp.matmul` and `dpnp.dot` function when `out` keyword is passed [#1694](https://github.com/IntelPython/dpnp/pull/1694)
* Completed documentation for each array creation functions [#1674](https://github.com/IntelPython/dpnp/pull/1674)
* Aligned `dpnp.clip` where both `min` and `max` keywords have `None` value with NumPy implementation [#1670](https://github.com/IntelPython/dpnp/pull/1670)
* Fixed a bug related to `out` keyword in elementwise functions [#1656](https://github.com/IntelPython/dpnp/pull/1656)
* Resolved compilation warnings due to `-Wvla-extension` option enabled by default [#1651](https://github.com/IntelPython/dpnp/pull/1651)
* Replaced deprecated `IntelDPCPPConfig.cmake` script with vendored `IntelSYCLConfig.cmake` [#1611](https://github.com/IntelPython/dpnp/pull/1611)
* Improved coverage report to include code of pybind11 extensions [#1609](https://github.com/IntelPython/dpnp/pull/1609)
* Improved performance of `dpnp.atleast_2d` and `dpnp.atleast_3d` functions and fixed to return a correct shape of resulting array [#1560](https://github.com/IntelPython/dpnp/pull/1560)


## [0.13.0] - 09/29/2023

### Added

* Added implementation of `dpnp.imag` and `dpnp.real` functions, as well as the corresponding properties and setters of dpnp array [#1557](https://github.com/IntelPython/dpnp/pull/1557)
* Added implementation of flipping functions: `dpnp.flip`, `dpnp.fliplr` and `dpnp.flipud` [#1543](https://github.com/IntelPython/dpnp/pull/1543)
* Added implementation of `dpnp.rint` function through `dpnp.round` call [#1537](https://github.com/IntelPython/dpnp/pull/1537)
* Added in-place support for arithmetic operators [#1530](https://github.com/IntelPython/dpnp/pull/1530)
* Dropped build and uploading the package with `python=3.8` to `dppy/label/dev` channel of Anaconda [#1534](https://github.com/IntelPython/dpnp/pull/1534)
* Implemented build and uploading the package with `python=3.11` to `dppy/label/dev` channel of Anaconda [#1501](https://github.com/IntelPython/dpnp/pull/1501)
* Added the versioneer to compute a product version number [#1497](https://github.com/IntelPython/dpnp/pull/1497)
* Added `cython` support of `3.0.0` or above version [#1495](https://github.com/IntelPython/dpnp/pull/1495)

### Changed

* Updated `Build from source` section in `README.md` to state all the required prerequisite packages [#1553](https://github.com/IntelPython/dpnp/pull/1553)
* Reworked `dpnp.hstack` and `dpnp.atleast_1d` through existing functions to get rid of falling back on NumPy [#1544](https://github.com/IntelPython/dpnp/pull/1544)
* Reworked `dpnp.asfarray` through existing functions to get rid of falling back on NumPy [#1542](https://github.com/IntelPython/dpnp/pull/1542)
* Converted from `raw` to `multi_ptr` with `address_space_cast` to adopt towards changes introduced in `SYCL 2020` [#1538](https://github.com/IntelPython/dpnp/pull/1538)
* Updated install instruction via `pip` [#1531](https://github.com/IntelPython/dpnp/pull/1531)
* Reworked `dpnp.copyto` through existing functions instead of a separate kernel [#1516](https://github.com/IntelPython/dpnp/pull/1516)
* Aligned default order value with NumPy in asarray-like functions [#1526](https://github.com/IntelPython/dpnp/pull/1526)
* Created unary and binary elementwise functions at module import [#1522](https://github.com/IntelPython/dpnp/pull/1522)
* Redesigned trigonometric and hyperbolic functions through pybind11 extension of OneMKL calls where possible or leveraging on `dpctl.tensor` implementation [#1545](https://github.com/IntelPython/dpnp/pull/1545)
* Added `dpnp.signbit` and `dpnp.proj` functions implemented through pybind11 extension of OneMKL calls where possible or leveraging on `dpctl.tensor` implementation [#1535](https://github.com/IntelPython/dpnp/pull/1535)
* Redesigned `dpnp.round` and `dpnp.around` functions through pybind11 extension of OneMKL calls where possible or leveraging on `dpctl.tensor` implementation [#1520](https://github.com/IntelPython/dpnp/pull/1520)
* Redesigned `dpnp.sign` and `dpnp.negative` functions through pybind11 extension of OneMKL calls where possible or leveraging on `dpctl.tensor` implementation [#1523](https://github.com/IntelPython/dpnp/pull/1523)
* Redesigned `dpnp.conjugate` and `dpnp.conj` functions through pybind11 extension of OneMKL calls where possible or leveraging on `dpctl.tensor` implementation [#1519](https://github.com/IntelPython/dpnp/pull/1519)
* Redesigned `dpnp.ceil`, `dpnp.floor` and `dpnp.trunc` functions through pybind11 extension of OneMKL calls where possible or leveraging on `dpctl.tensor` implementation [#1518](https://github.com/IntelPython/dpnp/pull/1518)
* Redesigned `dpnp.remainder` and `dpnp.mod` functions through pybind11 extension of OneMKL calls where possible or leveraging on `dpctl.tensor` implementation [#1515](https://github.com/IntelPython/dpnp/pull/1515)
* Redesigned `dpnp.power` function through pybind11 extension of OneMKL calls where possible or leveraging on `dpctl.tensor` implementation [#1476](https://github.com/IntelPython/dpnp/pull/1476)
* Leveraged `dpctl.tensor` implementation for `dpnp.put` function [#1529](https://github.com/IntelPython/dpnp/pull/1529)
* Leveraged `dpctl.tensor` implementation for `dpnp.roll` and `dpnp.rollaxis` functions [#1517](https://github.com/IntelPython/dpnp/pull/1517)
* Leveraged `dpctl.tensor` implementation for `dpnp.copy` function [#1540](https://github.com/IntelPython/dpnp/pull/1540)
* Leveraged `dpctl.tensor` implementation for `dpnp.expand_dims` and `dpnp.swapaxes` functions [#1532](https://github.com/IntelPython/dpnp/pull/1532)
* Leveraged `dpctl.tensor` implementation for bitwise operations [#1508](https://github.com/IntelPython/dpnp/pull/1508)
* Leveraged `dpctl.tensor` implementation for `dpnp.all` and `dpnp.any` functions [#1512](https://github.com/IntelPython/dpnp/pull/1512)
* Leveraged `dpctl.tensor` implementation for `dpnp.stack` function [#1509](https://github.com/IntelPython/dpnp/pull/1509)
* Leveraged `dpctl.tensor` implementation for `dpnp.concatenate` function [#1507](https://github.com/IntelPython/dpnp/pull/1507)
* Leveraged `dpctl.tensor` implementation for `dpnp.isnan`, `dpnp.isinf` and `dpnp.isfinite` functions [#1504](https://github.com/IntelPython/dpnp/pull/1504)
* Leveraged `dpctl.tensor` implementation for `dpnp.take` function [#1492](https://github.com/IntelPython/dpnp/pull/1492)
* Refreshed API References block in the documentation [#1490](https://github.com/IntelPython/dpnp/pull/1490)
* Refreshed documentation to reflect an actual product behavior [#1485](https://github.com/IntelPython/dpnp/pull/1485)
* Upgraded the build flow to use newer `pybind11=2.11.1` version [#1510](https://github.com/IntelPython/dpnp/pull/1510)
* Updated pre-commit hooks to run with `flake8=6.1.0` and `black=23.7.0` [#1505](https://github.com/IntelPython/dpnp/pull/1505)
* Pinned DPC++ and OneMKL versions to `2023.2`` release [#1496](https://github.com/IntelPython/dpnp/pull/1496)
* Added a specialized kernel for F-contiguous arrays to `dpnp.sum` with `axis=1` [#1489](https://github.com/IntelPython/dpnp/pull/1489)
* Removed a workaround to Klockwork since it is not used anymore due to transition to Coverity tool [#1493](https://github.com/IntelPython/dpnp/pull/1493)

### Fixed

* Resolved `Logically dead code` issue addressed by Coverity scan [#1541](https://github.com/IntelPython/dpnp/pull/1541)
* Resolved `Arguments in wrong order` issue addressed by Coverity scan [#1513](https://github.com/IntelPython/dpnp/pull/1513)
* Resolved `Pointer to local outside scope` issue addressed by Coverity scan [#1514](https://github.com/IntelPython/dpnp/pull/1514)
* Fixed assigning a value to potentially none-valued dictionary coverage generation script [#1511](https://github.com/IntelPython/dpnp/pull/1511)
* Resolved issues with running `dpnp.allclose` function on a device without fp64 support [#1536](https://github.com/IntelPython/dpnp/pull/1536)
* Resolved issues with running FFT functions on a device without fp64 support [#1524](https://github.com/IntelPython/dpnp/pull/1524)
* Resolved issues with running mathematical functions on a device without fp64 support [#1502](https://github.com/IntelPython/dpnp/pull/1502)
* Resolved issues with running random functions on a device without fp64 support [#1498](https://github.com/IntelPython/dpnp/pull/1498)
* Resolved issues with running statistics functions on a device without fp64 support [#1494](https://github.com/IntelPython/dpnp/pull/1494)


## [0.12.1] - 07/18/2023

### Added

* Added `classifiers metadata` to a description of dpnp package [#1460](https://github.com/IntelPython/dpnp/pull/1460)
* Added `pygrep-hooks` to pre-commit config [#1454](https://github.com/IntelPython/dpnp/pull/1454)
* Added `flake8` to pre-commit config [#1453](https://github.com/IntelPython/dpnp/pull/1453)
* Added `isort` to pre-commit config [#1451](https://github.com/IntelPython/dpnp/pull/1451)
* Added `clang` format to pre-commit config [#1450](https://github.com/IntelPython/dpnp/pull/1450)
* Added `black` to pre-commit config [#1449](https://github.com/IntelPython/dpnp/pull/1449)
* Added `pre-commit` hooks [#1448](https://github.com/IntelPython/dpnp/pull/1448)

### Changed

* Pinned to `dpctl>=0.14.5` as host and run dependencies [#1481](https://github.com/IntelPython/dpnp/pull/1481)
* Pinned dependent `cython` package to a version less than `3.0.0` [#1480](https://github.com/IntelPython/dpnp/pull/1480)
* Added a specialized kernel for `dpnp.sum` with `axis=0` as a pybind11 extension [#1479](https://github.com/IntelPython/dpnp/pull/1479)
* Redesigned `dpnp.square` function through pybind11 extension of OneMKL call where possible or leveraging on `dpctl.tensor` implementation [#1473](https://github.com/IntelPython/dpnp/pull/1473)
* Redesigned `dpnp.cos` and `dpnp.sin` functions through pybind11 extension of OneMKL calls where possible or leveraging on `dpctl.tensor` implementation [#1471](https://github.com/IntelPython/dpnp/pull/1471)
* Redesigned `dpnp.sqrt` function through pybind11 extension of OneMKL call where possible or leveraging on `dpctl.tensor` implementation [#1470](https://github.com/IntelPython/dpnp/pull/1470)
* Redesigned `dpnp.log` function through pybind11 extension of OneMKL call where possible or leveraging on `dpctl.tensor` implementation [#1469](https://github.com/IntelPython/dpnp/pull/1469)
* Leveraged `dpctl.tensor` implementation for logical operations [#1464](https://github.com/IntelPython/dpnp/pull/1464)
* Leveraged `dpctl.tensor` implementation for `dpnp.floor_divide` function [#1462](https://github.com/IntelPython/dpnp/pull/1462)
* Leveraged `dpctl.tensor` implementation for comparison functions [#1458](https://github.com/IntelPython/dpnp/pull/1458)

### Fixed

* Improved `dpnp.dot` function to support OneMKL calls for input and output arrays with strides [#1477](https://github.com/IntelPython/dpnp/pull/1477)
* Resolved issues with running `dpnp.linalg` functions on a device without fp64 support [#1474](https://github.com/IntelPython/dpnp/pull/1474)
* Added `dtype` check of fp64 support by the resulting array in `call_origin` function [#1457](https://github.com/IntelPython/dpnp/pull/1457)
* Resolved a compilation warning with `std::getenv()` call on Windows [#1452](https://github.com/IntelPython/dpnp/pull/1452)
* Corrected a link to OneAPI Toolkit in Installation Guide [#1445](https://github.com/IntelPython/dpnp/pull/1445)

## [0.12.0] - 06/15/2023

### Added

* Implemented `dpnp.broadcast_to` function [#1333](https://github.com/IntelPython/dpnp/pull/1333)
* Implemented `dpnp.extract` function [#1340](https://github.com/IntelPython/dpnp/pull/1340)
* Implemented `dpnp.linalg.eigh` function through pybind11 extension of OneMKL call [#1383](https://github.com/IntelPython/dpnp/pull/1383)
* Implemented `dpnp.mean` function [#1431](https://github.com/IntelPython/dpnp/pull/1431)
* Added support of bool types in bitwise operations [#1334](https://github.com/IntelPython/dpnp/pull/1334)
* Added `out` parameter in `dpnp.add` function [#1329](https://github.com/IntelPython/dpnp/pull/1329)
* Added `out` parameter in `dpnp.multiply` function [#1365](https://github.com/IntelPython/dpnp/pull/1365)
* Added `out` parameter in `dpnp.sqrt` function [#1332](https://github.com/IntelPython/dpnp/pull/1332)
* Added `rowvar` parameter in `dpnp.cov` function [#1371](https://github.com/IntelPython/dpnp/pull/1371)
* Added `nbytes` property to dpnp array [#1359](https://github.com/IntelPython/dpnp/pull/1359)
* Introduced a new github Action to control code coverage [#1373](https://github.com/IntelPython/dpnp/pull/1373)
* Added change log [#1439](https://github.com/IntelPython/dpnp/pull/1439)


### Changed

* Leveraged `dpctl.tensor` implementation for `dpnp.place` function [#1337](https://github.com/IntelPython/dpnp/pull/1337)
* Leveraged `dpctl.tensor` implementation for `dpnp.moveaxis` function [#1382](https://github.com/IntelPython/dpnp/pull/1382)
* Leveraged `dpctl.tensor` implementation for `dpnp.squeeze` function [#1381](https://github.com/IntelPython/dpnp/pull/1381)
* Leveraged `dpctl.tensor` implementation for `dpnp.where` function [#1380](https://github.com/IntelPython/dpnp/pull/1380)
* Leveraged `dpctl.tensor` implementation for `dpnp.transpose` function [#1389](https://github.com/IntelPython/dpnp/pull/1389)
* Leveraged `dpctl.tensor` implementation for `dpnp.reshape` function [#1391](https://github.com/IntelPython/dpnp/pull/1391)
* Leveraged `dpctl.tensor` implementation for `dpnp.add`, `dpnp.multiply` and `dpnp.subtract` functions [#1430](https://github.com/IntelPython/dpnp/pull/1430)
* Leveraged `dpctl.tensor` implementation for `dpnp.sum` function [#1426](https://github.com/IntelPython/dpnp/pull/1426)
* Leveraged `dpctl.tensor` implementation for `dpnp.result_type` function [#1435](https://github.com/IntelPython/dpnp/pull/1435)
* Reused OneDPL `std::nth_element` function in `dpnp.partition` with 1d array [#1406](https://github.com/IntelPython/dpnp/pull/1406)
* Transitioned dpnp build system to use scikit-build [#1349](https://github.com/IntelPython/dpnp/pull/1349)
* Renamed included dpnp_algo_*.pyx files to *.pxi [#1356](https://github.com/IntelPython/dpnp/pull/1356)
* Implemented support of key as a tuple in `dpnp.__getitem__()` and `dpnp.__setitem__()` functions [#1362](https://github.com/IntelPython/dpnp/pull/1362)
* Selected dpnp own kernels for elementwise functions instead of OneMKL VM calls on a device without fp64 aspect [#1386](https://github.com/IntelPython/dpnp/pull/1386)
* Pinned to `sysroot>=2.28` and transitioned to `conda-forge` channel [#1408](https://github.com/IntelPython/dpnp/pull/1408)
* Redesigned `dpnp.divide` implementation to call `div` from OneMKL for C-contiguous data or to use `dpctl.tensor` library otherwise [#1418](https://github.com/IntelPython/dpnp/pull/1418)
* Changed an engine used for random generated array on GPU device from MT19937 to MCG59 [#1423](https://github.com/IntelPython/dpnp/pull/1423)
* Implemented in-place support of `dpnp.divide` [#1434](https://github.com/IntelPython/dpnp/pull/1434)
* Redesigned `dpnp.outer` implementation through `dpnp.multiply` with broadcasted arrays [#1436](https://github.com/IntelPython/dpnp/pull/1436)
* Pinned to `dpctl>=0.14.3` as host and run dependencies [#1437](https://github.com/IntelPython/dpnp/pull/1437)
* Reimplemented `dpnp.cov` through existing dpnp function instead of a separate kernel [#1396](https://github.com/IntelPython/dpnp/pull/1396)


### Fixed

* Fixed `dpnp.asarray` function to accept a sequence of dpnp arrays [#1355](https://github.com/IntelPython/dpnp/pull/1355)
* Fixed crash in `dpnp.sum` with an empty array [#1369](https://github.com/IntelPython/dpnp/pull/1369)
* Fixed compilation error around `sycl::abs` with DPC++ 2023.2.0 [#1393](https://github.com/IntelPython/dpnp/pull/1393)
* Fixed Klockwork run and enabled cmake verbose mode for conda build [#1433](https://github.com/IntelPython/dpnp/pull/1433)<|MERGE_RESOLUTION|>--- conflicted
+++ resolved
@@ -10,21 +10,14 @@
 
 ### Changed
 
-<<<<<<< HEAD
+* Changed to use `Miniforge` installer in GutHub actions [#2057](https://github.com/IntelPython/dpnp/pull/2057)
 * Updated `README.md` to reflect current installation requirements and available options [#2166](https://github.com/IntelPython/dpnp/pull/2166)
 * Corrected a list of owners and code maintainers [#2185](https://github.com/IntelPython/dpnp/pull/2185)
-=======
-* Changed to use `Miniforge` installer in GutHub actions [#2057](https://github.com/IntelPython/dpnp/pull/2057)
-* Updated `README.md` to reflect current installation requirements and available options [#2166](https://github.com/IntelPython/dpnp/pull/2166)
->>>>>>> b67e5f61
 
 ### Fixed
 
 * Resolved an issue with Compute Follows Data inconsistency in `dpnp.extract` function [#2172](https://github.com/IntelPython/dpnp/pull/2172)
-<<<<<<< HEAD
-=======
 * Resolved a compilation error when building with DPC++ 2025.1 compiler [#2211](https://github.com/IntelPython/dpnp/pull/2211)
->>>>>>> b67e5f61
 
 
 ## [0.16.0] - 10/14/2024
