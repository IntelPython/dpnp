--- conflicted
+++ resolved
@@ -121,11 +121,8 @@
 * Resolved a possible race condition in `dpnp.inv` [#1940](https://github.com/IntelPython/dpnp/pull/1940)
 * Resolved an issue with failing tests for `dpnp.append` when running on a device without fp64 support [#2034](https://github.com/IntelPython/dpnp/pull/2034)
 * Resolved an issue with input array of `usm_ndarray` passed into `dpnp.ix_` [#2047](https://github.com/IntelPython/dpnp/pull/2047)
-<<<<<<< HEAD
+* Added a workaround to prevent crash in tests on Windows in internal CI/CD (when running on either Lunar Lake or Arrow Lake) [#2062](https://github.com/IntelPython/dpnp/pull/2062)
 * Fixed a crash in `dpnp.choose` caused by missing control of releasing temporary allocated device memory [#2063](https://github.com/IntelPython/dpnp/pull/2063)
-=======
-* Added a workaround to prevent crash in tests on Windows in internal CI/CD (when running on either Lunar Lake or Arrow Lake) [#2062](https://github.com/IntelPython/dpnp/pull/2062)
->>>>>>> b4a1ecab
 
 
 ## [0.15.0] - 05/25/2024
