# Changelog
All notable changes to this project will be documented in this file.

The format is based on [Keep a Changelog](https://keepachangelog.com/en/1.0.0/),
and this project adheres to [Semantic Versioning](https://semver.org/spec/v2.0.0.html).

## [0.18.0] - MM/DD/2025

This release achieves 100% compliance with Python Array API specification (revision [2024.12](https://data-apis.org/array-api/2024.12/)).

### Added

* Added implementation of `dpnp.hamming` [#2341](https://github.com/IntelPython/dpnp/pull/2341), [#2357](https://github.com/IntelPython/dpnp/pull/2357)
* Added implementation of `dpnp.hanning` [#2358](https://github.com/IntelPython/dpnp/pull/2358)
* Added implementation of `dpnp.blackman` [#2363](https://github.com/IntelPython/dpnp/pull/2363)
* Added implementation of `dpnp.bartlett` [#2366](https://github.com/IntelPython/dpnp/pull/2366)
* Added implementation of `dpnp.convolve` [#2205](https://github.com/IntelPython/dpnp/pull/2205)
* Added implementation of `dpnp.kaiser` [#2387](https://github.com/IntelPython/dpnp/pull/2387)
* Added implementation of `dpnp.interp` [#2417](https://github.com/IntelPython/dpnp/pull/2417)

### Changed

* Improved performance of `dpnp.nansum`, `dpnp.nanprod`, `dpnp.nancumsum`, and `dpnp.nancumprod` by reusing `dpnp.nan_to_num` function in implementation of the functions [#2339](https://github.com/IntelPython/dpnp/pull/2339)
* Allowed input array of `uint64` dtype in `dpnp.bincount` [#2361](https://github.com/IntelPython/dpnp/pull/2361)
* The vector norms `ord={None, 1, 2, inf}` and the matrix norms `ord={None, 1, 2, inf, "fro", "nuc"}` now consistently return zero for empty arrays, which are arrays with at least one axis of size zero. This change affects `dpnp.linalg.norm`, `dpnp.linalg.vector_norm`, and `dpnp.linalg.matrix_norm`. Previously, dpnp would either raise errors or return zero depending on the parameters provided [#2371](https://github.com/IntelPython/dpnp/pull/2371)
* Extended `dpnp.fft.fftfreq` and `dpnp.fft.rfftfreq` functions to support `dtype` keyword per Python Array API spec 2024.12 [#2384](https://github.com/IntelPython/dpnp/pull/2384)
* Updated `dpnp.fix` to return output with the same data-type of input [#2392](https://github.com/IntelPython/dpnp/pull/2392)
* Updated `dpnp.einsum` to add support for `order=None` [#2411](https://github.com/IntelPython/dpnp/pull/2411)
* Updated Python Array API specification version supported to `2024.12` [#2416](https://github.com/IntelPython/dpnp/pull/2416)
* Removed `einsum_call` keyword from `dpnp.einsum_path` signature [#2421](https://github.com/IntelPython/dpnp/pull/2421)
* Changed `"max dimensions"` to `None` in array API capabilities [#2432](https://github.com/IntelPython/dpnp/pull/2432)
* Updated kernel header `i0.hpp` to expose `cyl_bessel_i0` function depending on build target [#2440](https://github.com/IntelPython/dpnp/pull/2440)
* Added MKL functions `arg`, `copysign`, `i0`, and `inv` from VM namespace to be used by implementation of the appropriate element-wise functions [#2445](https://github.com/IntelPython/dpnp/pull/2445)
* Clarified details about conda install instructions in `Quick start quide` and `README` [#2446](https://github.com/IntelPython/dpnp/pull/2446)
* Bumped oneMKL version up to `0.7` [#2448](https://github.com/IntelPython/dpnp/pull/2448)
<<<<<<< HEAD
* Updated FFT module to ensure an input array is Hermitian before calling complex-to-real FFT [#2444](https://github.com/IntelPython/dpnp/pull/2444)
=======
* The parameter `axis` in `dpnp.take_along_axis` function has now a default value of `-1` [#2442](https://github.com/IntelPython/dpnp/pull/2442)
>>>>>>> a804dd7b

### Fixed

* Resolved an issue with an incorrect result returned due to missing dependency from the strided kernel on a copy event in `dpnp.erf` [#2378](https://github.com/IntelPython/dpnp/pull/2378)
* Updated `conda create` commands build and install instructions of `Quick start guide` to avoid a compilation error [#2395](https://github.com/IntelPython/dpnp/pull/2395)
* Added handling of empty string passed to a test env variable defining data type scope as a `False` value [#2415](https://github.com/IntelPython/dpnp/pull/2415)
* Resolved build issues on non-Intel targets in `dpnp.i0` and `dpnp.kaiser` [#2439](https://github.com/IntelPython/dpnp/pull/2439)


## [0.17.0] - 02/26/2025

This release achieves 100% compliance with Python Array API specification (revision [2023.12](https://data-apis.org/array-api/2023.12/)).
The release provides enhanced compatibility with NumPy 2.2.3. Array manipulation, mathematical, logic, and statistics routines are complemented by a set of new functions.
Furthermore, a number of issues relating to running on NVIDIA GPUs have been resolved.

### Added

* Added implementation of `dpnp.gcd` and `dpnp.lcm` functions [#2091](https://github.com/IntelPython/dpnp/pull/2091)
* Added implementation of `dpnp.pad` function [#2093](https://github.com/IntelPython/dpnp/pull/2093)
* Added implementation of `dpnp.linalg.svdvals` function [#2094](https://github.com/IntelPython/dpnp/pull/2094)
* Added implementation of `dpnp.matrix_transpose` function and `dpnp.ndarray.mT` attribute [#2095](https://github.com/IntelPython/dpnp/pull/2095)
* Exposed `cross`, `diagonal`, `matrix_norm`, `outer`, `tensordot`, `trace` and `vector_norm` functions as part of `dpnp.linalg` namespace [#2099](https://github.com/IntelPython/dpnp/pull/2099)
* Added implementation of `dpnp.unstack` function [#2106](https://github.com/IntelPython/dpnp/pull/2106)
* Added implementation of `dpnp.ldexp` function [#2110](https://github.com/IntelPython/dpnp/pull/2110)
* Added implementation of `dpnp.vecdot` and `dpnp.linalg.vecdot` functions [#2112](https://github.com/IntelPython/dpnp/pull/2112)
* Added implementation of `dpnp.i0` function [#2118](https://github.com/IntelPython/dpnp/pull/2118)
* Added implementation of `dpnp.isfortran` function [#2122](https://github.com/IntelPython/dpnp/pull/2122)
* Added implementation of `dpnp.spacing` function [#2125](https://github.com/IntelPython/dpnp/pull/2125)
* Added implementation of `dpnp.sinc` function [#2133](https://github.com/IntelPython/dpnp/pull/2133)
* Added implementation of `dpnp.corrcoef` function [#2139](https://github.com/IntelPython/dpnp/pull/2139)
* Added implementation of `dpnp.delete` function [#2142](https://github.com/IntelPython/dpnp/pull/2142)
* Added implementation of `dpnp.histogramdd` function [#2143](https://github.com/IntelPython/dpnp/pull/2143)
* Added implementation of `dpnp.bincount` function [#2145](https://github.com/IntelPython/dpnp/pull/2145)
* Added support of inplace matrix multiplication via the `@=` operator [#2147](https://github.com/IntelPython/dpnp/pull/2147)
* Added implementation of `dpnp.insert` function [#2151](https://github.com/IntelPython/dpnp/pull/2151)
* Added implementation of `dpnp.broadcast_shapes` function [#2153](https://github.com/IntelPython/dpnp/pull/2153)
* Added implementation of `dpnp.byte_bounds` function [#2155](https://github.com/IntelPython/dpnp/pull/2155)
* Added implementation of `dpnp.ndindex` class [#2157](https://github.com/IntelPython/dpnp/pull/2157)
* Added implementation of `dpnp.histogram2d` function [#2262](https://github.com/IntelPython/dpnp/pull/2262)
* Added implementation of `dpnp.binary_repr` function [#2168](https://github.com/IntelPython/dpnp/pull/2168)
* Added implementation of `dpnp.apply_along_axis` function [#2169](https://github.com/IntelPython/dpnp/pull/2169)
* Added implementation of `dpnp.cumulative_sum` and `dpnp.cumulative_prod` functions [#2171](https://github.com/IntelPython/dpnp/pull/2171)
* Added implementation of `dpnp.apply_over_axes` function [#2174](https://github.com/IntelPython/dpnp/pull/2174)
* Added implementation of `dpnp.compress` function and `dpnp_array.compress` method [#2177](https://github.com/IntelPython/dpnp/pull/2177)
* Added implementation of `dpnp.correlate` function [#2180](https://github.com/IntelPython/dpnp/pull/2180), [#2203](https://github.com/IntelPython/dpnp/pull/2203)
* Added implementation of `dpnp.nanmedian` function [#2191](https://github.com/IntelPython/dpnp/pull/2191)
* Added implementation of `dpnp.ndarray.__iter__` method [#2206](https://github.com/IntelPython/dpnp/pull/2206)
* Added implementation of `dpnp.iterable` function [#2208](https://github.com/IntelPython/dpnp/pull/2208)
* Added missing aliases on integer data types [#2230](https://github.com/IntelPython/dpnp/pull/2230)
* Enabled validation of dpnp conda/wheel packages with Python 3.13 (limited support) [#2249](https://github.com/IntelPython/dpnp/pull/2249)
* Added implementation of `dpnp.ndarray.__array_namespace__` method [#2252](https://github.com/IntelPython/dpnp/pull/2252)
* Added implementation of `dpnp.ndarray.__usm_ndarray__` protocol [#2261](https://github.com/IntelPython/dpnp/pull/2261)
* Added implementation of `dpnp.isdtype` function [#2274](https://github.com/IntelPython/dpnp/pull/2274)
* Added implementation of Python Array API Inspection namespace [#2275](https://github.com/IntelPython/dpnp/pull/2275)
* Added implementation of `dpnp.matvec` and `dpnp.vecmat` functions [#2288](https://github.com/IntelPython/dpnp/pull/2288)
* Added implementation of `dpnp.unique_all`, `dpnp.unique_counts`, `dpnp.unique_inverse` and `dpnp.unique_values` functions [#2320](https://github.com/IntelPython/dpnp/pull/2320)

### Changed

* Improved performance of `dpnp.histogram` function by implementing a dedicated kernel [#2027](https://github.com/IntelPython/dpnp/pull/2027)
* Improved performance of `dpnp.ndarray.fill` method by leveraging on dpctl extension exposing `fill` kernel [#2055](https://github.com/IntelPython/dpnp/pull/2055)
* Extended `dpnp.ndarray.reshape` method and `dpnp.reshape` function to support `shape` and `newshape` keywords [#2080](https://github.com/IntelPython/dpnp/pull/2080)
* Extended support of `order` keyword in like-functions [#2088](https://github.com/IntelPython/dpnp/pull/2088)
* Updated `dpnp.einsum` function to comply with NEP-50 [#2120](https://github.com/IntelPython/dpnp/pull/2120)
* Extended `dpnp.linalg.pinv` and `dpnp.linalg.matrix_rank` functions to support `rtol` keyword [#2124](https://github.com/IntelPython/dpnp/pull/2124)
* Extended `dpnp.array` function to support `ndmin` keyword [#2135](https://github.com/IntelPython/dpnp/pull/2135)
* Leveraged `dpctl.tensor` implementation for `dpnp.put_along_axis` function [#2134](https://github.com/IntelPython/dpnp/pull/2134)
* Corrected `dpnp.ndarray.item` implemented to return a python scalar instead of zero-dimensional array [#2138](https://github.com/IntelPython/dpnp/pull/2138)
* Bumped NumPy, CuPy and Python versions used for building docs [#2158](https://github.com/IntelPython/dpnp/pull/2158)
* Extended `dpnp.sort` and `dpnp.argsort` functions to support `kind="mergesort"` and `kind="radixsort"` values [#2159](https://github.com/IntelPython/dpnp/pull/2159)
* Revised and updated information in `README.md` document [#2166](https://github.com/IntelPython/dpnp/pull/2166)
* Permitted `"same_kind"` casting for elementwise inplace operators [#2170](https://github.com/IntelPython/dpnp/pull/2170)
* Bumped oneMKL version up to `0.6` and added new `--onemkl-interfaces-dir` option to build script [#2193](https://github.com/IntelPython/dpnp/pull/2193)
* Updated implementation of `dpnp.linalg.solve` function to align with `numpy >= 2.0` and Python array API [#2198](https://github.com/IntelPython/dpnp/pull/2198)
* Improved performance of `dpnp.choose` function by implementing a dedicated kernel [#2201](https://github.com/IntelPython/dpnp/pull/2201)
* Aligned with the functional changes introduced by NumPy 2.2 [#2226](https://github.com/IntelPython/dpnp/pull/2226)
* Improved performance of `dpnp.nan_to_num` function by implementing a dedicated kernel [#2228](https://github.com/IntelPython/dpnp/pull/2228)
* Enabled Intel MKL backends when building from the source with `--onemkl-interfaces` option [#2229](https://github.com/IntelPython/dpnp/pull/2229)
* Extended `intersphinx_mapping` with a link to CuPy documentation to make cupy functions clickable from the rendered pages [#2232](https://github.com/IntelPython/dpnp/pull/2232)
* Improved performance of `dpnp.nanmedian` function when `axis` is not `None` passed [#2240](https://github.com/IntelPython/dpnp/pull/2240)
* Aligned `dpnp.trim_zeros` with NumPy 2.2 and added support of a multi-dimensional input array [#2241](https://github.com/IntelPython/dpnp/pull/2241)
* Disallowed implicit conversion of `dpnp.ndarray` to `numpy.ndarray` [#2260](https://github.com/IntelPython/dpnp/pull/2260)
* Extended `dpnp.ndarray.to_device` method to support `stream` keyword [#2263](https://github.com/IntelPython/dpnp/pull/2263)
* Extended `dpnp.sort` and `dpnp.argsort` functions and `dpnp.ndarray.sort` and `dpnp.ndarray.argsort` methods to support `descending` keyword [#2269](https://github.com/IntelPython/dpnp/pull/2269)
* Extended `dpnp.std` and `dpnp.var` functions and `dpnp.ndarray.std` and `dpnp.ndarray.var` methods to support `mean` keyword [#2271](https://github.com/IntelPython/dpnp/pull/2271)
* Aligned `qr`, `eig`, `eigh`, `svd` and `slogdet` functions from `dpnp.linalg` to return namedtuple per Python array API [#2276](https://github.com/IntelPython/dpnp/pull/2276)
* Extended `dpnp.std` and `dpnp.var` functions and `dpnp.ndarray.std` and `dpnp.ndarray.var` methods to support `correction` keyword [#2300](https://github.com/IntelPython/dpnp/pull/2300)
* Extended `dpnp.cov` function to support all keyword arguments [#2303](https://github.com/IntelPython/dpnp/pull/2303)
* Disallowed `minlength=None` value passed into `dpnp.bincount` function [#2310](https://github.com/IntelPython/dpnp/pull/2310)
* Added build support with `oneMath` (new name of `oneMKL` interface) [#2313](https://github.com/IntelPython/dpnp/pull/2313)
* Aligned the signature of `dpnp.astype` function with Python array API [#2318](https://github.com/IntelPython/dpnp/pull/2318)

### Fixed

* Migrated to experimental extension of DPC++ compiler with `group_load/group_store` per deprecation build warning [#2123](https://github.com/IntelPython/dpnp/pull/2123)
* Fixed `DeprecationWarning` appearing during running the tests [#2156](https://github.com/IntelPython/dpnp/pull/2156)
* Modified installation path for the tests to enable tests run by `pytest --pyargs dpnp.tests` command [#2116](https://github.com/IntelPython/dpnp/pull/2116)
* Resolved issues with `dpnp.linalg.svd` implementation invoked on NVIDIA GPU [#2212](https://github.com/IntelPython/dpnp/pull/2212)
* Fixed compilation warnings when building from the source with `--target=cuda` option [#2225](https://github.com/IntelPython/dpnp/pull/2225)
* Passed `striped` property to `group_load/group_store` functions replicating legacy behavior [#2238](https://github.com/IntelPython/dpnp/pull/2238)
* Added a workaround to prevent a race condition in `dpnp.linalg.qr` when running on NVIDIA GPU [#2265](https://github.com/IntelPython/dpnp/pull/2265)
* Resolved `IndexError` exception raised by `dpnp.matmul` [#2278](https://github.com/IntelPython/dpnp/pull/2278)
* Declared missing required dependencies on numpy and dpctl packages from dpnp wheel package [#2283](https://github.com/IntelPython/dpnp/pull/2283)
* Resolved an issue with wrong result shape returned by `dpnp.vecdot` [#2294](https://github.com/IntelPython/dpnp/pull/2294)
* Resolved an issue with wrong result returned by `dpnp.tensordot` for integer data types [#2296](https://github.com/IntelPython/dpnp/pull/2296)
* Resolved `ValueError` exception raised by `dpnp.linalg.qr` with non-contiguous input array [#2314](https://github.com/IntelPython/dpnp/pull/2314)
* Resolved an issue with wrong result returned by `dpnp.fft.fftn` and `dpnp.fft.rfftn` when running on NVIDIA GPU [#2332](https://github.com/IntelPython/dpnp/pull/2332)
* Added a workaround to prevent a memory corruption in `dpnp.correlate` [#2333](https://github.com/IntelPython/dpnp/pull/2333)


## [0.16.3] - 12/20/2024

### Fixed

* Bumped min version of DPC++ compiler required to support experimental SYCL properties [#2231](https://github.com/IntelPython/dpnp/pull/2231)


## [0.16.2] - 12/20/2024

### Fixed

* Enabled `dpnp` in virtual environment on Windows platform [#2242](https://github.com/IntelPython/dpnp/pull/2242)


## [0.16.1] - 12/06/2024

This is a bug-fix release.

### Changed

* Changed to use `Miniforge` installer in GitHub actions [#2057](https://github.com/IntelPython/dpnp/pull/2057)
* Updated `README.md` to reflect current installation requirements and available options [#2166](https://github.com/IntelPython/dpnp/pull/2166)
* Corrected the list of owners and code maintainers [#2185](https://github.com/IntelPython/dpnp/pull/2185)
* Bumped the version of `oneMKL` interface used in dpnp build by default to align it with `2025.0` oneAPI release [#2193](https://github.com/IntelPython/dpnp/pull/2193)

### Fixed

* Resolved an issue with Compute Follows Data inconsistency in `dpnp.extract` function [#2172](https://github.com/IntelPython/dpnp/pull/2172)
* Resolved an import error when using `dpnp` in virtual environment on Linux [#2199](https://github.com/IntelPython/dpnp/pull/2199)
* Fixed incorrect result produced by `dpnp.fft.fft` function when input array has negative strides [#2202](https://github.com/IntelPython/dpnp/pull/2202)
* Fixed an issue with `numpy.ndarray` input processing in the `dpnp.from_dlpack` function and updated the documentation [#2209](https://github.com/IntelPython/dpnp/pull/2209)
* Resolved a compilation error when building with DPC++ 2025.1 compiler [#2211](https://github.com/IntelPython/dpnp/pull/2211)


## [0.16.0] - 10/14/2024

This release reaches an important milestone by making offloading fully asynchronous. Calls to `dpnp` submit tasks for execution to DPC++ runtime and return without waiting for execution of these tasks to finish. The sequential semantics a user comes to expect from execution of Python script is preserved though.
In addition, this release completes implementation of `dpnp.fft` module and adds several new array manipulation, indexing and elementwise routines. Moreover, it adds support to build `dpnp` for Nvidia GPUs.

### Added

* Added implementation of `dpnp.gradient` function [#1859](https://github.com/IntelPython/dpnp/pull/1859)
* Added implementation of `dpnp.sort_complex` function [#1864](https://github.com/IntelPython/dpnp/pull/1864)
* Added implementation of `dpnp.fft.fft` and `dpnp.fft.ifft` functions [#1879](https://github.com/IntelPython/dpnp/pull/1879)
* Added implementation of `dpnp.isneginf` and `dpnp.isposinf` functions [#1888](https://github.com/IntelPython/dpnp/pull/1888)
* Added implementation of `dpnp.fft.fftfreq` and `dpnp.fft.rfftfreq` functions [#1898](https://github.com/IntelPython/dpnp/pull/1898)
* Added implementation of `dpnp.fft.fftshift` and `dpnp.fft.ifftshift` functions [#1900](https://github.com/IntelPython/dpnp/pull/1900)
* Added implementation of `dpnp.isreal`, `dpnp.isrealobj`, `dpnp.iscomplex`, and `dpnp.iscomplexobj` functions [#1916](https://github.com/IntelPython/dpnp/pull/1916)
* Added support to build `dpnp` for Nvidia GPU [#1926](https://github.com/IntelPython/dpnp/pull/1926)
* Added implementation of `dpnp.fft.rfft` and `dpnp.fft.irfft` functions [#1928](https://github.com/IntelPython/dpnp/pull/1928)
* Added implementation of `dpnp.nextafter` function [#1938](https://github.com/IntelPython/dpnp/pull/1938)
* Added implementation of `dpnp.trim_zero` function [#1941](https://github.com/IntelPython/dpnp/pull/1941)
* Added implementation of `dpnp.fft.hfft` and `dpnp.fft.ihfft` functions [#1954](https://github.com/IntelPython/dpnp/pull/1954)
* Added implementation of `dpnp.logaddexp2` function [#1955](https://github.com/IntelPython/dpnp/pull/1955)
* Added implementation of `dpnp.flatnonzero` function [#1956](https://github.com/IntelPython/dpnp/pull/1956)
* Added implementation of `dpnp.float_power` function [#1957](https://github.com/IntelPython/dpnp/pull/1957)
* Added implementation of `dpnp.fft.fft2`, `dpnp.fft.ifft2`, `dpnp.fft.fftn`, and `dpnp.fft.ifftn` functions [#1961](https://github.com/IntelPython/dpnp/pull/1961)
* Added implementation of `dpnp.array_equal` and `dpnp.array_equiv` functions [#1965](https://github.com/IntelPython/dpnp/pull/1965)
* Added implementation of `dpnp.nan_to_num` function [#1966](https://github.com/IntelPython/dpnp/pull/1966)
* Added implementation of `dpnp.fix` function [#1971](https://github.com/IntelPython/dpnp/pull/1971)
* Added implementation of `dpnp.fft.rfft2`, `dpnp.fft.irfft2`, `dpnp.fft.rfftn`, and `dpnp.fft.irfftn` functions [#1982](https://github.com/IntelPython/dpnp/pull/1982)
* Added implementation of `dpnp.argwhere` function [#2000](https://github.com/IntelPython/dpnp/pull/2000)
* Added implementation of `dpnp.real_if_close` function [#2002](https://github.com/IntelPython/dpnp/pull/2002)
* Added implementation of `dpnp.ndim` and `dpnp.size` functions [#2014](https://github.com/IntelPython/dpnp/pull/2014)
* Added implementation of `dpnp.append` and `dpnp.asarray_chkfinite` functions [#2015](https://github.com/IntelPython/dpnp/pull/2015)
* Added implementation of `dpnp.array_split`, `dpnp.split`, `dpnp.hsplit`, `dpnp.vsplit`, and `dpnp.dsplit` functions [#2017](https://github.com/IntelPython/dpnp/pull/2017)
* Added runtime dependency on `intel-gpu-ocl-icd-system` package [#2023](https://github.com/IntelPython/dpnp/pull/2023)
* Added implementation of `dpnp.ravel_multi_index` and `dpnp.unravel_index` functions [#2022](https://github.com/IntelPython/dpnp/pull/2022)
* Added implementation of `dpnp.resize` and `dpnp.rot90` functions [#2030](https://github.com/IntelPython/dpnp/pull/2030)
* Added implementation of `dpnp.require` function [#2036](https://github.com/IntelPython/dpnp/pull/2036)

### Changed

* Extended pre-commit pylint check to `dpnp.fft` module [#1860](https://github.com/IntelPython/dpnp/pull/1860)
* Reworked `vm` vector math backend to reuse `dpctl.tensor` functions around unary and binary functions [#1868](https://github.com/IntelPython/dpnp/pull/1868)
* Extended `dpnp.ndarray.astype` method to support `device` keyword argument [#1870](https://github.com/IntelPython/dpnp/pull/1870)
* Improved performance of `dpnp.linalg.solve` by implementing a dedicated kernel for its batch implementation [#1877](https://github.com/IntelPython/dpnp/pull/1877)
* Extended `dpnp.fabs` to support `order` and `out` keyword arguments by writing a dedicated kernel for it [#1878](https://github.com/IntelPython/dpnp/pull/1878)
* Extended `dpnp.linalg` module to support `usm_ndarray` as input [#1880](https://github.com/IntelPython/dpnp/pull/1880)
* Reworked `dpnp.mod` implementation to be an alias for `dpnp.remainder` [#1882](https://github.com/IntelPython/dpnp/pull/1882)
* Removed the legacy implementation of linear algebra functions from the backend [#1887](https://github.com/IntelPython/dpnp/pull/1887)
* Removed the legacy implementation of elementwise functions from the backend [#1890](https://github.com/IntelPython/dpnp/pull/1890)
* Extended `dpnp.all` and `dpnp.any` to support `out` keyword argument [#1893](https://github.com/IntelPython/dpnp/pull/1893)
* Reworked `dpnp.repeat` to add a explicit type check of input array [#1894](https://github.com/IntelPython/dpnp/pull/1894)
* Improved performance of different functions by adopting asynchronous implementation of `dpctl` [#1897](https://github.com/IntelPython/dpnp/pull/1897)
* Extended `dpnp.fmax` and `dpnp.fmin` to support `order` and `out` keyword arguments by writing dedicated kernels for them [#1905](https://github.com/IntelPython/dpnp/pull/1905)
* Removed the legacy implementation of array creation and manipulation functions from the backend [#1903](https://github.com/IntelPython/dpnp/pull/1903)
* Extended `dpnp.extract` implementation to align with NumPy [#1906](https://github.com/IntelPython/dpnp/pull/1906)
* Reworked backend implementation to align with non-backward compatible changes in DPC++ 2025.0 [#1907](https://github.com/IntelPython/dpnp/pull/1907)
* Removed the legacy implementation of indexing functions from the backend [#1908](https://github.com/IntelPython/dpnp/pull/1908)
* Extended `dpnp.take` implementation to align with NumPy [#1909](https://github.com/IntelPython/dpnp/pull/1909)
* Extended `dpnp.place` implementation to align with NumPy [#1912](https://github.com/IntelPython/dpnp/pull/1912)
* Reworked the implementation of indexing functions to avoid unnecessary casting to `dpnp_array` when input is `usm_ndarray` [#1913](https://github.com/IntelPython/dpnp/pull/1913)
* Reduced code duplication in the implementation of sorting functions [#1914](https://github.com/IntelPython/dpnp/pull/1914)
* Removed the obsolete dparray interface [#1915](https://github.com/IntelPython/dpnp/pull/1915)
* Improved performance of `dpnp.linalg` module for BLAS routines by adopting asynchronous implementation of `dpctl` [#1919](https://github.com/IntelPython/dpnp/pull/1919)
* Relocated `dpnp.einsum` utility functions to a separate file [#1920](https://github.com/IntelPython/dpnp/pull/1920)
* Improved performance of `dpnp.linalg` module for LAPACK routines by adopting asynchronous implementation of `dpctl` [#1922](https://github.com/IntelPython/dpnp/pull/1922)
* Reworked `dpnp.matmul` to allow larger batch size to be used [#1927](https://github.com/IntelPython/dpnp/pull/1927)
* Removed data synchronization where it is not needed [#1930](https://github.com/IntelPython/dpnp/pull/1930)
* Leveraged `dpctl.tensor` implementation for `dpnp.where` to support scalar as input [#1932](https://github.com/IntelPython/dpnp/pull/1932)
* Improved performance of `dpnp.linalg.eigh` by implementing a dedicated kernel for its batch implementation [#1936](https://github.com/IntelPython/dpnp/pull/1936)
* Reworked `dpnp.isclose` and `dpnp.allclose` to comply with compute follows data approach [#1937](https://github.com/IntelPython/dpnp/pull/1937)
* Extended `dpnp.deg2rad` and `dpnp.radians` to support `order` and `out` keyword arguments by writing dedicated kernels for them [#1943](https://github.com/IntelPython/dpnp/pull/1943)
* `dpnp` uses pybind11 2.13.1 [#1944](https://github.com/IntelPython/dpnp/pull/1944)
* Extended `dpnp.degrees` and `dpnp.rad2deg` to support `order` and `out` keyword arguments by writing dedicated kernels for them [#1949](https://github.com/IntelPython/dpnp/pull/1949)
* Extended `dpnp.unwrap` to support all keyword arguments provided by NumPy [#1950](https://github.com/IntelPython/dpnp/pull/1950)
* Leveraged `dpctl.tensor` implementation for `dpnp.count_nonzero` function [#1962](https://github.com/IntelPython/dpnp/pull/1962)
* Leveraged `dpctl.tensor` implementation for `dpnp.diff` function [#1963](https://github.com/IntelPython/dpnp/pull/1963)
* Leveraged `dpctl.tensor` implementation for `dpnp.take_along_axis` function [#1969](https://github.com/IntelPython/dpnp/pull/1969)
* Reworked `dpnp.ediff1d` implementation through existing functions instead of a separate kernel [#1970](https://github.com/IntelPython/dpnp/pull/1970)
* Reworked `dpnp.unique` implementation through existing functions when `axis` is given otherwise through leveraging `dpctl.tensor` implementation [#1972](https://github.com/IntelPython/dpnp/pull/1972)
* Improved performance of `dpnp.linalg.svd` by implementing a dedicated kernel for its batch implementation [#1936](https://github.com/IntelPython/dpnp/pull/1936)
* Leveraged `dpctl.tensor` implementation for `shape.setter` method [#1975](https://github.com/IntelPython/dpnp/pull/1975)
* Extended `dpnp.ndarray.copy` to support compute follow data keyword arguments [#1976](https://github.com/IntelPython/dpnp/pull/1976)
* Reworked `dpnp.select` implementation through existing functions instead of a separate kernel [#1977](https://github.com/IntelPython/dpnp/pull/1977)
* Leveraged `dpctl.tensor` implementation for `dpnp.from_dlpack` and `dpnp.ndarray.__dlpack__` functions [#1980](https://github.com/IntelPython/dpnp/pull/1980)
* Reworked `dpnp.linalg` module backend implementation for BLAS rouitnes to work with OneMKL interfaces [#1981](https://github.com/IntelPython/dpnp/pull/1981)
* Reworked `dpnp.ediff1d` implementation to reduce code duplication [#1983](https://github.com/IntelPython/dpnp/pull/1983)
* `dpnp` can be used with any NumPy from 1.23 to 2.0 [#1985](https://github.com/IntelPython/dpnp/pull/1985)
* Reworked `dpnp.unique` implementation to properly handle NaNs values [#1972](https://github.com/IntelPython/dpnp/pull/1972)
* Removed `dpnp.issubcdtype` per NumPy 2.0 recommendation [#1996](https://github.com/IntelPython/dpnp/pull/1996)
* Reworked `dpnp.unique` implementation to align with NumPy 2.0 [#1999](https://github.com/IntelPython/dpnp/pull/1999)
* Reworked `dpnp.linalg.solve` backend implementation to work with OneMKL Interfaces [#2001](https://github.com/IntelPython/dpnp/pull/2001)
* Reworked `dpnp.trapezoid` implementation through existing functions instead of falling back on NumPy [#2003](https://github.com/IntelPython/dpnp/pull/2003)
* Added `copy` keyword to `dpnp.array` to align with NumPy 2.0 [#2006](https://github.com/IntelPython/dpnp/pull/2006)
* Extended `dpnp.heaviside` to support `order` and `out` keyword arguments by writing dedicated kernel for it [#2008](https://github.com/IntelPython/dpnp/pull/2008)
* `dpnp` uses pybind11 2.13.5 [#2010](https://github.com/IntelPython/dpnp/pull/2010)
* Added `COMPILER_VERSION_2025_OR_LATER` flag to be able to run `dpnp.fft` module with both 2024.2 and 2025.0 versions of the compiler [#2025](https://github.com/IntelPython/dpnp/pull/2025)
* Cleaned up an implementation of `dpnp.gradient` by removing obsolete TODO which is not going to be done [#2032](https://github.com/IntelPython/dpnp/pull/2032)
* Updated `Array Manipulation Routines` page in documentation to add missing functions and to remove duplicate entries [#2033](https://github.com/IntelPython/dpnp/pull/2033)
* `dpnp` uses pybind11 2.13.6 [#2041](https://github.com/IntelPython/dpnp/pull/2041)
* Updated `dpnp.fft` backend to depend on `INTEL_MKL_VERSION` flag to ensures that the appropriate code segment is executed based on the version of OneMKL [#2035](https://github.com/IntelPython/dpnp/pull/2035)
* Use `dpctl::tensor::alloc_utils::sycl_free_noexcept` instead of `sycl::free` in `host_task` tasks associated with life-time management of temporary USM allocations [#2058](https://github.com/IntelPython/dpnp/pull/2058)
* Improved implementation of `dpnp.kron` to avoid unnecessary copy for non-contiguous arrays [#2059](https://github.com/IntelPython/dpnp/pull/2059)
* Updated the test suit for `dpnp.fft` module [#2071](https://github.com/IntelPython/dpnp/pull/2071)
* Reworked `dpnp.clip` implementation to align with Python Array API 2023.12 specification [#2048](https://github.com/IntelPython/dpnp/pull/2048)
* Skipped outdated tests for `dpnp.linalg.solve` due to compatibility issues with NumPy 2.0 [#2074](https://github.com/IntelPython/dpnp/pull/2074)
* Updated installation instructions [#2098](https://github.com/IntelPython/dpnp/pull/2098)

### Fixed

* Resolved an issue with `dpnp.matmul` when an f_contiguous `out` keyword is passed to the the function [#1872](https://github.com/IntelPython/dpnp/pull/1872)
* Resolved a possible race condition in `dpnp.inv` [#1940](https://github.com/IntelPython/dpnp/pull/1940)
* Resolved an issue with failing tests for `dpnp.append` when running on a device without fp64 support [#2034](https://github.com/IntelPython/dpnp/pull/2034)
* Resolved an issue with input array of `usm_ndarray` passed into `dpnp.ix_` [#2047](https://github.com/IntelPython/dpnp/pull/2047)
* Added a workaround to prevent crash in tests on Windows in internal CI/CD (when running on either Lunar Lake or Arrow Lake) [#2062](https://github.com/IntelPython/dpnp/pull/2062)
* Fixed a crash in `dpnp.choose` caused by missing control of releasing temporary allocated device memory [#2063](https://github.com/IntelPython/dpnp/pull/2063)
* Resolved compilation warning and error while building in debug mode [#2066](https://github.com/IntelPython/dpnp/pull/2066)
* Fixed an issue with asynchronous execution in `dpnp.fft` module [#2067](https://github.com/IntelPython/dpnp/pull/2067)

## [0.15.0] - 05/25/2024

This release completes implementation of `dpnp.linalg` module and array creation routine, adds cumulative reductions and histogram functions.

### Added

* Implemented `dpnp.frombuffer`, `dpnp.fromfile` and `dpnp.fromstring` functions [#1727](https://github.com/IntelPython/dpnp/pull/1727)
* Implemented `dpnp.fromfunction`, `dpnp.fromiter` and `dpnp.loadtxt` functions [#1728](https://github.com/IntelPython/dpnp/pull/1728)
* Added implementation of `dpnp.linalg.pinv` function [#1704](https://github.com/IntelPython/dpnp/pull/1704)
* Added implementation of `dpnp.linalg.eigvalsh` function [#1714](https://github.com/IntelPython/dpnp/pull/1714)
* Added implementation of `dpnp.linalg.tensorinv` function [#1752](https://github.com/IntelPython/dpnp/pull/1752)
* Added implementation of `dpnp.linalg.tensorsolve` function [#1753](https://github.com/IntelPython/dpnp/pull/1753)
* Added implementation of `dpnp.linalg.lstsq` function [#1792](https://github.com/IntelPython/dpnp/pull/1792)
* Added implementation of `dpnp.einsum` and `dpnp.einsum_path` functions [#1779](https://github.com/IntelPython/dpnp/pull/1779)
* Added implementation of `dpnp.histogram` function [#1785](https://github.com/IntelPython/dpnp/pull/1785)
* Added implementation of `dpnp.histogram_bin_edges` function [#1823](https://github.com/IntelPython/dpnp/pull/1823)
* Added implementation of `dpnp.digitize` function [#1847](https://github.com/IntelPython/dpnp/pull/1847)
* Extended pre-commit hooks with `pylint` configuration [#1718](https://github.com/IntelPython/dpnp/pull/1718)
* Extended pre-commit hooks with `codespell` configuration [#1798](https://github.com/IntelPython/dpnp/pull/1798)
* Added a Security policy page [#1730](https://github.com/IntelPython/dpnp/pull/1730)
* Implemented `nin` and `nout` properties for `dpnp` elementwise functions [#1712](https://github.com/IntelPython/dpnp/pull/1712)
* Implemented `outer` method for `dpnp` elementwise functions [#1813](https://github.com/IntelPython/dpnp/pull/1813)

### Changed

* Added support of more number of data types and dimensions for input arrays, and all keyword arguments in `dpnp.cross` function [#1715](https://github.com/IntelPython/dpnp/pull/1715)
* Added support of more number of data types and dimensions for input array, and all keyword arguments in `dpnp.linalg.matrix_rank` function [#1717](https://github.com/IntelPython/dpnp/pull/1717)
* Added support of more number of data types and dimensions for input arrays in `dpnp.inner` function [#1726](https://github.com/IntelPython/dpnp/pull/1726)
* Added support of more number of data types and dimensions for input arrays in `dpnp.linalg.multi_dot` function [#1729](https://github.com/IntelPython/dpnp/pull/1729)
* Added support of more number of data types and dimensions for input arrays in `dpnp.kron` function [#1732](https://github.com/IntelPython/dpnp/pull/1732)
* Added support of more number of data types and dimensions for input arrays in `dpnp.linalg.matrix_power` function [#1748](https://github.com/IntelPython/dpnp/pull/1748)
* Added support of more number of data types and dimensions for input array, and all keyword arguments in `dpnp.norm` function [#1746](https://github.com/IntelPython/dpnp/pull/1746)
* Added support of more number of data types and dimensions for input array in `dpnp.cond` function [#1773](https://github.com/IntelPython/dpnp/pull/1773)
* Extended `dpnp.matmul` function to support `axes` keyword argument [#1705](https://github.com/IntelPython/dpnp/pull/1705)
* Extended `dpnp.searchsorted` function to support `side` and `sorter` keyword arguments [#1751](https://github.com/IntelPython/dpnp/pull/1751)
* Extended `dpnp.where` function to support scalar type by `x` and `y` arrays [#1760](https://github.com/IntelPython/dpnp/pull/1760)
* Extended `dpnp.ndarray.transpose` method to support `axes` keyword as a list [#1770](https://github.com/IntelPython/dpnp/pull/1770)
* Extended `dpnp.nancumsum` function to support `axis`, `dtype` and `out` keyword arguments [#1781](https://github.com/IntelPython/dpnp/pull/1781)
* Extended `dpnp.nancumprod` function to support `axis`, `dtype` and `out` keyword arguments [#1812](https://github.com/IntelPython/dpnp/pull/1812)
* Extended `dpnp.put` function to support more number of data types and dimensions for input arrays [#1838](https://github.com/IntelPython/dpnp/pull/1838)
* Extended `dpnp.trace` function to support `axis1`, `axis2`, `dtype` and `out` keyword arguments [#1842](https://github.com/IntelPython/dpnp/pull/1842)
* Corrected `dpnp.ndarray.real`and `dpnp.ndarray.imag` methods to return a view of the array [#1719](https://github.com/IntelPython/dpnp/pull/1719)
* Corrected `dpnp.nonzero` function to raise `TypeError` exception for input array of unexpected type [#1764](https://github.com/IntelPython/dpnp/pull/1764)
* Corrected `dpnp.diagonal` function to return a view of the array [#1817](https://github.com/IntelPython/dpnp/pull/1817)
* Removed `dpnp.find_common_type` function as it was deprecated since NumPy 1.25.0 [#1742](https://github.com/IntelPython/dpnp/pull/1742)
* Removed use of `dpctl` queue manager API [#1735](https://github.com/IntelPython/dpnp/pull/1735)
* Leveraged `dpctl.tensor` implementation for `dpnp.cumsum` function [#1772](https://github.com/IntelPython/dpnp/pull/1772)
* Leveraged `dpctl.tensor` implementation for `dpnp.cumprod` function [#1811](https://github.com/IntelPython/dpnp/pull/1811)
* Leveraged `dpctl.tensor` implementation for `dpnp.cumlogsumexp` function [#1816](https://github.com/IntelPython/dpnp/pull/1816)
* Leveraged `dpctl.tensor` support of `out` keyword argument in reduction and `dpnp.where` functions [#1808](https://github.com/IntelPython/dpnp/pull/1808)
* Aligned with `dpctl` interface changes per Python Array API 2023.12 specification [#1774](https://github.com/IntelPython/dpnp/pull/1774)
* Reworked `dpnp.linalg.eig` and `dpnp.linalg.eigvals` implementations to fall back on on NumPy calculation due to a lack of required functionality in OneMKL LAPACK [#1780](https://github.com/IntelPython/dpnp/pull/1780)
* `dpnp` uses pybind11 2.12.0 [#1783](https://github.com/IntelPython/dpnp/pull/1783)
* Improved `dpnp.matmul` implementation to use column major `gemm` layout for F-contiguous input arrays [#1793](https://github.com/IntelPython/dpnp/pull/1793)
* Improved performance of `dpnp.matmul` function by call of `dpnp.kron` and `dpnp.dot` for special cases [#1815](https://github.com/IntelPython/dpnp/pull/1815)
* Improved performance of `dpnp.diag` function by use of `dpnp.diagonal` which returns a view of the array [#1822](https://github.com/IntelPython/dpnp/pull/1822)
* Removed limitations from `diag_indices`, `diag_indices_from`, `fill_diagonal`, `tril_indices`, `tril_indices_from`, `triu_indices`, `triu_indices_from` functions
and added implementation of `dpnp.mask_indices` function [#1814](https://github.com/IntelPython/dpnp/pull/1814)

### Fixed

* Changed `dpnp.linalg.solve` to use a pair of `getrf` and `getrs` calls from OneMKL library instead of `gesv` one to mitigate an unexpected `RuntimeError` exception [#1763](https://github.com/IntelPython/dpnp/pull/1763)
* Resolved a hang in batch implementation of `dpnp.linalg.solve` when computes on CPU device [#1778](https://github.com/IntelPython/dpnp/pull/1778)
* Resolved an unexpected `TypeError` exception raised from `dpnp.random.vonmises` when used with a scalar `kappa` argument [#1799](https://github.com/IntelPython/dpnp/pull/1799)
* Changed `dpnp.flatten` to comply with compute follows data approach [#1825](https://github.com/IntelPython/dpnp/pull/1825)
* Resolved a hang in batch implementation of `dpnp.linalg.eigh` when computes on CPU device [#1832](https://github.com/IntelPython/dpnp/pull/1832)
* Resolved an unexpected `ValueError` exception raised from `dpnp.linalg.pinv` due to a shape issue in `dpnp.matmul` [#1843](https://github.com/IntelPython/dpnp/pull/1843)


## [0.14.0] - 02/16/2024

This release will require DPC++ `2024.1.0`, which no longer supports Intel Gen9 integrated GPUs found in Intel CPUs of 10th generation and older.

### Added

* Added implementation of `dpnp.tensordot` function [#1699](https://github.com/IntelPython/dpnp/pull/1699)
* Added implementation of `dpnp.nanmean` and `dpnp.nanstd` functions [#1654](https://github.com/IntelPython/dpnp/pull/1654)
* Added implementation of `dpnp.angle` function [#1650](https://github.com/IntelPython/dpnp/pull/1650)
* Added implementation of `dpnp.logsumexp` and `dpnp.reduce_hypot` functions [#1648](https://github.com/IntelPython/dpnp/pull/1648)
* Added implementation of `dpnp.column_stack`, `dpnp.dstack` and `dpnp.row_stack` functions [#1647](https://github.com/IntelPython/dpnp/pull/1647)
* Added implementation of `dpnp.nanargmax`, `dpnp.nanargmin`, `dpnp.nanmax` and `dpnp.nanmin` functions [#1646](https://github.com/IntelPython/dpnp/pull/1646)
* Added implementation of `dpnp.clip` function, available as well as a method of dpnp array [#1645](https://github.com/IntelPython/dpnp/pull/1645)
* Added implementation of `dpnp.copysign` and `dpnp.rsqrt` functions [#1624](https://github.com/IntelPython/dpnp/pull/1624)
* Added implementation of `dpnp.linalg.slogdet` function [#1607](https://github.com/IntelPython/dpnp/pull/1607)
* Added implementation of `dpnp.can_cast` function [#1600](https://github.com/IntelPython/dpnp/pull/1600)
* Added implementation of `dpnp.linalg.solve` function [#1598](https://github.com/IntelPython/dpnp/pull/1598)
* Added implementation of `dpnp.broadcast_arrays` function [#1594](https://github.com/IntelPython/dpnp/pull/1594)
* Added implementation of `dpnp.tile` function [#1586](https://github.com/IntelPython/dpnp/pull/1586)
* Added implementation of `dpnp.iinfo` and `dpnp.finfo` functions [#1582](https://github.com/IntelPython/dpnp/pull/1582)
* Added implementation of `dpnp.logaddexp` function [#1561](https://github.com/IntelPython/dpnp/pull/1561)
* Added implementation of `dpnp.positive` function [#1559](https://github.com/IntelPython/dpnp/pull/1559)

### Changed

* Changed exception type from `ValueError` to `NotImplementedError` for unsupporting keyword arguments in array creation functions [#1695](https://github.com/IntelPython/dpnp/pull/1695)
* Enabled compatibility support against numpy `1.26.4` [#1690](https://github.com/IntelPython/dpnp/pull/1690)
* Implemented `dpnp.true_divide` as an alias on `dpnp.divide` function [#1641](https://github.com/IntelPython/dpnp/pull/1641)
* Added support of more number of data types and dimensions for input array in `dpnp.vdot` function [#1692](https://github.com/IntelPython/dpnp/pull/1692)
* Added support of more number of data types and dimensions for input array in `dpnp.linalg.qr` function [#1673](https://github.com/IntelPython/dpnp/pull/1673)
* Added support of more number of data types and dimensions for input array in `dpnp.dot` function [#1669](https://github.com/IntelPython/dpnp/pull/1669)
* Added support of more number of data types and dimensions for input array in `dpnp.linalg.inv` function [#1665](https://github.com/IntelPython/dpnp/pull/1665)
* Added support of more number of data types for input array in `dpnp.sort` and `dpnp.argsort` functions, as well as implementing support of `axis` keyword [#1660](https://github.com/IntelPython/dpnp/pull/1660)
* Added support of more number of data types and dimensions for input array in `dpnp.linalg.cholesky` function, as well as implementing support of `upper` keyword [#1638](https://github.com/IntelPython/dpnp/pull/1638)
* Added support of more number of data types and dimensions for input array in `dpnp.diff`, as well as implementing support of `prepend` and `append` keywords [#1637](https://github.com/IntelPython/dpnp/pull/1637)
* Added support of more number of data types and dimensions for input array in `dpnp.matmul` function [#1616](https://github.com/IntelPython/dpnp/pull/1616)
* Added support of more number of data types and dimensions for input array in `dpnp.linalg.det` function [#1607](https://github.com/IntelPython/dpnp/pull/1607)
* Added support of more number of data types and dimensions for input array in `dpnp.linalg.svd` function, as well as implementing support of `full_matrices`, `compute_uv` and `hermitian` keywords [#1604](https://github.com/IntelPython/dpnp/pull/1604)
* Accepted different data types and dimensions of input arrays in `dpnp.put_along_axis` and `dpnp.take_along_axis` functions, as well as available values of `axis` keyword [#1636](https://github.com/IntelPython/dpnp/pull/1636)
* Added `keepdims`, `initial` and `where` keywords to `dpnp.amax` and `dpnp.amin` functions [#1639](https://github.com/IntelPython/dpnp/pull/1639)
* Extended `dpnp.meshgrid` function to support `sparse` and `copy` keyword arguments [#1675](https://github.com/IntelPython/dpnp/pull/1675)
* Extended `dpnp.average` function to support `axis`, `weights`, `returned` and `keepdims` keywords and `dpnp.nansum` function with `axis`, `dtype`, `keepdims` and `out` keyword arguments [#1654](https://github.com/IntelPython/dpnp/pull/1654)
* Extended `dpnp.std`, `dpnp.var` and `nanvar` functions to support `axis`, `dtype`, `out` and `keepdims` keyword arguments [#1635](https://github.com/IntelPython/dpnp/pull/1635)
* Extended `dpnp.ogrid` and `dpnp.mgrid` functions with support of device-aware keywords of compute follows data paradigm [#1622](https://github.com/IntelPython/dpnp/pull/1622)
* Extended `dpnp.indices` function to support `dtype` and `sparse` keyword arguments, as well as device-aware keywords of compute follows data paradigm [#1622](https://github.com/IntelPython/dpnp/pull/1622)
* Extended `dpnp.count_nonzero` function to support `axis` and `keepdims` keyword arguments [#1615](https://github.com/IntelPython/dpnp/pull/1615)
* Extended `dpnp.put_along_axis` and `dpnp.take_along_axis` functions to support `out`, `dtype` and `casting` keyword arguments [#1608](https://github.com/IntelPython/dpnp/pull/1608)
* Extended `dpnp.stack` and `dpnp.concatenate` functions to support `out`, `dtype` and `casting` keyword arguments [#1608](https://github.com/IntelPython/dpnp/pull/1608)
* Extended `dpnp.vstack` function to support `dtype` and `casting` keyword arguments [#1595](https://github.com/IntelPython/dpnp/pull/1595)
* Extended `dpnp.diag`, `dpnp.diagflat`, `dpnp.ptp` and `dpnp.vander` functions with support of extra keywords to align with compute follows data paradigm [#1579](https://github.com/IntelPython/dpnp/pull/1579)
* Extended `dpnp.tri` and `dpnp.identity` functions with support of device-aware keywords of compute follows data paradigm [#1577](https://github.com/IntelPython/dpnp/pull/1577)
* Added dedicated in-place kernels to `dpnp.divide` and `dpnp.floor_divide` functions [#1587](https://github.com/IntelPython/dpnp/pull/1587)
* Redesigned `dpnp.cbrt` and `dpnp.exp2` functions through pybind11 extension of OneMKL call where possible or leveraging on `dpctl.tensor` implementation [#1624](https://github.com/IntelPython/dpnp/pull/1624)
* Redesigned `dpnp.exp`, `dpnp.expm1`, `dpnp.log10`, `dpnp.log1p` and `dpnp.log2` functions through pybind11 extension of OneMKL call where possible or leveraging on `dpctl.tensor` implementation [#1576](https://github.com/IntelPython/dpnp/pull/1576)
* Redesigned `dpnp.abs` function through pybind11 extension of OneMKL call where possible or leveraging on `dpctl.tensor` implementation [#1575](https://github.com/IntelPython/dpnp/pull/1575)
* Redesigned `dpnp.hypot` function through pybind11 extension of OneMKL call where possible or leveraging on `dpctl.tensor` implementation [#1560](https://github.com/IntelPython/dpnp/pull/1560)
* Leveraged `dpctl.tensor` implementation for `dpnp.reciprocal` function [#1650](https://github.com/IntelPython/dpnp/pull/1650)
* Leveraged `dpctl.tensor` implementation for `dpnp.mean` function [#1632](https://github.com/IntelPython/dpnp/pull/1632)
* Leveraged `dpctl.tensor` implementation for `dpnp.repeat` function [#1614](https://github.com/IntelPython/dpnp/pull/1614)
* Leveraged `dpctl.tensor` implementation for `dpnp.argmax` and `dpnp.argmin` functions [#1610](https://github.com/IntelPython/dpnp/pull/1610)
* Leveraged `dpctl.tensor` implementation for `dpnp.geomspace` and `dpnp.logspace` functions [#1603](https://github.com/IntelPython/dpnp/pull/1603)
* Leveraged `dpctl.tensor` implementation for `dpnp.max` and `dpnp.min` functions [#1602](https://github.com/IntelPython/dpnp/pull/1602)
* Leveraged `dpctl.tensor` implementation for `dpnp.astype` function [#1597](https://github.com/IntelPython/dpnp/pull/1597)
* Leveraged `dpctl.tensor` implementation for `dpnp.maximum` and `dpnp.minimum` functions [#1558](https://github.com/IntelPython/dpnp/pull/1558)

### Fixed

* Resolved potential raising of execution placement error from `dpnp.take_along_axis` and `dpnp.put_along_axis` functions [#1702](https://github.com/IntelPython/dpnp/pull/1702)
* Improved performance of `dpnp.matmul` and `dpnp.dot` function when `out` keyword is passed [#1694](https://github.com/IntelPython/dpnp/pull/1694)
* Completed documentation for each array creation functions [#1674](https://github.com/IntelPython/dpnp/pull/1674)
* Aligned `dpnp.clip` where both `min` and `max` keywords have `None` value with NumPy implementation [#1670](https://github.com/IntelPython/dpnp/pull/1670)
* Fixed a bug related to `out` keyword in elementwise functions [#1656](https://github.com/IntelPython/dpnp/pull/1656)
* Resolved compilation warnings due to `-Wvla-extension` option enabled by default [#1651](https://github.com/IntelPython/dpnp/pull/1651)
* Replaced deprecated `IntelDPCPPConfig.cmake` script with vendored `IntelSYCLConfig.cmake` [#1611](https://github.com/IntelPython/dpnp/pull/1611)
* Improved coverage report to include code of pybind11 extensions [#1609](https://github.com/IntelPython/dpnp/pull/1609)
* Improved performance of `dpnp.atleast_2d` and `dpnp.atleast_3d` functions and fixed to return a correct shape of resulting array [#1560](https://github.com/IntelPython/dpnp/pull/1560)


## [0.13.0] - 09/29/2023

### Added

* Added implementation of `dpnp.imag` and `dpnp.real` functions, as well as the corresponding properties and setters of dpnp array [#1557](https://github.com/IntelPython/dpnp/pull/1557)
* Added implementation of flipping functions: `dpnp.flip`, `dpnp.fliplr` and `dpnp.flipud` [#1543](https://github.com/IntelPython/dpnp/pull/1543)
* Added implementation of `dpnp.rint` function through `dpnp.round` call [#1537](https://github.com/IntelPython/dpnp/pull/1537)
* Added in-place support for arithmetic operators [#1530](https://github.com/IntelPython/dpnp/pull/1530)
* Dropped build and uploading the package with `python=3.8` to `dppy/label/dev` channel of Anaconda [#1534](https://github.com/IntelPython/dpnp/pull/1534)
* Implemented build and uploading the package with `python=3.11` to `dppy/label/dev` channel of Anaconda [#1501](https://github.com/IntelPython/dpnp/pull/1501)
* Added the versioneer to compute a product version number [#1497](https://github.com/IntelPython/dpnp/pull/1497)
* Added `cython` support of `3.0.0` or above version [#1495](https://github.com/IntelPython/dpnp/pull/1495)

### Changed

* Updated `Build from source` section in `README.md` to state all the required prerequisite packages [#1553](https://github.com/IntelPython/dpnp/pull/1553)
* Reworked `dpnp.hstack` and `dpnp.atleast_1d` through existing functions to get rid of falling back on NumPy [#1544](https://github.com/IntelPython/dpnp/pull/1544)
* Reworked `dpnp.asfarray` through existing functions to get rid of falling back on NumPy [#1542](https://github.com/IntelPython/dpnp/pull/1542)
* Converted from `raw` to `multi_ptr` with `address_space_cast` to adopt towards changes introduced in `SYCL 2020` [#1538](https://github.com/IntelPython/dpnp/pull/1538)
* Updated install instruction via `pip` [#1531](https://github.com/IntelPython/dpnp/pull/1531)
* Reworked `dpnp.copyto` through existing functions instead of a separate kernel [#1516](https://github.com/IntelPython/dpnp/pull/1516)
* Aligned default order value with NumPy in asarray-like functions [#1526](https://github.com/IntelPython/dpnp/pull/1526)
* Created unary and binary elementwise functions at module import [#1522](https://github.com/IntelPython/dpnp/pull/1522)
* Redesigned trigonometric and hyperbolic functions through pybind11 extension of OneMKL calls where possible or leveraging on `dpctl.tensor` implementation [#1545](https://github.com/IntelPython/dpnp/pull/1545)
* Added `dpnp.signbit` and `dpnp.proj` functions implemented through pybind11 extension of OneMKL calls where possible or leveraging on `dpctl.tensor` implementation [#1535](https://github.com/IntelPython/dpnp/pull/1535)
* Redesigned `dpnp.round` and `dpnp.around` functions through pybind11 extension of OneMKL calls where possible or leveraging on `dpctl.tensor` implementation [#1520](https://github.com/IntelPython/dpnp/pull/1520)
* Redesigned `dpnp.sign` and `dpnp.negative` functions through pybind11 extension of OneMKL calls where possible or leveraging on `dpctl.tensor` implementation [#1523](https://github.com/IntelPython/dpnp/pull/1523)
* Redesigned `dpnp.conjugate` and `dpnp.conj` functions through pybind11 extension of OneMKL calls where possible or leveraging on `dpctl.tensor` implementation [#1519](https://github.com/IntelPython/dpnp/pull/1519)
* Redesigned `dpnp.ceil`, `dpnp.floor` and `dpnp.trunc` functions through pybind11 extension of OneMKL calls where possible or leveraging on `dpctl.tensor` implementation [#1518](https://github.com/IntelPython/dpnp/pull/1518)
* Redesigned `dpnp.remainder` and `dpnp.mod` functions through pybind11 extension of OneMKL calls where possible or leveraging on `dpctl.tensor` implementation [#1515](https://github.com/IntelPython/dpnp/pull/1515)
* Redesigned `dpnp.power` function through pybind11 extension of OneMKL calls where possible or leveraging on `dpctl.tensor` implementation [#1476](https://github.com/IntelPython/dpnp/pull/1476)
* Leveraged `dpctl.tensor` implementation for `dpnp.put` function [#1529](https://github.com/IntelPython/dpnp/pull/1529)
* Leveraged `dpctl.tensor` implementation for `dpnp.roll` and `dpnp.rollaxis` functions [#1517](https://github.com/IntelPython/dpnp/pull/1517)
* Leveraged `dpctl.tensor` implementation for `dpnp.copy` function [#1540](https://github.com/IntelPython/dpnp/pull/1540)
* Leveraged `dpctl.tensor` implementation for `dpnp.expand_dims` and `dpnp.swapaxes` functions [#1532](https://github.com/IntelPython/dpnp/pull/1532)
* Leveraged `dpctl.tensor` implementation for bitwise operations [#1508](https://github.com/IntelPython/dpnp/pull/1508)
* Leveraged `dpctl.tensor` implementation for `dpnp.all` and `dpnp.any` functions [#1512](https://github.com/IntelPython/dpnp/pull/1512)
* Leveraged `dpctl.tensor` implementation for `dpnp.stack` function [#1509](https://github.com/IntelPython/dpnp/pull/1509)
* Leveraged `dpctl.tensor` implementation for `dpnp.concatenate` function [#1507](https://github.com/IntelPython/dpnp/pull/1507)
* Leveraged `dpctl.tensor` implementation for `dpnp.isnan`, `dpnp.isinf` and `dpnp.isfinite` functions [#1504](https://github.com/IntelPython/dpnp/pull/1504)
* Leveraged `dpctl.tensor` implementation for `dpnp.take` function [#1492](https://github.com/IntelPython/dpnp/pull/1492)
* Refreshed API References block in the documentation [#1490](https://github.com/IntelPython/dpnp/pull/1490)
* Refreshed documentation to reflect an actual product behavior [#1485](https://github.com/IntelPython/dpnp/pull/1485)
* Upgraded the build flow to use newer `pybind11=2.11.1` version [#1510](https://github.com/IntelPython/dpnp/pull/1510)
* Updated pre-commit hooks to run with `flake8=6.1.0` and `black=23.7.0` [#1505](https://github.com/IntelPython/dpnp/pull/1505)
* Pinned DPC++ and OneMKL versions to `2023.2`` release [#1496](https://github.com/IntelPython/dpnp/pull/1496)
* Added a specialized kernel for F-contiguous arrays to `dpnp.sum` with `axis=1` [#1489](https://github.com/IntelPython/dpnp/pull/1489)
* Removed a workaround to Klockwork since it is not used anymore due to transition to Coverity tool [#1493](https://github.com/IntelPython/dpnp/pull/1493)

### Fixed

* Resolved `Logically dead code` issue addressed by Coverity scan [#1541](https://github.com/IntelPython/dpnp/pull/1541)
* Resolved `Arguments in wrong order` issue addressed by Coverity scan [#1513](https://github.com/IntelPython/dpnp/pull/1513)
* Resolved `Pointer to local outside scope` issue addressed by Coverity scan [#1514](https://github.com/IntelPython/dpnp/pull/1514)
* Fixed assigning a value to potentially none-valued dictionary coverage generation script [#1511](https://github.com/IntelPython/dpnp/pull/1511)
* Resolved issues with running `dpnp.allclose` function on a device without fp64 support [#1536](https://github.com/IntelPython/dpnp/pull/1536)
* Resolved issues with running FFT functions on a device without fp64 support [#1524](https://github.com/IntelPython/dpnp/pull/1524)
* Resolved issues with running mathematical functions on a device without fp64 support [#1502](https://github.com/IntelPython/dpnp/pull/1502)
* Resolved issues with running random functions on a device without fp64 support [#1498](https://github.com/IntelPython/dpnp/pull/1498)
* Resolved issues with running statistics functions on a device without fp64 support [#1494](https://github.com/IntelPython/dpnp/pull/1494)


## [0.12.1] - 07/18/2023

### Added

* Added `classifiers metadata` to a description of dpnp package [#1460](https://github.com/IntelPython/dpnp/pull/1460)
* Added `pygrep-hooks` to pre-commit config [#1454](https://github.com/IntelPython/dpnp/pull/1454)
* Added `flake8` to pre-commit config [#1453](https://github.com/IntelPython/dpnp/pull/1453)
* Added `isort` to pre-commit config [#1451](https://github.com/IntelPython/dpnp/pull/1451)
* Added `clang` format to pre-commit config [#1450](https://github.com/IntelPython/dpnp/pull/1450)
* Added `black` to pre-commit config [#1449](https://github.com/IntelPython/dpnp/pull/1449)
* Added `pre-commit` hooks [#1448](https://github.com/IntelPython/dpnp/pull/1448)

### Changed

* Pinned to `dpctl>=0.14.5` as host and run dependencies [#1481](https://github.com/IntelPython/dpnp/pull/1481)
* Pinned dependent `cython` package to a version less than `3.0.0` [#1480](https://github.com/IntelPython/dpnp/pull/1480)
* Added a specialized kernel for `dpnp.sum` with `axis=0` as a pybind11 extension [#1479](https://github.com/IntelPython/dpnp/pull/1479)
* Redesigned `dpnp.square` function through pybind11 extension of OneMKL call where possible or leveraging on `dpctl.tensor` implementation [#1473](https://github.com/IntelPython/dpnp/pull/1473)
* Redesigned `dpnp.cos` and `dpnp.sin` functions through pybind11 extension of OneMKL calls where possible or leveraging on `dpctl.tensor` implementation [#1471](https://github.com/IntelPython/dpnp/pull/1471)
* Redesigned `dpnp.sqrt` function through pybind11 extension of OneMKL call where possible or leveraging on `dpctl.tensor` implementation [#1470](https://github.com/IntelPython/dpnp/pull/1470)
* Redesigned `dpnp.log` function through pybind11 extension of OneMKL call where possible or leveraging on `dpctl.tensor` implementation [#1469](https://github.com/IntelPython/dpnp/pull/1469)
* Leveraged `dpctl.tensor` implementation for logical operations [#1464](https://github.com/IntelPython/dpnp/pull/1464)
* Leveraged `dpctl.tensor` implementation for `dpnp.floor_divide` function [#1462](https://github.com/IntelPython/dpnp/pull/1462)
* Leveraged `dpctl.tensor` implementation for comparison functions [#1458](https://github.com/IntelPython/dpnp/pull/1458)

### Fixed

* Improved `dpnp.dot` function to support OneMKL calls for input and output arrays with strides [#1477](https://github.com/IntelPython/dpnp/pull/1477)
* Resolved issues with running `dpnp.linalg` functions on a device without fp64 support [#1474](https://github.com/IntelPython/dpnp/pull/1474)
* Added `dtype` check of fp64 support by the resulting array in `call_origin` function [#1457](https://github.com/IntelPython/dpnp/pull/1457)
* Resolved a compilation warning with `std::getenv()` call on Windows [#1452](https://github.com/IntelPython/dpnp/pull/1452)
* Corrected a link to OneAPI Toolkit in Installation Guide [#1445](https://github.com/IntelPython/dpnp/pull/1445)

## [0.12.0] - 06/15/2023

### Added

* Implemented `dpnp.broadcast_to` function [#1333](https://github.com/IntelPython/dpnp/pull/1333)
* Implemented `dpnp.extract` function [#1340](https://github.com/IntelPython/dpnp/pull/1340)
* Implemented `dpnp.linalg.eigh` function through pybind11 extension of OneMKL call [#1383](https://github.com/IntelPython/dpnp/pull/1383)
* Implemented `dpnp.mean` function [#1431](https://github.com/IntelPython/dpnp/pull/1431)
* Added support of bool types in bitwise operations [#1334](https://github.com/IntelPython/dpnp/pull/1334)
* Added `out` parameter in `dpnp.add` function [#1329](https://github.com/IntelPython/dpnp/pull/1329)
* Added `out` parameter in `dpnp.multiply` function [#1365](https://github.com/IntelPython/dpnp/pull/1365)
* Added `out` parameter in `dpnp.sqrt` function [#1332](https://github.com/IntelPython/dpnp/pull/1332)
* Added `rowvar` parameter in `dpnp.cov` function [#1371](https://github.com/IntelPython/dpnp/pull/1371)
* Added `nbytes` property to dpnp array [#1359](https://github.com/IntelPython/dpnp/pull/1359)
* Introduced a new github Action to control code coverage [#1373](https://github.com/IntelPython/dpnp/pull/1373)
* Added change log [#1439](https://github.com/IntelPython/dpnp/pull/1439)


### Changed

* Leveraged `dpctl.tensor` implementation for `dpnp.place` function [#1337](https://github.com/IntelPython/dpnp/pull/1337)
* Leveraged `dpctl.tensor` implementation for `dpnp.moveaxis` function [#1382](https://github.com/IntelPython/dpnp/pull/1382)
* Leveraged `dpctl.tensor` implementation for `dpnp.squeeze` function [#1381](https://github.com/IntelPython/dpnp/pull/1381)
* Leveraged `dpctl.tensor` implementation for `dpnp.where` function [#1380](https://github.com/IntelPython/dpnp/pull/1380)
* Leveraged `dpctl.tensor` implementation for `dpnp.transpose` function [#1389](https://github.com/IntelPython/dpnp/pull/1389)
* Leveraged `dpctl.tensor` implementation for `dpnp.reshape` function [#1391](https://github.com/IntelPython/dpnp/pull/1391)
* Leveraged `dpctl.tensor` implementation for `dpnp.add`, `dpnp.multiply` and `dpnp.subtract` functions [#1430](https://github.com/IntelPython/dpnp/pull/1430)
* Leveraged `dpctl.tensor` implementation for `dpnp.sum` function [#1426](https://github.com/IntelPython/dpnp/pull/1426)
* Leveraged `dpctl.tensor` implementation for `dpnp.result_type` function [#1435](https://github.com/IntelPython/dpnp/pull/1435)
* Reused OneDPL `std::nth_element` function in `dpnp.partition` with 1d array [#1406](https://github.com/IntelPython/dpnp/pull/1406)
* Transitioned dpnp build system to use scikit-build [#1349](https://github.com/IntelPython/dpnp/pull/1349)
* Renamed included dpnp_algo_*.pyx files to *.pxi [#1356](https://github.com/IntelPython/dpnp/pull/1356)
* Implemented support of key as a tuple in `dpnp.__getitem__()` and `dpnp.__setitem__()` functions [#1362](https://github.com/IntelPython/dpnp/pull/1362)
* Selected dpnp own kernels for elementwise functions instead of OneMKL VM calls on a device without fp64 aspect [#1386](https://github.com/IntelPython/dpnp/pull/1386)
* Pinned to `sysroot>=2.28` and transitioned to `conda-forge` channel [#1408](https://github.com/IntelPython/dpnp/pull/1408)
* Redesigned `dpnp.divide` implementation to call `div` from OneMKL for C-contiguous data or to use `dpctl.tensor` library otherwise [#1418](https://github.com/IntelPython/dpnp/pull/1418)
* Changed an engine used for random generated array on GPU device from MT19937 to MCG59 [#1423](https://github.com/IntelPython/dpnp/pull/1423)
* Implemented in-place support of `dpnp.divide` [#1434](https://github.com/IntelPython/dpnp/pull/1434)
* Redesigned `dpnp.outer` implementation through `dpnp.multiply` with broadcasted arrays [#1436](https://github.com/IntelPython/dpnp/pull/1436)
* Pinned to `dpctl>=0.14.3` as host and run dependencies [#1437](https://github.com/IntelPython/dpnp/pull/1437)
* Reimplemented `dpnp.cov` through existing dpnp function instead of a separate kernel [#1396](https://github.com/IntelPython/dpnp/pull/1396)


### Fixed

* Fixed `dpnp.asarray` function to accept a sequence of dpnp arrays [#1355](https://github.com/IntelPython/dpnp/pull/1355)
* Fixed crash in `dpnp.sum` with an empty array [#1369](https://github.com/IntelPython/dpnp/pull/1369)
* Fixed compilation error around `sycl::abs` with DPC++ 2023.2.0 [#1393](https://github.com/IntelPython/dpnp/pull/1393)
* Fixed Klockwork run and enabled cmake verbose mode for conda build [#1433](https://github.com/IntelPython/dpnp/pull/1433)<|MERGE_RESOLUTION|>--- conflicted
+++ resolved
@@ -33,11 +33,8 @@
 * Added MKL functions `arg`, `copysign`, `i0`, and `inv` from VM namespace to be used by implementation of the appropriate element-wise functions [#2445](https://github.com/IntelPython/dpnp/pull/2445)
 * Clarified details about conda install instructions in `Quick start quide` and `README` [#2446](https://github.com/IntelPython/dpnp/pull/2446)
 * Bumped oneMKL version up to `0.7` [#2448](https://github.com/IntelPython/dpnp/pull/2448)
-<<<<<<< HEAD
+* The parameter `axis` in `dpnp.take_along_axis` function has now a default value of `-1` [#2442](https://github.com/IntelPython/dpnp/pull/2442)
 * Updated FFT module to ensure an input array is Hermitian before calling complex-to-real FFT [#2444](https://github.com/IntelPython/dpnp/pull/2444)
-=======
-* The parameter `axis` in `dpnp.take_along_axis` function has now a default value of `-1` [#2442](https://github.com/IntelPython/dpnp/pull/2442)
->>>>>>> a804dd7b
 
 ### Fixed
 
