# Changelog
All notable changes to this project will be documented in this file.

The format is based on [Keep a Changelog](https://keepachangelog.com/en/1.1.0/),
and this project adheres to [Semantic Versioning](https://semver.org/spec/v2.0.0.html).

## [0.20.0] - MM/DD/2026

This release changes the license from `BSD-2-Clause` to `BSD-3-Clause`.
This release achieves `dpnp` compatibility with Python 3.14 and enables distributing `dpnp` packages with the latest Python version.
Also, that release drops support for Python 3.9, making Python 3.10 the minimum required version.

### Added

* Added the docstrings to `dpnp.linalg.LinAlgError` exception [#2613](https://github.com/IntelPython/dpnp/pull/2613)
* Added implementation of `dpnp.linalg.lu_solve` for batch inputs (SciPy-compatible) [#2619](https://github.com/IntelPython/dpnp/pull/2619)
* Added `dpnp.exceptions` submodule to aggregate the generic exceptions used by dpnp [#2616](https://github.com/IntelPython/dpnp/pull/2616)
* Added implementation of `dpnp.scipy.special.erfcx` [#2596](https://github.com/IntelPython/dpnp/pull/2596)
* Added implementation of `dpnp.scipy.special.erfinv` and `dpnp.scipy.special.erfcinv` [#2624](https://github.com/IntelPython/dpnp/pull/2624)
* Enabled support of Python 3.14 [#2631](https://github.com/IntelPython/dpnp/pull/2631)
* Added implementation of `dpnp.ndarray.tolist` method [#2652](https://github.com/IntelPython/dpnp/pull/2652)
* Added implementation of `dpnp.frexp` [#2635](https://github.com/IntelPython/dpnp/pull/2635)
* Added implementation of `dpnp.ndarray.tofile` method [#2635](https://github.com/IntelPython/dpnp/pull/2635)
* Extended `pre-commit` configuration with `pyupgrade`, `actionlint`, and `gersemi` hooks [#2658](https://github.com/IntelPython/dpnp/pull/2658)
* Added implementation of `dpnp.ndarray.tobytes` method [#2656](https://github.com/IntelPython/dpnp/pull/2656)

### Changed

* Silenced `pybind11` CMake message due to using compatibility mode for Python [#2614](https://github.com/IntelPython/dpnp/pull/2614)
* Changed the license from `BSD-2-Clause` to `BSD-3-Clause` [#2593](https://github.com/IntelPython/dpnp/pull/2593)
* Defined explicit versions range of the Python interpreter which is needed during the build [#2634](https://github.com/IntelPython/dpnp/pull/2634)
* Aligned documentation with NumPy and CuPy style by using short function names [#2633](https://github.com/IntelPython/dpnp/pull/2633)
* Added the missing positional-only and keyword-only parameter markers to bring the ufunc signatures into alignment with NumPy [#2660](https://github.com/IntelPython/dpnp/pull/2660)
* Redesigned `dpnp.modf` function to be a part of `ufunc` and `vm` pybind11 extensions [#2654](https://github.com/IntelPython/dpnp/pull/2654)
* Refactored `dpnp.fft` and `dpnp.random` submodules by removing wildcard imports and defining explicit public exports [#2649](https://github.com/IntelPython/dpnp/pull/2649)
<<<<<<< HEAD
* Unified public API definitions in `dpnp.linalg` and `dpnp.scipy` submodules [#2663](https://github.com/IntelPython/dpnp/pull/2663)
=======
* Added support for the `out` keyword to accept a tuple, bringing ufunc signatures into alignment with those in NumPy [#2664](https://github.com/IntelPython/dpnp/pull/2664)
>>>>>>> f0eb0a8f

### Deprecated

* `dpnp.asfarray` is deprecated. Use `dpnp.asarray` with an appropriate dtype instead [#2650](https://github.com/IntelPython/dpnp/pull/2650)
* Passing the output array ``out`` positionally to `dpnp.minimum` and `dpnp.maximum` is deprecated. Pass the output with the keyword form, e.g. ``dpnp.minimum(a, b, out=c)`` [#2659](https://github.com/IntelPython/dpnp/pull/2659)

### Removed

* Dropped support for Python 3.9 [#2626](https://github.com/IntelPython/dpnp/pull/2626)
* Removed the obsolete interface from DPNP to Numba JIT [#2647](https://github.com/IntelPython/dpnp/pull/2647)

### Fixed

### Security


## [0.19.0] - 2025-10-06

This release introduces a set of new `dpnp.ndarray` methods and SciPy-compatible functions to improve CuPy compatibility.
It also enhances the performance of existing functions and improves documentation completeness.
Additionally, it extends support for building `dpnp` from the source for NVIDIA GPUs, with optional architecture selection.
This release is compatible with NumPy 2.3.3.

### Added

* Added `--target-cuda[=ARCH]` option to replace the deprecated `--target=cuda`, allowing users to build for CUDA devices with optional architecture selection using [CodePlay oneAPI plug-in](https://developer.codeplay.com/products/oneapi/nvidia/home/) [#2478](https://github.com/IntelPython/dpnp/pull/2478)
* Added several new `pre-commit` rules, including protection against direct commits to master/maintenance branches [#2500](https://github.com/IntelPython/dpnp/pull/2500)
* Added implementation of `dpnp.ndarray.view` method [#2520](https://github.com/IntelPython/dpnp/pull/2520)
* Added a new backend routine `syrk` from oneMKL to perform symmetric rank-k update which is used for a specialized matrix multiplication where the result is a symmetric matrix [2509](https://github.com/IntelPython/dpnp/pull/2509)
* Added `timeout-minutes` property to GitHub jobs [#2526](https://github.com/IntelPython/dpnp/pull/2526)
* Added implementation of `dpnp.ndarray.data` and `dpnp.ndarray.data.ptr` attributes [#2521](https://github.com/IntelPython/dpnp/pull/2521)
* Added `dpnp.ndarray.__contains__` method [#2534](https://github.com/IntelPython/dpnp/pull/2534)
* Added implementation of `dpnp.scipy.linalg.lu_factor` (SciPy-compatible) [#2557](https://github.com/IntelPython/dpnp/pull/2557), [#2565](https://github.com/IntelPython/dpnp/pull/2565)
* Added implementation of `dpnp.piecewise` [#2550](https://github.com/IntelPython/dpnp/pull/2550)
* Added implementation of `dpnp.scipy.linalg.lu_solve` for 2D inputs (SciPy-compatible) [#2575](https://github.com/IntelPython/dpnp/pull/2575)
* Added implementation of `dpnp.scipy.special.erfc` [#2588](https://github.com/IntelPython/dpnp/pull/2588)
* Added `dpnp.scipy` submodule to aggregate new SciPy-compatible functions from `linalg` and `special` namespaces [#2603](https://github.com/IntelPython/dpnp/pull/2603)

### Changed

* Adjusted the `pre-commit` configuration to run autoupdate weekly [#2479](https://github.com/IntelPython/dpnp/pull/2479)
* Improved validation of `--target-hip` build option to only accept a gfx-prefixed value [#2481](https://github.com/IntelPython/dpnp/pull/2481)
* Simplifies backend implementation of `dpnp.kaiser` by getting rid of unnecessary template [#2472](https://github.com/IntelPython/dpnp/pull/2472)
* `--onemkl-interfaces` and `--onemkl-interfaces-dir` options for building script are deprecated, instead `--onemath` and `--onemath-dir` are introduced to be aligned with [oneMath specification](https://oneapi-spec.uxlfoundation.org/specifications/oneapi/latest/elements/onemath/source/) [#2487](https://github.com/IntelPython/dpnp/pull/2487)
* Clarified description of `xp` keyword in docstring of `dpnp.interp` [#2506](https://github.com/IntelPython/dpnp/pull/2506)
* Updated existing GitHub workflows to add testing with Python 3.13 [#2510](https://github.com/IntelPython/dpnp/pull/2510)
* Aligned the license expression with `PEP-639` [#2511](https://github.com/IntelPython/dpnp/pull/2511)
* Bumped oneMKL version up to `v0.8` [#2514](https://github.com/IntelPython/dpnp/pull/2514)
* Removed the use of class template argument deduction for alias template to conform to the C++17 standard [#2517](https://github.com/IntelPython/dpnp/pull/2517)
* Changed the order of individual FFTs over `axes` for `dpnp.fft.irfftn` to be in forward order [#2524](https://github.com/IntelPython/dpnp/pull/2524)
* Replaced the use of `numpy.testing.suppress_warnings` with appropriate calls from the warnings module [#2529](https://github.com/IntelPython/dpnp/pull/2529)
* Improved documentations of `dpnp.ndarray` class and added a page with description of supported constants [#2422](https://github.com/IntelPython/dpnp/pull/2422)
* Updated `dpnp.size` to accept tuple of ints for `axes` argument [#2536](https://github.com/IntelPython/dpnp/pull/2536)
* Replaced `ci` section in `.pre-commit-config.yaml` with a new GitHub workflow with scheduled run to autoupdate the `pre-commit` configuration [#2542](https://github.com/IntelPython/dpnp/pull/2542)
* FFT module is updated to perform in-place FFT in intermediate steps of ND FFT [#2543](https://github.com/IntelPython/dpnp/pull/2543)
* Reused dpctl tensor include to enable experimental SYCL namespace for complex types [#2546](https://github.com/IntelPython/dpnp/pull/2546)
* Changed Windows-specific logic in dpnp initialization [#2553](https://github.com/IntelPython/dpnp/pull/2553)
* Added missing includes to files in ufunc and VM pybind11 extensions [#2571](https://github.com/IntelPython/dpnp/pull/2571)
* Refactored backend implementation of `dpnp.linalg.solve` to use oneMKL LAPACK `gesv` directly [#2558](https://github.com/IntelPython/dpnp/pull/2558)
* Improved performance of `dpnp.isclose` function by implementing a dedicated kernel for scalar `rtol` and `atol` arguments [#2540](https://github.com/IntelPython/dpnp/pull/2540)
* Extended `dpnp.pad` to support `pad_width` keyword as a dictionary [#2535](https://github.com/IntelPython/dpnp/pull/2535)
* Redesigned `dpnp.erf` function through pybind11 extension of OneMKL call or dedicated kernel in `ufunc` namespace [#2551](https://github.com/IntelPython/dpnp/pull/2551)
* Improved performance of batched implementation of `dpnp.linalg.det` and `dpnp.linalg.slogdet` [#2572](https://github.com/IntelPython/dpnp/pull/2572)
* Improved documentations of `dpnp.tril_indices` and `dpnp.triu_indices` to clarify the returned order of indices [#2586](https://github.com/IntelPython/dpnp/pull/2586)
* `dpnp` uses pybind11 3.0.1 [#2594](https://github.com/IntelPython/dpnp/pull/2594)

### Deprecated

* `--onemkl-interfaces` and `--onemkl-interfaces-dir` options for building script are deprecated, instead `--onemath` and `--onemath-dir` are introduced to be aligned with [oneMath specification](https://oneapi-spec.uxlfoundation.org/specifications/oneapi/latest/elements/onemath/source/) [#2487](https://github.com/IntelPython/dpnp/pull/2487)

### Removed

* Cleaned up backend code to remove obsolete and unused parts of functionality [#2485](https://github.com/IntelPython/dpnp/pull/2485)

### Fixed

* Updated `pre-commit` GitHub workflow to pass `no-commit-to-branch` check [#2501](https://github.com/IntelPython/dpnp/pull/2501)
* Updated the math formulas in summary of `dpnp.matvec` and `dpnp.vecmat` to correct a typo [#2503](https://github.com/IntelPython/dpnp/pull/2503)
* Avoided negating unsigned integers in ceil division used in `dpnp.resize` implementation [#2508](https://github.com/IntelPython/dpnp/pull/2508)
* Fixed `dpnp.unique` with 1d input array and `axis=0`, `equal_nan=True` keywords passed where the produced result doesn't collapse the NaNs [#2530](https://github.com/IntelPython/dpnp/pull/2530), [#2587](https://github.com/IntelPython/dpnp/pull/2587)
* Resolved issue when `dpnp.ndarray` constructor is called with `dpnp.ndarray.data` as `buffer` keyword [#2533](https://github.com/IntelPython/dpnp/pull/2533)
* Fixed `dpnp.linalg.cond` to always return a real dtype [#2547](https://github.com/IntelPython/dpnp/pull/2547)
* Resolved the issue in `dpnp.random` functions to allow any value of `size` where each element is castable to `Py_ssize_t` type [#2578](https://github.com/IntelPython/dpnp/pull/2578)
* Resolved `conda build --test` issue in python 3.9 environment [#2583](https://github.com/IntelPython/dpnp/pull/2583)
* Fixed tests for the rounding functions to depend on minimum required numpy version [#2589](https://github.com/IntelPython/dpnp/pull/2589)
* Fixed tests for the ufuncs to depend on minimum required numpy version [#2590](https://github.com/IntelPython/dpnp/pull/2590)
* Added missing permission definition in `Autoupdate pre-commit` GitHub workflow [#2591](https://github.com/IntelPython/dpnp/pull/2591)
* Resolved issue with the cyclic import in `linalg` submodule [#2608](https://github.com/IntelPython/dpnp/pull/2608)


## [0.18.1] - 2025-06-24

This release achieves `dpnp` compatibility with Python 3.13 and enables distributing `dpnp` packages with the latest Python version.
Moreover, the release provides compatibility with NumPy 2.3.0 and includes several bug fixes.

### Added

* Enabled support of Python 3.13 [#2490](https://github.com/IntelPython/dpnp/pull/2490)

### Changed

* Updated the tests scope to exclude several `matmul` tests in case of numpy 2.3.0 due to known NumPy issue [#2495](https://github.com/IntelPython/dpnp/pull/2495)

### Fixed

* Fixed a bug for calculating the norm (`dpnp.linalg.norm`) of empty arrays when `keepdims=True` is passed [#2477](https://github.com/IntelPython/dpnp/pull/2477)
* Updated the tests for hyperbolic and trigonometric elementwise functions to set correct tolerance for `float16` dtype [#2483](https://github.com/IntelPython/dpnp/pull/2483)


## [0.18.0] - 2025-06-04

This release achieves 100% compliance with Python Array API specification (revision [2024.12](https://data-apis.org/array-api/2024.12/)).
The release provides enhanced compatibility with NumPy 2.2.5. Window and mathematical routines are complemented by a set of new functions.
Moreover, it adds support to build `dpnp` from the source for AMD GPUs.

### Added

* Added implementation of `dpnp.hamming` [#2341](https://github.com/IntelPython/dpnp/pull/2341), [#2357](https://github.com/IntelPython/dpnp/pull/2357)
* Added implementation of `dpnp.hanning` [#2358](https://github.com/IntelPython/dpnp/pull/2358)
* Added implementation of `dpnp.blackman` [#2363](https://github.com/IntelPython/dpnp/pull/2363)
* Added implementation of `dpnp.bartlett` [#2366](https://github.com/IntelPython/dpnp/pull/2366)
* Added implementation of `dpnp.convolve` [#2205](https://github.com/IntelPython/dpnp/pull/2205)
* Added implementation of `dpnp.kaiser` [#2387](https://github.com/IntelPython/dpnp/pull/2387)
* Added implementation of `dpnp.bitwise_count` [#2308](https://github.com/IntelPython/dpnp/pull/2308)
* Added implementation of `dpnp.common_type` [#2391](https://github.com/IntelPython/dpnp/pull/2391)
* Added implementation of `dpnp.interp` [#2417](https://github.com/IntelPython/dpnp/pull/2417)
* Added support to build `dpnp` for specified AMD GPU architecture using [CodePlay oneAPI plug-in](https://developer.codeplay.com/products/oneapi/amd/home/) [#2302](https://github.com/IntelPython/dpnp/pull/2302)

### Changed

* Improved performance of `dpnp.nansum`, `dpnp.nanprod`, `dpnp.nancumsum`, and `dpnp.nancumprod` by reusing `dpnp.nan_to_num` function in implementation of the functions [#2339](https://github.com/IntelPython/dpnp/pull/2339)
* Allowed input array of `uint64` dtype in `dpnp.bincount` [#2361](https://github.com/IntelPython/dpnp/pull/2361)
* The vector norms `ord={None, 1, 2, inf}` and the matrix norms `ord={None, 1, 2, inf, "fro", "nuc"}` now consistently return zero for empty arrays, which are arrays with at least one axis of size zero. This change affects `dpnp.linalg.norm`, `dpnp.linalg.vector_norm`, and `dpnp.linalg.matrix_norm`. Previously, dpnp would either raise errors or return zero depending on the parameters provided [#2371](https://github.com/IntelPython/dpnp/pull/2371)
* Extended `dpnp.fft.fftfreq` and `dpnp.fft.rfftfreq` functions to support `dtype` keyword per Python Array API spec 2024.12 [#2384](https://github.com/IntelPython/dpnp/pull/2384)
* Updated `dpnp.fix` to return output with the same data-type of input [#2392](https://github.com/IntelPython/dpnp/pull/2392)
* Updated `dpnp.einsum` to add support for `order=None` [#2411](https://github.com/IntelPython/dpnp/pull/2411)
* Updated Python Array API specification version supported to `2024.12` [#2416](https://github.com/IntelPython/dpnp/pull/2416)
* Removed `einsum_call` keyword from `dpnp.einsum_path` signature [#2421](https://github.com/IntelPython/dpnp/pull/2421)
* Updated `dpnp.vdot` to return a 0-D array when one of the inputs is a scalar [#2295](https://github.com/IntelPython/dpnp/pull/2295)
* Updated `dpnp.outer` to return the same dtype as NumPy when multiplying an array with a scalar [#2295](https://github.com/IntelPython/dpnp/pull/2295)
* Changed `"max dimensions"` to `None` in array API capabilities [#2432](https://github.com/IntelPython/dpnp/pull/2432)
* Updated kernel header `i0.hpp` to expose `cyl_bessel_i0` function depending on build target [#2440](https://github.com/IntelPython/dpnp/pull/2440)
* Added MKL functions `arg`, `copysign`, `i0`, and `inv` from VM namespace to be used by implementation of the appropriate elementwise functions [#2445](https://github.com/IntelPython/dpnp/pull/2445)
* Clarified details about conda install instructions in `Quick start quide` and `README` [#2446](https://github.com/IntelPython/dpnp/pull/2446)
* Bumped oneMKL version up to `0.7` [#2448](https://github.com/IntelPython/dpnp/pull/2448)
* The parameter `axis` in `dpnp.take_along_axis` function has now a default value of `-1` [#2442](https://github.com/IntelPython/dpnp/pull/2442)
* Updates the list of required python versions documented in `Quick Start Guide` [#2449](https://github.com/IntelPython/dpnp/pull/2449)
* Updated FFT module to ensure an input array is Hermitian before calling complex-to-real FFT [#2444](https://github.com/IntelPython/dpnp/pull/2444)
* Aligned `black` configuration with the list of supported python versions [#2457](https://github.com/IntelPython/dpnp/pull/2457)
* Use `pyproject.toml` instead of `setup.py` aligning with current packaging best practices [#2462](https://github.com/IntelPython/dpnp/pull/2462)
* Added a clarification to `dpnp.linalg.cond` docstring about its behavior with singular matrices [#2460](https://github.com/IntelPython/dpnp/pull/2460)

### Fixed

* Resolved an issue with an incorrect result returned due to missing dependency from the strided kernel on a copy event in `dpnp.erf` [#2378](https://github.com/IntelPython/dpnp/pull/2378)
* Updated `conda create` commands build and install instructions of `Quick start guide` to avoid a compilation error [#2395](https://github.com/IntelPython/dpnp/pull/2395)
* Added handling of empty string passed to a test env variable defining data type scope as a `False` value [#2415](https://github.com/IntelPython/dpnp/pull/2415)
* Resolved build issues on non-Intel targets in `dpnp.i0` and `dpnp.kaiser` [#2439](https://github.com/IntelPython/dpnp/pull/2439)
* Ensure consistency in the `dpnp.linalg.LinAlgError` exception raised on singular input matrices for both non-batched and batched cases in `dpnp.linalg.inv` [#2458] (https://github.com/IntelPython/dpnp/pull/2458)
* Updated test f/w to correct a check of array interface while converting to `numpy.ndarray` for comparison [#2467] (https://github.com/IntelPython/dpnp/pull/2467)


## [0.17.0] - 2025-02-26

This release achieves 100% compliance with Python Array API specification (revision [2023.12](https://data-apis.org/array-api/2023.12/)).
The release provides enhanced compatibility with NumPy 2.2.3. Array manipulation, mathematical, logic, and statistics routines are complemented by a set of new functions.
Furthermore, a number of issues relating to running on NVIDIA GPUs have been resolved.

### Added

* Added implementation of `dpnp.gcd` and `dpnp.lcm` functions [#2091](https://github.com/IntelPython/dpnp/pull/2091)
* Added implementation of `dpnp.pad` function [#2093](https://github.com/IntelPython/dpnp/pull/2093)
* Added implementation of `dpnp.linalg.svdvals` function [#2094](https://github.com/IntelPython/dpnp/pull/2094)
* Added implementation of `dpnp.matrix_transpose` function and `dpnp.ndarray.mT` attribute [#2095](https://github.com/IntelPython/dpnp/pull/2095)
* Exposed `cross`, `diagonal`, `matrix_norm`, `outer`, `tensordot`, `trace` and `vector_norm` functions as part of `dpnp.linalg` namespace [#2099](https://github.com/IntelPython/dpnp/pull/2099)
* Added implementation of `dpnp.unstack` function [#2106](https://github.com/IntelPython/dpnp/pull/2106)
* Added implementation of `dpnp.ldexp` function [#2110](https://github.com/IntelPython/dpnp/pull/2110)
* Added implementation of `dpnp.vecdot` and `dpnp.linalg.vecdot` functions [#2112](https://github.com/IntelPython/dpnp/pull/2112)
* Added implementation of `dpnp.i0` function [#2118](https://github.com/IntelPython/dpnp/pull/2118)
* Added implementation of `dpnp.isfortran` function [#2122](https://github.com/IntelPython/dpnp/pull/2122)
* Added implementation of `dpnp.spacing` function [#2125](https://github.com/IntelPython/dpnp/pull/2125)
* Added implementation of `dpnp.sinc` function [#2133](https://github.com/IntelPython/dpnp/pull/2133)
* Added implementation of `dpnp.corrcoef` function [#2139](https://github.com/IntelPython/dpnp/pull/2139)
* Added implementation of `dpnp.delete` function [#2142](https://github.com/IntelPython/dpnp/pull/2142)
* Added implementation of `dpnp.histogramdd` function [#2143](https://github.com/IntelPython/dpnp/pull/2143)
* Added implementation of `dpnp.bincount` function [#2145](https://github.com/IntelPython/dpnp/pull/2145)
* Added support of inplace matrix multiplication via the `@=` operator [#2147](https://github.com/IntelPython/dpnp/pull/2147)
* Added implementation of `dpnp.insert` function [#2151](https://github.com/IntelPython/dpnp/pull/2151)
* Added implementation of `dpnp.broadcast_shapes` function [#2153](https://github.com/IntelPython/dpnp/pull/2153)
* Added implementation of `dpnp.byte_bounds` function [#2155](https://github.com/IntelPython/dpnp/pull/2155)
* Added implementation of `dpnp.ndindex` class [#2157](https://github.com/IntelPython/dpnp/pull/2157)
* Added implementation of `dpnp.histogram2d` function [#2262](https://github.com/IntelPython/dpnp/pull/2262)
* Added implementation of `dpnp.binary_repr` function [#2168](https://github.com/IntelPython/dpnp/pull/2168)
* Added implementation of `dpnp.apply_along_axis` function [#2169](https://github.com/IntelPython/dpnp/pull/2169)
* Added implementation of `dpnp.cumulative_sum` and `dpnp.cumulative_prod` functions [#2171](https://github.com/IntelPython/dpnp/pull/2171)
* Added implementation of `dpnp.apply_over_axes` function [#2174](https://github.com/IntelPython/dpnp/pull/2174)
* Added implementation of `dpnp.compress` function and `dpnp_array.compress` method [#2177](https://github.com/IntelPython/dpnp/pull/2177)
* Added implementation of `dpnp.correlate` function [#2180](https://github.com/IntelPython/dpnp/pull/2180), [#2203](https://github.com/IntelPython/dpnp/pull/2203)
* Added implementation of `dpnp.nanmedian` function [#2191](https://github.com/IntelPython/dpnp/pull/2191)
* Added implementation of `dpnp.ndarray.__iter__` method [#2206](https://github.com/IntelPython/dpnp/pull/2206)
* Added implementation of `dpnp.iterable` function [#2208](https://github.com/IntelPython/dpnp/pull/2208)
* Added missing aliases on integer data types [#2230](https://github.com/IntelPython/dpnp/pull/2230)
* Enabled validation of dpnp conda/wheel packages with Python 3.13 (limited support) [#2249](https://github.com/IntelPython/dpnp/pull/2249)
* Added implementation of `dpnp.ndarray.__array_namespace__` method [#2252](https://github.com/IntelPython/dpnp/pull/2252)
* Added implementation of `dpnp.ndarray.__usm_ndarray__` protocol [#2261](https://github.com/IntelPython/dpnp/pull/2261)
* Added implementation of `dpnp.isdtype` function [#2274](https://github.com/IntelPython/dpnp/pull/2274)
* Added implementation of Python Array API Inspection namespace [#2275](https://github.com/IntelPython/dpnp/pull/2275)
* Added implementation of `dpnp.matvec` and `dpnp.vecmat` functions [#2288](https://github.com/IntelPython/dpnp/pull/2288)
* Added implementation of `dpnp.unique_all`, `dpnp.unique_counts`, `dpnp.unique_inverse` and `dpnp.unique_values` functions [#2320](https://github.com/IntelPython/dpnp/pull/2320)

### Changed

* Improved performance of `dpnp.histogram` function by implementing a dedicated kernel [#2027](https://github.com/IntelPython/dpnp/pull/2027)
* Improved performance of `dpnp.ndarray.fill` method by leveraging on dpctl extension exposing `fill` kernel [#2055](https://github.com/IntelPython/dpnp/pull/2055)
* Extended `dpnp.ndarray.reshape` method and `dpnp.reshape` function to support `shape` and `newshape` keywords [#2080](https://github.com/IntelPython/dpnp/pull/2080)
* Extended support of `order` keyword in like-functions [#2088](https://github.com/IntelPython/dpnp/pull/2088)
* Updated `dpnp.einsum` function to comply with NEP-50 [#2120](https://github.com/IntelPython/dpnp/pull/2120)
* Extended `dpnp.linalg.pinv` and `dpnp.linalg.matrix_rank` functions to support `rtol` keyword [#2124](https://github.com/IntelPython/dpnp/pull/2124)
* Extended `dpnp.array` function to support `ndmin` keyword [#2135](https://github.com/IntelPython/dpnp/pull/2135)
* Leveraged `dpctl.tensor` implementation for `dpnp.put_along_axis` function [#2134](https://github.com/IntelPython/dpnp/pull/2134)
* Corrected `dpnp.ndarray.item` implemented to return a python scalar instead of zero-dimensional array [#2138](https://github.com/IntelPython/dpnp/pull/2138)
* Bumped NumPy, CuPy and Python versions used for building docs [#2158](https://github.com/IntelPython/dpnp/pull/2158)
* Extended `dpnp.sort` and `dpnp.argsort` functions to support `kind="mergesort"` and `kind="radixsort"` values [#2159](https://github.com/IntelPython/dpnp/pull/2159)
* Revised and updated information in `README.md` document [#2166](https://github.com/IntelPython/dpnp/pull/2166)
* Permitted `"same_kind"` casting for elementwise inplace operators [#2170](https://github.com/IntelPython/dpnp/pull/2170)
* Bumped oneMKL version up to `0.6` and added new `--onemkl-interfaces-dir` option to build script [#2193](https://github.com/IntelPython/dpnp/pull/2193)
* Updated implementation of `dpnp.linalg.solve` function to align with `numpy >= 2.0` and Python array API [#2198](https://github.com/IntelPython/dpnp/pull/2198)
* Improved performance of `dpnp.choose` function by implementing a dedicated kernel [#2201](https://github.com/IntelPython/dpnp/pull/2201)
* Aligned with the functional changes introduced by NumPy 2.2 [#2226](https://github.com/IntelPython/dpnp/pull/2226)
* Improved performance of `dpnp.nan_to_num` function by implementing a dedicated kernel [#2228](https://github.com/IntelPython/dpnp/pull/2228)
* Enabled Intel MKL backends when building from the source with `--onemkl-interfaces` option [#2229](https://github.com/IntelPython/dpnp/pull/2229)
* Extended `intersphinx_mapping` with a link to CuPy documentation to make cupy functions clickable from the rendered pages [#2232](https://github.com/IntelPython/dpnp/pull/2232)
* Improved performance of `dpnp.nanmedian` function when `axis` is not `None` passed [#2240](https://github.com/IntelPython/dpnp/pull/2240)
* Aligned `dpnp.trim_zeros` with NumPy 2.2 and added support of a multi-dimensional input array [#2241](https://github.com/IntelPython/dpnp/pull/2241)
* Disallowed implicit conversion of `dpnp.ndarray` to `numpy.ndarray` [#2260](https://github.com/IntelPython/dpnp/pull/2260)
* Extended `dpnp.ndarray.to_device` method to support `stream` keyword [#2263](https://github.com/IntelPython/dpnp/pull/2263)
* Extended `dpnp.sort` and `dpnp.argsort` functions and `dpnp.ndarray.sort` and `dpnp.ndarray.argsort` methods to support `descending` keyword [#2269](https://github.com/IntelPython/dpnp/pull/2269)
* Extended `dpnp.std` and `dpnp.var` functions and `dpnp.ndarray.std` and `dpnp.ndarray.var` methods to support `mean` keyword [#2271](https://github.com/IntelPython/dpnp/pull/2271)
* Aligned `qr`, `eig`, `eigh`, `svd` and `slogdet` functions from `dpnp.linalg` to return namedtuple per Python array API [#2276](https://github.com/IntelPython/dpnp/pull/2276)
* Extended `dpnp.std` and `dpnp.var` functions and `dpnp.ndarray.std` and `dpnp.ndarray.var` methods to support `correction` keyword [#2300](https://github.com/IntelPython/dpnp/pull/2300)
* Extended `dpnp.cov` function to support all keyword arguments [#2303](https://github.com/IntelPython/dpnp/pull/2303)
* Disallowed `minlength=None` value passed into `dpnp.bincount` function [#2310](https://github.com/IntelPython/dpnp/pull/2310)
* Added build support with `oneMath` (new name of `oneMKL` interface) [#2313](https://github.com/IntelPython/dpnp/pull/2313)
* Aligned the signature of `dpnp.astype` function with Python array API [#2318](https://github.com/IntelPython/dpnp/pull/2318)

### Fixed

* Migrated to experimental extension of DPC++ compiler with `group_load/group_store` per deprecation build warning [#2123](https://github.com/IntelPython/dpnp/pull/2123)
* Fixed `DeprecationWarning` appearing during running the tests [#2156](https://github.com/IntelPython/dpnp/pull/2156)
* Modified installation path for the tests to enable tests run by `pytest --pyargs dpnp.tests` command [#2116](https://github.com/IntelPython/dpnp/pull/2116)
* Resolved issues with `dpnp.linalg.svd` implementation invoked on NVIDIA GPU [#2212](https://github.com/IntelPython/dpnp/pull/2212)
* Fixed compilation warnings when building from the source with `--target=cuda` option [#2225](https://github.com/IntelPython/dpnp/pull/2225)
* Passed `striped` property to `group_load/group_store` functions replicating legacy behavior [#2238](https://github.com/IntelPython/dpnp/pull/2238)
* Added a workaround to prevent a race condition in `dpnp.linalg.qr` when running on NVIDIA GPU [#2265](https://github.com/IntelPython/dpnp/pull/2265)
* Resolved `IndexError` exception raised by `dpnp.matmul` [#2278](https://github.com/IntelPython/dpnp/pull/2278)
* Declared missing required dependencies on numpy and dpctl packages from dpnp wheel package [#2283](https://github.com/IntelPython/dpnp/pull/2283)
* Resolved an issue with wrong result shape returned by `dpnp.vecdot` [#2294](https://github.com/IntelPython/dpnp/pull/2294)
* Resolved an issue with wrong result returned by `dpnp.tensordot` for integer data types [#2296](https://github.com/IntelPython/dpnp/pull/2296)
* Resolved `ValueError` exception raised by `dpnp.linalg.qr` with non-contiguous input array [#2314](https://github.com/IntelPython/dpnp/pull/2314)
* Resolved an issue with wrong result returned by `dpnp.fft.fftn` and `dpnp.fft.rfftn` when running on NVIDIA GPU [#2332](https://github.com/IntelPython/dpnp/pull/2332)
* Added a workaround to prevent a memory corruption in `dpnp.correlate` [#2333](https://github.com/IntelPython/dpnp/pull/2333)


## [0.16.3] - 2024-12-20

### Fixed

* Bumped min version of DPC++ compiler required to support experimental SYCL properties [#2231](https://github.com/IntelPython/dpnp/pull/2231)


## [0.16.2] - 2024-12-20

### Fixed

* Enabled `dpnp` in virtual environment on Windows platform [#2242](https://github.com/IntelPython/dpnp/pull/2242)


## [0.16.1] - 2024-12-06

This is a bug-fix release.

### Changed

* Changed to use `Miniforge` installer in GitHub actions [#2057](https://github.com/IntelPython/dpnp/pull/2057)
* Updated `README.md` to reflect current installation requirements and available options [#2166](https://github.com/IntelPython/dpnp/pull/2166)
* Corrected the list of owners and code maintainers [#2185](https://github.com/IntelPython/dpnp/pull/2185)
* Bumped the version of `oneMKL` interface used in dpnp build by default to align it with `2025.0` oneAPI release [#2193](https://github.com/IntelPython/dpnp/pull/2193)

### Fixed

* Resolved an issue with Compute Follows Data inconsistency in `dpnp.extract` function [#2172](https://github.com/IntelPython/dpnp/pull/2172)
* Resolved an import error when using `dpnp` in virtual environment on Linux [#2199](https://github.com/IntelPython/dpnp/pull/2199)
* Fixed incorrect result produced by `dpnp.fft.fft` function when input array has negative strides [#2202](https://github.com/IntelPython/dpnp/pull/2202)
* Fixed an issue with `numpy.ndarray` input processing in the `dpnp.from_dlpack` function and updated the documentation [#2209](https://github.com/IntelPython/dpnp/pull/2209)
* Resolved a compilation error when building with DPC++ 2025.1 compiler [#2211](https://github.com/IntelPython/dpnp/pull/2211)


## [0.16.0] - 2024-10-14

This release reaches an important milestone by making offloading fully asynchronous. Calls to `dpnp` submit tasks for execution to DPC++ runtime and return without waiting for execution of these tasks to finish. The sequential semantics a user comes to expect from execution of Python script is preserved though.
In addition, this release completes implementation of `dpnp.fft` module and adds several new array manipulation, indexing and elementwise routines. Moreover, it adds support to build `dpnp` for Nvidia GPUs.

### Added

* Added implementation of `dpnp.gradient` function [#1859](https://github.com/IntelPython/dpnp/pull/1859)
* Added implementation of `dpnp.sort_complex` function [#1864](https://github.com/IntelPython/dpnp/pull/1864)
* Added implementation of `dpnp.fft.fft` and `dpnp.fft.ifft` functions [#1879](https://github.com/IntelPython/dpnp/pull/1879)
* Added implementation of `dpnp.isneginf` and `dpnp.isposinf` functions [#1888](https://github.com/IntelPython/dpnp/pull/1888)
* Added implementation of `dpnp.fft.fftfreq` and `dpnp.fft.rfftfreq` functions [#1898](https://github.com/IntelPython/dpnp/pull/1898)
* Added implementation of `dpnp.fft.fftshift` and `dpnp.fft.ifftshift` functions [#1900](https://github.com/IntelPython/dpnp/pull/1900)
* Added implementation of `dpnp.isreal`, `dpnp.isrealobj`, `dpnp.iscomplex`, and `dpnp.iscomplexobj` functions [#1916](https://github.com/IntelPython/dpnp/pull/1916)
* Added support to build `dpnp` for Nvidia GPU [#1926](https://github.com/IntelPython/dpnp/pull/1926)
* Added implementation of `dpnp.fft.rfft` and `dpnp.fft.irfft` functions [#1928](https://github.com/IntelPython/dpnp/pull/1928)
* Added implementation of `dpnp.nextafter` function [#1938](https://github.com/IntelPython/dpnp/pull/1938)
* Added implementation of `dpnp.trim_zero` function [#1941](https://github.com/IntelPython/dpnp/pull/1941)
* Added implementation of `dpnp.fft.hfft` and `dpnp.fft.ihfft` functions [#1954](https://github.com/IntelPython/dpnp/pull/1954)
* Added implementation of `dpnp.logaddexp2` function [#1955](https://github.com/IntelPython/dpnp/pull/1955)
* Added implementation of `dpnp.flatnonzero` function [#1956](https://github.com/IntelPython/dpnp/pull/1956)
* Added implementation of `dpnp.float_power` function [#1957](https://github.com/IntelPython/dpnp/pull/1957)
* Added implementation of `dpnp.fft.fft2`, `dpnp.fft.ifft2`, `dpnp.fft.fftn`, and `dpnp.fft.ifftn` functions [#1961](https://github.com/IntelPython/dpnp/pull/1961)
* Added implementation of `dpnp.array_equal` and `dpnp.array_equiv` functions [#1965](https://github.com/IntelPython/dpnp/pull/1965)
* Added implementation of `dpnp.nan_to_num` function [#1966](https://github.com/IntelPython/dpnp/pull/1966)
* Added implementation of `dpnp.fix` function [#1971](https://github.com/IntelPython/dpnp/pull/1971)
* Added implementation of `dpnp.fft.rfft2`, `dpnp.fft.irfft2`, `dpnp.fft.rfftn`, and `dpnp.fft.irfftn` functions [#1982](https://github.com/IntelPython/dpnp/pull/1982)
* Added implementation of `dpnp.argwhere` function [#2000](https://github.com/IntelPython/dpnp/pull/2000)
* Added implementation of `dpnp.real_if_close` function [#2002](https://github.com/IntelPython/dpnp/pull/2002)
* Added implementation of `dpnp.ndim` and `dpnp.size` functions [#2014](https://github.com/IntelPython/dpnp/pull/2014)
* Added implementation of `dpnp.append` and `dpnp.asarray_chkfinite` functions [#2015](https://github.com/IntelPython/dpnp/pull/2015)
* Added implementation of `dpnp.array_split`, `dpnp.split`, `dpnp.hsplit`, `dpnp.vsplit`, and `dpnp.dsplit` functions [#2017](https://github.com/IntelPython/dpnp/pull/2017)
* Added runtime dependency on `intel-gpu-ocl-icd-system` package [#2023](https://github.com/IntelPython/dpnp/pull/2023)
* Added implementation of `dpnp.ravel_multi_index` and `dpnp.unravel_index` functions [#2022](https://github.com/IntelPython/dpnp/pull/2022)
* Added implementation of `dpnp.resize` and `dpnp.rot90` functions [#2030](https://github.com/IntelPython/dpnp/pull/2030)
* Added implementation of `dpnp.require` function [#2036](https://github.com/IntelPython/dpnp/pull/2036)

### Changed

* Extended pre-commit pylint check to `dpnp.fft` module [#1860](https://github.com/IntelPython/dpnp/pull/1860)
* Reworked `vm` vector math backend to reuse `dpctl.tensor` functions around unary and binary functions [#1868](https://github.com/IntelPython/dpnp/pull/1868)
* Extended `dpnp.ndarray.astype` method to support `device` keyword argument [#1870](https://github.com/IntelPython/dpnp/pull/1870)
* Improved performance of `dpnp.linalg.solve` by implementing a dedicated kernel for its batch implementation [#1877](https://github.com/IntelPython/dpnp/pull/1877)
* Extended `dpnp.fabs` to support `order` and `out` keyword arguments by writing a dedicated kernel for it [#1878](https://github.com/IntelPython/dpnp/pull/1878)
* Extended `dpnp.linalg` module to support `usm_ndarray` as input [#1880](https://github.com/IntelPython/dpnp/pull/1880)
* Reworked `dpnp.mod` implementation to be an alias for `dpnp.remainder` [#1882](https://github.com/IntelPython/dpnp/pull/1882)
* Removed the legacy implementation of linear algebra functions from the backend [#1887](https://github.com/IntelPython/dpnp/pull/1887)
* Removed the legacy implementation of elementwise functions from the backend [#1890](https://github.com/IntelPython/dpnp/pull/1890)
* Extended `dpnp.all` and `dpnp.any` to support `out` keyword argument [#1893](https://github.com/IntelPython/dpnp/pull/1893)
* Reworked `dpnp.repeat` to add a explicit type check of input array [#1894](https://github.com/IntelPython/dpnp/pull/1894)
* Improved performance of different functions by adopting asynchronous implementation of `dpctl` [#1897](https://github.com/IntelPython/dpnp/pull/1897)
* Extended `dpnp.fmax` and `dpnp.fmin` to support `order` and `out` keyword arguments by writing dedicated kernels for them [#1905](https://github.com/IntelPython/dpnp/pull/1905)
* Removed the legacy implementation of array creation and manipulation functions from the backend [#1903](https://github.com/IntelPython/dpnp/pull/1903)
* Extended `dpnp.extract` implementation to align with NumPy [#1906](https://github.com/IntelPython/dpnp/pull/1906)
* Reworked backend implementation to align with non-backward compatible changes in DPC++ 2025.0 [#1907](https://github.com/IntelPython/dpnp/pull/1907)
* Removed the legacy implementation of indexing functions from the backend [#1908](https://github.com/IntelPython/dpnp/pull/1908)
* Extended `dpnp.take` implementation to align with NumPy [#1909](https://github.com/IntelPython/dpnp/pull/1909)
* Extended `dpnp.place` implementation to align with NumPy [#1912](https://github.com/IntelPython/dpnp/pull/1912)
* Reworked the implementation of indexing functions to avoid unnecessary casting to `dpnp_array` when input is `usm_ndarray` [#1913](https://github.com/IntelPython/dpnp/pull/1913)
* Reduced code duplication in the implementation of sorting functions [#1914](https://github.com/IntelPython/dpnp/pull/1914)
* Removed the obsolete dparray interface [#1915](https://github.com/IntelPython/dpnp/pull/1915)
* Improved performance of `dpnp.linalg` module for BLAS routines by adopting asynchronous implementation of `dpctl` [#1919](https://github.com/IntelPython/dpnp/pull/1919)
* Relocated `dpnp.einsum` utility functions to a separate file [#1920](https://github.com/IntelPython/dpnp/pull/1920)
* Improved performance of `dpnp.linalg` module for LAPACK routines by adopting asynchronous implementation of `dpctl` [#1922](https://github.com/IntelPython/dpnp/pull/1922)
* Reworked `dpnp.matmul` to allow larger batch size to be used [#1927](https://github.com/IntelPython/dpnp/pull/1927)
* Removed data synchronization where it is not needed [#1930](https://github.com/IntelPython/dpnp/pull/1930)
* Leveraged `dpctl.tensor` implementation for `dpnp.where` to support scalar as input [#1932](https://github.com/IntelPython/dpnp/pull/1932)
* Improved performance of `dpnp.linalg.eigh` by implementing a dedicated kernel for its batch implementation [#1936](https://github.com/IntelPython/dpnp/pull/1936)
* Reworked `dpnp.isclose` and `dpnp.allclose` to comply with compute follows data approach [#1937](https://github.com/IntelPython/dpnp/pull/1937)
* Extended `dpnp.deg2rad` and `dpnp.radians` to support `order` and `out` keyword arguments by writing dedicated kernels for them [#1943](https://github.com/IntelPython/dpnp/pull/1943)
* `dpnp` uses pybind11 2.13.1 [#1944](https://github.com/IntelPython/dpnp/pull/1944)
* Extended `dpnp.degrees` and `dpnp.rad2deg` to support `order` and `out` keyword arguments by writing dedicated kernels for them [#1949](https://github.com/IntelPython/dpnp/pull/1949)
* Extended `dpnp.unwrap` to support all keyword arguments provided by NumPy [#1950](https://github.com/IntelPython/dpnp/pull/1950)
* Leveraged `dpctl.tensor` implementation for `dpnp.count_nonzero` function [#1962](https://github.com/IntelPython/dpnp/pull/1962)
* Leveraged `dpctl.tensor` implementation for `dpnp.diff` function [#1963](https://github.com/IntelPython/dpnp/pull/1963)
* Leveraged `dpctl.tensor` implementation for `dpnp.take_along_axis` function [#1969](https://github.com/IntelPython/dpnp/pull/1969)
* Reworked `dpnp.ediff1d` implementation through existing functions instead of a separate kernel [#1970](https://github.com/IntelPython/dpnp/pull/1970)
* Reworked `dpnp.unique` implementation through existing functions when `axis` is given otherwise through leveraging `dpctl.tensor` implementation [#1972](https://github.com/IntelPython/dpnp/pull/1972)
* Improved performance of `dpnp.linalg.svd` by implementing a dedicated kernel for its batch implementation [#1936](https://github.com/IntelPython/dpnp/pull/1936)
* Leveraged `dpctl.tensor` implementation for `shape.setter` method [#1975](https://github.com/IntelPython/dpnp/pull/1975)
* Extended `dpnp.ndarray.copy` to support compute follow data keyword arguments [#1976](https://github.com/IntelPython/dpnp/pull/1976)
* Reworked `dpnp.select` implementation through existing functions instead of a separate kernel [#1977](https://github.com/IntelPython/dpnp/pull/1977)
* Leveraged `dpctl.tensor` implementation for `dpnp.from_dlpack` and `dpnp.ndarray.__dlpack__` functions [#1980](https://github.com/IntelPython/dpnp/pull/1980)
* Reworked `dpnp.linalg` module backend implementation for BLAS rouitnes to work with OneMKL interfaces [#1981](https://github.com/IntelPython/dpnp/pull/1981)
* Reworked `dpnp.ediff1d` implementation to reduce code duplication [#1983](https://github.com/IntelPython/dpnp/pull/1983)
* `dpnp` can be used with any NumPy from 1.23 to 2.0 [#1985](https://github.com/IntelPython/dpnp/pull/1985)
* Reworked `dpnp.unique` implementation to properly handle NaNs values [#1972](https://github.com/IntelPython/dpnp/pull/1972)
* Removed `dpnp.issubcdtype` per NumPy 2.0 recommendation [#1996](https://github.com/IntelPython/dpnp/pull/1996)
* Reworked `dpnp.unique` implementation to align with NumPy 2.0 [#1999](https://github.com/IntelPython/dpnp/pull/1999)
* Reworked `dpnp.linalg.solve` backend implementation to work with OneMKL Interfaces [#2001](https://github.com/IntelPython/dpnp/pull/2001)
* Reworked `dpnp.trapezoid` implementation through existing functions instead of falling back on NumPy [#2003](https://github.com/IntelPython/dpnp/pull/2003)
* Added `copy` keyword to `dpnp.array` to align with NumPy 2.0 [#2006](https://github.com/IntelPython/dpnp/pull/2006)
* Extended `dpnp.heaviside` to support `order` and `out` keyword arguments by writing dedicated kernel for it [#2008](https://github.com/IntelPython/dpnp/pull/2008)
* `dpnp` uses pybind11 2.13.5 [#2010](https://github.com/IntelPython/dpnp/pull/2010)
* Added `COMPILER_VERSION_2025_OR_LATER` flag to be able to run `dpnp.fft` module with both 2024.2 and 2025.0 versions of the compiler [#2025](https://github.com/IntelPython/dpnp/pull/2025)
* Cleaned up an implementation of `dpnp.gradient` by removing obsolete TODO which is not going to be done [#2032](https://github.com/IntelPython/dpnp/pull/2032)
* Updated `Array Manipulation Routines` page in documentation to add missing functions and to remove duplicate entries [#2033](https://github.com/IntelPython/dpnp/pull/2033)
* `dpnp` uses pybind11 2.13.6 [#2041](https://github.com/IntelPython/dpnp/pull/2041)
* Updated `dpnp.fft` backend to depend on `INTEL_MKL_VERSION` flag to ensures that the appropriate code segment is executed based on the version of OneMKL [#2035](https://github.com/IntelPython/dpnp/pull/2035)
* Use `dpctl::tensor::alloc_utils::sycl_free_noexcept` instead of `sycl::free` in `host_task` tasks associated with life-time management of temporary USM allocations [#2058](https://github.com/IntelPython/dpnp/pull/2058)
* Improved implementation of `dpnp.kron` to avoid unnecessary copy for non-contiguous arrays [#2059](https://github.com/IntelPython/dpnp/pull/2059)
* Updated the test suit for `dpnp.fft` module [#2071](https://github.com/IntelPython/dpnp/pull/2071)
* Reworked `dpnp.clip` implementation to align with Python Array API 2023.12 specification [#2048](https://github.com/IntelPython/dpnp/pull/2048)
* Skipped outdated tests for `dpnp.linalg.solve` due to compatibility issues with NumPy 2.0 [#2074](https://github.com/IntelPython/dpnp/pull/2074)
* Updated installation instructions [#2098](https://github.com/IntelPython/dpnp/pull/2098)

### Fixed

* Resolved an issue with `dpnp.matmul` when an f_contiguous `out` keyword is passed to the the function [#1872](https://github.com/IntelPython/dpnp/pull/1872)
* Resolved a possible race condition in `dpnp.inv` [#1940](https://github.com/IntelPython/dpnp/pull/1940)
* Resolved an issue with failing tests for `dpnp.append` when running on a device without fp64 support [#2034](https://github.com/IntelPython/dpnp/pull/2034)
* Resolved an issue with input array of `usm_ndarray` passed into `dpnp.ix_` [#2047](https://github.com/IntelPython/dpnp/pull/2047)
* Added a workaround to prevent crash in tests on Windows in internal CI/CD (when running on either Lunar Lake or Arrow Lake) [#2062](https://github.com/IntelPython/dpnp/pull/2062)
* Fixed a crash in `dpnp.choose` caused by missing control of releasing temporary allocated device memory [#2063](https://github.com/IntelPython/dpnp/pull/2063)
* Resolved compilation warning and error while building in debug mode [#2066](https://github.com/IntelPython/dpnp/pull/2066)
* Fixed an issue with asynchronous execution in `dpnp.fft` module [#2067](https://github.com/IntelPython/dpnp/pull/2067)

## [0.15.0] - 2024-05-25

This release completes implementation of `dpnp.linalg` module and array creation routine, adds cumulative reductions and histogram functions.

### Added

* Implemented `dpnp.frombuffer`, `dpnp.fromfile` and `dpnp.fromstring` functions [#1727](https://github.com/IntelPython/dpnp/pull/1727)
* Implemented `dpnp.fromfunction`, `dpnp.fromiter` and `dpnp.loadtxt` functions [#1728](https://github.com/IntelPython/dpnp/pull/1728)
* Added implementation of `dpnp.linalg.pinv` function [#1704](https://github.com/IntelPython/dpnp/pull/1704)
* Added implementation of `dpnp.linalg.eigvalsh` function [#1714](https://github.com/IntelPython/dpnp/pull/1714)
* Added implementation of `dpnp.linalg.tensorinv` function [#1752](https://github.com/IntelPython/dpnp/pull/1752)
* Added implementation of `dpnp.linalg.tensorsolve` function [#1753](https://github.com/IntelPython/dpnp/pull/1753)
* Added implementation of `dpnp.linalg.lstsq` function [#1792](https://github.com/IntelPython/dpnp/pull/1792)
* Added implementation of `dpnp.einsum` and `dpnp.einsum_path` functions [#1779](https://github.com/IntelPython/dpnp/pull/1779)
* Added implementation of `dpnp.histogram` function [#1785](https://github.com/IntelPython/dpnp/pull/1785)
* Added implementation of `dpnp.histogram_bin_edges` function [#1823](https://github.com/IntelPython/dpnp/pull/1823)
* Added implementation of `dpnp.digitize` function [#1847](https://github.com/IntelPython/dpnp/pull/1847)
* Extended pre-commit hooks with `pylint` configuration [#1718](https://github.com/IntelPython/dpnp/pull/1718)
* Extended pre-commit hooks with `codespell` configuration [#1798](https://github.com/IntelPython/dpnp/pull/1798)
* Added a Security policy page [#1730](https://github.com/IntelPython/dpnp/pull/1730)
* Implemented `nin` and `nout` properties for `dpnp` elementwise functions [#1712](https://github.com/IntelPython/dpnp/pull/1712)
* Implemented `outer` method for `dpnp` elementwise functions [#1813](https://github.com/IntelPython/dpnp/pull/1813)

### Changed

* Added support of more number of data types and dimensions for input arrays, and all keyword arguments in `dpnp.cross` function [#1715](https://github.com/IntelPython/dpnp/pull/1715)
* Added support of more number of data types and dimensions for input array, and all keyword arguments in `dpnp.linalg.matrix_rank` function [#1717](https://github.com/IntelPython/dpnp/pull/1717)
* Added support of more number of data types and dimensions for input arrays in `dpnp.inner` function [#1726](https://github.com/IntelPython/dpnp/pull/1726)
* Added support of more number of data types and dimensions for input arrays in `dpnp.linalg.multi_dot` function [#1729](https://github.com/IntelPython/dpnp/pull/1729)
* Added support of more number of data types and dimensions for input arrays in `dpnp.kron` function [#1732](https://github.com/IntelPython/dpnp/pull/1732)
* Added support of more number of data types and dimensions for input arrays in `dpnp.linalg.matrix_power` function [#1748](https://github.com/IntelPython/dpnp/pull/1748)
* Added support of more number of data types and dimensions for input array, and all keyword arguments in `dpnp.norm` function [#1746](https://github.com/IntelPython/dpnp/pull/1746)
* Added support of more number of data types and dimensions for input array in `dpnp.cond` function [#1773](https://github.com/IntelPython/dpnp/pull/1773)
* Extended `dpnp.matmul` function to support `axes` keyword argument [#1705](https://github.com/IntelPython/dpnp/pull/1705)
* Extended `dpnp.searchsorted` function to support `side` and `sorter` keyword arguments [#1751](https://github.com/IntelPython/dpnp/pull/1751)
* Extended `dpnp.where` function to support scalar type by `x` and `y` arrays [#1760](https://github.com/IntelPython/dpnp/pull/1760)
* Extended `dpnp.ndarray.transpose` method to support `axes` keyword as a list [#1770](https://github.com/IntelPython/dpnp/pull/1770)
* Extended `dpnp.nancumsum` function to support `axis`, `dtype` and `out` keyword arguments [#1781](https://github.com/IntelPython/dpnp/pull/1781)
* Extended `dpnp.nancumprod` function to support `axis`, `dtype` and `out` keyword arguments [#1812](https://github.com/IntelPython/dpnp/pull/1812)
* Extended `dpnp.put` function to support more number of data types and dimensions for input arrays [#1838](https://github.com/IntelPython/dpnp/pull/1838)
* Extended `dpnp.trace` function to support `axis1`, `axis2`, `dtype` and `out` keyword arguments [#1842](https://github.com/IntelPython/dpnp/pull/1842)
* Corrected `dpnp.ndarray.real`and `dpnp.ndarray.imag` methods to return a view of the array [#1719](https://github.com/IntelPython/dpnp/pull/1719)
* Corrected `dpnp.nonzero` function to raise `TypeError` exception for input array of unexpected type [#1764](https://github.com/IntelPython/dpnp/pull/1764)
* Corrected `dpnp.diagonal` function to return a view of the array [#1817](https://github.com/IntelPython/dpnp/pull/1817)
* Removed `dpnp.find_common_type` function as it was deprecated since NumPy 1.25.0 [#1742](https://github.com/IntelPython/dpnp/pull/1742)
* Removed use of `dpctl` queue manager API [#1735](https://github.com/IntelPython/dpnp/pull/1735)
* Leveraged `dpctl.tensor` implementation for `dpnp.cumsum` function [#1772](https://github.com/IntelPython/dpnp/pull/1772)
* Leveraged `dpctl.tensor` implementation for `dpnp.cumprod` function [#1811](https://github.com/IntelPython/dpnp/pull/1811)
* Leveraged `dpctl.tensor` implementation for `dpnp.cumlogsumexp` function [#1816](https://github.com/IntelPython/dpnp/pull/1816)
* Leveraged `dpctl.tensor` support of `out` keyword argument in reduction and `dpnp.where` functions [#1808](https://github.com/IntelPython/dpnp/pull/1808)
* Aligned with `dpctl` interface changes per Python Array API 2023.12 specification [#1774](https://github.com/IntelPython/dpnp/pull/1774)
* Reworked `dpnp.linalg.eig` and `dpnp.linalg.eigvals` implementations to fall back on on NumPy calculation due to a lack of required functionality in OneMKL LAPACK [#1780](https://github.com/IntelPython/dpnp/pull/1780)
* `dpnp` uses pybind11 2.12.0 [#1783](https://github.com/IntelPython/dpnp/pull/1783)
* Improved `dpnp.matmul` implementation to use column major `gemm` layout for F-contiguous input arrays [#1793](https://github.com/IntelPython/dpnp/pull/1793)
* Improved performance of `dpnp.matmul` function by call of `dpnp.kron` and `dpnp.dot` for special cases [#1815](https://github.com/IntelPython/dpnp/pull/1815)
* Improved performance of `dpnp.diag` function by use of `dpnp.diagonal` which returns a view of the array [#1822](https://github.com/IntelPython/dpnp/pull/1822)
* Removed limitations from `diag_indices`, `diag_indices_from`, `fill_diagonal`, `tril_indices`, `tril_indices_from`, `triu_indices`, `triu_indices_from` functions
and added implementation of `dpnp.mask_indices` function [#1814](https://github.com/IntelPython/dpnp/pull/1814)

### Fixed

* Changed `dpnp.linalg.solve` to use a pair of `getrf` and `getrs` calls from OneMKL library instead of `gesv` one to mitigate an unexpected `RuntimeError` exception [#1763](https://github.com/IntelPython/dpnp/pull/1763)
* Resolved a hang in batch implementation of `dpnp.linalg.solve` when computes on CPU device [#1778](https://github.com/IntelPython/dpnp/pull/1778)
* Resolved an unexpected `TypeError` exception raised from `dpnp.random.vonmises` when used with a scalar `kappa` argument [#1799](https://github.com/IntelPython/dpnp/pull/1799)
* Changed `dpnp.flatten` to comply with compute follows data approach [#1825](https://github.com/IntelPython/dpnp/pull/1825)
* Resolved a hang in batch implementation of `dpnp.linalg.eigh` when computes on CPU device [#1832](https://github.com/IntelPython/dpnp/pull/1832)
* Resolved an unexpected `ValueError` exception raised from `dpnp.linalg.pinv` due to a shape issue in `dpnp.matmul` [#1843](https://github.com/IntelPython/dpnp/pull/1843)


## [0.14.0] - 2024-02-16

This release will require DPC++ `2024.1.0`, which no longer supports Intel Gen9 integrated GPUs found in Intel CPUs of 10th generation and older.

### Added

* Added implementation of `dpnp.tensordot` function [#1699](https://github.com/IntelPython/dpnp/pull/1699)
* Added implementation of `dpnp.nanmean` and `dpnp.nanstd` functions [#1654](https://github.com/IntelPython/dpnp/pull/1654)
* Added implementation of `dpnp.angle` function [#1650](https://github.com/IntelPython/dpnp/pull/1650)
* Added implementation of `dpnp.logsumexp` and `dpnp.reduce_hypot` functions [#1648](https://github.com/IntelPython/dpnp/pull/1648)
* Added implementation of `dpnp.column_stack`, `dpnp.dstack` and `dpnp.row_stack` functions [#1647](https://github.com/IntelPython/dpnp/pull/1647)
* Added implementation of `dpnp.nanargmax`, `dpnp.nanargmin`, `dpnp.nanmax` and `dpnp.nanmin` functions [#1646](https://github.com/IntelPython/dpnp/pull/1646)
* Added implementation of `dpnp.clip` function, available as well as a method of dpnp array [#1645](https://github.com/IntelPython/dpnp/pull/1645)
* Added implementation of `dpnp.copysign` and `dpnp.rsqrt` functions [#1624](https://github.com/IntelPython/dpnp/pull/1624)
* Added implementation of `dpnp.linalg.slogdet` function [#1607](https://github.com/IntelPython/dpnp/pull/1607)
* Added implementation of `dpnp.can_cast` function [#1600](https://github.com/IntelPython/dpnp/pull/1600)
* Added implementation of `dpnp.linalg.solve` function [#1598](https://github.com/IntelPython/dpnp/pull/1598)
* Added implementation of `dpnp.broadcast_arrays` function [#1594](https://github.com/IntelPython/dpnp/pull/1594)
* Added implementation of `dpnp.tile` function [#1586](https://github.com/IntelPython/dpnp/pull/1586)
* Added implementation of `dpnp.iinfo` and `dpnp.finfo` functions [#1582](https://github.com/IntelPython/dpnp/pull/1582)
* Added implementation of `dpnp.logaddexp` function [#1561](https://github.com/IntelPython/dpnp/pull/1561)
* Added implementation of `dpnp.positive` function [#1559](https://github.com/IntelPython/dpnp/pull/1559)

### Changed

* Changed exception type from `ValueError` to `NotImplementedError` for unsupporting keyword arguments in array creation functions [#1695](https://github.com/IntelPython/dpnp/pull/1695)
* Enabled compatibility support against numpy `1.26.4` [#1690](https://github.com/IntelPython/dpnp/pull/1690)
* Implemented `dpnp.true_divide` as an alias on `dpnp.divide` function [#1641](https://github.com/IntelPython/dpnp/pull/1641)
* Added support of more number of data types and dimensions for input array in `dpnp.vdot` function [#1692](https://github.com/IntelPython/dpnp/pull/1692)
* Added support of more number of data types and dimensions for input array in `dpnp.linalg.qr` function [#1673](https://github.com/IntelPython/dpnp/pull/1673)
* Added support of more number of data types and dimensions for input array in `dpnp.dot` function [#1669](https://github.com/IntelPython/dpnp/pull/1669)
* Added support of more number of data types and dimensions for input array in `dpnp.linalg.inv` function [#1665](https://github.com/IntelPython/dpnp/pull/1665)
* Added support of more number of data types for input array in `dpnp.sort` and `dpnp.argsort` functions, as well as implementing support of `axis` keyword [#1660](https://github.com/IntelPython/dpnp/pull/1660)
* Added support of more number of data types and dimensions for input array in `dpnp.linalg.cholesky` function, as well as implementing support of `upper` keyword [#1638](https://github.com/IntelPython/dpnp/pull/1638)
* Added support of more number of data types and dimensions for input array in `dpnp.diff`, as well as implementing support of `prepend` and `append` keywords [#1637](https://github.com/IntelPython/dpnp/pull/1637)
* Added support of more number of data types and dimensions for input array in `dpnp.matmul` function [#1616](https://github.com/IntelPython/dpnp/pull/1616)
* Added support of more number of data types and dimensions for input array in `dpnp.linalg.det` function [#1607](https://github.com/IntelPython/dpnp/pull/1607)
* Added support of more number of data types and dimensions for input array in `dpnp.linalg.svd` function, as well as implementing support of `full_matrices`, `compute_uv` and `hermitian` keywords [#1604](https://github.com/IntelPython/dpnp/pull/1604)
* Accepted different data types and dimensions of input arrays in `dpnp.put_along_axis` and `dpnp.take_along_axis` functions, as well as available values of `axis` keyword [#1636](https://github.com/IntelPython/dpnp/pull/1636)
* Added `keepdims`, `initial` and `where` keywords to `dpnp.amax` and `dpnp.amin` functions [#1639](https://github.com/IntelPython/dpnp/pull/1639)
* Extended `dpnp.meshgrid` function to support `sparse` and `copy` keyword arguments [#1675](https://github.com/IntelPython/dpnp/pull/1675)
* Extended `dpnp.average` function to support `axis`, `weights`, `returned` and `keepdims` keywords and `dpnp.nansum` function with `axis`, `dtype`, `keepdims` and `out` keyword arguments [#1654](https://github.com/IntelPython/dpnp/pull/1654)
* Extended `dpnp.std`, `dpnp.var` and `nanvar` functions to support `axis`, `dtype`, `out` and `keepdims` keyword arguments [#1635](https://github.com/IntelPython/dpnp/pull/1635)
* Extended `dpnp.ogrid` and `dpnp.mgrid` functions with support of device-aware keywords of compute follows data paradigm [#1622](https://github.com/IntelPython/dpnp/pull/1622)
* Extended `dpnp.indices` function to support `dtype` and `sparse` keyword arguments, as well as device-aware keywords of compute follows data paradigm [#1622](https://github.com/IntelPython/dpnp/pull/1622)
* Extended `dpnp.count_nonzero` function to support `axis` and `keepdims` keyword arguments [#1615](https://github.com/IntelPython/dpnp/pull/1615)
* Extended `dpnp.put_along_axis` and `dpnp.take_along_axis` functions to support `out`, `dtype` and `casting` keyword arguments [#1608](https://github.com/IntelPython/dpnp/pull/1608)
* Extended `dpnp.stack` and `dpnp.concatenate` functions to support `out`, `dtype` and `casting` keyword arguments [#1608](https://github.com/IntelPython/dpnp/pull/1608)
* Extended `dpnp.vstack` function to support `dtype` and `casting` keyword arguments [#1595](https://github.com/IntelPython/dpnp/pull/1595)
* Extended `dpnp.diag`, `dpnp.diagflat`, `dpnp.ptp` and `dpnp.vander` functions with support of extra keywords to align with compute follows data paradigm [#1579](https://github.com/IntelPython/dpnp/pull/1579)
* Extended `dpnp.tri` and `dpnp.identity` functions with support of device-aware keywords of compute follows data paradigm [#1577](https://github.com/IntelPython/dpnp/pull/1577)
* Added dedicated in-place kernels to `dpnp.divide` and `dpnp.floor_divide` functions [#1587](https://github.com/IntelPython/dpnp/pull/1587)
* Redesigned `dpnp.cbrt` and `dpnp.exp2` functions through pybind11 extension of OneMKL call where possible or leveraging on `dpctl.tensor` implementation [#1624](https://github.com/IntelPython/dpnp/pull/1624)
* Redesigned `dpnp.exp`, `dpnp.expm1`, `dpnp.log10`, `dpnp.log1p` and `dpnp.log2` functions through pybind11 extension of OneMKL call where possible or leveraging on `dpctl.tensor` implementation [#1576](https://github.com/IntelPython/dpnp/pull/1576)
* Redesigned `dpnp.abs` function through pybind11 extension of OneMKL call where possible or leveraging on `dpctl.tensor` implementation [#1575](https://github.com/IntelPython/dpnp/pull/1575)
* Redesigned `dpnp.hypot` function through pybind11 extension of OneMKL call where possible or leveraging on `dpctl.tensor` implementation [#1560](https://github.com/IntelPython/dpnp/pull/1560)
* Leveraged `dpctl.tensor` implementation for `dpnp.reciprocal` function [#1650](https://github.com/IntelPython/dpnp/pull/1650)
* Leveraged `dpctl.tensor` implementation for `dpnp.mean` function [#1632](https://github.com/IntelPython/dpnp/pull/1632)
* Leveraged `dpctl.tensor` implementation for `dpnp.repeat` function [#1614](https://github.com/IntelPython/dpnp/pull/1614)
* Leveraged `dpctl.tensor` implementation for `dpnp.argmax` and `dpnp.argmin` functions [#1610](https://github.com/IntelPython/dpnp/pull/1610)
* Leveraged `dpctl.tensor` implementation for `dpnp.geomspace` and `dpnp.logspace` functions [#1603](https://github.com/IntelPython/dpnp/pull/1603)
* Leveraged `dpctl.tensor` implementation for `dpnp.max` and `dpnp.min` functions [#1602](https://github.com/IntelPython/dpnp/pull/1602)
* Leveraged `dpctl.tensor` implementation for `dpnp.astype` function [#1597](https://github.com/IntelPython/dpnp/pull/1597)
* Leveraged `dpctl.tensor` implementation for `dpnp.maximum` and `dpnp.minimum` functions [#1558](https://github.com/IntelPython/dpnp/pull/1558)

### Fixed

* Resolved potential raising of execution placement error from `dpnp.take_along_axis` and `dpnp.put_along_axis` functions [#1702](https://github.com/IntelPython/dpnp/pull/1702)
* Improved performance of `dpnp.matmul` and `dpnp.dot` function when `out` keyword is passed [#1694](https://github.com/IntelPython/dpnp/pull/1694)
* Completed documentation for each array creation functions [#1674](https://github.com/IntelPython/dpnp/pull/1674)
* Aligned `dpnp.clip` where both `min` and `max` keywords have `None` value with NumPy implementation [#1670](https://github.com/IntelPython/dpnp/pull/1670)
* Fixed a bug related to `out` keyword in elementwise functions [#1656](https://github.com/IntelPython/dpnp/pull/1656)
* Resolved compilation warnings due to `-Wvla-extension` option enabled by default [#1651](https://github.com/IntelPython/dpnp/pull/1651)
* Replaced deprecated `IntelDPCPPConfig.cmake` script with vendored `IntelSYCLConfig.cmake` [#1611](https://github.com/IntelPython/dpnp/pull/1611)
* Improved coverage report to include code of pybind11 extensions [#1609](https://github.com/IntelPython/dpnp/pull/1609)
* Improved performance of `dpnp.atleast_2d` and `dpnp.atleast_3d` functions and fixed to return a correct shape of resulting array [#1560](https://github.com/IntelPython/dpnp/pull/1560)


## [0.13.0] - 2023-09-29

### Added

* Added implementation of `dpnp.imag` and `dpnp.real` functions, as well as the corresponding properties and setters of dpnp array [#1557](https://github.com/IntelPython/dpnp/pull/1557)
* Added implementation of flipping functions: `dpnp.flip`, `dpnp.fliplr` and `dpnp.flipud` [#1543](https://github.com/IntelPython/dpnp/pull/1543)
* Added implementation of `dpnp.rint` function through `dpnp.round` call [#1537](https://github.com/IntelPython/dpnp/pull/1537)
* Added in-place support for arithmetic operators [#1530](https://github.com/IntelPython/dpnp/pull/1530)
* Dropped build and uploading the package with `python=3.8` to `dppy/label/dev` channel of Anaconda [#1534](https://github.com/IntelPython/dpnp/pull/1534)
* Implemented build and uploading the package with `python=3.11` to `dppy/label/dev` channel of Anaconda [#1501](https://github.com/IntelPython/dpnp/pull/1501)
* Added the versioneer to compute a product version number [#1497](https://github.com/IntelPython/dpnp/pull/1497)
* Added `cython` support of `3.0.0` or above version [#1495](https://github.com/IntelPython/dpnp/pull/1495)

### Changed

* Updated `Build from source` section in `README.md` to state all the required prerequisite packages [#1553](https://github.com/IntelPython/dpnp/pull/1553)
* Reworked `dpnp.hstack` and `dpnp.atleast_1d` through existing functions to get rid of falling back on NumPy [#1544](https://github.com/IntelPython/dpnp/pull/1544)
* Reworked `dpnp.asfarray` through existing functions to get rid of falling back on NumPy [#1542](https://github.com/IntelPython/dpnp/pull/1542)
* Converted from `raw` to `multi_ptr` with `address_space_cast` to adopt towards changes introduced in `SYCL 2020` [#1538](https://github.com/IntelPython/dpnp/pull/1538)
* Updated install instruction via `pip` [#1531](https://github.com/IntelPython/dpnp/pull/1531)
* Reworked `dpnp.copyto` through existing functions instead of a separate kernel [#1516](https://github.com/IntelPython/dpnp/pull/1516)
* Aligned default order value with NumPy in asarray-like functions [#1526](https://github.com/IntelPython/dpnp/pull/1526)
* Created unary and binary elementwise functions at module import [#1522](https://github.com/IntelPython/dpnp/pull/1522)
* Redesigned trigonometric and hyperbolic functions through pybind11 extension of OneMKL calls where possible or leveraging on `dpctl.tensor` implementation [#1545](https://github.com/IntelPython/dpnp/pull/1545)
* Added `dpnp.signbit` and `dpnp.proj` functions implemented through pybind11 extension of OneMKL calls where possible or leveraging on `dpctl.tensor` implementation [#1535](https://github.com/IntelPython/dpnp/pull/1535)
* Redesigned `dpnp.round` and `dpnp.around` functions through pybind11 extension of OneMKL calls where possible or leveraging on `dpctl.tensor` implementation [#1520](https://github.com/IntelPython/dpnp/pull/1520)
* Redesigned `dpnp.sign` and `dpnp.negative` functions through pybind11 extension of OneMKL calls where possible or leveraging on `dpctl.tensor` implementation [#1523](https://github.com/IntelPython/dpnp/pull/1523)
* Redesigned `dpnp.conjugate` and `dpnp.conj` functions through pybind11 extension of OneMKL calls where possible or leveraging on `dpctl.tensor` implementation [#1519](https://github.com/IntelPython/dpnp/pull/1519)
* Redesigned `dpnp.ceil`, `dpnp.floor` and `dpnp.trunc` functions through pybind11 extension of OneMKL calls where possible or leveraging on `dpctl.tensor` implementation [#1518](https://github.com/IntelPython/dpnp/pull/1518)
* Redesigned `dpnp.remainder` and `dpnp.mod` functions through pybind11 extension of OneMKL calls where possible or leveraging on `dpctl.tensor` implementation [#1515](https://github.com/IntelPython/dpnp/pull/1515)
* Redesigned `dpnp.power` function through pybind11 extension of OneMKL calls where possible or leveraging on `dpctl.tensor` implementation [#1476](https://github.com/IntelPython/dpnp/pull/1476)
* Leveraged `dpctl.tensor` implementation for `dpnp.put` function [#1529](https://github.com/IntelPython/dpnp/pull/1529)
* Leveraged `dpctl.tensor` implementation for `dpnp.roll` and `dpnp.rollaxis` functions [#1517](https://github.com/IntelPython/dpnp/pull/1517)
* Leveraged `dpctl.tensor` implementation for `dpnp.copy` function [#1540](https://github.com/IntelPython/dpnp/pull/1540)
* Leveraged `dpctl.tensor` implementation for `dpnp.expand_dims` and `dpnp.swapaxes` functions [#1532](https://github.com/IntelPython/dpnp/pull/1532)
* Leveraged `dpctl.tensor` implementation for bitwise operations [#1508](https://github.com/IntelPython/dpnp/pull/1508)
* Leveraged `dpctl.tensor` implementation for `dpnp.all` and `dpnp.any` functions [#1512](https://github.com/IntelPython/dpnp/pull/1512)
* Leveraged `dpctl.tensor` implementation for `dpnp.stack` function [#1509](https://github.com/IntelPython/dpnp/pull/1509)
* Leveraged `dpctl.tensor` implementation for `dpnp.concatenate` function [#1507](https://github.com/IntelPython/dpnp/pull/1507)
* Leveraged `dpctl.tensor` implementation for `dpnp.isnan`, `dpnp.isinf` and `dpnp.isfinite` functions [#1504](https://github.com/IntelPython/dpnp/pull/1504)
* Leveraged `dpctl.tensor` implementation for `dpnp.take` function [#1492](https://github.com/IntelPython/dpnp/pull/1492)
* Refreshed API References block in the documentation [#1490](https://github.com/IntelPython/dpnp/pull/1490)
* Refreshed documentation to reflect an actual product behavior [#1485](https://github.com/IntelPython/dpnp/pull/1485)
* Upgraded the build flow to use newer `pybind11=2.11.1` version [#1510](https://github.com/IntelPython/dpnp/pull/1510)
* Updated pre-commit hooks to run with `flake8=6.1.0` and `black=23.7.0` [#1505](https://github.com/IntelPython/dpnp/pull/1505)
* Pinned DPC++ and OneMKL versions to `2023.2`` release [#1496](https://github.com/IntelPython/dpnp/pull/1496)
* Added a specialized kernel for F-contiguous arrays to `dpnp.sum` with `axis=1` [#1489](https://github.com/IntelPython/dpnp/pull/1489)
* Removed a workaround to Klockwork since it is not used anymore due to transition to Coverity tool [#1493](https://github.com/IntelPython/dpnp/pull/1493)

### Fixed

* Resolved `Logically dead code` issue addressed by Coverity scan [#1541](https://github.com/IntelPython/dpnp/pull/1541)
* Resolved `Arguments in wrong order` issue addressed by Coverity scan [#1513](https://github.com/IntelPython/dpnp/pull/1513)
* Resolved `Pointer to local outside scope` issue addressed by Coverity scan [#1514](https://github.com/IntelPython/dpnp/pull/1514)
* Fixed assigning a value to potentially none-valued dictionary coverage generation script [#1511](https://github.com/IntelPython/dpnp/pull/1511)
* Resolved issues with running `dpnp.allclose` function on a device without fp64 support [#1536](https://github.com/IntelPython/dpnp/pull/1536)
* Resolved issues with running FFT functions on a device without fp64 support [#1524](https://github.com/IntelPython/dpnp/pull/1524)
* Resolved issues with running mathematical functions on a device without fp64 support [#1502](https://github.com/IntelPython/dpnp/pull/1502)
* Resolved issues with running random functions on a device without fp64 support [#1498](https://github.com/IntelPython/dpnp/pull/1498)
* Resolved issues with running statistics functions on a device without fp64 support [#1494](https://github.com/IntelPython/dpnp/pull/1494)


## [0.12.1] - 2023-07-18

### Added

* Added `classifiers metadata` to a description of dpnp package [#1460](https://github.com/IntelPython/dpnp/pull/1460)
* Added `pygrep-hooks` to pre-commit config [#1454](https://github.com/IntelPython/dpnp/pull/1454)
* Added `flake8` to pre-commit config [#1453](https://github.com/IntelPython/dpnp/pull/1453)
* Added `isort` to pre-commit config [#1451](https://github.com/IntelPython/dpnp/pull/1451)
* Added `clang` format to pre-commit config [#1450](https://github.com/IntelPython/dpnp/pull/1450)
* Added `black` to pre-commit config [#1449](https://github.com/IntelPython/dpnp/pull/1449)
* Added `pre-commit` hooks [#1448](https://github.com/IntelPython/dpnp/pull/1448)

### Changed

* Pinned to `dpctl>=0.14.5` as host and run dependencies [#1481](https://github.com/IntelPython/dpnp/pull/1481)
* Pinned dependent `cython` package to a version less than `3.0.0` [#1480](https://github.com/IntelPython/dpnp/pull/1480)
* Added a specialized kernel for `dpnp.sum` with `axis=0` as a pybind11 extension [#1479](https://github.com/IntelPython/dpnp/pull/1479)
* Redesigned `dpnp.square` function through pybind11 extension of OneMKL call where possible or leveraging on `dpctl.tensor` implementation [#1473](https://github.com/IntelPython/dpnp/pull/1473)
* Redesigned `dpnp.cos` and `dpnp.sin` functions through pybind11 extension of OneMKL calls where possible or leveraging on `dpctl.tensor` implementation [#1471](https://github.com/IntelPython/dpnp/pull/1471)
* Redesigned `dpnp.sqrt` function through pybind11 extension of OneMKL call where possible or leveraging on `dpctl.tensor` implementation [#1470](https://github.com/IntelPython/dpnp/pull/1470)
* Redesigned `dpnp.log` function through pybind11 extension of OneMKL call where possible or leveraging on `dpctl.tensor` implementation [#1469](https://github.com/IntelPython/dpnp/pull/1469)
* Leveraged `dpctl.tensor` implementation for logical operations [#1464](https://github.com/IntelPython/dpnp/pull/1464)
* Leveraged `dpctl.tensor` implementation for `dpnp.floor_divide` function [#1462](https://github.com/IntelPython/dpnp/pull/1462)
* Leveraged `dpctl.tensor` implementation for comparison functions [#1458](https://github.com/IntelPython/dpnp/pull/1458)

### Fixed

* Improved `dpnp.dot` function to support OneMKL calls for input and output arrays with strides [#1477](https://github.com/IntelPython/dpnp/pull/1477)
* Resolved issues with running `dpnp.linalg` functions on a device without fp64 support [#1474](https://github.com/IntelPython/dpnp/pull/1474)
* Added `dtype` check of fp64 support by the resulting array in `call_origin` function [#1457](https://github.com/IntelPython/dpnp/pull/1457)
* Resolved a compilation warning with `std::getenv()` call on Windows [#1452](https://github.com/IntelPython/dpnp/pull/1452)
* Corrected a link to OneAPI Toolkit in Installation Guide [#1445](https://github.com/IntelPython/dpnp/pull/1445)

## [0.12.0] - 2023-06-15

### Added

* Implemented `dpnp.broadcast_to` function [#1333](https://github.com/IntelPython/dpnp/pull/1333)
* Implemented `dpnp.extract` function [#1340](https://github.com/IntelPython/dpnp/pull/1340)
* Implemented `dpnp.linalg.eigh` function through pybind11 extension of OneMKL call [#1383](https://github.com/IntelPython/dpnp/pull/1383)
* Implemented `dpnp.mean` function [#1431](https://github.com/IntelPython/dpnp/pull/1431)
* Added support of bool types in bitwise operations [#1334](https://github.com/IntelPython/dpnp/pull/1334)
* Added `out` parameter in `dpnp.add` function [#1329](https://github.com/IntelPython/dpnp/pull/1329)
* Added `out` parameter in `dpnp.multiply` function [#1365](https://github.com/IntelPython/dpnp/pull/1365)
* Added `out` parameter in `dpnp.sqrt` function [#1332](https://github.com/IntelPython/dpnp/pull/1332)
* Added `rowvar` parameter in `dpnp.cov` function [#1371](https://github.com/IntelPython/dpnp/pull/1371)
* Added `nbytes` property to dpnp array [#1359](https://github.com/IntelPython/dpnp/pull/1359)
* Introduced a new github Action to control code coverage [#1373](https://github.com/IntelPython/dpnp/pull/1373)
* Added change log [#1439](https://github.com/IntelPython/dpnp/pull/1439)


### Changed

* Leveraged `dpctl.tensor` implementation for `dpnp.place` function [#1337](https://github.com/IntelPython/dpnp/pull/1337)
* Leveraged `dpctl.tensor` implementation for `dpnp.moveaxis` function [#1382](https://github.com/IntelPython/dpnp/pull/1382)
* Leveraged `dpctl.tensor` implementation for `dpnp.squeeze` function [#1381](https://github.com/IntelPython/dpnp/pull/1381)
* Leveraged `dpctl.tensor` implementation for `dpnp.where` function [#1380](https://github.com/IntelPython/dpnp/pull/1380)
* Leveraged `dpctl.tensor` implementation for `dpnp.transpose` function [#1389](https://github.com/IntelPython/dpnp/pull/1389)
* Leveraged `dpctl.tensor` implementation for `dpnp.reshape` function [#1391](https://github.com/IntelPython/dpnp/pull/1391)
* Leveraged `dpctl.tensor` implementation for `dpnp.add`, `dpnp.multiply` and `dpnp.subtract` functions [#1430](https://github.com/IntelPython/dpnp/pull/1430)
* Leveraged `dpctl.tensor` implementation for `dpnp.sum` function [#1426](https://github.com/IntelPython/dpnp/pull/1426)
* Leveraged `dpctl.tensor` implementation for `dpnp.result_type` function [#1435](https://github.com/IntelPython/dpnp/pull/1435)
* Reused OneDPL `std::nth_element` function in `dpnp.partition` with 1d array [#1406](https://github.com/IntelPython/dpnp/pull/1406)
* Transitioned dpnp build system to use scikit-build [#1349](https://github.com/IntelPython/dpnp/pull/1349)
* Renamed included dpnp_algo_*.pyx files to *.pxi [#1356](https://github.com/IntelPython/dpnp/pull/1356)
* Implemented support of key as a tuple in `dpnp.__getitem__()` and `dpnp.__setitem__()` functions [#1362](https://github.com/IntelPython/dpnp/pull/1362)
* Selected dpnp own kernels for elementwise functions instead of OneMKL VM calls on a device without fp64 aspect [#1386](https://github.com/IntelPython/dpnp/pull/1386)
* Pinned to `sysroot>=2.28` and transitioned to `conda-forge` channel [#1408](https://github.com/IntelPython/dpnp/pull/1408)
* Redesigned `dpnp.divide` implementation to call `div` from OneMKL for C-contiguous data or to use `dpctl.tensor` library otherwise [#1418](https://github.com/IntelPython/dpnp/pull/1418)
* Changed an engine used for random generated array on GPU device from MT19937 to MCG59 [#1423](https://github.com/IntelPython/dpnp/pull/1423)
* Implemented in-place support of `dpnp.divide` [#1434](https://github.com/IntelPython/dpnp/pull/1434)
* Redesigned `dpnp.outer` implementation through `dpnp.multiply` with broadcasted arrays [#1436](https://github.com/IntelPython/dpnp/pull/1436)
* Pinned to `dpctl>=0.14.3` as host and run dependencies [#1437](https://github.com/IntelPython/dpnp/pull/1437)
* Reimplemented `dpnp.cov` through existing dpnp function instead of a separate kernel [#1396](https://github.com/IntelPython/dpnp/pull/1396)


### Fixed

* Fixed `dpnp.asarray` function to accept a sequence of dpnp arrays [#1355](https://github.com/IntelPython/dpnp/pull/1355)
* Fixed crash in `dpnp.sum` with an empty array [#1369](https://github.com/IntelPython/dpnp/pull/1369)
* Fixed compilation error around `sycl::abs` with DPC++ 2023.2.0 [#1393](https://github.com/IntelPython/dpnp/pull/1393)
* Fixed Klockwork run and enabled cmake verbose mode for conda build [#1433](https://github.com/IntelPython/dpnp/pull/1433)<|MERGE_RESOLUTION|>--- conflicted
+++ resolved
@@ -33,11 +33,8 @@
 * Added the missing positional-only and keyword-only parameter markers to bring the ufunc signatures into alignment with NumPy [#2660](https://github.com/IntelPython/dpnp/pull/2660)
 * Redesigned `dpnp.modf` function to be a part of `ufunc` and `vm` pybind11 extensions [#2654](https://github.com/IntelPython/dpnp/pull/2654)
 * Refactored `dpnp.fft` and `dpnp.random` submodules by removing wildcard imports and defining explicit public exports [#2649](https://github.com/IntelPython/dpnp/pull/2649)
-<<<<<<< HEAD
+* Added support for the `out` keyword to accept a tuple, bringing ufunc signatures into alignment with those in NumPy [#2664](https://github.com/IntelPython/dpnp/pull/2664)
 * Unified public API definitions in `dpnp.linalg` and `dpnp.scipy` submodules [#2663](https://github.com/IntelPython/dpnp/pull/2663)
-=======
-* Added support for the `out` keyword to accept a tuple, bringing ufunc signatures into alignment with those in NumPy [#2664](https://github.com/IntelPython/dpnp/pull/2664)
->>>>>>> f0eb0a8f
 
 ### Deprecated
 
