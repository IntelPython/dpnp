--- conflicted
+++ resolved
@@ -31,13 +31,10 @@
 * Changed `"max dimensions"` to `None` in array API capabilities [#2432](https://github.com/IntelPython/dpnp/pull/2432)
 * Updated kernel header `i0.hpp` to expose `cyl_bessel_i0` function depending on build target [#2440](https://github.com/IntelPython/dpnp/pull/2440)
 * Added MKL functions `arg`, `copysign`, `i0`, and `inv` from VM namespace to be used by implementation of the appropriate element-wise functions [#2445](https://github.com/IntelPython/dpnp/pull/2445)
-<<<<<<< HEAD
-* Updates the list of required python versions documented in `Quick Start Guide` [#2449](https://github.com/IntelPython/dpnp/pull/2449)
-=======
 * Clarified details about conda install instructions in `Quick start quide` and `README` [#2446](https://github.com/IntelPython/dpnp/pull/2446)
 * Bumped oneMKL version up to `0.7` [#2448](https://github.com/IntelPython/dpnp/pull/2448)
 * The parameter `axis` in `dpnp.take_along_axis` function has now a default value of `-1` [#2442](https://github.com/IntelPython/dpnp/pull/2442)
->>>>>>> a804dd7b
+* Updates the list of required python versions documented in `Quick Start Guide` [#2449](https://github.com/IntelPython/dpnp/pull/2449)
 
 ### Fixed
 
