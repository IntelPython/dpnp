--- conflicted
+++ resolved
@@ -4,20 +4,16 @@
 The format is based on [Keep a Changelog](https://keepachangelog.com/en/1.0.0/),
 and this project adheres to [Semantic Versioning](https://semver.org/spec/v2.0.0.html).
 
-<<<<<<< HEAD
+## [0.19.0] - MM/DD/2025
+
+### Added
+
+### Changed
+
+### Fixed
+
+
 ## [0.18.0] - 06/DD/2025
-=======
-## [0.19.0] - MM/DD/2025
-
-### Added
-
-### Changed
-
-### Fixed
-
-
-## [0.18.0] - 05/DD/2025
->>>>>>> f15dafe5
 
 This release achieves 100% compliance with Python Array API specification (revision [2024.12](https://data-apis.org/array-api/2024.12/)).
 The release provides enhanced compatibility with NumPy 2.2.5. Window and mathematical routines are complemented by a set of new functions.
