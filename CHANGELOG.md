# Changelog
All notable changes to this project will be documented in this file.

The format is based on [Keep a Changelog](https://keepachangelog.com/en/1.1.0/),
and this project adheres to [Semantic Versioning](https://semver.org/spec/v2.0.0.html).

## [0.19.0] - 2025-MM-DD

### Added

* Added `--target-cuda[=ARCH]` option to replace the deprecated `--target=cuda`, allowing users to build for CUDA devices with optional architecture selection using [CodePlay oneAPI plug-in](https://developer.codeplay.com/products/oneapi/nvidia/home/) [#2478](https://github.com/IntelPython/dpnp/pull/2478)
* Added several new `pre-commit` rules, including protection against direct commits to master/maintenance branches [#2500](https://github.com/IntelPython/dpnp/pull/2500)
* Added implementation of `dpnp.ndarray.view` method [#2520](https://github.com/IntelPython/dpnp/pull/2520)
<<<<<<< HEAD
* Added implementation of `dpnp.ndarray.data` and `dpnp.ndarray.data.ptr` attributes [#2521](https://github.com/IntelPython/dpnp/pull/2521)
=======
* Added a new backend routine `syrk` from oneMKL to perform symmetric rank-k update which is used for a specialized matrix multiplication where the result is a symmetric matrix [2509](https://github.com/IntelPython/dpnp/pull/2509)
>>>>>>> d5f67fc6

### Changed

* Adjusted the `pre-commit` configuration to run autoupdate weekly [#2479](https://github.com/IntelPython/dpnp/pull/2479)
* Improved validation of `--target-hip` build option to only accept a gfx-prefixed value [#2481](https://github.com/IntelPython/dpnp/pull/2481)
* Simplifies backend implementation of `dpnp.kaiser` by getting rid of unnecessary template [#2472](https://github.com/IntelPython/dpnp/pull/2472)
* `--onemkl-interfaces` and `--onemkl-interfaces-dir` options for building script are deprecated, instead `--onemath` and `--onemath-dir` are introduced to be aligned with [oneMath specification](https://oneapi-spec.uxlfoundation.org/specifications/oneapi/latest/elements/onemath/source/) [#2487](https://github.com/IntelPython/dpnp/pull/2487)
* Clarified description of `xp` keyword in docstring of `dpnp.interp` [#2506](https://github.com/IntelPython/dpnp/pull/2506)
* Updated existing GitHub workflows to add testing with Python 3.13 [#2510](https://github.com/IntelPython/dpnp/pull/2510)
* Aligned the license expression with `PEP-639` [#2511](https://github.com/IntelPython/dpnp/pull/2511)
* Bumped oneMKL version up to `v0.8` [#2514](https://github.com/IntelPython/dpnp/pull/2514)
* Removed the use of class template argument deduction for alias template to conform to the C++17 standard [#2517](https://github.com/IntelPython/dpnp/pull/2517)
* Changed th order of individual FFTs over `axes` for `dpnp.fft.irfftn` to be in forward order [#2524](https://github.com/IntelPython/dpnp/pull/2524)

### Deprecated

* `--onemkl-interfaces` and `--onemkl-interfaces-dir` options for building script are deprecated, instead `--onemath` and `--onemath-dir` are introduced to be aligned with [oneMath specification](https://oneapi-spec.uxlfoundation.org/specifications/oneapi/latest/elements/onemath/source/) [#2487](https://github.com/IntelPython/dpnp/pull/2487)

### Removed

* Cleaned up backend code to remove obsolete and unused parts of functionality [#2485](https://github.com/IntelPython/dpnp/pull/2485)

### Fixed

* Updated `pre-commit` GitHub workflow to pass `no-commit-to-branch` check [#2501](https://github.com/IntelPython/dpnp/pull/2501)
* Updated the math formulas in summary of `dpnp.matvec` and `dpnp.vecmat` to correct a typo [#2503](https://github.com/IntelPython/dpnp/pull/2503)
* Avoided negating unsigned integers in ceil division used in `dpnp.resize` implementation [#2508](https://github.com/IntelPython/dpnp/pull/2508)

### Security

## [0.18.1] - 2025-06-24

This release achieves `dpnp` compatibility with Python 3.13 and enables distributing `dpnp` packages with the latest Python version.
Moreover, the release provides compatibility with NumPy 2.3.0 and includes several bug fixes.

### Added

* Enabled support of Python 3.13 [#2490](https://github.com/IntelPython/dpnp/pull/2490)

### Changed

* Updated the tests scope to exclude several `matmul` tests in case of numpy 2.3.0 due to known NumPy issue [#2495](https://github.com/IntelPython/dpnp/pull/2495)

### Fixed

* Fixed a bug for calculating the norm (`dpnp.linalg.norm`) of empty arrays when `keepdims=True` is passed [#2477](https://github.com/IntelPython/dpnp/pull/2477)
* Updated the tests for hyperbolic and trigonometric elementwise functions to set correct tolerance for `float16` dtype [#2483](https://github.com/IntelPython/dpnp/pull/2483)


## [0.18.0] - 2025-06-04

This release achieves 100% compliance with Python Array API specification (revision [2024.12](https://data-apis.org/array-api/2024.12/)).
The release provides enhanced compatibility with NumPy 2.2.5. Window and mathematical routines are complemented by a set of new functions.
Moreover, it adds support to build `dpnp` from the source for AMD GPUs.

### Added

* Added implementation of `dpnp.hamming` [#2341](https://github.com/IntelPython/dpnp/pull/2341), [#2357](https://github.com/IntelPython/dpnp/pull/2357)
* Added implementation of `dpnp.hanning` [#2358](https://github.com/IntelPython/dpnp/pull/2358)
* Added implementation of `dpnp.blackman` [#2363](https://github.com/IntelPython/dpnp/pull/2363)
* Added implementation of `dpnp.bartlett` [#2366](https://github.com/IntelPython/dpnp/pull/2366)
* Added implementation of `dpnp.convolve` [#2205](https://github.com/IntelPython/dpnp/pull/2205)
* Added implementation of `dpnp.kaiser` [#2387](https://github.com/IntelPython/dpnp/pull/2387)
* Added implementation of `dpnp.bitwise_count` [#2308](https://github.com/IntelPython/dpnp/pull/2308)
* Added implementation of `dpnp.common_type` [#2391](https://github.com/IntelPython/dpnp/pull/2391)
* Added implementation of `dpnp.interp` [#2417](https://github.com/IntelPython/dpnp/pull/2417)
* Added support to build `dpnp` for specified AMD GPU architecture using [CodePlay oneAPI plug-in](https://developer.codeplay.com/products/oneapi/amd/home/) [#2302](https://github.com/IntelPython/dpnp/pull/2302)

### Changed

* Improved performance of `dpnp.nansum`, `dpnp.nanprod`, `dpnp.nancumsum`, and `dpnp.nancumprod` by reusing `dpnp.nan_to_num` function in implementation of the functions [#2339](https://github.com/IntelPython/dpnp/pull/2339)
* Allowed input array of `uint64` dtype in `dpnp.bincount` [#2361](https://github.com/IntelPython/dpnp/pull/2361)
* The vector norms `ord={None, 1, 2, inf}` and the matrix norms `ord={None, 1, 2, inf, "fro", "nuc"}` now consistently return zero for empty arrays, which are arrays with at least one axis of size zero. This change affects `dpnp.linalg.norm`, `dpnp.linalg.vector_norm`, and `dpnp.linalg.matrix_norm`. Previously, dpnp would either raise errors or return zero depending on the parameters provided [#2371](https://github.com/IntelPython/dpnp/pull/2371)
* Extended `dpnp.fft.fftfreq` and `dpnp.fft.rfftfreq` functions to support `dtype` keyword per Python Array API spec 2024.12 [#2384](https://github.com/IntelPython/dpnp/pull/2384)
* Updated `dpnp.fix` to return output with the same data-type of input [#2392](https://github.com/IntelPython/dpnp/pull/2392)
* Updated `dpnp.einsum` to add support for `order=None` [#2411](https://github.com/IntelPython/dpnp/pull/2411)
* Updated Python Array API specification version supported to `2024.12` [#2416](https://github.com/IntelPython/dpnp/pull/2416)
* Removed `einsum_call` keyword from `dpnp.einsum_path` signature [#2421](https://github.com/IntelPython/dpnp/pull/2421)
* Updated `dpnp.vdot` to return a 0-D array when one of the inputs is a scalar [#2295](https://github.com/IntelPython/dpnp/pull/2295)
* Updated `dpnp.outer` to return the same dtype as NumPy when multiplying an array with a scalar [#2295](https://github.com/IntelPython/dpnp/pull/2295)
* Changed `"max dimensions"` to `None` in array API capabilities [#2432](https://github.com/IntelPython/dpnp/pull/2432)
* Updated kernel header `i0.hpp` to expose `cyl_bessel_i0` function depending on build target [#2440](https://github.com/IntelPython/dpnp/pull/2440)
* Added MKL functions `arg`, `copysign`, `i0`, and `inv` from VM namespace to be used by implementation of the appropriate elementwise functions [#2445](https://github.com/IntelPython/dpnp/pull/2445)
* Clarified details about conda install instructions in `Quick start quide` and `README` [#2446](https://github.com/IntelPython/dpnp/pull/2446)
* Bumped oneMKL version up to `0.7` [#2448](https://github.com/IntelPython/dpnp/pull/2448)
* The parameter `axis` in `dpnp.take_along_axis` function has now a default value of `-1` [#2442](https://github.com/IntelPython/dpnp/pull/2442)
* Updates the list of required python versions documented in `Quick Start Guide` [#2449](https://github.com/IntelPython/dpnp/pull/2449)
* Updated FFT module to ensure an input array is Hermitian before calling complex-to-real FFT [#2444](https://github.com/IntelPython/dpnp/pull/2444)
* Aligned `black` configuration with the list of supported python versions [#2457](https://github.com/IntelPython/dpnp/pull/2457)
* Use `pyproject.toml` instead of `setup.py` aligning with current packaging best practices [#2462](https://github.com/IntelPython/dpnp/pull/2462)
* Added a clarification to `dpnp.linalg.cond` docstring about its behavior with singular matrices [#2460](https://github.com/IntelPython/dpnp/pull/2460)

### Fixed

* Resolved an issue with an incorrect result returned due to missing dependency from the strided kernel on a copy event in `dpnp.erf` [#2378](https://github.com/IntelPython/dpnp/pull/2378)
* Updated `conda create` commands build and install instructions of `Quick start guide` to avoid a compilation error [#2395](https://github.com/IntelPython/dpnp/pull/2395)
* Added handling of empty string passed to a test env variable defining data type scope as a `False` value [#2415](https://github.com/IntelPython/dpnp/pull/2415)
* Resolved build issues on non-Intel targets in `dpnp.i0` and `dpnp.kaiser` [#2439](https://github.com/IntelPython/dpnp/pull/2439)
* Ensure consistency in the `dpnp.linalg.LinAlgError` exception raised on singular input matrices for both non-batched and batched cases in `dpnp.linalg.inv` [#2458] (https://github.com/IntelPython/dpnp/pull/2458)
* Updated test f/w to correct a check of array interface while converting to `numpy.ndarray` for comparison [#2467] (https://github.com/IntelPython/dpnp/pull/2467)


## [0.17.0] - 2025-02-26

This release achieves 100% compliance with Python Array API specification (revision [2023.12](https://data-apis.org/array-api/2023.12/)).
The release provides enhanced compatibility with NumPy 2.2.3. Array manipulation, mathematical, logic, and statistics routines are complemented by a set of new functions.
Furthermore, a number of issues relating to running on NVIDIA GPUs have been resolved.

### Added

* Added implementation of `dpnp.gcd` and `dpnp.lcm` functions [#2091](https://github.com/IntelPython/dpnp/pull/2091)
* Added implementation of `dpnp.pad` function [#2093](https://github.com/IntelPython/dpnp/pull/2093)
* Added implementation of `dpnp.linalg.svdvals` function [#2094](https://github.com/IntelPython/dpnp/pull/2094)
* Added implementation of `dpnp.matrix_transpose` function and `dpnp.ndarray.mT` attribute [#2095](https://github.com/IntelPython/dpnp/pull/2095)
* Exposed `cross`, `diagonal`, `matrix_norm`, `outer`, `tensordot`, `trace` and `vector_norm` functions as part of `dpnp.linalg` namespace [#2099](https://github.com/IntelPython/dpnp/pull/2099)
* Added implementation of `dpnp.unstack` function [#2106](https://github.com/IntelPython/dpnp/pull/2106)
* Added implementation of `dpnp.ldexp` function [#2110](https://github.com/IntelPython/dpnp/pull/2110)
* Added implementation of `dpnp.vecdot` and `dpnp.linalg.vecdot` functions [#2112](https://github.com/IntelPython/dpnp/pull/2112)
* Added implementation of `dpnp.i0` function [#2118](https://github.com/IntelPython/dpnp/pull/2118)
* Added implementation of `dpnp.isfortran` function [#2122](https://github.com/IntelPython/dpnp/pull/2122)
* Added implementation of `dpnp.spacing` function [#2125](https://github.com/IntelPython/dpnp/pull/2125)
* Added implementation of `dpnp.sinc` function [#2133](https://github.com/IntelPython/dpnp/pull/2133)
* Added implementation of `dpnp.corrcoef` function [#2139](https://github.com/IntelPython/dpnp/pull/2139)
* Added implementation of `dpnp.delete` function [#2142](https://github.com/IntelPython/dpnp/pull/2142)
* Added implementation of `dpnp.histogramdd` function [#2143](https://github.com/IntelPython/dpnp/pull/2143)
* Added implementation of `dpnp.bincount` function [#2145](https://github.com/IntelPython/dpnp/pull/2145)
* Added support of inplace matrix multiplication via the `@=` operator [#2147](https://github.com/IntelPython/dpnp/pull/2147)
* Added implementation of `dpnp.insert` function [#2151](https://github.com/IntelPython/dpnp/pull/2151)
* Added implementation of `dpnp.broadcast_shapes` function [#2153](https://github.com/IntelPython/dpnp/pull/2153)
* Added implementation of `dpnp.byte_bounds` function [#2155](https://github.com/IntelPython/dpnp/pull/2155)
* Added implementation of `dpnp.ndindex` class [#2157](https://github.com/IntelPython/dpnp/pull/2157)
* Added implementation of `dpnp.histogram2d` function [#2262](https://github.com/IntelPython/dpnp/pull/2262)
* Added implementation of `dpnp.binary_repr` function [#2168](https://github.com/IntelPython/dpnp/pull/2168)
* Added implementation of `dpnp.apply_along_axis` function [#2169](https://github.com/IntelPython/dpnp/pull/2169)
* Added implementation of `dpnp.cumulative_sum` and `dpnp.cumulative_prod` functions [#2171](https://github.com/IntelPython/dpnp/pull/2171)
* Added implementation of `dpnp.apply_over_axes` function [#2174](https://github.com/IntelPython/dpnp/pull/2174)
* Added implementation of `dpnp.compress` function and `dpnp_array.compress` method [#2177](https://github.com/IntelPython/dpnp/pull/2177)
* Added implementation of `dpnp.correlate` function [#2180](https://github.com/IntelPython/dpnp/pull/2180), [#2203](https://github.com/IntelPython/dpnp/pull/2203)
* Added implementation of `dpnp.nanmedian` function [#2191](https://github.com/IntelPython/dpnp/pull/2191)
* Added implementation of `dpnp.ndarray.__iter__` method [#2206](https://github.com/IntelPython/dpnp/pull/2206)
* Added implementation of `dpnp.iterable` function [#2208](https://github.com/IntelPython/dpnp/pull/2208)
* Added missing aliases on integer data types [#2230](https://github.com/IntelPython/dpnp/pull/2230)
* Enabled validation of dpnp conda/wheel packages with Python 3.13 (limited support) [#2249](https://github.com/IntelPython/dpnp/pull/2249)
* Added implementation of `dpnp.ndarray.__array_namespace__` method [#2252](https://github.com/IntelPython/dpnp/pull/2252)
* Added implementation of `dpnp.ndarray.__usm_ndarray__` protocol [#2261](https://github.com/IntelPython/dpnp/pull/2261)
* Added implementation of `dpnp.isdtype` function [#2274](https://github.com/IntelPython/dpnp/pull/2274)
* Added implementation of Python Array API Inspection namespace [#2275](https://github.com/IntelPython/dpnp/pull/2275)
* Added implementation of `dpnp.matvec` and `dpnp.vecmat` functions [#2288](https://github.com/IntelPython/dpnp/pull/2288)
* Added implementation of `dpnp.unique_all`, `dpnp.unique_counts`, `dpnp.unique_inverse` and `dpnp.unique_values` functions [#2320](https://github.com/IntelPython/dpnp/pull/2320)

### Changed

* Improved performance of `dpnp.histogram` function by implementing a dedicated kernel [#2027](https://github.com/IntelPython/dpnp/pull/2027)
* Improved performance of `dpnp.ndarray.fill` method by leveraging on dpctl extension exposing `fill` kernel [#2055](https://github.com/IntelPython/dpnp/pull/2055)
* Extended `dpnp.ndarray.reshape` method and `dpnp.reshape` function to support `shape` and `newshape` keywords [#2080](https://github.com/IntelPython/dpnp/pull/2080)
* Extended support of `order` keyword in like-functions [#2088](https://github.com/IntelPython/dpnp/pull/2088)
* Updated `dpnp.einsum` function to comply with NEP-50 [#2120](https://github.com/IntelPython/dpnp/pull/2120)
* Extended `dpnp.linalg.pinv` and `dpnp.linalg.matrix_rank` functions to support `rtol` keyword [#2124](https://github.com/IntelPython/dpnp/pull/2124)
* Extended `dpnp.array` function to support `ndmin` keyword [#2135](https://github.com/IntelPython/dpnp/pull/2135)
* Leveraged `dpctl.tensor` implementation for `dpnp.put_along_axis` function [#2134](https://github.com/IntelPython/dpnp/pull/2134)
* Corrected `dpnp.ndarray.item` implemented to return a python scalar instead of zero-dimensional array [#2138](https://github.com/IntelPython/dpnp/pull/2138)
* Bumped NumPy, CuPy and Python versions used for building docs [#2158](https://github.com/IntelPython/dpnp/pull/2158)
* Extended `dpnp.sort` and `dpnp.argsort` functions to support `kind="mergesort"` and `kind="radixsort"` values [#2159](https://github.com/IntelPython/dpnp/pull/2159)
* Revised and updated information in `README.md` document [#2166](https://github.com/IntelPython/dpnp/pull/2166)
* Permitted `"same_kind"` casting for elementwise inplace operators [#2170](https://github.com/IntelPython/dpnp/pull/2170)
* Bumped oneMKL version up to `0.6` and added new `--onemkl-interfaces-dir` option to build script [#2193](https://github.com/IntelPython/dpnp/pull/2193)
* Updated implementation of `dpnp.linalg.solve` function to align with `numpy >= 2.0` and Python array API [#2198](https://github.com/IntelPython/dpnp/pull/2198)
* Improved performance of `dpnp.choose` function by implementing a dedicated kernel [#2201](https://github.com/IntelPython/dpnp/pull/2201)
* Aligned with the functional changes introduced by NumPy 2.2 [#2226](https://github.com/IntelPython/dpnp/pull/2226)
* Improved performance of `dpnp.nan_to_num` function by implementing a dedicated kernel [#2228](https://github.com/IntelPython/dpnp/pull/2228)
* Enabled Intel MKL backends when building from the source with `--onemkl-interfaces` option [#2229](https://github.com/IntelPython/dpnp/pull/2229)
* Extended `intersphinx_mapping` with a link to CuPy documentation to make cupy functions clickable from the rendered pages [#2232](https://github.com/IntelPython/dpnp/pull/2232)
* Improved performance of `dpnp.nanmedian` function when `axis` is not `None` passed [#2240](https://github.com/IntelPython/dpnp/pull/2240)
* Aligned `dpnp.trim_zeros` with NumPy 2.2 and added support of a multi-dimensional input array [#2241](https://github.com/IntelPython/dpnp/pull/2241)
* Disallowed implicit conversion of `dpnp.ndarray` to `numpy.ndarray` [#2260](https://github.com/IntelPython/dpnp/pull/2260)
* Extended `dpnp.ndarray.to_device` method to support `stream` keyword [#2263](https://github.com/IntelPython/dpnp/pull/2263)
* Extended `dpnp.sort` and `dpnp.argsort` functions and `dpnp.ndarray.sort` and `dpnp.ndarray.argsort` methods to support `descending` keyword [#2269](https://github.com/IntelPython/dpnp/pull/2269)
* Extended `dpnp.std` and `dpnp.var` functions and `dpnp.ndarray.std` and `dpnp.ndarray.var` methods to support `mean` keyword [#2271](https://github.com/IntelPython/dpnp/pull/2271)
* Aligned `qr`, `eig`, `eigh`, `svd` and `slogdet` functions from `dpnp.linalg` to return namedtuple per Python array API [#2276](https://github.com/IntelPython/dpnp/pull/2276)
* Extended `dpnp.std` and `dpnp.var` functions and `dpnp.ndarray.std` and `dpnp.ndarray.var` methods to support `correction` keyword [#2300](https://github.com/IntelPython/dpnp/pull/2300)
* Extended `dpnp.cov` function to support all keyword arguments [#2303](https://github.com/IntelPython/dpnp/pull/2303)
* Disallowed `minlength=None` value passed into `dpnp.bincount` function [#2310](https://github.com/IntelPython/dpnp/pull/2310)
* Added build support with `oneMath` (new name of `oneMKL` interface) [#2313](https://github.com/IntelPython/dpnp/pull/2313)
* Aligned the signature of `dpnp.astype` function with Python array API [#2318](https://github.com/IntelPython/dpnp/pull/2318)

### Fixed

* Migrated to experimental extension of DPC++ compiler with `group_load/group_store` per deprecation build warning [#2123](https://github.com/IntelPython/dpnp/pull/2123)
* Fixed `DeprecationWarning` appearing during running the tests [#2156](https://github.com/IntelPython/dpnp/pull/2156)
* Modified installation path for the tests to enable tests run by `pytest --pyargs dpnp.tests` command [#2116](https://github.com/IntelPython/dpnp/pull/2116)
* Resolved issues with `dpnp.linalg.svd` implementation invoked on NVIDIA GPU [#2212](https://github.com/IntelPython/dpnp/pull/2212)
* Fixed compilation warnings when building from the source with `--target=cuda` option [#2225](https://github.com/IntelPython/dpnp/pull/2225)
* Passed `striped` property to `group_load/group_store` functions replicating legacy behavior [#2238](https://github.com/IntelPython/dpnp/pull/2238)
* Added a workaround to prevent a race condition in `dpnp.linalg.qr` when running on NVIDIA GPU [#2265](https://github.com/IntelPython/dpnp/pull/2265)
* Resolved `IndexError` exception raised by `dpnp.matmul` [#2278](https://github.com/IntelPython/dpnp/pull/2278)
* Declared missing required dependencies on numpy and dpctl packages from dpnp wheel package [#2283](https://github.com/IntelPython/dpnp/pull/2283)
* Resolved an issue with wrong result shape returned by `dpnp.vecdot` [#2294](https://github.com/IntelPython/dpnp/pull/2294)
* Resolved an issue with wrong result returned by `dpnp.tensordot` for integer data types [#2296](https://github.com/IntelPython/dpnp/pull/2296)
* Resolved `ValueError` exception raised by `dpnp.linalg.qr` with non-contiguous input array [#2314](https://github.com/IntelPython/dpnp/pull/2314)
* Resolved an issue with wrong result returned by `dpnp.fft.fftn` and `dpnp.fft.rfftn` when running on NVIDIA GPU [#2332](https://github.com/IntelPython/dpnp/pull/2332)
* Added a workaround to prevent a memory corruption in `dpnp.correlate` [#2333](https://github.com/IntelPython/dpnp/pull/2333)


## [0.16.3] - 2024-12-20

### Fixed

* Bumped min version of DPC++ compiler required to support experimental SYCL properties [#2231](https://github.com/IntelPython/dpnp/pull/2231)


## [0.16.2] - 2024-12-20

### Fixed

* Enabled `dpnp` in virtual environment on Windows platform [#2242](https://github.com/IntelPython/dpnp/pull/2242)


## [0.16.1] - 2024-12-06

This is a bug-fix release.

### Changed

* Changed to use `Miniforge` installer in GitHub actions [#2057](https://github.com/IntelPython/dpnp/pull/2057)
* Updated `README.md` to reflect current installation requirements and available options [#2166](https://github.com/IntelPython/dpnp/pull/2166)
* Corrected the list of owners and code maintainers [#2185](https://github.com/IntelPython/dpnp/pull/2185)
* Bumped the version of `oneMKL` interface used in dpnp build by default to align it with `2025.0` oneAPI release [#2193](https://github.com/IntelPython/dpnp/pull/2193)

### Fixed

* Resolved an issue with Compute Follows Data inconsistency in `dpnp.extract` function [#2172](https://github.com/IntelPython/dpnp/pull/2172)
* Resolved an import error when using `dpnp` in virtual environment on Linux [#2199](https://github.com/IntelPython/dpnp/pull/2199)
* Fixed incorrect result produced by `dpnp.fft.fft` function when input array has negative strides [#2202](https://github.com/IntelPython/dpnp/pull/2202)
* Fixed an issue with `numpy.ndarray` input processing in the `dpnp.from_dlpack` function and updated the documentation [#2209](https://github.com/IntelPython/dpnp/pull/2209)
* Resolved a compilation error when building with DPC++ 2025.1 compiler [#2211](https://github.com/IntelPython/dpnp/pull/2211)


## [0.16.0] - 2024-10-14

This release reaches an important milestone by making offloading fully asynchronous. Calls to `dpnp` submit tasks for execution to DPC++ runtime and return without waiting for execution of these tasks to finish. The sequential semantics a user comes to expect from execution of Python script is preserved though.
In addition, this release completes implementation of `dpnp.fft` module and adds several new array manipulation, indexing and elementwise routines. Moreover, it adds support to build `dpnp` for Nvidia GPUs.

### Added

* Added implementation of `dpnp.gradient` function [#1859](https://github.com/IntelPython/dpnp/pull/1859)
* Added implementation of `dpnp.sort_complex` function [#1864](https://github.com/IntelPython/dpnp/pull/1864)
* Added implementation of `dpnp.fft.fft` and `dpnp.fft.ifft` functions [#1879](https://github.com/IntelPython/dpnp/pull/1879)
* Added implementation of `dpnp.isneginf` and `dpnp.isposinf` functions [#1888](https://github.com/IntelPython/dpnp/pull/1888)
* Added implementation of `dpnp.fft.fftfreq` and `dpnp.fft.rfftfreq` functions [#1898](https://github.com/IntelPython/dpnp/pull/1898)
* Added implementation of `dpnp.fft.fftshift` and `dpnp.fft.ifftshift` functions [#1900](https://github.com/IntelPython/dpnp/pull/1900)
* Added implementation of `dpnp.isreal`, `dpnp.isrealobj`, `dpnp.iscomplex`, and `dpnp.iscomplexobj` functions [#1916](https://github.com/IntelPython/dpnp/pull/1916)
* Added support to build `dpnp` for Nvidia GPU [#1926](https://github.com/IntelPython/dpnp/pull/1926)
* Added implementation of `dpnp.fft.rfft` and `dpnp.fft.irfft` functions [#1928](https://github.com/IntelPython/dpnp/pull/1928)
* Added implementation of `dpnp.nextafter` function [#1938](https://github.com/IntelPython/dpnp/pull/1938)
* Added implementation of `dpnp.trim_zero` function [#1941](https://github.com/IntelPython/dpnp/pull/1941)
* Added implementation of `dpnp.fft.hfft` and `dpnp.fft.ihfft` functions [#1954](https://github.com/IntelPython/dpnp/pull/1954)
* Added implementation of `dpnp.logaddexp2` function [#1955](https://github.com/IntelPython/dpnp/pull/1955)
* Added implementation of `dpnp.flatnonzero` function [#1956](https://github.com/IntelPython/dpnp/pull/1956)
* Added implementation of `dpnp.float_power` function [#1957](https://github.com/IntelPython/dpnp/pull/1957)
* Added implementation of `dpnp.fft.fft2`, `dpnp.fft.ifft2`, `dpnp.fft.fftn`, and `dpnp.fft.ifftn` functions [#1961](https://github.com/IntelPython/dpnp/pull/1961)
* Added implementation of `dpnp.array_equal` and `dpnp.array_equiv` functions [#1965](https://github.com/IntelPython/dpnp/pull/1965)
* Added implementation of `dpnp.nan_to_num` function [#1966](https://github.com/IntelPython/dpnp/pull/1966)
* Added implementation of `dpnp.fix` function [#1971](https://github.com/IntelPython/dpnp/pull/1971)
* Added implementation of `dpnp.fft.rfft2`, `dpnp.fft.irfft2`, `dpnp.fft.rfftn`, and `dpnp.fft.irfftn` functions [#1982](https://github.com/IntelPython/dpnp/pull/1982)
* Added implementation of `dpnp.argwhere` function [#2000](https://github.com/IntelPython/dpnp/pull/2000)
* Added implementation of `dpnp.real_if_close` function [#2002](https://github.com/IntelPython/dpnp/pull/2002)
* Added implementation of `dpnp.ndim` and `dpnp.size` functions [#2014](https://github.com/IntelPython/dpnp/pull/2014)
* Added implementation of `dpnp.append` and `dpnp.asarray_chkfinite` functions [#2015](https://github.com/IntelPython/dpnp/pull/2015)
* Added implementation of `dpnp.array_split`, `dpnp.split`, `dpnp.hsplit`, `dpnp.vsplit`, and `dpnp.dsplit` functions [#2017](https://github.com/IntelPython/dpnp/pull/2017)
* Added runtime dependency on `intel-gpu-ocl-icd-system` package [#2023](https://github.com/IntelPython/dpnp/pull/2023)
* Added implementation of `dpnp.ravel_multi_index` and `dpnp.unravel_index` functions [#2022](https://github.com/IntelPython/dpnp/pull/2022)
* Added implementation of `dpnp.resize` and `dpnp.rot90` functions [#2030](https://github.com/IntelPython/dpnp/pull/2030)
* Added implementation of `dpnp.require` function [#2036](https://github.com/IntelPython/dpnp/pull/2036)

### Changed

* Extended pre-commit pylint check to `dpnp.fft` module [#1860](https://github.com/IntelPython/dpnp/pull/1860)
* Reworked `vm` vector math backend to reuse `dpctl.tensor` functions around unary and binary functions [#1868](https://github.com/IntelPython/dpnp/pull/1868)
* Extended `dpnp.ndarray.astype` method to support `device` keyword argument [#1870](https://github.com/IntelPython/dpnp/pull/1870)
* Improved performance of `dpnp.linalg.solve` by implementing a dedicated kernel for its batch implementation [#1877](https://github.com/IntelPython/dpnp/pull/1877)
* Extended `dpnp.fabs` to support `order` and `out` keyword arguments by writing a dedicated kernel for it [#1878](https://github.com/IntelPython/dpnp/pull/1878)
* Extended `dpnp.linalg` module to support `usm_ndarray` as input [#1880](https://github.com/IntelPython/dpnp/pull/1880)
* Reworked `dpnp.mod` implementation to be an alias for `dpnp.remainder` [#1882](https://github.com/IntelPython/dpnp/pull/1882)
* Removed the legacy implementation of linear algebra functions from the backend [#1887](https://github.com/IntelPython/dpnp/pull/1887)
* Removed the legacy implementation of elementwise functions from the backend [#1890](https://github.com/IntelPython/dpnp/pull/1890)
* Extended `dpnp.all` and `dpnp.any` to support `out` keyword argument [#1893](https://github.com/IntelPython/dpnp/pull/1893)
* Reworked `dpnp.repeat` to add a explicit type check of input array [#1894](https://github.com/IntelPython/dpnp/pull/1894)
* Improved performance of different functions by adopting asynchronous implementation of `dpctl` [#1897](https://github.com/IntelPython/dpnp/pull/1897)
* Extended `dpnp.fmax` and `dpnp.fmin` to support `order` and `out` keyword arguments by writing dedicated kernels for them [#1905](https://github.com/IntelPython/dpnp/pull/1905)
* Removed the legacy implementation of array creation and manipulation functions from the backend [#1903](https://github.com/IntelPython/dpnp/pull/1903)
* Extended `dpnp.extract` implementation to align with NumPy [#1906](https://github.com/IntelPython/dpnp/pull/1906)
* Reworked backend implementation to align with non-backward compatible changes in DPC++ 2025.0 [#1907](https://github.com/IntelPython/dpnp/pull/1907)
* Removed the legacy implementation of indexing functions from the backend [#1908](https://github.com/IntelPython/dpnp/pull/1908)
* Extended `dpnp.take` implementation to align with NumPy [#1909](https://github.com/IntelPython/dpnp/pull/1909)
* Extended `dpnp.place` implementation to align with NumPy [#1912](https://github.com/IntelPython/dpnp/pull/1912)
* Reworked the implementation of indexing functions to avoid unnecessary casting to `dpnp_array` when input is `usm_ndarray` [#1913](https://github.com/IntelPython/dpnp/pull/1913)
* Reduced code duplication in the implementation of sorting functions [#1914](https://github.com/IntelPython/dpnp/pull/1914)
* Removed the obsolete dparray interface [#1915](https://github.com/IntelPython/dpnp/pull/1915)
* Improved performance of `dpnp.linalg` module for BLAS routines by adopting asynchronous implementation of `dpctl` [#1919](https://github.com/IntelPython/dpnp/pull/1919)
* Relocated `dpnp.einsum` utility functions to a separate file [#1920](https://github.com/IntelPython/dpnp/pull/1920)
* Improved performance of `dpnp.linalg` module for LAPACK routines by adopting asynchronous implementation of `dpctl` [#1922](https://github.com/IntelPython/dpnp/pull/1922)
* Reworked `dpnp.matmul` to allow larger batch size to be used [#1927](https://github.com/IntelPython/dpnp/pull/1927)
* Removed data synchronization where it is not needed [#1930](https://github.com/IntelPython/dpnp/pull/1930)
* Leveraged `dpctl.tensor` implementation for `dpnp.where` to support scalar as input [#1932](https://github.com/IntelPython/dpnp/pull/1932)
* Improved performance of `dpnp.linalg.eigh` by implementing a dedicated kernel for its batch implementation [#1936](https://github.com/IntelPython/dpnp/pull/1936)
* Reworked `dpnp.isclose` and `dpnp.allclose` to comply with compute follows data approach [#1937](https://github.com/IntelPython/dpnp/pull/1937)
* Extended `dpnp.deg2rad` and `dpnp.radians` to support `order` and `out` keyword arguments by writing dedicated kernels for them [#1943](https://github.com/IntelPython/dpnp/pull/1943)
* `dpnp` uses pybind11 2.13.1 [#1944](https://github.com/IntelPython/dpnp/pull/1944)
* Extended `dpnp.degrees` and `dpnp.rad2deg` to support `order` and `out` keyword arguments by writing dedicated kernels for them [#1949](https://github.com/IntelPython/dpnp/pull/1949)
* Extended `dpnp.unwrap` to support all keyword arguments provided by NumPy [#1950](https://github.com/IntelPython/dpnp/pull/1950)
* Leveraged `dpctl.tensor` implementation for `dpnp.count_nonzero` function [#1962](https://github.com/IntelPython/dpnp/pull/1962)
* Leveraged `dpctl.tensor` implementation for `dpnp.diff` function [#1963](https://github.com/IntelPython/dpnp/pull/1963)
* Leveraged `dpctl.tensor` implementation for `dpnp.take_along_axis` function [#1969](https://github.com/IntelPython/dpnp/pull/1969)
* Reworked `dpnp.ediff1d` implementation through existing functions instead of a separate kernel [#1970](https://github.com/IntelPython/dpnp/pull/1970)
* Reworked `dpnp.unique` implementation through existing functions when `axis` is given otherwise through leveraging `dpctl.tensor` implementation [#1972](https://github.com/IntelPython/dpnp/pull/1972)
* Improved performance of `dpnp.linalg.svd` by implementing a dedicated kernel for its batch implementation [#1936](https://github.com/IntelPython/dpnp/pull/1936)
* Leveraged `dpctl.tensor` implementation for `shape.setter` method [#1975](https://github.com/IntelPython/dpnp/pull/1975)
* Extended `dpnp.ndarray.copy` to support compute follow data keyword arguments [#1976](https://github.com/IntelPython/dpnp/pull/1976)
* Reworked `dpnp.select` implementation through existing functions instead of a separate kernel [#1977](https://github.com/IntelPython/dpnp/pull/1977)
* Leveraged `dpctl.tensor` implementation for `dpnp.from_dlpack` and `dpnp.ndarray.__dlpack__` functions [#1980](https://github.com/IntelPython/dpnp/pull/1980)
* Reworked `dpnp.linalg` module backend implementation for BLAS rouitnes to work with OneMKL interfaces [#1981](https://github.com/IntelPython/dpnp/pull/1981)
* Reworked `dpnp.ediff1d` implementation to reduce code duplication [#1983](https://github.com/IntelPython/dpnp/pull/1983)
* `dpnp` can be used with any NumPy from 1.23 to 2.0 [#1985](https://github.com/IntelPython/dpnp/pull/1985)
* Reworked `dpnp.unique` implementation to properly handle NaNs values [#1972](https://github.com/IntelPython/dpnp/pull/1972)
* Removed `dpnp.issubcdtype` per NumPy 2.0 recommendation [#1996](https://github.com/IntelPython/dpnp/pull/1996)
* Reworked `dpnp.unique` implementation to align with NumPy 2.0 [#1999](https://github.com/IntelPython/dpnp/pull/1999)
* Reworked `dpnp.linalg.solve` backend implementation to work with OneMKL Interfaces [#2001](https://github.com/IntelPython/dpnp/pull/2001)
* Reworked `dpnp.trapezoid` implementation through existing functions instead of falling back on NumPy [#2003](https://github.com/IntelPython/dpnp/pull/2003)
* Added `copy` keyword to `dpnp.array` to align with NumPy 2.0 [#2006](https://github.com/IntelPython/dpnp/pull/2006)
* Extended `dpnp.heaviside` to support `order` and `out` keyword arguments by writing dedicated kernel for it [#2008](https://github.com/IntelPython/dpnp/pull/2008)
* `dpnp` uses pybind11 2.13.5 [#2010](https://github.com/IntelPython/dpnp/pull/2010)
* Added `COMPILER_VERSION_2025_OR_LATER` flag to be able to run `dpnp.fft` module with both 2024.2 and 2025.0 versions of the compiler [#2025](https://github.com/IntelPython/dpnp/pull/2025)
* Cleaned up an implementation of `dpnp.gradient` by removing obsolete TODO which is not going to be done [#2032](https://github.com/IntelPython/dpnp/pull/2032)
* Updated `Array Manipulation Routines` page in documentation to add missing functions and to remove duplicate entries [#2033](https://github.com/IntelPython/dpnp/pull/2033)
* `dpnp` uses pybind11 2.13.6 [#2041](https://github.com/IntelPython/dpnp/pull/2041)
* Updated `dpnp.fft` backend to depend on `INTEL_MKL_VERSION` flag to ensures that the appropriate code segment is executed based on the version of OneMKL [#2035](https://github.com/IntelPython/dpnp/pull/2035)
* Use `dpctl::tensor::alloc_utils::sycl_free_noexcept` instead of `sycl::free` in `host_task` tasks associated with life-time management of temporary USM allocations [#2058](https://github.com/IntelPython/dpnp/pull/2058)
* Improved implementation of `dpnp.kron` to avoid unnecessary copy for non-contiguous arrays [#2059](https://github.com/IntelPython/dpnp/pull/2059)
* Updated the test suit for `dpnp.fft` module [#2071](https://github.com/IntelPython/dpnp/pull/2071)
* Reworked `dpnp.clip` implementation to align with Python Array API 2023.12 specification [#2048](https://github.com/IntelPython/dpnp/pull/2048)
* Skipped outdated tests for `dpnp.linalg.solve` due to compatibility issues with NumPy 2.0 [#2074](https://github.com/IntelPython/dpnp/pull/2074)
* Updated installation instructions [#2098](https://github.com/IntelPython/dpnp/pull/2098)

### Fixed

* Resolved an issue with `dpnp.matmul` when an f_contiguous `out` keyword is passed to the the function [#1872](https://github.com/IntelPython/dpnp/pull/1872)
* Resolved a possible race condition in `dpnp.inv` [#1940](https://github.com/IntelPython/dpnp/pull/1940)
* Resolved an issue with failing tests for `dpnp.append` when running on a device without fp64 support [#2034](https://github.com/IntelPython/dpnp/pull/2034)
* Resolved an issue with input array of `usm_ndarray` passed into `dpnp.ix_` [#2047](https://github.com/IntelPython/dpnp/pull/2047)
* Added a workaround to prevent crash in tests on Windows in internal CI/CD (when running on either Lunar Lake or Arrow Lake) [#2062](https://github.com/IntelPython/dpnp/pull/2062)
* Fixed a crash in `dpnp.choose` caused by missing control of releasing temporary allocated device memory [#2063](https://github.com/IntelPython/dpnp/pull/2063)
* Resolved compilation warning and error while building in debug mode [#2066](https://github.com/IntelPython/dpnp/pull/2066)
* Fixed an issue with asynchronous execution in `dpnp.fft` module [#2067](https://github.com/IntelPython/dpnp/pull/2067)

## [0.15.0] - 2024-05-25

This release completes implementation of `dpnp.linalg` module and array creation routine, adds cumulative reductions and histogram functions.

### Added

* Implemented `dpnp.frombuffer`, `dpnp.fromfile` and `dpnp.fromstring` functions [#1727](https://github.com/IntelPython/dpnp/pull/1727)
* Implemented `dpnp.fromfunction`, `dpnp.fromiter` and `dpnp.loadtxt` functions [#1728](https://github.com/IntelPython/dpnp/pull/1728)
* Added implementation of `dpnp.linalg.pinv` function [#1704](https://github.com/IntelPython/dpnp/pull/1704)
* Added implementation of `dpnp.linalg.eigvalsh` function [#1714](https://github.com/IntelPython/dpnp/pull/1714)
* Added implementation of `dpnp.linalg.tensorinv` function [#1752](https://github.com/IntelPython/dpnp/pull/1752)
* Added implementation of `dpnp.linalg.tensorsolve` function [#1753](https://github.com/IntelPython/dpnp/pull/1753)
* Added implementation of `dpnp.linalg.lstsq` function [#1792](https://github.com/IntelPython/dpnp/pull/1792)
* Added implementation of `dpnp.einsum` and `dpnp.einsum_path` functions [#1779](https://github.com/IntelPython/dpnp/pull/1779)
* Added implementation of `dpnp.histogram` function [#1785](https://github.com/IntelPython/dpnp/pull/1785)
* Added implementation of `dpnp.histogram_bin_edges` function [#1823](https://github.com/IntelPython/dpnp/pull/1823)
* Added implementation of `dpnp.digitize` function [#1847](https://github.com/IntelPython/dpnp/pull/1847)
* Extended pre-commit hooks with `pylint` configuration [#1718](https://github.com/IntelPython/dpnp/pull/1718)
* Extended pre-commit hooks with `codespell` configuration [#1798](https://github.com/IntelPython/dpnp/pull/1798)
* Added a Security policy page [#1730](https://github.com/IntelPython/dpnp/pull/1730)
* Implemented `nin` and `nout` properties for `dpnp` elementwise functions [#1712](https://github.com/IntelPython/dpnp/pull/1712)
* Implemented `outer` method for `dpnp` elementwise functions [#1813](https://github.com/IntelPython/dpnp/pull/1813)

### Changed

* Added support of more number of data types and dimensions for input arrays, and all keyword arguments in `dpnp.cross` function [#1715](https://github.com/IntelPython/dpnp/pull/1715)
* Added support of more number of data types and dimensions for input array, and all keyword arguments in `dpnp.linalg.matrix_rank` function [#1717](https://github.com/IntelPython/dpnp/pull/1717)
* Added support of more number of data types and dimensions for input arrays in `dpnp.inner` function [#1726](https://github.com/IntelPython/dpnp/pull/1726)
* Added support of more number of data types and dimensions for input arrays in `dpnp.linalg.multi_dot` function [#1729](https://github.com/IntelPython/dpnp/pull/1729)
* Added support of more number of data types and dimensions for input arrays in `dpnp.kron` function [#1732](https://github.com/IntelPython/dpnp/pull/1732)
* Added support of more number of data types and dimensions for input arrays in `dpnp.linalg.matrix_power` function [#1748](https://github.com/IntelPython/dpnp/pull/1748)
* Added support of more number of data types and dimensions for input array, and all keyword arguments in `dpnp.norm` function [#1746](https://github.com/IntelPython/dpnp/pull/1746)
* Added support of more number of data types and dimensions for input array in `dpnp.cond` function [#1773](https://github.com/IntelPython/dpnp/pull/1773)
* Extended `dpnp.matmul` function to support `axes` keyword argument [#1705](https://github.com/IntelPython/dpnp/pull/1705)
* Extended `dpnp.searchsorted` function to support `side` and `sorter` keyword arguments [#1751](https://github.com/IntelPython/dpnp/pull/1751)
* Extended `dpnp.where` function to support scalar type by `x` and `y` arrays [#1760](https://github.com/IntelPython/dpnp/pull/1760)
* Extended `dpnp.ndarray.transpose` method to support `axes` keyword as a list [#1770](https://github.com/IntelPython/dpnp/pull/1770)
* Extended `dpnp.nancumsum` function to support `axis`, `dtype` and `out` keyword arguments [#1781](https://github.com/IntelPython/dpnp/pull/1781)
* Extended `dpnp.nancumprod` function to support `axis`, `dtype` and `out` keyword arguments [#1812](https://github.com/IntelPython/dpnp/pull/1812)
* Extended `dpnp.put` function to support more number of data types and dimensions for input arrays [#1838](https://github.com/IntelPython/dpnp/pull/1838)
* Extended `dpnp.trace` function to support `axis1`, `axis2`, `dtype` and `out` keyword arguments [#1842](https://github.com/IntelPython/dpnp/pull/1842)
* Corrected `dpnp.ndarray.real`and `dpnp.ndarray.imag` methods to return a view of the array [#1719](https://github.com/IntelPython/dpnp/pull/1719)
* Corrected `dpnp.nonzero` function to raise `TypeError` exception for input array of unexpected type [#1764](https://github.com/IntelPython/dpnp/pull/1764)
* Corrected `dpnp.diagonal` function to return a view of the array [#1817](https://github.com/IntelPython/dpnp/pull/1817)
* Removed `dpnp.find_common_type` function as it was deprecated since NumPy 1.25.0 [#1742](https://github.com/IntelPython/dpnp/pull/1742)
* Removed use of `dpctl` queue manager API [#1735](https://github.com/IntelPython/dpnp/pull/1735)
* Leveraged `dpctl.tensor` implementation for `dpnp.cumsum` function [#1772](https://github.com/IntelPython/dpnp/pull/1772)
* Leveraged `dpctl.tensor` implementation for `dpnp.cumprod` function [#1811](https://github.com/IntelPython/dpnp/pull/1811)
* Leveraged `dpctl.tensor` implementation for `dpnp.cumlogsumexp` function [#1816](https://github.com/IntelPython/dpnp/pull/1816)
* Leveraged `dpctl.tensor` support of `out` keyword argument in reduction and `dpnp.where` functions [#1808](https://github.com/IntelPython/dpnp/pull/1808)
* Aligned with `dpctl` interface changes per Python Array API 2023.12 specification [#1774](https://github.com/IntelPython/dpnp/pull/1774)
* Reworked `dpnp.linalg.eig` and `dpnp.linalg.eigvals` implementations to fall back on on NumPy calculation due to a lack of required functionality in OneMKL LAPACK [#1780](https://github.com/IntelPython/dpnp/pull/1780)
* `dpnp` uses pybind11 2.12.0 [#1783](https://github.com/IntelPython/dpnp/pull/1783)
* Improved `dpnp.matmul` implementation to use column major `gemm` layout for F-contiguous input arrays [#1793](https://github.com/IntelPython/dpnp/pull/1793)
* Improved performance of `dpnp.matmul` function by call of `dpnp.kron` and `dpnp.dot` for special cases [#1815](https://github.com/IntelPython/dpnp/pull/1815)
* Improved performance of `dpnp.diag` function by use of `dpnp.diagonal` which returns a view of the array [#1822](https://github.com/IntelPython/dpnp/pull/1822)
* Removed limitations from `diag_indices`, `diag_indices_from`, `fill_diagonal`, `tril_indices`, `tril_indices_from`, `triu_indices`, `triu_indices_from` functions
and added implementation of `dpnp.mask_indices` function [#1814](https://github.com/IntelPython/dpnp/pull/1814)

### Fixed

* Changed `dpnp.linalg.solve` to use a pair of `getrf` and `getrs` calls from OneMKL library instead of `gesv` one to mitigate an unexpected `RuntimeError` exception [#1763](https://github.com/IntelPython/dpnp/pull/1763)
* Resolved a hang in batch implementation of `dpnp.linalg.solve` when computes on CPU device [#1778](https://github.com/IntelPython/dpnp/pull/1778)
* Resolved an unexpected `TypeError` exception raised from `dpnp.random.vonmises` when used with a scalar `kappa` argument [#1799](https://github.com/IntelPython/dpnp/pull/1799)
* Changed `dpnp.flatten` to comply with compute follows data approach [#1825](https://github.com/IntelPython/dpnp/pull/1825)
* Resolved a hang in batch implementation of `dpnp.linalg.eigh` when computes on CPU device [#1832](https://github.com/IntelPython/dpnp/pull/1832)
* Resolved an unexpected `ValueError` exception raised from `dpnp.linalg.pinv` due to a shape issue in `dpnp.matmul` [#1843](https://github.com/IntelPython/dpnp/pull/1843)


## [0.14.0] - 2024-02-16

This release will require DPC++ `2024.1.0`, which no longer supports Intel Gen9 integrated GPUs found in Intel CPUs of 10th generation and older.

### Added

* Added implementation of `dpnp.tensordot` function [#1699](https://github.com/IntelPython/dpnp/pull/1699)
* Added implementation of `dpnp.nanmean` and `dpnp.nanstd` functions [#1654](https://github.com/IntelPython/dpnp/pull/1654)
* Added implementation of `dpnp.angle` function [#1650](https://github.com/IntelPython/dpnp/pull/1650)
* Added implementation of `dpnp.logsumexp` and `dpnp.reduce_hypot` functions [#1648](https://github.com/IntelPython/dpnp/pull/1648)
* Added implementation of `dpnp.column_stack`, `dpnp.dstack` and `dpnp.row_stack` functions [#1647](https://github.com/IntelPython/dpnp/pull/1647)
* Added implementation of `dpnp.nanargmax`, `dpnp.nanargmin`, `dpnp.nanmax` and `dpnp.nanmin` functions [#1646](https://github.com/IntelPython/dpnp/pull/1646)
* Added implementation of `dpnp.clip` function, available as well as a method of dpnp array [#1645](https://github.com/IntelPython/dpnp/pull/1645)
* Added implementation of `dpnp.copysign` and `dpnp.rsqrt` functions [#1624](https://github.com/IntelPython/dpnp/pull/1624)
* Added implementation of `dpnp.linalg.slogdet` function [#1607](https://github.com/IntelPython/dpnp/pull/1607)
* Added implementation of `dpnp.can_cast` function [#1600](https://github.com/IntelPython/dpnp/pull/1600)
* Added implementation of `dpnp.linalg.solve` function [#1598](https://github.com/IntelPython/dpnp/pull/1598)
* Added implementation of `dpnp.broadcast_arrays` function [#1594](https://github.com/IntelPython/dpnp/pull/1594)
* Added implementation of `dpnp.tile` function [#1586](https://github.com/IntelPython/dpnp/pull/1586)
* Added implementation of `dpnp.iinfo` and `dpnp.finfo` functions [#1582](https://github.com/IntelPython/dpnp/pull/1582)
* Added implementation of `dpnp.logaddexp` function [#1561](https://github.com/IntelPython/dpnp/pull/1561)
* Added implementation of `dpnp.positive` function [#1559](https://github.com/IntelPython/dpnp/pull/1559)

### Changed

* Changed exception type from `ValueError` to `NotImplementedError` for unsupporting keyword arguments in array creation functions [#1695](https://github.com/IntelPython/dpnp/pull/1695)
* Enabled compatibility support against numpy `1.26.4` [#1690](https://github.com/IntelPython/dpnp/pull/1690)
* Implemented `dpnp.true_divide` as an alias on `dpnp.divide` function [#1641](https://github.com/IntelPython/dpnp/pull/1641)
* Added support of more number of data types and dimensions for input array in `dpnp.vdot` function [#1692](https://github.com/IntelPython/dpnp/pull/1692)
* Added support of more number of data types and dimensions for input array in `dpnp.linalg.qr` function [#1673](https://github.com/IntelPython/dpnp/pull/1673)
* Added support of more number of data types and dimensions for input array in `dpnp.dot` function [#1669](https://github.com/IntelPython/dpnp/pull/1669)
* Added support of more number of data types and dimensions for input array in `dpnp.linalg.inv` function [#1665](https://github.com/IntelPython/dpnp/pull/1665)
* Added support of more number of data types for input array in `dpnp.sort` and `dpnp.argsort` functions, as well as implementing support of `axis` keyword [#1660](https://github.com/IntelPython/dpnp/pull/1660)
* Added support of more number of data types and dimensions for input array in `dpnp.linalg.cholesky` function, as well as implementing support of `upper` keyword [#1638](https://github.com/IntelPython/dpnp/pull/1638)
* Added support of more number of data types and dimensions for input array in `dpnp.diff`, as well as implementing support of `prepend` and `append` keywords [#1637](https://github.com/IntelPython/dpnp/pull/1637)
* Added support of more number of data types and dimensions for input array in `dpnp.matmul` function [#1616](https://github.com/IntelPython/dpnp/pull/1616)
* Added support of more number of data types and dimensions for input array in `dpnp.linalg.det` function [#1607](https://github.com/IntelPython/dpnp/pull/1607)
* Added support of more number of data types and dimensions for input array in `dpnp.linalg.svd` function, as well as implementing support of `full_matrices`, `compute_uv` and `hermitian` keywords [#1604](https://github.com/IntelPython/dpnp/pull/1604)
* Accepted different data types and dimensions of input arrays in `dpnp.put_along_axis` and `dpnp.take_along_axis` functions, as well as available values of `axis` keyword [#1636](https://github.com/IntelPython/dpnp/pull/1636)
* Added `keepdims`, `initial` and `where` keywords to `dpnp.amax` and `dpnp.amin` functions [#1639](https://github.com/IntelPython/dpnp/pull/1639)
* Extended `dpnp.meshgrid` function to support `sparse` and `copy` keyword arguments [#1675](https://github.com/IntelPython/dpnp/pull/1675)
* Extended `dpnp.average` function to support `axis`, `weights`, `returned` and `keepdims` keywords and `dpnp.nansum` function with `axis`, `dtype`, `keepdims` and `out` keyword arguments [#1654](https://github.com/IntelPython/dpnp/pull/1654)
* Extended `dpnp.std`, `dpnp.var` and `nanvar` functions to support `axis`, `dtype`, `out` and `keepdims` keyword arguments [#1635](https://github.com/IntelPython/dpnp/pull/1635)
* Extended `dpnp.ogrid` and `dpnp.mgrid` functions with support of device-aware keywords of compute follows data paradigm [#1622](https://github.com/IntelPython/dpnp/pull/1622)
* Extended `dpnp.indices` function to support `dtype` and `sparse` keyword arguments, as well as device-aware keywords of compute follows data paradigm [#1622](https://github.com/IntelPython/dpnp/pull/1622)
* Extended `dpnp.count_nonzero` function to support `axis` and `keepdims` keyword arguments [#1615](https://github.com/IntelPython/dpnp/pull/1615)
* Extended `dpnp.put_along_axis` and `dpnp.take_along_axis` functions to support `out`, `dtype` and `casting` keyword arguments [#1608](https://github.com/IntelPython/dpnp/pull/1608)
* Extended `dpnp.stack` and `dpnp.concatenate` functions to support `out`, `dtype` and `casting` keyword arguments [#1608](https://github.com/IntelPython/dpnp/pull/1608)
* Extended `dpnp.vstack` function to support `dtype` and `casting` keyword arguments [#1595](https://github.com/IntelPython/dpnp/pull/1595)
* Extended `dpnp.diag`, `dpnp.diagflat`, `dpnp.ptp` and `dpnp.vander` functions with support of extra keywords to align with compute follows data paradigm [#1579](https://github.com/IntelPython/dpnp/pull/1579)
* Extended `dpnp.tri` and `dpnp.identity` functions with support of device-aware keywords of compute follows data paradigm [#1577](https://github.com/IntelPython/dpnp/pull/1577)
* Added dedicated in-place kernels to `dpnp.divide` and `dpnp.floor_divide` functions [#1587](https://github.com/IntelPython/dpnp/pull/1587)
* Redesigned `dpnp.cbrt` and `dpnp.exp2` functions through pybind11 extension of OneMKL call where possible or leveraging on `dpctl.tensor` implementation [#1624](https://github.com/IntelPython/dpnp/pull/1624)
* Redesigned `dpnp.exp`, `dpnp.expm1`, `dpnp.log10`, `dpnp.log1p` and `dpnp.log2` functions through pybind11 extension of OneMKL call where possible or leveraging on `dpctl.tensor` implementation [#1576](https://github.com/IntelPython/dpnp/pull/1576)
* Redesigned `dpnp.abs` function through pybind11 extension of OneMKL call where possible or leveraging on `dpctl.tensor` implementation [#1575](https://github.com/IntelPython/dpnp/pull/1575)
* Redesigned `dpnp.hypot` function through pybind11 extension of OneMKL call where possible or leveraging on `dpctl.tensor` implementation [#1560](https://github.com/IntelPython/dpnp/pull/1560)
* Leveraged `dpctl.tensor` implementation for `dpnp.reciprocal` function [#1650](https://github.com/IntelPython/dpnp/pull/1650)
* Leveraged `dpctl.tensor` implementation for `dpnp.mean` function [#1632](https://github.com/IntelPython/dpnp/pull/1632)
* Leveraged `dpctl.tensor` implementation for `dpnp.repeat` function [#1614](https://github.com/IntelPython/dpnp/pull/1614)
* Leveraged `dpctl.tensor` implementation for `dpnp.argmax` and `dpnp.argmin` functions [#1610](https://github.com/IntelPython/dpnp/pull/1610)
* Leveraged `dpctl.tensor` implementation for `dpnp.geomspace` and `dpnp.logspace` functions [#1603](https://github.com/IntelPython/dpnp/pull/1603)
* Leveraged `dpctl.tensor` implementation for `dpnp.max` and `dpnp.min` functions [#1602](https://github.com/IntelPython/dpnp/pull/1602)
* Leveraged `dpctl.tensor` implementation for `dpnp.astype` function [#1597](https://github.com/IntelPython/dpnp/pull/1597)
* Leveraged `dpctl.tensor` implementation for `dpnp.maximum` and `dpnp.minimum` functions [#1558](https://github.com/IntelPython/dpnp/pull/1558)

### Fixed

* Resolved potential raising of execution placement error from `dpnp.take_along_axis` and `dpnp.put_along_axis` functions [#1702](https://github.com/IntelPython/dpnp/pull/1702)
* Improved performance of `dpnp.matmul` and `dpnp.dot` function when `out` keyword is passed [#1694](https://github.com/IntelPython/dpnp/pull/1694)
* Completed documentation for each array creation functions [#1674](https://github.com/IntelPython/dpnp/pull/1674)
* Aligned `dpnp.clip` where both `min` and `max` keywords have `None` value with NumPy implementation [#1670](https://github.com/IntelPython/dpnp/pull/1670)
* Fixed a bug related to `out` keyword in elementwise functions [#1656](https://github.com/IntelPython/dpnp/pull/1656)
* Resolved compilation warnings due to `-Wvla-extension` option enabled by default [#1651](https://github.com/IntelPython/dpnp/pull/1651)
* Replaced deprecated `IntelDPCPPConfig.cmake` script with vendored `IntelSYCLConfig.cmake` [#1611](https://github.com/IntelPython/dpnp/pull/1611)
* Improved coverage report to include code of pybind11 extensions [#1609](https://github.com/IntelPython/dpnp/pull/1609)
* Improved performance of `dpnp.atleast_2d` and `dpnp.atleast_3d` functions and fixed to return a correct shape of resulting array [#1560](https://github.com/IntelPython/dpnp/pull/1560)


## [0.13.0] - 2023-09-29

### Added

* Added implementation of `dpnp.imag` and `dpnp.real` functions, as well as the corresponding properties and setters of dpnp array [#1557](https://github.com/IntelPython/dpnp/pull/1557)
* Added implementation of flipping functions: `dpnp.flip`, `dpnp.fliplr` and `dpnp.flipud` [#1543](https://github.com/IntelPython/dpnp/pull/1543)
* Added implementation of `dpnp.rint` function through `dpnp.round` call [#1537](https://github.com/IntelPython/dpnp/pull/1537)
* Added in-place support for arithmetic operators [#1530](https://github.com/IntelPython/dpnp/pull/1530)
* Dropped build and uploading the package with `python=3.8` to `dppy/label/dev` channel of Anaconda [#1534](https://github.com/IntelPython/dpnp/pull/1534)
* Implemented build and uploading the package with `python=3.11` to `dppy/label/dev` channel of Anaconda [#1501](https://github.com/IntelPython/dpnp/pull/1501)
* Added the versioneer to compute a product version number [#1497](https://github.com/IntelPython/dpnp/pull/1497)
* Added `cython` support of `3.0.0` or above version [#1495](https://github.com/IntelPython/dpnp/pull/1495)

### Changed

* Updated `Build from source` section in `README.md` to state all the required prerequisite packages [#1553](https://github.com/IntelPython/dpnp/pull/1553)
* Reworked `dpnp.hstack` and `dpnp.atleast_1d` through existing functions to get rid of falling back on NumPy [#1544](https://github.com/IntelPython/dpnp/pull/1544)
* Reworked `dpnp.asfarray` through existing functions to get rid of falling back on NumPy [#1542](https://github.com/IntelPython/dpnp/pull/1542)
* Converted from `raw` to `multi_ptr` with `address_space_cast` to adopt towards changes introduced in `SYCL 2020` [#1538](https://github.com/IntelPython/dpnp/pull/1538)
* Updated install instruction via `pip` [#1531](https://github.com/IntelPython/dpnp/pull/1531)
* Reworked `dpnp.copyto` through existing functions instead of a separate kernel [#1516](https://github.com/IntelPython/dpnp/pull/1516)
* Aligned default order value with NumPy in asarray-like functions [#1526](https://github.com/IntelPython/dpnp/pull/1526)
* Created unary and binary elementwise functions at module import [#1522](https://github.com/IntelPython/dpnp/pull/1522)
* Redesigned trigonometric and hyperbolic functions through pybind11 extension of OneMKL calls where possible or leveraging on `dpctl.tensor` implementation [#1545](https://github.com/IntelPython/dpnp/pull/1545)
* Added `dpnp.signbit` and `dpnp.proj` functions implemented through pybind11 extension of OneMKL calls where possible or leveraging on `dpctl.tensor` implementation [#1535](https://github.com/IntelPython/dpnp/pull/1535)
* Redesigned `dpnp.round` and `dpnp.around` functions through pybind11 extension of OneMKL calls where possible or leveraging on `dpctl.tensor` implementation [#1520](https://github.com/IntelPython/dpnp/pull/1520)
* Redesigned `dpnp.sign` and `dpnp.negative` functions through pybind11 extension of OneMKL calls where possible or leveraging on `dpctl.tensor` implementation [#1523](https://github.com/IntelPython/dpnp/pull/1523)
* Redesigned `dpnp.conjugate` and `dpnp.conj` functions through pybind11 extension of OneMKL calls where possible or leveraging on `dpctl.tensor` implementation [#1519](https://github.com/IntelPython/dpnp/pull/1519)
* Redesigned `dpnp.ceil`, `dpnp.floor` and `dpnp.trunc` functions through pybind11 extension of OneMKL calls where possible or leveraging on `dpctl.tensor` implementation [#1518](https://github.com/IntelPython/dpnp/pull/1518)
* Redesigned `dpnp.remainder` and `dpnp.mod` functions through pybind11 extension of OneMKL calls where possible or leveraging on `dpctl.tensor` implementation [#1515](https://github.com/IntelPython/dpnp/pull/1515)
* Redesigned `dpnp.power` function through pybind11 extension of OneMKL calls where possible or leveraging on `dpctl.tensor` implementation [#1476](https://github.com/IntelPython/dpnp/pull/1476)
* Leveraged `dpctl.tensor` implementation for `dpnp.put` function [#1529](https://github.com/IntelPython/dpnp/pull/1529)
* Leveraged `dpctl.tensor` implementation for `dpnp.roll` and `dpnp.rollaxis` functions [#1517](https://github.com/IntelPython/dpnp/pull/1517)
* Leveraged `dpctl.tensor` implementation for `dpnp.copy` function [#1540](https://github.com/IntelPython/dpnp/pull/1540)
* Leveraged `dpctl.tensor` implementation for `dpnp.expand_dims` and `dpnp.swapaxes` functions [#1532](https://github.com/IntelPython/dpnp/pull/1532)
* Leveraged `dpctl.tensor` implementation for bitwise operations [#1508](https://github.com/IntelPython/dpnp/pull/1508)
* Leveraged `dpctl.tensor` implementation for `dpnp.all` and `dpnp.any` functions [#1512](https://github.com/IntelPython/dpnp/pull/1512)
* Leveraged `dpctl.tensor` implementation for `dpnp.stack` function [#1509](https://github.com/IntelPython/dpnp/pull/1509)
* Leveraged `dpctl.tensor` implementation for `dpnp.concatenate` function [#1507](https://github.com/IntelPython/dpnp/pull/1507)
* Leveraged `dpctl.tensor` implementation for `dpnp.isnan`, `dpnp.isinf` and `dpnp.isfinite` functions [#1504](https://github.com/IntelPython/dpnp/pull/1504)
* Leveraged `dpctl.tensor` implementation for `dpnp.take` function [#1492](https://github.com/IntelPython/dpnp/pull/1492)
* Refreshed API References block in the documentation [#1490](https://github.com/IntelPython/dpnp/pull/1490)
* Refreshed documentation to reflect an actual product behavior [#1485](https://github.com/IntelPython/dpnp/pull/1485)
* Upgraded the build flow to use newer `pybind11=2.11.1` version [#1510](https://github.com/IntelPython/dpnp/pull/1510)
* Updated pre-commit hooks to run with `flake8=6.1.0` and `black=23.7.0` [#1505](https://github.com/IntelPython/dpnp/pull/1505)
* Pinned DPC++ and OneMKL versions to `2023.2`` release [#1496](https://github.com/IntelPython/dpnp/pull/1496)
* Added a specialized kernel for F-contiguous arrays to `dpnp.sum` with `axis=1` [#1489](https://github.com/IntelPython/dpnp/pull/1489)
* Removed a workaround to Klockwork since it is not used anymore due to transition to Coverity tool [#1493](https://github.com/IntelPython/dpnp/pull/1493)

### Fixed

* Resolved `Logically dead code` issue addressed by Coverity scan [#1541](https://github.com/IntelPython/dpnp/pull/1541)
* Resolved `Arguments in wrong order` issue addressed by Coverity scan [#1513](https://github.com/IntelPython/dpnp/pull/1513)
* Resolved `Pointer to local outside scope` issue addressed by Coverity scan [#1514](https://github.com/IntelPython/dpnp/pull/1514)
* Fixed assigning a value to potentially none-valued dictionary coverage generation script [#1511](https://github.com/IntelPython/dpnp/pull/1511)
* Resolved issues with running `dpnp.allclose` function on a device without fp64 support [#1536](https://github.com/IntelPython/dpnp/pull/1536)
* Resolved issues with running FFT functions on a device without fp64 support [#1524](https://github.com/IntelPython/dpnp/pull/1524)
* Resolved issues with running mathematical functions on a device without fp64 support [#1502](https://github.com/IntelPython/dpnp/pull/1502)
* Resolved issues with running random functions on a device without fp64 support [#1498](https://github.com/IntelPython/dpnp/pull/1498)
* Resolved issues with running statistics functions on a device without fp64 support [#1494](https://github.com/IntelPython/dpnp/pull/1494)


## [0.12.1] - 2023-07-18

### Added

* Added `classifiers metadata` to a description of dpnp package [#1460](https://github.com/IntelPython/dpnp/pull/1460)
* Added `pygrep-hooks` to pre-commit config [#1454](https://github.com/IntelPython/dpnp/pull/1454)
* Added `flake8` to pre-commit config [#1453](https://github.com/IntelPython/dpnp/pull/1453)
* Added `isort` to pre-commit config [#1451](https://github.com/IntelPython/dpnp/pull/1451)
* Added `clang` format to pre-commit config [#1450](https://github.com/IntelPython/dpnp/pull/1450)
* Added `black` to pre-commit config [#1449](https://github.com/IntelPython/dpnp/pull/1449)
* Added `pre-commit` hooks [#1448](https://github.com/IntelPython/dpnp/pull/1448)

### Changed

* Pinned to `dpctl>=0.14.5` as host and run dependencies [#1481](https://github.com/IntelPython/dpnp/pull/1481)
* Pinned dependent `cython` package to a version less than `3.0.0` [#1480](https://github.com/IntelPython/dpnp/pull/1480)
* Added a specialized kernel for `dpnp.sum` with `axis=0` as a pybind11 extension [#1479](https://github.com/IntelPython/dpnp/pull/1479)
* Redesigned `dpnp.square` function through pybind11 extension of OneMKL call where possible or leveraging on `dpctl.tensor` implementation [#1473](https://github.com/IntelPython/dpnp/pull/1473)
* Redesigned `dpnp.cos` and `dpnp.sin` functions through pybind11 extension of OneMKL calls where possible or leveraging on `dpctl.tensor` implementation [#1471](https://github.com/IntelPython/dpnp/pull/1471)
* Redesigned `dpnp.sqrt` function through pybind11 extension of OneMKL call where possible or leveraging on `dpctl.tensor` implementation [#1470](https://github.com/IntelPython/dpnp/pull/1470)
* Redesigned `dpnp.log` function through pybind11 extension of OneMKL call where possible or leveraging on `dpctl.tensor` implementation [#1469](https://github.com/IntelPython/dpnp/pull/1469)
* Leveraged `dpctl.tensor` implementation for logical operations [#1464](https://github.com/IntelPython/dpnp/pull/1464)
* Leveraged `dpctl.tensor` implementation for `dpnp.floor_divide` function [#1462](https://github.com/IntelPython/dpnp/pull/1462)
* Leveraged `dpctl.tensor` implementation for comparison functions [#1458](https://github.com/IntelPython/dpnp/pull/1458)

### Fixed

* Improved `dpnp.dot` function to support OneMKL calls for input and output arrays with strides [#1477](https://github.com/IntelPython/dpnp/pull/1477)
* Resolved issues with running `dpnp.linalg` functions on a device without fp64 support [#1474](https://github.com/IntelPython/dpnp/pull/1474)
* Added `dtype` check of fp64 support by the resulting array in `call_origin` function [#1457](https://github.com/IntelPython/dpnp/pull/1457)
* Resolved a compilation warning with `std::getenv()` call on Windows [#1452](https://github.com/IntelPython/dpnp/pull/1452)
* Corrected a link to OneAPI Toolkit in Installation Guide [#1445](https://github.com/IntelPython/dpnp/pull/1445)

## [0.12.0] - 2023-06-15

### Added

* Implemented `dpnp.broadcast_to` function [#1333](https://github.com/IntelPython/dpnp/pull/1333)
* Implemented `dpnp.extract` function [#1340](https://github.com/IntelPython/dpnp/pull/1340)
* Implemented `dpnp.linalg.eigh` function through pybind11 extension of OneMKL call [#1383](https://github.com/IntelPython/dpnp/pull/1383)
* Implemented `dpnp.mean` function [#1431](https://github.com/IntelPython/dpnp/pull/1431)
* Added support of bool types in bitwise operations [#1334](https://github.com/IntelPython/dpnp/pull/1334)
* Added `out` parameter in `dpnp.add` function [#1329](https://github.com/IntelPython/dpnp/pull/1329)
* Added `out` parameter in `dpnp.multiply` function [#1365](https://github.com/IntelPython/dpnp/pull/1365)
* Added `out` parameter in `dpnp.sqrt` function [#1332](https://github.com/IntelPython/dpnp/pull/1332)
* Added `rowvar` parameter in `dpnp.cov` function [#1371](https://github.com/IntelPython/dpnp/pull/1371)
* Added `nbytes` property to dpnp array [#1359](https://github.com/IntelPython/dpnp/pull/1359)
* Introduced a new github Action to control code coverage [#1373](https://github.com/IntelPython/dpnp/pull/1373)
* Added change log [#1439](https://github.com/IntelPython/dpnp/pull/1439)


### Changed

* Leveraged `dpctl.tensor` implementation for `dpnp.place` function [#1337](https://github.com/IntelPython/dpnp/pull/1337)
* Leveraged `dpctl.tensor` implementation for `dpnp.moveaxis` function [#1382](https://github.com/IntelPython/dpnp/pull/1382)
* Leveraged `dpctl.tensor` implementation for `dpnp.squeeze` function [#1381](https://github.com/IntelPython/dpnp/pull/1381)
* Leveraged `dpctl.tensor` implementation for `dpnp.where` function [#1380](https://github.com/IntelPython/dpnp/pull/1380)
* Leveraged `dpctl.tensor` implementation for `dpnp.transpose` function [#1389](https://github.com/IntelPython/dpnp/pull/1389)
* Leveraged `dpctl.tensor` implementation for `dpnp.reshape` function [#1391](https://github.com/IntelPython/dpnp/pull/1391)
* Leveraged `dpctl.tensor` implementation for `dpnp.add`, `dpnp.multiply` and `dpnp.subtract` functions [#1430](https://github.com/IntelPython/dpnp/pull/1430)
* Leveraged `dpctl.tensor` implementation for `dpnp.sum` function [#1426](https://github.com/IntelPython/dpnp/pull/1426)
* Leveraged `dpctl.tensor` implementation for `dpnp.result_type` function [#1435](https://github.com/IntelPython/dpnp/pull/1435)
* Reused OneDPL `std::nth_element` function in `dpnp.partition` with 1d array [#1406](https://github.com/IntelPython/dpnp/pull/1406)
* Transitioned dpnp build system to use scikit-build [#1349](https://github.com/IntelPython/dpnp/pull/1349)
* Renamed included dpnp_algo_*.pyx files to *.pxi [#1356](https://github.com/IntelPython/dpnp/pull/1356)
* Implemented support of key as a tuple in `dpnp.__getitem__()` and `dpnp.__setitem__()` functions [#1362](https://github.com/IntelPython/dpnp/pull/1362)
* Selected dpnp own kernels for elementwise functions instead of OneMKL VM calls on a device without fp64 aspect [#1386](https://github.com/IntelPython/dpnp/pull/1386)
* Pinned to `sysroot>=2.28` and transitioned to `conda-forge` channel [#1408](https://github.com/IntelPython/dpnp/pull/1408)
* Redesigned `dpnp.divide` implementation to call `div` from OneMKL for C-contiguous data or to use `dpctl.tensor` library otherwise [#1418](https://github.com/IntelPython/dpnp/pull/1418)
* Changed an engine used for random generated array on GPU device from MT19937 to MCG59 [#1423](https://github.com/IntelPython/dpnp/pull/1423)
* Implemented in-place support of `dpnp.divide` [#1434](https://github.com/IntelPython/dpnp/pull/1434)
* Redesigned `dpnp.outer` implementation through `dpnp.multiply` with broadcasted arrays [#1436](https://github.com/IntelPython/dpnp/pull/1436)
* Pinned to `dpctl>=0.14.3` as host and run dependencies [#1437](https://github.com/IntelPython/dpnp/pull/1437)
* Reimplemented `dpnp.cov` through existing dpnp function instead of a separate kernel [#1396](https://github.com/IntelPython/dpnp/pull/1396)


### Fixed

* Fixed `dpnp.asarray` function to accept a sequence of dpnp arrays [#1355](https://github.com/IntelPython/dpnp/pull/1355)
* Fixed crash in `dpnp.sum` with an empty array [#1369](https://github.com/IntelPython/dpnp/pull/1369)
* Fixed compilation error around `sycl::abs` with DPC++ 2023.2.0 [#1393](https://github.com/IntelPython/dpnp/pull/1393)
* Fixed Klockwork run and enabled cmake verbose mode for conda build [#1433](https://github.com/IntelPython/dpnp/pull/1433)<|MERGE_RESOLUTION|>--- conflicted
+++ resolved
@@ -11,11 +11,8 @@
 * Added `--target-cuda[=ARCH]` option to replace the deprecated `--target=cuda`, allowing users to build for CUDA devices with optional architecture selection using [CodePlay oneAPI plug-in](https://developer.codeplay.com/products/oneapi/nvidia/home/) [#2478](https://github.com/IntelPython/dpnp/pull/2478)
 * Added several new `pre-commit` rules, including protection against direct commits to master/maintenance branches [#2500](https://github.com/IntelPython/dpnp/pull/2500)
 * Added implementation of `dpnp.ndarray.view` method [#2520](https://github.com/IntelPython/dpnp/pull/2520)
-<<<<<<< HEAD
+* Added a new backend routine `syrk` from oneMKL to perform symmetric rank-k update which is used for a specialized matrix multiplication where the result is a symmetric matrix [2509](https://github.com/IntelPython/dpnp/pull/2509)
 * Added implementation of `dpnp.ndarray.data` and `dpnp.ndarray.data.ptr` attributes [#2521](https://github.com/IntelPython/dpnp/pull/2521)
-=======
-* Added a new backend routine `syrk` from oneMKL to perform symmetric rank-k update which is used for a specialized matrix multiplication where the result is a symmetric matrix [2509](https://github.com/IntelPython/dpnp/pull/2509)
->>>>>>> d5f67fc6
 
 ### Changed
 
