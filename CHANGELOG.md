--- conflicted
+++ resolved
@@ -34,11 +34,8 @@
 * Clarified details about conda install instructions in `Quick start quide` and `README` [#2446](https://github.com/IntelPython/dpnp/pull/2446)
 * Bumped oneMKL version up to `0.7` [#2448](https://github.com/IntelPython/dpnp/pull/2448)
 * The parameter `axis` in `dpnp.take_along_axis` function has now a default value of `-1` [#2442](https://github.com/IntelPython/dpnp/pull/2442)
-<<<<<<< HEAD
+* Updates the list of required python versions documented in `Quick Start Guide` [#2449](https://github.com/IntelPython/dpnp/pull/2449)
 * Updated FFT module to ensure an input array is Hermitian before calling complex-to-real FFT [#2444](https://github.com/IntelPython/dpnp/pull/2444)
-=======
-* Updates the list of required python versions documented in `Quick Start Guide` [#2449](https://github.com/IntelPython/dpnp/pull/2449)
->>>>>>> 282016e4
 
 ### Fixed
 
