--- conflicted
+++ resolved
@@ -62,18 +62,14 @@
 #sudo aptitude install -y gcc-9 g++-9 libstdc++-9-dev
 
 echo ========================= install Intel OneAPI ===========================
-<<<<<<< HEAD
 # sudo apt install intel-basekit
-sudo apt-get install intel-oneapi-mkl       \
+sudo aptitude install intel-oneapi-mkl       \
                      intel-oneapi-mkl-devel \
                      intel-oneapi-dpcpp-cpp-compiler
-=======
-sudo aptitude install -y intel-oneapi-mkl                \
-                         intel-oneapi-mkl-devel          \
-                         intel-oneapi-compiler-dpcpp-cpp
-
-#intel-oneapi-python
->>>>>>> 4248b84d
+# sudo aptitude install -y intel-oneapi-mkl                \
+#                          intel-oneapi-mkl-devel          \
+#                          intel-oneapi-compiler-dpcpp-cpp
+# intel-oneapi-python
 
 echo ========================= list /opt/intel/oneapi/ ========================
 ls -l /opt/intel/oneapi/
