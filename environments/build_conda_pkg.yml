--- conflicted
+++ resolved
@@ -3,9 +3,5 @@
   - conda-forge
 dependencies:
   - python=3.12 # conda-build does not support python 3.13
-<<<<<<< HEAD
   - conda-build=25.3.2
-=======
-  - conda-build=25.3.1
-  - libxml2=2.13.7 # libs dependency issue in 2.14.0
->>>>>>> 073a86ce
+  - libxml2=2.13.7 # libs dependency issue in 2.14.0