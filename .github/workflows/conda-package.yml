--- conflicted
+++ resolved
@@ -175,19 +175,10 @@
         env:
           ANACONDA_TOKEN: ${{ secrets.ANACONDA_TOKEN }}
         run: |
-<<<<<<< HEAD
         conda info
         conda list
         anaconda --help
         # run: anaconda --token ${{ env.ANACONDA_TOKEN }} upload --user dppy --label dev ${{ env.PACKAGE_NAME }}-*.tar.bz2
-=======
-          source $CONDA/etc/profile.d/conda.sh
-          conda info
-          conda activate upload
-          ls -lF $CONDA_PREFIX/bin
-          conda install anaconda-client
-          anaconda --token ${{ env.ANACONDA_TOKEN }} upload --user dppy --label dev ${{ env.PACKAGE_NAME }}-*.tar.bz2
->>>>>>> 2ea4aac5
 
   upload_windows:
     # needs: build_windows
@@ -218,7 +209,6 @@
           miniconda-version: 'latest'
           activate-environment: 'upload'
 
-<<<<<<< HEAD
       - name: Install anaconda-client
         run: conda install anaconda-client
 
@@ -229,13 +219,4 @@
         env:
           ANACONDA_TOKEN: ${{ secrets.ANACONDA_TOKEN }}
         run: anaconda --help
-        # run: anaconda --token ${{ env.ANACONDA_TOKEN }} upload --user dppy --label dev ${{ env.PACKAGE_NAME }}-*.tar.bz2
-=======
-      - name: Install client and Upload
-        env:
-          ANACONDA_TOKEN: ${{ secrets.ANACONDA_TOKEN }}
-        run: |
-          conda activate upload
-          conda install anaconda-client
-          anaconda --token ${{ env.ANACONDA_TOKEN }} upload --user dppy --label dev ${{ env.PACKAGE_NAME }}-*.tar.bz2
->>>>>>> 2ea4aac5
+        # run: anaconda --token ${{ env.ANACONDA_TOKEN }} upload --user dppy --label dev ${{ env.PACKAGE_NAME }}-*.tar.bz2