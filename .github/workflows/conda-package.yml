--- conflicted
+++ resolved
@@ -30,11 +30,8 @@
       test_umath.py
       test_usm_type.py
       third_party/cupy/core_tests
-<<<<<<< HEAD
       third_party/cupy/linalg_tests/test_decomposition.py
-=======
       third_party/cupy/linalg_tests/test_norms.py
->>>>>>> 249eeb17
       third_party/cupy/linalg_tests/test_product.py
       third_party/cupy/linalg_tests/test_solve.py
       third_party/cupy/logic_tests/test_comparison.py
