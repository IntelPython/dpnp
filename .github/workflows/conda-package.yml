name: Conda package

on:
  push:
    branches:
      - master
  pull_request:

env:
  PACKAGE_NAME: dpnp
  MODULE_NAME: dpnp
  CHANNELS: '-c dppy/label/dev -c intel -c conda-forge --override-channels'
  TEST_SCOPE: >-
      test_arraycreation.py
      test_arraymanipulation.py
      test_dot.py
      test_dparray.py
      test_fft.py
      test_linalg.py
      test_logic.py
      test_mathematical.py
      test_random_state.py
      test_sort.py
      test_special.py
      test_umath.py
      test_usm_type.py
      third_party/cupy/linalg_tests/test_product.py
<<<<<<< HEAD
      third_party/cupy/logic_tests/test_truth.py
=======
      third_party/cupy/manipulation_tests/test_join.py
>>>>>>> dd7a6ea1
      third_party/cupy/math_tests/test_explog.py
      third_party/cupy/math_tests/test_misc.py
      third_party/cupy/math_tests/test_trigonometric.py
      third_party/cupy/sorting_tests/test_sort.py
  VER_JSON_NAME: 'version.json'
  VER_SCRIPT1: "import json; f = open('version.json', 'r'); j = json.load(f); f.close(); "
  VER_SCRIPT2: "d = j['dpnp'][0]; print('='.join((d[s] for s in ('version', 'build'))))"

jobs:
  build:
    name: Build ['${{ matrix.os }}', python='${{ matrix.python }}']

    strategy:
      matrix:
        python: ['3.8', '3.9', '3.10', '3.11']
        os: [ubuntu-20.04, windows-latest]

    runs-on: ${{ matrix.os }}

    defaults:
      run:
        shell: ${{ matrix.os == 'windows-latest' && 'cmd /C CALL {0}' || 'bash -l {0}' }}

    continue-on-error: false

    steps:
      - name: Cancel Previous Runs
        uses: styfle/cancel-workflow-action@0.11.0
        with:
          access_token: ${{ github.token }}

      - name: Checkout DPNP repo
        uses: actions/checkout@v3.5.2
        with:
          fetch-depth: 0

      - name: Setup miniconda
        uses: conda-incubator/setup-miniconda@v2.2.0
        with:
          auto-update-conda: true
          python-version: ${{ matrix.python }}
          miniconda-version: 'latest'
          activate-environment: 'build'

      - if: matrix.os == 'ubuntu-20.04'
        name: Store conda paths as envs on Linux
        run: echo "CONDA_BLD=$CONDA_PREFIX/conda-bld/linux-64/" >> $GITHUB_ENV

      - if: matrix.os == 'windows-latest'
        name: Store conda paths as envs on Win
        run: |
          @echo on
          (echo CONDA_BLD=%CONDA_PREFIX%\conda-bld\win-64\) >> %GITHUB_ENV%

      - name: Install conda-build
        run: conda install conda-build

      - name: Cache conda packages
        uses: actions/cache@v3.3.0
        env:
          CACHE_NUMBER: 1  # Increase to reset cache
        with:
          path: ${{ env.CONDA_PKGS_DIR }}
          key:
            ${{ runner.os }}-conda-${{ env.CACHE_NUMBER }}-python-${{ matrix.python }}-${{hashFiles('**/meta.yaml') }}
          restore-keys: |
            ${{ runner.os }}-conda-${{ env.CACHE_NUMBER }}-python-${{ matrix.python }}-
            ${{ runner.os }}-conda-${{ env.CACHE_NUMBER }}-

      - name: Build conda package
        run: conda build --no-test --python ${{ matrix.python }} ${{ env.CHANNELS }} conda-recipe

      - name: Upload artifact
        uses: actions/upload-artifact@v3.1.2
        with:
          name: ${{ env.PACKAGE_NAME }} ${{ runner.os }} Python ${{ matrix.python }}
          path: ${{ env.CONDA_BLD }}${{ env.PACKAGE_NAME }}-*.tar.bz2

  test_linux:
    name: Test ['${{ matrix.os }}', python='${{ matrix.python }}']

    needs: build

    runs-on: ${{ matrix.os }}

    defaults:
      run:
        shell: bash -l {0}

    strategy:
      matrix:
        python: ['3.8', '3.9', '3.10', '3.11']
        os: [ubuntu-20.04, ubuntu-latest]

        experimental: [false]

    continue-on-error: ${{ matrix.experimental }}

    env:
      conda-pkgs: '/home/runner/conda_pkgs_dir/'
      channel-path: '${{ github.workspace }}/channel/'
      pkg-path-in-channel: '${{ github.workspace }}/channel/linux-64/'
      extracted-pkg-path: '${{ github.workspace }}/pkg/'
      tests-path: '${{ github.workspace }}/pkg/info/test/tests/'
      ver-json-path: '${{ github.workspace }}/version.json'

    steps:
      - name: Download artifact
        uses: actions/download-artifact@v3.0.2
        with:
          name: ${{ env.PACKAGE_NAME }} ${{ runner.os }} Python ${{ matrix.python }}
          path: ${{ env.pkg-path-in-channel }}

      - name: Extract package archive
        run: |
          mkdir -p ${{ env.extracted-pkg-path }}
          tar -xvf ${{ env.pkg-path-in-channel }}/${{ env.PACKAGE_NAME }}-*.tar.bz2 -C ${{ env.extracted-pkg-path }}

      - name: Setup miniconda
        uses: conda-incubator/setup-miniconda@v2.2.0
        with:
          auto-update-conda: true
          python-version: ${{ matrix.python }}
          miniconda-version: 'latest'
          activate-environment: 'test'

      # Needed to be able to run conda index
      - name: Install conda-build
        run: conda install conda-build

      - name: Create conda channel
        run: conda index ${{ env.channel-path }}

      - name: Test conda channel
        run: |
          conda search ${{ env.PACKAGE_NAME }} -c ${{ env.channel-path }} --override-channels --info --json > ${{ env.ver-json-path }}
          cat ${{ env.ver-json-path }}

      - name: Collect dependencies
        run: |
          export PACKAGE_VERSION=$(python -c "${{ env.VER_SCRIPT1 }} ${{ env.VER_SCRIPT2 }}")

          echo PACKAGE_VERSION=${PACKAGE_VERSION}
          echo "PACKAGE_VERSION=$PACKAGE_VERSION" >> $GITHUB_ENV

          conda install ${{ env.PACKAGE_NAME }}=${PACKAGE_VERSION} python=${{ matrix.python }} ${{ env.TEST_CHANNELS }} --only-deps --dry-run > lockfile
          cat lockfile
        env:
          TEST_CHANNELS: '-c ${{ env.channel-path }} ${{ env.CHANNELS }}'

      - name: Cache conda packages
        uses: actions/cache@v3.3.0
        env:
          CACHE_NUMBER: 1 # Increase to reset cache
        with:
          path: ${{ env.conda-pkgs }}
          key:
            ${{ runner.os }}-conda-${{ env.CACHE_NUMBER }}-python-${{ matrix.python }}-${{hashFiles('lockfile') }}
          restore-keys: |
            ${{ runner.os }}-conda-${{ env.CACHE_NUMBER }}-python-${{ matrix.python }}-
            ${{ runner.os }}-conda-${{ env.CACHE_NUMBER }}-

      - name: Install dpnp
        run: conda install ${{ env.PACKAGE_NAME }}=${{ env.PACKAGE_VERSION }} pytest python=${{ matrix.python }} ${{ env.TEST_CHANNELS }}
        env:
          TEST_CHANNELS: '-c ${{ env.channel-path }} ${{ env.CHANNELS }}'

      - name: List installed packages
        run: conda list

      - name: Smoke test
        run: |
          python -c "import dpnp, dpctl; dpctl.lsplatform()"
          python -c "import dpnp; print(dpnp.__version__)"

      # TODO: run the whole scope once the issues on CPU are resolved
      - name: Run tests
        run: |
          python -m pytest -q -ra --disable-warnings -vv ${{ env.TEST_SCOPE }}
        working-directory: ${{ env.tests-path }}

  test_windows:
    name: Test ['windows-latest', python='${{ matrix.python }}']

    needs: build

    runs-on: windows-latest

    defaults:
      run:
        shell: cmd /C CALL {0}

    strategy:
      matrix:
        python: ['3.8', '3.9', '3.10', '3.11']
        experimental: [false]

    continue-on-error: ${{ matrix.experimental }}

    env:
      conda-pkgs: 'C:\Users\runneradmin\conda_pkgs_dir\'
      channel-path: '${{ github.workspace }}\channel\'
      pkg-path-in-channel: '${{ github.workspace }}\channel\win-64\'
      extracted-pkg-path: '${{ github.workspace }}\pkg'
      tests-path: '${{ github.workspace }}\pkg\info\test\tests\'
      ver-json-path: '${{ github.workspace }}\version.json'
      active-env-name: 'test'

    steps:
      - name: Download artifact
        uses: actions/download-artifact@v3.0.2
        with:
          name: ${{ env.PACKAGE_NAME }} ${{ runner.os }} Python ${{ matrix.python }}
          path: ${{ env.pkg-path-in-channel }}

      - name: Extract package archive
        run: |
          @echo on
          mkdir -p ${{ env.extracted-pkg-path }}

          set SEARCH_SCRIPT="DIR ${{ env.pkg-path-in-channel }} /s/b | FINDSTR /r "dpnp-.*\.tar\.bz2""
          FOR /F "tokens=* USEBACKQ" %%F IN (`%SEARCH_SCRIPT%`) DO (
            SET FULL_PACKAGE_PATH=%%F
          )
          echo FULL_PACKAGE_PATH: %FULL_PACKAGE_PATH%

          python -c "import shutil; shutil.unpack_archive(r\"%FULL_PACKAGE_PATH%\", extract_dir=r\"${{ env.extracted-pkg-path }}\")"
          dir ${{ env.extracted-pkg-path }}

      - name: Setup miniconda
        uses: conda-incubator/setup-miniconda@v2.2.0
        with:
          auto-update-conda: true
          python-version: ${{ matrix.python }}
          miniconda-version: 'latest'
          activate-environment: ${{ env.active-env-name }}

      - name: Store conda paths as envs
        run: |
          @echo on
          (echo CONDA_LIB_PATH=%CONDA_PREFIX%\Library\lib\) >> %GITHUB_ENV%
          (echo CONDA_LIB_BIN_PATH=%CONDA_PREFIX%\Library\bin\) >> %GITHUB_ENV%

      # Needed to be able to run conda index
      - name: Install conda-build
        run: conda install conda-build

      - name: Create conda channel
        run: conda index ${{ env.channel-path }}

      - name: Test conda channel
        run: |
          @echo on
          conda search ${{ env.PACKAGE_NAME }} -c ${{ env.channel-path }} --override-channels --info --json > ${{ env.ver-json-path }}

      - name: Dump version.json
        run: more ${{ env.ver-json-path }}

      - name: Collect dependencies
        run: |
          @echo on
          set "SCRIPT=${{ env.VER_SCRIPT1 }} ${{ env.VER_SCRIPT2 }}"
          FOR /F "tokens=* USEBACKQ" %%F IN (`python -c "%SCRIPT%"`) DO (
             SET PACKAGE_VERSION=%%F
          )
          echo PACKAGE_VERSION: %PACKAGE_VERSION%
          (echo PACKAGE_VERSION=%PACKAGE_VERSION%) >> %GITHUB_ENV%

          conda install ${{ env.PACKAGE_NAME }}=%PACKAGE_VERSION% python=${{ matrix.python }} ${{ env.TEST_CHANNELS }} --only-deps --dry-run > lockfile
        env:
          TEST_CHANNELS: '-c ${{ env.channel-path }} ${{ env.CHANNELS }}'

      - name: Dump lockfile
        run: more lockfile

      - name: Cache conda packages
        uses: actions/cache@v3.3.0
        env:
          CACHE_NUMBER: 1  # Increase to reset cache
        with:
          path: ${{ env.conda-pkgs }}
          key:
            ${{ runner.os }}-conda-${{ env.CACHE_NUMBER }}-python-${{ matrix.python }}-${{hashFiles('lockfile') }}
          restore-keys: |
            ${{ runner.os }}-conda-${{ env.CACHE_NUMBER }}-python-${{ matrix.python }}-
            ${{ runner.os }}-conda-${{ env.CACHE_NUMBER }}-

      - name: Install opencl_rt
        run: conda install opencl_rt -c intel --override-channels

      - name: Install dpnp
        run: |
          @echo on
          conda install ${{ env.PACKAGE_NAME }}=${{ env.PACKAGE_VERSION }} pytest python=${{ matrix.python }} ${{ env.TEST_CHANNELS }}
        env:
          TEST_CHANNELS: '-c ${{ env.channel-path }} ${{ env.CHANNELS }}'

      - name: List installed packages
        run: conda list

      - name: Activate OCL CPU RT
        shell: pwsh
        run: |
          $script_path="$env:CONDA_PREFIX\Scripts\set-intel-ocl-icd-registry.ps1"
          &$script_path
          # Check the variable assisting OpenCL CPU driver to find TBB DLLs which are not located where it expects them by default
          $cl_cfg="$env:CONDA_PREFIX\Library\lib\cl.cfg"
          Get-Content -Tail 5 -Path $cl_cfg

      - name: Smoke test
        run: |
          python -c "import dpnp, dpctl; dpctl.lsplatform()"
          python -c "import dpnp; print(dpnp.__version__)"

      # TODO: run the whole scope once the issues on CPU are resolved
      - name: Run tests
        run: |
          python -m pytest -q -ra --disable-warnings -vv ${{ env.TEST_SCOPE }}
        working-directory: ${{ env.tests-path }}

  upload:
    name: Upload ['${{ matrix.os }}', python='${{ matrix.python }}']

    needs: [test_linux, test_windows]

    strategy:
      matrix:
        python: ['3.8', '3.9', '3.10', '3.11']
        os: [ubuntu-20.04, windows-latest]

    runs-on: ${{ matrix.os }}

    defaults:
      run:
        shell: ${{ matrix.os == 'windows-latest' && 'cmd /C CALL {0}' || 'bash -l {0}' }}

    continue-on-error: true

    if: |
      (github.repository == 'IntelPython/dpnp') &&
      (github.ref == 'refs/heads/master' || (startsWith(github.ref, 'refs/heads/release') == true) || github.event_name == 'push' && contains(github.ref, 'refs/tags/'))

    steps:
      - name: Download artifact
        uses: actions/download-artifact@v3.0.2
        with:
          name: ${{ env.PACKAGE_NAME }} ${{ runner.os }} Python ${{ matrix.python }}

      - name: Setup miniconda
        uses: conda-incubator/setup-miniconda@v2.2.0
        with:
          auto-update-conda: true
          python-version: ${{ matrix.python }}
          miniconda-version: 'latest'
          activate-environment: 'upload'

      - name: Install anaconda-client
        run: conda install anaconda-client

      - name: Upload
        run: anaconda --token ${{ env.ANACONDA_TOKEN }} upload --user dppy --label dev ${{ env.PACKAGE_NAME }}-*.tar.bz2
        env:
          ANACONDA_TOKEN: ${{ secrets.ANACONDA_TOKEN }}<|MERGE_RESOLUTION|>--- conflicted
+++ resolved
@@ -25,11 +25,8 @@
       test_umath.py
       test_usm_type.py
       third_party/cupy/linalg_tests/test_product.py
-<<<<<<< HEAD
       third_party/cupy/logic_tests/test_truth.py
-=======
       third_party/cupy/manipulation_tests/test_join.py
->>>>>>> dd7a6ea1
       third_party/cupy/math_tests/test_explog.py
       third_party/cupy/math_tests/test_misc.py
       third_party/cupy/math_tests/test_trigonometric.py
