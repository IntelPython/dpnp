name: Conda package

on:
  push:
    branches:
      - master
  pull_request:

permissions: read-all

env:
  PACKAGE_NAME: dpnp
  MODULE_NAME: dpnp
  # Follow oneAPI installation instruction for conda, since intel channel is not longer available
  # CHANNELS: '-c dppy/label/dev -c intel -c conda-forge --override-channels'
  CHANNELS: '-c dppy/label/dev -c https://software.repos.intel.com/python/conda/ -c conda-forge --override-channels'
  CONDA_BUILD_VERSION: '24.9.0'
  CONDA_INDEX_VERSION: '0.5.0'
  RERUN_TESTS_ON_FAILURE: 'true'
  RUN_TESTS_MAX_ATTEMPTS: 2
  TEST_ENV_NAME: 'test'
  TEST_SCOPE: >-
<<<<<<< HEAD
      tests/test_absolute.py
      tests/test_amin_amax.py
      tests/test_arithmetic.py
      tests/test_arraycreation.py
      tests/test_arraymanipulation.py
      tests/test_bitwise.py
      tests/test_copy.py
      tests/test_counting.py
      tests/test_fft.py
      tests/test_flat.py
      tests/test_histogram.py
      tests/test_indexing.py
      tests/test_linalg.py
      tests/test_logic.py
      tests/test_manipulation.py
      tests/test_mathematical.py
      tests/test_mixins.py
      tests/test_nanfunctions.py
      tests/test_ndarray.py
      tests/test_outer.py
      tests/test_product.py
      tests/test_random_state.py
      tests/test_search.py
      tests/test_sort.py
      tests/test_special.py
      tests/test_statistics.py
      tests/test_sum.py
      tests/test_sycl_queue.py
      tests/test_umath.py
      tests/test_usm_type.py
      tests/third_party/cupy/core_tests
      tests/third_party/cupy/fft_tests
      tests/third_party/cupy/creation_tests
      tests/third_party/cupy/indexing_tests
      tests/third_party/cupy/lib_tests
      tests/third_party/cupy/linalg_tests
      tests/third_party/cupy/logic_tests
      tests/third_party/cupy/manipulation_tests
      tests/third_party/cupy/math_tests
      tests/third_party/cupy/sorting_tests
      tests/third_party/cupy/statistics_tests/test_histogram.py
      tests/third_party/cupy/statistics_tests/test_meanvar.py
      tests/third_party/cupy/test_ndim.py
=======
      test_absolute.py
      test_amin_amax.py
      test_arithmetic.py
      test_arraycreation.py
      test_arraymanipulation.py
      test_bitwise.py
      test_copy.py
      test_counting.py
      test_fft.py
      test_fill.py
      test_flat.py
      test_histogram.py
      test_indexing.py
      test_linalg.py
      test_logic.py
      test_manipulation.py
      test_mathematical.py
      test_mixins.py
      test_nanfunctions.py
      test_ndarray.py
      test_outer.py
      test_product.py
      test_random_state.py
      test_search.py
      test_sort.py
      test_special.py
      test_statistics.py
      test_sum.py
      test_sycl_queue.py
      test_umath.py
      test_usm_type.py
      third_party/cupy/core_tests
      third_party/cupy/fft_tests
      third_party/cupy/creation_tests
      third_party/cupy/indexing_tests
      third_party/cupy/lib_tests
      third_party/cupy/linalg_tests
      third_party/cupy/logic_tests
      third_party/cupy/manipulation_tests
      third_party/cupy/math_tests
      third_party/cupy/sorting_tests
      third_party/cupy/statistics_tests/test_histogram.py
      third_party/cupy/statistics_tests/test_meanvar.py
      third_party/cupy/test_ndim.py
      third_party/cupy/test_type_routines.py
>>>>>>> 29239b67
  VER_JSON_NAME: 'version.json'
  VER_SCRIPT1: "import json; f = open('version.json', 'r'); j = json.load(f); f.close(); "
  VER_SCRIPT2: "d = j['dpnp'][0]; print('='.join((d[s] for s in ('version', 'build'))))"

jobs:
  build:
    name: Build ['${{ matrix.os }}', python='${{ matrix.python }}']

    strategy:
      matrix:
        python: ['3.9', '3.10', '3.11', '3.12']
        os: [ubuntu-22.04, windows-2019]

    permissions:
      # Needed to cancel any previous runs that are not completed for a given workflow
      actions: write

    runs-on: ${{ matrix.os }}

    defaults:
      run:
        shell: ${{ matrix.os == 'windows-2019' && 'cmd /C CALL {0}' || 'bash -l {0}' }}

    continue-on-error: true

    steps:
      - name: Cancel Previous Runs
        uses: styfle/cancel-workflow-action@85880fa0301c86cca9da44039ee3bb12d3bedbfa # 0.12.1
        with:
          access_token: ${{ github.token }}

      - name: Checkout DPNP repo
        uses: actions/checkout@eef61447b9ff4aafe5dcd4e0bbf5d482be7e7871 # v4.2.1
        with:
          fetch-depth: 0

      - name: Setup miniconda
        uses: conda-incubator/setup-miniconda@a4260408e20b96e80095f42ff7f1a15b27dd94ca # v3.0.4
        with:
          miniforge-version: latest
          use-mamba: true
          channels: conda-forge
          python-version: ${{ matrix.python }}
          activate-environment: 'build'

      # Here is an issue in conda gh-12356 causing adding defaults to the list of channels
      # upon running `conda config --append channels conda-forge`, while mamba requires to have only conda-forge channel
      - name: Remove defaults channel
        run: |
          conda config --remove channels defaults
          conda config --show

      # Sometimes `mamba install ...` fails due to slow download speed rate, so disable the check in mamba
      - name: Disable speed limit check in mamba
        run: echo "MAMBA_NO_LOW_SPEED_LIMIT=1" >> $GITHUB_ENV

      - name: Store conda paths as envs
        shell: bash -l {0}
        run: |
          echo "CONDA_BLD=$CONDA_PREFIX/conda-bld/${{ runner.os == 'Linux' && 'linux' || 'win' }}-64/" | tr "\\\\" '/' >> $GITHUB_ENV
          echo "WHEELS_OUTPUT_FOLDER=$GITHUB_WORKSPACE${{ runner.os == 'Linux' && '/' || '\\' }}" >> $GITHUB_ENV

      - name: Install conda-build
        run: mamba install conda-build=${{ env.CONDA_BUILD_VERSION}}

      - name: Cache conda packages
        uses: actions/cache@3624ceb22c1c5a301c8db4169662070a689d9ea8 # v4.1.1
        env:
          CACHE_NUMBER: 1  # Increase to reset cache
        with:
          path: ${{ env.CONDA_PKGS_DIR }}
          key:
            ${{ runner.os }}-conda-${{ env.CACHE_NUMBER }}-python-${{ matrix.python }}-${{hashFiles('**/meta.yaml') }}
          restore-keys: |
            ${{ runner.os }}-conda-${{ env.CACHE_NUMBER }}-python-${{ matrix.python }}-
            ${{ runner.os }}-conda-${{ env.CACHE_NUMBER }}-

      - name: Build conda package
        run: conda build --no-test --python ${{ matrix.python }} --numpy 2.0 ${{ env.CHANNELS }} conda-recipe

      - name: Upload artifact
        uses: actions/upload-artifact@b4b15b8c7c6ac21ea08fcf65892d2ee8f75cf882 # v4.4.3
        with:
          name: ${{ env.PACKAGE_NAME }} ${{ runner.os }} Python ${{ matrix.python }}
          path: ${{ env.CONDA_BLD }}${{ env.PACKAGE_NAME }}-*.tar.bz2

      - name: Upload wheels artifact
        uses: actions/upload-artifact@b4b15b8c7c6ac21ea08fcf65892d2ee8f75cf882 # v4.4.3
        with:
          name: ${{ env.PACKAGE_NAME }} ${{ runner.os }} Wheels Python ${{ matrix.python }}
          path: ${{ env.WHEELS_OUTPUT_FOLDER }}${{ env.PACKAGE_NAME }}-*.whl

  test_linux:
    name: Test ['ubuntu-latest', python='${{ matrix.python }}']

    needs: build

    runs-on: ubuntu-latest

    defaults:
      run:
        shell: bash -l {0}

    strategy:
      matrix:
        python: ['3.9', '3.10', '3.11', '3.12']

    continue-on-error: true

    env:
      conda-pkgs: '/home/runner/conda_pkgs_dir/'
      channel-path: '${{ github.workspace }}/channel/'
      pkg-path-in-channel: '${{ github.workspace }}/channel/linux-64/'
      extracted-pkg-path: '${{ github.workspace }}/pkg/'
      # tests-path: '${{ github.workspace }}/pkg/info/test/tests/'
      ver-json-path: '${{ github.workspace }}/version.json'

    steps:
      - name: Download artifact
        uses: actions/download-artifact@fa0a91b85d4f404e444e00e005971372dc801d16 # v4.1.8
        with:
          name: ${{ env.PACKAGE_NAME }} ${{ runner.os }} Python ${{ matrix.python }}
          path: ${{ env.pkg-path-in-channel }}

      - name: Extract package archive
        run: |
          mkdir -p ${{ env.extracted-pkg-path }}
          tar -xvf ${{ env.pkg-path-in-channel }}/${{ env.PACKAGE_NAME }}-*.tar.bz2 -C ${{ env.extracted-pkg-path }}

      - name: Setup miniconda
        uses: conda-incubator/setup-miniconda@a4260408e20b96e80095f42ff7f1a15b27dd94ca # v3.0.4
        with:
          miniforge-version: latest
          use-mamba: true
          channels: conda-forge
          python-version: ${{ matrix.python }}
          activate-environment: ${{ env.TEST_ENV_NAME }}

      - name: Remove defaults channel
        run: conda config --remove channels defaults

      - name: Install conda-index
        run: mamba install conda-index=${{ env.CONDA_INDEX_VERSION }}

      - name: Create conda channel
        run: |
          python -m conda_index ${{ env.channel-path }}

      - name: Test conda channel
        run: |
          mamba search ${{ env.PACKAGE_NAME }} -c ${{ env.channel-path }} --override-channels --info --json > ${{ env.ver-json-path }}
          cat ${{ env.ver-json-path }}

      - name: Collect dependencies
        run: |
          export PACKAGE_VERSION=$(python -c "${{ env.VER_SCRIPT1 }} ${{ env.VER_SCRIPT2 }}")

          echo PACKAGE_VERSION=${PACKAGE_VERSION}
          echo "PACKAGE_VERSION=$PACKAGE_VERSION" >> $GITHUB_ENV

          mamba install ${{ env.PACKAGE_NAME }}=${PACKAGE_VERSION} python=${{ matrix.python }} ${{ env.TEST_CHANNELS }} --only-deps --dry-run > lockfile
          cat lockfile
        env:
          TEST_CHANNELS: '-c ${{ env.channel-path }} ${{ env.CHANNELS }}'

      - name: Cache conda packages
        uses: actions/cache@3624ceb22c1c5a301c8db4169662070a689d9ea8 # v4.1.1
        env:
          CACHE_NUMBER: 1 # Increase to reset cache
        with:
          path: ${{ env.conda-pkgs }}
          key:
            ${{ runner.os }}-conda-${{ env.CACHE_NUMBER }}-python-${{ matrix.python }}-${{hashFiles('lockfile') }}
          restore-keys: |
            ${{ runner.os }}-conda-${{ env.CACHE_NUMBER }}-python-${{ matrix.python }}-
            ${{ runner.os }}-conda-${{ env.CACHE_NUMBER }}-

      - name: Install dpnp
        run: mamba install ${{ env.PACKAGE_NAME }}=${{ env.PACKAGE_VERSION }} pytest python=${{ matrix.python }} ${{ env.TEST_CHANNELS }}
        env:
          TEST_CHANNELS: '-c ${{ env.channel-path }} ${{ env.CHANNELS }}'
          MAMBA_NO_LOW_SPEED_LIMIT: 1

      - name: List installed packages
        run: mamba list

      - name: Smoke test
        run: |
          python -c "import dpnp, dpctl; dpctl.lsplatform()"
          python -c "import dpnp; print(dpnp.__version__)"

      - name: Run tests
        if: env.RERUN_TESTS_ON_FAILURE != 'true'
        run: |
          python -m pytest -q -ra --disable-warnings -vv ${{ env.TEST_SCOPE }}
        # working-directory: ${{ env.tests-path }}

      - name: Run tests
        if: env.RERUN_TESTS_ON_FAILURE == 'true'
        id: run_tests_linux
        uses: nick-fields/retry@7152eba30c6575329ac0576536151aca5a72780e # v3.0.0
        with:
          shell: bash
          timeout_minutes: 10
          max_attempts: ${{ env.RUN_TESTS_MAX_ATTEMPTS }}
          retry_on: any
          command: |
            . $CONDA/etc/profile.d/conda.sh
            conda activate ${{ env.TEST_ENV_NAME }}
            cd ${{ env.tests-path }}
            python -m pytest -q -ra --disable-warnings -vv ${{ env.TEST_SCOPE }}

  test_windows:
    name: Test ['windows-2019', python='${{ matrix.python }}']

    needs: build

    runs-on: windows-2019

    defaults:
      run:
        shell: cmd /C CALL {0}

    strategy:
      matrix:
        python: ['3.9', '3.10', '3.11', '3.12']

    continue-on-error: true

    env:
      conda-pkgs: 'C:\Users\runneradmin\conda_pkgs_dir\'
      channel-path: '${{ github.workspace }}\channel\'
      pkg-path-in-channel: '${{ github.workspace }}\channel\win-64\'
      extracted-pkg-path: '${{ github.workspace }}\pkg'
      tests-path: '${{ github.workspace }}\pkg\info\test\tests\'
      ver-json-path: '${{ github.workspace }}\version.json'

    steps:
      - name: Download artifact
        uses: actions/download-artifact@fa0a91b85d4f404e444e00e005971372dc801d16 # v4.1.8
        with:
          name: ${{ env.PACKAGE_NAME }} ${{ runner.os }} Python ${{ matrix.python }}
          path: ${{ env.pkg-path-in-channel }}

      - name: Extract package archive
        run: |
          @echo on
          mkdir -p ${{ env.extracted-pkg-path }}

          set SEARCH_SCRIPT="DIR ${{ env.pkg-path-in-channel }} /s/b | FINDSTR /r "dpnp-.*\.tar\.bz2""
          FOR /F "tokens=* USEBACKQ" %%F IN (`%SEARCH_SCRIPT%`) DO (
            SET FULL_PACKAGE_PATH=%%F
          )
          echo FULL_PACKAGE_PATH: %FULL_PACKAGE_PATH%

          python -c "import shutil; shutil.unpack_archive(r\"%FULL_PACKAGE_PATH%\", extract_dir=r\"${{ env.extracted-pkg-path }}\")"
          dir ${{ env.extracted-pkg-path }}

      - name: Setup miniconda
        uses: conda-incubator/setup-miniconda@a4260408e20b96e80095f42ff7f1a15b27dd94ca # v3.0.4
        with:
          miniforge-version: latest
          use-mamba: true
          channels: conda-forge
          python-version: ${{ matrix.python }}
          activate-environment: ${{ env.TEST_ENV_NAME }}

      - name: Remove defaults channel
        run: conda config --remove channels defaults

      - name: Store conda paths as envs
        run: |
          @echo on
          (echo CONDA_LIB_PATH=%CONDA_PREFIX%\Library\lib\) >> %GITHUB_ENV%
          (echo CONDA_LIB_BIN_PATH=%CONDA_PREFIX%\Library\bin\) >> %GITHUB_ENV%

      - name: Install conda-index
        run: mamba install conda-index=${{ env.CONDA_INDEX_VERSION }}

      - name: Create conda channel
        run: |
          @echo on
          python -m conda_index ${{ env.channel-path }}

      - name: Test conda channel
        run: |
          @echo on
          mamba search ${{ env.PACKAGE_NAME }} -c ${{ env.channel-path }} --override-channels --info --json > ${{ env.ver-json-path }}

      - name: Dump version.json
        run: more ${{ env.ver-json-path }}

      - name: Collect dependencies
        run: |
          @echo on
          set "SCRIPT=${{ env.VER_SCRIPT1 }} ${{ env.VER_SCRIPT2 }}"
          FOR /F "tokens=* USEBACKQ" %%F IN (`python -c "%SCRIPT%"`) DO (
             SET PACKAGE_VERSION=%%F
          )
          echo PACKAGE_VERSION: %PACKAGE_VERSION%
          (echo PACKAGE_VERSION=%PACKAGE_VERSION%) >> %GITHUB_ENV%

          mamba install ${{ env.PACKAGE_NAME }}=%PACKAGE_VERSION% python=${{ matrix.python }} ${{ env.TEST_CHANNELS }} --only-deps --dry-run > lockfile
        env:
          TEST_CHANNELS: '-c ${{ env.channel-path }} ${{ env.CHANNELS }}'

      - name: Dump lockfile
        run: more lockfile

      - name: Cache conda packages
        uses: actions/cache@3624ceb22c1c5a301c8db4169662070a689d9ea8 # v4.1.1
        env:
          CACHE_NUMBER: 1  # Increase to reset cache
        with:
          path: ${{ env.conda-pkgs }}
          key:
            ${{ runner.os }}-conda-${{ env.CACHE_NUMBER }}-python-${{ matrix.python }}-${{hashFiles('lockfile') }}
          restore-keys: |
            ${{ runner.os }}-conda-${{ env.CACHE_NUMBER }}-python-${{ matrix.python }}-
            ${{ runner.os }}-conda-${{ env.CACHE_NUMBER }}-

      - name: Install dpnp
        run: |
          @echo on
          mamba install ${{ env.PACKAGE_NAME }}=${{ env.PACKAGE_VERSION }} pytest python=${{ matrix.python }} ${{ env.TEST_CHANNELS }}
        env:
          TEST_CHANNELS: '-c ${{ env.channel-path }} ${{ env.CHANNELS }}'
          MAMBA_NO_LOW_SPEED_LIMIT: 1

      - name: List installed packages
        run: mamba list

      - name: Activate OCL CPU RT
        shell: pwsh
        run: |
          $script_path="$env:CONDA_PREFIX\Scripts\set-intel-ocl-icd-registry.ps1"
          &$script_path
          # Check the variable assisting OpenCL CPU driver to find TBB DLLs which are not located where it expects them by default
          $cl_cfg="$env:CONDA_PREFIX\Library\lib\cl.cfg"
          Get-Content -Tail 5 -Path $cl_cfg

      - name: Smoke test
        run: |
          python -c "import dpnp, dpctl; dpctl.lsplatform()"
          python -c "import dpnp; print(dpnp.__version__)"

      - name: Run tests
        if: env.RERUN_TESTS_ON_FAILURE != 'true'
        run: |
          python -m pytest -q -ra --disable-warnings -vv ${{ env.TEST_SCOPE }}
        working-directory: ${{ env.tests-path }}

      - name: Run tests
        if: env.RERUN_TESTS_ON_FAILURE == 'true'
        id: run_tests_win
        uses: nick-fields/retry@7152eba30c6575329ac0576536151aca5a72780e # v3.0.0
        with:
          shell: cmd
          timeout_minutes: 15
          max_attempts: ${{ env.RUN_TESTS_MAX_ATTEMPTS }}
          retry_on: any
          command: >-
            mamba activate ${{ env.TEST_ENV_NAME }}
            & cd ${{ env.tests-path }}
            & python -m pytest -q -ra --disable-warnings -vv ${{ env.TEST_SCOPE }}

  upload:
    name: Upload ['${{ matrix.os }}', python='${{ matrix.python }}']

    needs: [test_linux, test_windows]

    strategy:
      matrix:
        python: ['3.9', '3.10', '3.11', '3.12']
        os: [ubuntu-22.04, windows-2019]

    runs-on: ${{ matrix.os }}

    defaults:
      run:
        shell: bash -l {0}

    continue-on-error: true

    if: |
      (github.repository == 'IntelPython/dpnp') &&
      (github.ref == 'refs/heads/master' || (startsWith(github.ref, 'refs/heads/release') == true) || github.event_name == 'push' && contains(github.ref, 'refs/tags/'))

    steps:
      - name: Download artifact
        uses: actions/download-artifact@fa0a91b85d4f404e444e00e005971372dc801d16 # v4.1.8
        with:
          name: ${{ env.PACKAGE_NAME }} ${{ runner.os }} Python ${{ matrix.python }}

      - name: Download wheels artifact
        uses: actions/download-artifact@fa0a91b85d4f404e444e00e005971372dc801d16 # v4.1.8
        with:
          name: ${{ env.PACKAGE_NAME }} ${{ runner.os }} Wheels Python ${{ matrix.python }}

      - name: Setup miniconda
        uses: conda-incubator/setup-miniconda@a4260408e20b96e80095f42ff7f1a15b27dd94ca # v3.0.4
        with:
          miniforge-version: latest
          use-mamba: true
          channels: conda-forge
          python-version: ${{ matrix.python }}
          activate-environment: 'upload'

      - name: Remove defaults channel
        run: conda config --remove channels defaults

      - name: Install anaconda-client
        run: mamba install anaconda-client

      - name: Package version
        run: echo "PACKAGE_VERSION=$(basename ${{ env.PACKAGE_NAME }}-*.tar.bz2 | sed 's/^${{ env.PACKAGE_NAME }}-\([^-]*\).*/\1/')" >> $GITHUB_ENV

      - name: Upload
        run: anaconda --token ${{ env.ANACONDA_TOKEN }} upload --user dppy --label dev ${{ env.PACKAGE_NAME }}-*.tar.bz2
        env:
          ANACONDA_TOKEN: ${{ secrets.ANACONDA_TOKEN }}

      - name: Upload wheels
        run: anaconda --token ${{ env.ANACONDA_TOKEN }} upload --user dppy --label dev ${{ env.PACKAGE_NAME }}-*.whl --version ${{ env.PACKAGE_VERSION }}
        env:
          ANACONDA_TOKEN: ${{ secrets.ANACONDA_TOKEN }}

  cleanup_packages:
    name: Clean up anaconda packages
    needs: [upload]
    runs-on: 'ubuntu-latest'
    defaults:
      run:
        shell: bash -el {0}
    steps:
      - uses: conda-incubator/setup-miniconda@a4260408e20b96e80095f42ff7f1a15b27dd94ca # v3.0.4
        with:
          miniforge-version: latest
          use-mamba: true
          channels: conda-forge
          run-post: false
          python-version: '3.12'
          activate-environment: 'cleanup'

      - name: Remove defaults channel
        run: conda config --remove channels defaults

      - name: Install anaconda-client
        run: mamba install anaconda-client

      - name: Checkout repo
        uses: actions/checkout@eef61447b9ff4aafe5dcd4e0bbf5d482be7e7871 # v4.2.1
        with:
          repository: IntelPython/devops-tools
          fetch-depth: 0

      - name: Cleanup old packages
        run: |
          python scripts/cleanup-old-packages.py \
          --verbose --force --token ${{ secrets.ANACONDA_TOKEN }} \
          --package dppy/${{ env.PACKAGE_NAME }} --label dev<|MERGE_RESOLUTION|>--- conflicted
+++ resolved
@@ -20,7 +20,6 @@
   RUN_TESTS_MAX_ATTEMPTS: 2
   TEST_ENV_NAME: 'test'
   TEST_SCOPE: >-
-<<<<<<< HEAD
       tests/test_absolute.py
       tests/test_amin_amax.py
       tests/test_arithmetic.py
@@ -30,6 +29,7 @@
       tests/test_copy.py
       tests/test_counting.py
       tests/test_fft.py
+      tests/test_fill.py
       tests/test_flat.py
       tests/test_histogram.py
       tests/test_indexing.py
@@ -64,53 +64,7 @@
       tests/third_party/cupy/statistics_tests/test_histogram.py
       tests/third_party/cupy/statistics_tests/test_meanvar.py
       tests/third_party/cupy/test_ndim.py
-=======
-      test_absolute.py
-      test_amin_amax.py
-      test_arithmetic.py
-      test_arraycreation.py
-      test_arraymanipulation.py
-      test_bitwise.py
-      test_copy.py
-      test_counting.py
-      test_fft.py
-      test_fill.py
-      test_flat.py
-      test_histogram.py
-      test_indexing.py
-      test_linalg.py
-      test_logic.py
-      test_manipulation.py
-      test_mathematical.py
-      test_mixins.py
-      test_nanfunctions.py
-      test_ndarray.py
-      test_outer.py
-      test_product.py
-      test_random_state.py
-      test_search.py
-      test_sort.py
-      test_special.py
-      test_statistics.py
-      test_sum.py
-      test_sycl_queue.py
-      test_umath.py
-      test_usm_type.py
-      third_party/cupy/core_tests
-      third_party/cupy/fft_tests
-      third_party/cupy/creation_tests
-      third_party/cupy/indexing_tests
-      third_party/cupy/lib_tests
-      third_party/cupy/linalg_tests
-      third_party/cupy/logic_tests
-      third_party/cupy/manipulation_tests
-      third_party/cupy/math_tests
-      third_party/cupy/sorting_tests
-      third_party/cupy/statistics_tests/test_histogram.py
-      third_party/cupy/statistics_tests/test_meanvar.py
-      third_party/cupy/test_ndim.py
-      third_party/cupy/test_type_routines.py
->>>>>>> 29239b67
+      tests/third_party/cupy/test_type_routines.py
   VER_JSON_NAME: 'version.json'
   VER_SCRIPT1: "import json; f = open('version.json', 'r'); j = json.load(f); f.close(); "
   VER_SCRIPT2: "d = j['dpnp'][0]; print('='.join((d[s] for s in ('version', 'build'))))"
