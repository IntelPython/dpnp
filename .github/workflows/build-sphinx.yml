name: Build Sphinx
on:
  push:
    branches:
      - master
  pull_request:
    types: [opened, synchronize, reopened, closed]

env:
  PUBLISH_DIR: doc/_build/html/

defaults:
  run:
    shell: bash -l {0}

jobs:
  build-and-deploy:
    name: Build and Deploy Docs

    runs-on: ubuntu-20.04

    env:
      python-ver: '3.9'
      CHANNELS: '-c dppy/label/dev -c intel -c conda-forge --override-channels'

    steps:
      - name: Cancel Previous Runs
        uses: styfle/cancel-workflow-action@0.11.0
        with:
          access_token: ${{ github.token }}

      - name: Free Disk Space (Ubuntu)
        uses: jlumbroso/free-disk-space@main
        with:
          docker-images: false

      - name: Install Intel repository
        run: |
          wget https://apt.repos.intel.com/intel-gpg-keys/GPG-PUB-KEY-INTEL-SW-PRODUCTS-2023.PUB
          sudo apt-key add GPG-PUB-KEY-INTEL-SW-PRODUCTS-2023.PUB
          rm GPG-PUB-KEY-INTEL-SW-PRODUCTS-2023.PUB
          sudo add-apt-repository "deb https://apt.repos.intel.com/oneapi all main"
          sudo apt-get update

      - name: Update libstdc++-dev
        run: |
          sudo apt remove -y gcc-7 g++-7 gcc-8 g++-8 gcc-10 g++-10
          sudo apt remove -y libstdc++-10-dev
          sudo apt autoremove
          sudo apt install --reinstall -y gcc-9 g++-9 libstdc++-9-dev

      - name: Install Intel OneAPI
        run: |
          sudo apt-get install intel-oneapi-mkl                \
                               intel-oneapi-mkl-devel          \
                               intel-oneapi-compiler-dpcpp-cpp

      # https://github.com/marketplace/actions/checkout
      - name: Install nvidia-cuda support drivers
        run: |
          sudo add-apt-repository ppa:graphics-drivers/ppa
          sudo apt-get update
          sudo apt-get install -y libnvidia-gl-450
          sudo apt-get install -y nvidia-cuda-toolkit clinfo

      - name: Checkout repo
        uses: actions/checkout@v3.5.2

      # https://github.com/marketplace/actions/setup-miniconda
      - name: Setup miniconda
        uses: conda-incubator/setup-miniconda@v2.2.0
        with:
          auto-update-conda: true
          python-version: ${{ env.python-ver }}
          miniconda-version: 'latest'
          activate-environment: 'docs'
          channels: intel, conda-forge

      - name: Install sphinx dependencies
        run: |
          conda install sphinx sphinx_rtd_theme
          pip install sphinxcontrib-googleanalytics

      - name: Install dpnp dependencies
        run: |
          conda install numpy"<1.24" dpctl mkl-devel-dpcpp onedpl-devel tbb-devel dpcpp_linux-64 \
<<<<<<< HEAD
              cmake cython"<3" pytest ninja scikit-build sysroot_linux-64">=2.28" ${{ env.CHANNELS }}
=======
              cmake cython pytest ninja scikit-build sysroot_linux-64">=2.28" ${{ env.CHANNELS }}
>>>>>>> 62392812

      - name: Install cuPy dependencies
        run: conda install cupy cudatoolkit=10.0

      - name: Conda info
        run: conda info

      - name: Conda list
        run: conda list

      - name: Build library
        run: |
          CC=icx CXX=icpx python setup.py develop -G Ninja -- -DDPCTL_MODULE_PATH=$(python -m dpctl --cmakedir)

      - name: Build docs
        run: make html
        working-directory: doc

      # https://github.com/marketplace/actions/doxygen-action
      - name: Build backend docs
        uses: mattnotmitt/doxygen-action@v1.9.5
        with:
            working-directory: 'dpnp/backend/doc'

      - name: Copy backend docs
        run: cp -r dpnp/backend/doc/html doc/_build/html/backend_doc

      # https://github.com/marketplace/actions/github-pages-action
      - name: Deploy docs
        if: |
          !github.event.pull_request.head.repo.fork  &&
          (github.ref == 'refs/heads/master' || (startsWith(github.ref, 'refs/heads/release') == true) || github.event_name == 'push' && contains(github.ref, 'refs/tags/'))
        uses: peaceiris/actions-gh-pages@v3.9.3
        with:
          github_token: ${{ secrets.GITHUB_TOKEN }}
          publish_dir: ${{ env.PUBLISH_DIR }}

      - name: Publish pull-request docs
        if: |
          !github.event.pull_request.head.repo.fork  && github.event.pull_request && github.event.action != 'closed'
        uses: peaceiris/actions-gh-pages@v3.9.3
        with:
          github_token: ${{ secrets.GITHUB_TOKEN }}
          publish_dir: ${{ env.PUBLISH_DIR }}
          destination_dir: ./pull/${{ github.event.number }}
          allow_empty_commit : true
          keep_files: true
          commit_message: ${{ github.event.head_commit.message }}
          publish_branch: gh-pages
          user_name: 'github-actions[bot]'
          user_email: 'github-actions[bot]@users.noreply.github.com'

      - name: Comment with URL to published pull-request docs
        if: |
          !github.event.pull_request.head.repo.fork  && github.event.pull_request && github.event.action != 'closed'
        env:
          PR_NUM: ${{ github.event.number }}
        uses: mshick/add-pr-comment@v2.8.1
        with:
          message: |
            View rendered docs @ https://intelpython.github.io/dpnp/pull/${{ env.PR_NUM }}/index.html
          allow-repeats: false

  clean:
    if: |
      !github.event.pull_request.head.repo.fork  && github.event.pull_request && github.event.action == 'closed'

    needs: build-and-deploy

    runs-on: ubuntu-20.04

    steps:
      - uses: actions/checkout@v3.5.2
        with:
          fetch-depth: 0

      - name: Remove docs [PR closed]
        env:
          PR_NUM: ${{ github.event.number }}
        run: |
          git remote add tokened_docs https://IntelPython:${{ secrets.GITHUB_TOKEN }}@github.com/IntelPython/dpnp.git
          git fetch tokened_docs
          git checkout --track tokened_docs/gh-pages
          echo `pwd`
          [ -d pull/${PR_NUM} ] && git rm -rf pull/${PR_NUM}
          git config --global user.name 'github-actions[bot]'
          git config --global user.email 'github-actions[bot]@users.noreply.github.com'
          git commit -m "Removing docs for closed pull request ${PR_NUM}"
          git push tokened_docs gh-pages

      - name: Modify the comment with URL to official documentation
        uses: mshick/add-pr-comment@v2.8.1
        with:
          find: |
            View rendered docs @.+
          replace: |
            View rendered docs @ https://intelpython.github.io/dpnp/index.html<|MERGE_RESOLUTION|>--- conflicted
+++ resolved
@@ -84,11 +84,7 @@
       - name: Install dpnp dependencies
         run: |
           conda install numpy"<1.24" dpctl mkl-devel-dpcpp onedpl-devel tbb-devel dpcpp_linux-64 \
-<<<<<<< HEAD
-              cmake cython"<3" pytest ninja scikit-build sysroot_linux-64">=2.28" ${{ env.CHANNELS }}
-=======
               cmake cython pytest ninja scikit-build sysroot_linux-64">=2.28" ${{ env.CHANNELS }}
->>>>>>> 62392812
 
       - name: Install cuPy dependencies
         run: conda install cupy cudatoolkit=10.0
