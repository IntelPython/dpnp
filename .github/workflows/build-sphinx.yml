--- conflicted
+++ resolved
@@ -79,13 +79,8 @@
 
       - name: Install dpnp dependencies
         run: |
-<<<<<<< HEAD
-          conda install dpctl mkl-devel-dpcpp onedpl-devel tbb-devel dpcpp_linux-64 \
+          conda install numpy"<1.24" dpctl mkl-devel-dpcpp onedpl-devel tbb-devel dpcpp_linux-64 \
               cmake cython pytest ninja scikit-build sysroot_linux-64">=2.28" ${{ env.CHANNELS }}
-=======
-          conda install numpy"<1.24" dpctl mkl-devel-dpcpp onedpl-devel tbb-devel dpcpp_linux-64 \
-              cmake cython"<3" pytest ninja scikit-build sysroot_linux-64">=2.28" ${{ env.CHANNELS }}
->>>>>>> 1fc100f7
 
       - name: Install cuPy dependencies
         run: conda install cupy cudatoolkit=10.0
