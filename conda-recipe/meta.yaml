--- conflicted
+++ resolved
@@ -1,12 +1,5 @@
-<<<<<<< HEAD
 {% set required_compiler_and_mkl_version = "2024.1" %}
-{% set required_dpctl_version = "0.15.1dev3" %}
-=======
-{% set required_compiler_and_mkl_version = "2024.0" %}
-{% set excluded_compiler_version1 = "2024.0.1" %}
-{% set excluded_compiler_version2 = "2024.0.2" %}
 {% set required_dpctl_version = "0.16.0*" %}
->>>>>>> b95b89c5
 
 package:
     name: dpnp
@@ -18,11 +11,7 @@
     host:
       - python
       - setuptools
-<<<<<<< HEAD
       - numpy
-=======
-      - numpy <1.27a0
->>>>>>> b95b89c5
       - cython
       - cmake >=3.21
       - ninja
