package:
    name: dpnp
    version: {{ GIT_DESCRIBE_TAG }}
source:
    path: ..

requirements:
    host:
      - python
      - setuptools
      - numpy 1.21
      - cython
      - cmake >=3.21
      - ninja
      - git
      - dpctl >=0.14.2
      - mkl-devel-dpcpp {{ environ.get('MKL_VER', '>=2023.1.0') }}
      - onedpl-devel
      - tbb-devel
      - wheel
      - scikit-build
    build:
      - {{ compiler('cxx') }}
<<<<<<< HEAD
      - {{ compiler('dpcpp') }}  =2023.1.0  # [not osx]
      - sysroot_linux-64 >=2.17  # [linux]
=======
      - {{ compiler('dpcpp') }}  >=2023.1.0  # [not osx]
      - sysroot_linux-64 >=2.28 # [linux]
>>>>>>> b69ab1e4
    run:
      - python
      - dpctl >=0.14.2
      - {{ pin_compatible('dpcpp-cpp-rt', min_pin='x.x', max_pin='x') }}
      - {{ pin_compatible('mkl-dpcpp', min_pin='x.x', max_pin='x') }}
      - {{ pin_compatible('numpy', min_pin='x.x', max_pin='x') }}

build:
    number: {{ GIT_DESCRIBE_NUMBER }}
    include_recipe: False
    script_env:
      - WHEELS_OUTPUT_FOLDER

test:
    requires:
      - pytest
      - setuptools
    source_files:
      - examples
      - tests
      - setup.cfg
    commands:
      - python -c "import dpnp"
      - pytest -s

about:
    home: https://github.com/IntelPython/dpnp
    license: BSD-2-Clause
    license_file: LICENSE.txt
    description: |
        <strong>LEGAL NOTICE: Use of this software package is subject to the
        software license agreement (as set forth above, in the license section of
        the installed Conda package and/or the README file) and all notices,
        disclaimers or license terms for third party or open source software
        included in or with the software.</strong>
        <br/><br/>
        EULA: <a href="https://opensource.org/licenses/BSD-2-Clause" target="_blank">BSD-2-Clause</a>
        <br/><br/><|MERGE_RESOLUTION|>--- conflicted
+++ resolved
@@ -21,13 +21,8 @@
       - scikit-build
     build:
       - {{ compiler('cxx') }}
-<<<<<<< HEAD
-      - {{ compiler('dpcpp') }}  =2023.1.0  # [not osx]
-      - sysroot_linux-64 >=2.17  # [linux]
-=======
       - {{ compiler('dpcpp') }}  >=2023.1.0  # [not osx]
       - sysroot_linux-64 >=2.28 # [linux]
->>>>>>> b69ab1e4
     run:
       - python
       - dpctl >=0.14.2
