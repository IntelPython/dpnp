--- conflicted
+++ resolved
@@ -10,14 +10,9 @@
       - setuptools
       - numpy-devel >=1.18
       - cython
-<<<<<<< HEAD
-      - dpctl >=0.3.7
-      - mkl-devel >=2021.1b10
-      - wheel
-=======
       - dpctl >=0.5
       - mkl-devel >=2021.1.1
->>>>>>> 0007d405
+      - wheel
     run:
       - python
       - dpctl >=0.5
