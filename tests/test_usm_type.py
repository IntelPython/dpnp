--- conflicted
+++ resolved
@@ -559,8 +559,6 @@
 
 
 @pytest.mark.parametrize("usm_type", list_of_usm_types, ids=list_of_usm_types)
-<<<<<<< HEAD
-=======
 def test_indices(usm_type):
     x = dp.indices((2,), usm_type=usm_type)
     assert x.usm_type == usm_type
@@ -581,7 +579,6 @@
 
 
 @pytest.mark.parametrize("usm_type", list_of_usm_types, ids=list_of_usm_types)
->>>>>>> 249eeb17
 def test_clip(usm_type):
     x = dp.arange(10, usm_type=usm_type)
     y = dp.clip(x, 2, 7)
@@ -628,7 +625,67 @@
 
 @pytest.mark.parametrize("usm_type", list_of_usm_types, ids=list_of_usm_types)
 @pytest.mark.parametrize(
-<<<<<<< HEAD
+    "shape, is_empty",
+    [
+        ((2, 2), False),
+        ((3, 2, 2), False),
+        ((0, 0), True),
+        ((0, 2, 2), True),
+    ],
+    ids=[
+        "(2, 2)",
+        "(3, 2, 2)",
+        "(0, 0)",
+        "(0, 2, 2)",
+    ],
+)
+def test_slogdet(shape, is_empty, usm_type):
+    if is_empty:
+        x = dp.empty(shape, dtype=dp.default_float_type(), usm_type=usm_type)
+    else:
+        count_elem = numpy.prod(shape)
+        x = dp.arange(
+            1, count_elem + 1, dtype=dp.default_float_type(), usm_type=usm_type
+        ).reshape(shape)
+
+    sign, logdet = dp.linalg.slogdet(x)
+
+    assert x.usm_type == sign.usm_type
+    assert x.usm_type == logdet.usm_type
+
+
+@pytest.mark.parametrize("usm_type", list_of_usm_types, ids=list_of_usm_types)
+@pytest.mark.parametrize(
+    "shape, is_empty",
+    [
+        ((2, 2), False),
+        ((3, 2, 2), False),
+        ((0, 0), True),
+        ((0, 2, 2), True),
+    ],
+    ids=[
+        "(2, 2)",
+        "(3, 2, 2)",
+        "(0, 0)",
+        "(0, 2, 2)",
+    ],
+)
+def test_det(shape, is_empty, usm_type):
+    if is_empty:
+        x = dp.empty(shape, dtype=dp.default_float_type(), usm_type=usm_type)
+    else:
+        count_elem = numpy.prod(shape)
+        x = dp.arange(
+            1, count_elem + 1, dtype=dp.default_float_type(), usm_type=usm_type
+        ).reshape(shape)
+
+    det = dp.linalg.det(x)
+
+    assert x.usm_type == det.usm_type
+
+
+@pytest.mark.parametrize("usm_type", list_of_usm_types, ids=list_of_usm_types)
+@pytest.mark.parametrize(
     "full_matrices_param", [True, False], ids=["True", "False"]
 )
 @pytest.mark.parametrize(
@@ -674,63 +731,4 @@
             x, full_matrices=full_matrices_param, compute_uv=compute_uv_param
         )
 
-    assert x.usm_type == s.usm_type
-=======
-    "shape, is_empty",
-    [
-        ((2, 2), False),
-        ((3, 2, 2), False),
-        ((0, 0), True),
-        ((0, 2, 2), True),
-    ],
-    ids=[
-        "(2, 2)",
-        "(3, 2, 2)",
-        "(0, 0)",
-        "(0, 2, 2)",
-    ],
-)
-def test_slogdet(shape, is_empty, usm_type):
-    if is_empty:
-        x = dp.empty(shape, dtype=dp.default_float_type(), usm_type=usm_type)
-    else:
-        count_elem = numpy.prod(shape)
-        x = dp.arange(
-            1, count_elem + 1, dtype=dp.default_float_type(), usm_type=usm_type
-        ).reshape(shape)
-
-    sign, logdet = dp.linalg.slogdet(x)
-
-    assert x.usm_type == sign.usm_type
-    assert x.usm_type == logdet.usm_type
-
-
-@pytest.mark.parametrize("usm_type", list_of_usm_types, ids=list_of_usm_types)
-@pytest.mark.parametrize(
-    "shape, is_empty",
-    [
-        ((2, 2), False),
-        ((3, 2, 2), False),
-        ((0, 0), True),
-        ((0, 2, 2), True),
-    ],
-    ids=[
-        "(2, 2)",
-        "(3, 2, 2)",
-        "(0, 0)",
-        "(0, 2, 2)",
-    ],
-)
-def test_det(shape, is_empty, usm_type):
-    if is_empty:
-        x = dp.empty(shape, dtype=dp.default_float_type(), usm_type=usm_type)
-    else:
-        count_elem = numpy.prod(shape)
-        x = dp.arange(
-            1, count_elem + 1, dtype=dp.default_float_type(), usm_type=usm_type
-        ).reshape(shape)
-
-    det = dp.linalg.det(x)
-
-    assert x.usm_type == det.usm_type
->>>>>>> 249eeb17
+    assert x.usm_type == s.usm_type