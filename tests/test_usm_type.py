import tempfile
from math import prod

import dpctl.tensor as dpt
import dpctl.utils as du
import numpy
import pytest

import dpnp as dp
from dpnp.dpnp_utils import get_usm_allocations

from .helper import assert_dtype_allclose

list_of_usm_types = ["device", "shared", "host"]


@pytest.mark.parametrize("usm_type_x", list_of_usm_types, ids=list_of_usm_types)
@pytest.mark.parametrize("usm_type_y", list_of_usm_types, ids=list_of_usm_types)
def test_coerced_usm_types_add(usm_type_x, usm_type_y):
    x = dp.arange(1000, usm_type=usm_type_x)
    y = dp.arange(1000, usm_type=usm_type_y)

    z = 1.3 + x + y + 2

    # inplace add
    z += x
    z += 7.4

    assert x.usm_type == usm_type_x
    assert y.usm_type == usm_type_y
    assert z.usm_type == du.get_coerced_usm_type([usm_type_x, usm_type_y])


@pytest.mark.parametrize("usm_type_x", list_of_usm_types, ids=list_of_usm_types)
@pytest.mark.parametrize("usm_type_y", list_of_usm_types, ids=list_of_usm_types)
def test_coerced_usm_types_mul(usm_type_x, usm_type_y):
    x = dp.arange(10, usm_type=usm_type_x)
    y = dp.arange(10, usm_type=usm_type_y)

    z = 3 * x * y * 1.5

    # inplace multiply
    z *= x
    z *= 4.8

    assert x.usm_type == usm_type_x
    assert y.usm_type == usm_type_y
    assert z.usm_type == du.get_coerced_usm_type([usm_type_x, usm_type_y])


@pytest.mark.parametrize("usm_type_x", list_of_usm_types, ids=list_of_usm_types)
@pytest.mark.parametrize("usm_type_y", list_of_usm_types, ids=list_of_usm_types)
def test_coerced_usm_types_subtract(usm_type_x, usm_type_y):
    x = dp.arange(50, usm_type=usm_type_x)
    y = dp.arange(50, usm_type=usm_type_y)

    z = 20 - x - y - 7.4

    # inplace subtract
    z -= x
    z -= -3.4

    assert x.usm_type == usm_type_x
    assert y.usm_type == usm_type_y
    assert z.usm_type == du.get_coerced_usm_type([usm_type_x, usm_type_y])


@pytest.mark.parametrize("usm_type_x", list_of_usm_types, ids=list_of_usm_types)
@pytest.mark.parametrize("usm_type_y", list_of_usm_types, ids=list_of_usm_types)
def test_coerced_usm_types_divide(usm_type_x, usm_type_y):
    x = dp.arange(120, usm_type=usm_type_x)
    y = dp.arange(120, usm_type=usm_type_y)

    z = 2 / x / y / 1.5

    # inplace divide
    z /= x
    z /= -2.4

    assert x.usm_type == usm_type_x
    assert y.usm_type == usm_type_y
    assert z.usm_type == du.get_coerced_usm_type([usm_type_x, usm_type_y])


@pytest.mark.parametrize("usm_type_x", list_of_usm_types, ids=list_of_usm_types)
@pytest.mark.parametrize("usm_type_y", list_of_usm_types, ids=list_of_usm_types)
def test_coerced_usm_types_remainder(usm_type_x, usm_type_y):
    x = dp.arange(100, usm_type=usm_type_x).reshape(10, 10)
    y = dp.arange(100, usm_type=usm_type_y).reshape(10, 10)
    y = y.T + 1

    z = 100 % y
    z = y % 7
    z = x % y

    # inplace remainder
    z %= y
    z %= 5

    assert x.usm_type == usm_type_x
    assert y.usm_type == usm_type_y
    assert z.usm_type == du.get_coerced_usm_type([usm_type_x, usm_type_y])


@pytest.mark.parametrize("usm_type_x", list_of_usm_types, ids=list_of_usm_types)
@pytest.mark.parametrize("usm_type_y", list_of_usm_types, ids=list_of_usm_types)
def test_coerced_usm_types_floor_divide(usm_type_x, usm_type_y):
    x = dp.arange(100, usm_type=usm_type_x).reshape(10, 10)
    y = dp.arange(100, usm_type=usm_type_y).reshape(10, 10)
    x = x + 1.5
    y = y.T + 0.5

    z = 3.4 // y
    z = y // 2.7
    z = x // y

    # inplace floor_divide
    z //= y
    z //= 2.5

    assert x.usm_type == usm_type_x
    assert y.usm_type == usm_type_y
    assert z.usm_type == du.get_coerced_usm_type([usm_type_x, usm_type_y])


@pytest.mark.parametrize("usm_type_x", list_of_usm_types, ids=list_of_usm_types)
@pytest.mark.parametrize("usm_type_y", list_of_usm_types, ids=list_of_usm_types)
def test_coerced_usm_types_power(usm_type_x, usm_type_y):
    x = dp.arange(70, usm_type=usm_type_x).reshape((7, 5, 2))
    y = dp.arange(70, usm_type=usm_type_y).reshape((7, 5, 2))

    z = 2**x**y**1.5
    z **= x
    z **= 1.7

    assert x.usm_type == usm_type_x
    assert y.usm_type == usm_type_y
    assert z.usm_type == du.get_coerced_usm_type([usm_type_x, usm_type_y])


@pytest.mark.parametrize(
    "func, args",
    [
        pytest.param("copy", ["x0"]),
        pytest.param("diag", ["x0"]),
        pytest.param("empty_like", ["x0"]),
        pytest.param("full", ["10", "x0[3]"]),
        pytest.param("full_like", ["x0", "4"]),
        pytest.param("geomspace", ["x0[0:3]", "8", "4"]),
        pytest.param("geomspace", ["1", "x0[3:5]", "4"]),
        pytest.param("linspace", ["x0[0:2]", "8", "4"]),
        pytest.param("linspace", ["0", "x0[3:5]", "4"]),
        pytest.param("logspace", ["x0[0:2]", "8", "4"]),
        pytest.param("logspace", ["0", "x0[3:5]", "4"]),
        pytest.param("ones_like", ["x0"]),
        pytest.param("vander", ["x0"]),
        pytest.param("zeros_like", ["x0"]),
    ],
)
@pytest.mark.parametrize("usm_type_x", list_of_usm_types, ids=list_of_usm_types)
@pytest.mark.parametrize("usm_type_y", list_of_usm_types, ids=list_of_usm_types)
def test_array_creation_from_1d_array(func, args, usm_type_x, usm_type_y):
    x0 = dp.full(10, 3, usm_type=usm_type_x)
    new_args = [eval(val, {"x0": x0}) for val in args]

    x = getattr(dp, func)(*new_args)
    y = getattr(dp, func)(*new_args, usm_type=usm_type_y)

    assert x.usm_type == usm_type_x
    assert y.usm_type == usm_type_y


@pytest.mark.parametrize(
    "func, args",
    [
        pytest.param("diag", ["x0"]),
        pytest.param("diagflat", ["x0"]),
    ],
)
@pytest.mark.parametrize("usm_type_x", list_of_usm_types, ids=list_of_usm_types)
@pytest.mark.parametrize("usm_type_y", list_of_usm_types, ids=list_of_usm_types)
def test_array_creation_from_2d_array(func, args, usm_type_x, usm_type_y):
    x0 = dp.arange(25, usm_type=usm_type_x).reshape(5, 5)
    new_args = [eval(val, {"x0": x0}) for val in args]

    x = getattr(dp, func)(*new_args)
    y = getattr(dp, func)(*new_args, usm_type=usm_type_y)

    assert x.usm_type == usm_type_x
    assert y.usm_type == usm_type_y


@pytest.mark.parametrize(
    "func, arg, kwargs",
    [
        pytest.param("arange", [-25.7], {"stop": 10**8, "step": 15}),
        pytest.param("frombuffer", [b"\x01\x02\x03\x04"], {"dtype": dp.int32}),
        pytest.param(
            "fromfunction", [(lambda i, j: i + j), (3, 3)], {"dtype": dp.int32}
        ),
        pytest.param("fromiter", [[1, 2, 3, 4]], {"dtype": dp.int64}),
        pytest.param("fromstring", ["1, 2"], {"dtype": int, "sep": " "}),
        pytest.param("full", [(2, 2)], {"fill_value": 5}),
        pytest.param("eye", [4, 2], {}),
        pytest.param("geomspace", [1, 4, 8], {}),
        pytest.param("identity", [4], {}),
        pytest.param("linspace", [0, 4, 8], {}),
        pytest.param("logspace", [0, 4, 8], {}),
        pytest.param("ones", [(2, 2)], {}),
        pytest.param("tri", [3, 5, 2], {}),
        pytest.param("zeros", [(2, 2)], {}),
    ],
)
@pytest.mark.parametrize("usm_type", list_of_usm_types + [None])
def test_array_creation_from_scratch(func, arg, kwargs, usm_type):
    dpnp_kwargs = dict(kwargs)
    dpnp_kwargs["usm_type"] = usm_type
    dpnp_array = getattr(dp, func)(*arg, **dpnp_kwargs)

    numpy_kwargs = dict(kwargs)
    numpy_kwargs["dtype"] = dpnp_array.dtype
    numpy_array = getattr(numpy, func)(*arg, **numpy_kwargs)

    if usm_type is None:
        # assert against default USM type
        usm_type = "device"

    assert_dtype_allclose(dpnp_array, numpy_array)
    assert dpnp_array.shape == numpy_array.shape
    assert dpnp_array.usm_type == usm_type


@pytest.mark.parametrize("usm_type", list_of_usm_types + [None])
def test_array_creation_empty(usm_type):
    dpnp_array = dp.empty((3, 4), usm_type=usm_type)
    numpy_array = numpy.empty((3, 4))

    if usm_type is None:
        # assert against default USM type
        usm_type = "device"

    assert dpnp_array.shape == numpy_array.shape
    assert dpnp_array.usm_type == usm_type


@pytest.mark.parametrize("usm_type", list_of_usm_types + [None])
def test_array_creation_from_file(usm_type):
    with tempfile.TemporaryFile() as fh:
        fh.write(b"\x00\x01\x02\x03\x04\x05\x06\x07\x08")
        fh.flush()

        fh.seek(0)
        numpy_array = numpy.fromfile(fh)

        fh.seek(0)
        dpnp_array = dp.fromfile(fh, usm_type=usm_type)

    if usm_type is None:
        # assert against default USM type
        usm_type = "device"

    assert_dtype_allclose(dpnp_array, numpy_array)
    assert dpnp_array.shape == numpy_array.shape
    assert dpnp_array.usm_type == usm_type


@pytest.mark.parametrize("usm_type", list_of_usm_types + [None])
def test_array_creation_load_txt(usm_type):
    with tempfile.TemporaryFile() as fh:
        fh.write(b"1 2 3 4")
        fh.flush()

        fh.seek(0)
        numpy_array = numpy.loadtxt(fh)

        fh.seek(0)
        dpnp_array = dp.loadtxt(fh, usm_type=usm_type)

    if usm_type is None:
        # assert against default USM type
        usm_type = "device"

    assert_dtype_allclose(dpnp_array, numpy_array)
    assert dpnp_array.shape == numpy_array.shape
    assert dpnp_array.usm_type == usm_type


@pytest.mark.parametrize("usm_type_x", list_of_usm_types, ids=list_of_usm_types)
@pytest.mark.parametrize("usm_type_y", list_of_usm_types, ids=list_of_usm_types)
def test_logspace_base(usm_type_x, usm_type_y):
    x0 = dp.full(10, 2, usm_type=usm_type_x)

    x = dp.logspace([2, 2], 8, 4, base=x0[3:5])
    y = dp.logspace([2, 2], 8, 4, base=x0[3:5], usm_type=usm_type_y)

    assert x.usm_type == usm_type_x
    assert y.usm_type == usm_type_y


@pytest.mark.parametrize(
    "func",
    [
        "array",
        "asarray",
        "asanyarray",
        "ascontiguousarray",
        "asfarray",
        "asfortranarray",
    ],
)
@pytest.mark.parametrize("usm_type_x", list_of_usm_types, ids=list_of_usm_types)
@pytest.mark.parametrize("usm_type_y", list_of_usm_types, ids=list_of_usm_types)
def test_array_copy(func, usm_type_x, usm_type_y):
    sh = (3, 7, 5)
    x = dp.arange(1, prod(sh) + 1, 1, usm_type=usm_type_x).reshape(sh)

    y = getattr(dp, func)(x, usm_type=usm_type_y)

    assert x.usm_type == usm_type_x
    assert y.usm_type == usm_type_y


@pytest.mark.parametrize(
    "copy", [True, False, None], ids=["True", "False", "None"]
)
@pytest.mark.parametrize("usm_type_x", list_of_usm_types, ids=list_of_usm_types)
def test_array_creation_from_dpctl(copy, usm_type_x):
    x = dpt.ones((3, 3), usm_type=usm_type_x)
    y = dp.array(x, copy=copy)

    assert y.usm_type == usm_type_x


@pytest.mark.parametrize(
    "usm_type_start", list_of_usm_types, ids=list_of_usm_types
)
@pytest.mark.parametrize(
    "usm_type_stop", list_of_usm_types, ids=list_of_usm_types
)
def test_linspace_arrays(usm_type_start, usm_type_stop):
    start = dp.asarray([0, 0], usm_type=usm_type_start)
    stop = dp.asarray([2, 4], usm_type=usm_type_stop)
    res = dp.linspace(start, stop, 4)
    assert res.usm_type == du.get_coerced_usm_type(
        [usm_type_start, usm_type_stop]
    )


@pytest.mark.parametrize("func", ["tril", "triu"], ids=["tril", "triu"])
@pytest.mark.parametrize("usm_type", list_of_usm_types, ids=list_of_usm_types)
def test_tril_triu(func, usm_type):
    x0 = dp.ones((3, 3), usm_type=usm_type)
    x = getattr(dp, func)(x0)
    assert x.usm_type == usm_type


@pytest.mark.parametrize(
    "op",
    [
        "equal",
        "greater",
        "greater_equal",
        "less",
        "less_equal",
        "logical_and",
        "logical_or",
        "logical_xor",
        "not_equal",
    ],
    ids=[
        "equal",
        "greater",
        "greater_equal",
        "less",
        "less_equal",
        "logical_and",
        "logical_or",
        "logical_xor",
        "not_equal",
    ],
)
@pytest.mark.parametrize("usm_type_x", list_of_usm_types, ids=list_of_usm_types)
@pytest.mark.parametrize("usm_type_y", list_of_usm_types, ids=list_of_usm_types)
def test_coerced_usm_types_logic_op(op, usm_type_x, usm_type_y):
    x = dp.arange(100, usm_type=usm_type_x)
    y = dp.arange(100, usm_type=usm_type_y)[::-1]

    z = getattr(dp, op)(x, y)
    zx = getattr(dp, op)(x, 50)
    zy = getattr(dp, op)(30, y)

    assert x.usm_type == zx.usm_type == usm_type_x
    assert y.usm_type == zy.usm_type == usm_type_y
    assert z.usm_type == du.get_coerced_usm_type([usm_type_x, usm_type_y])


@pytest.mark.parametrize(
    "op",
    ["bitwise_and", "bitwise_or", "bitwise_xor", "left_shift", "right_shift"],
    ids=[
        "bitwise_and",
        "bitwise_or",
        "bitwise_xor",
        "left_shift",
        "right_shift",
    ],
)
@pytest.mark.parametrize("usm_type_x", list_of_usm_types, ids=list_of_usm_types)
@pytest.mark.parametrize("usm_type_y", list_of_usm_types, ids=list_of_usm_types)
def test_coerced_usm_types_bitwise_op(op, usm_type_x, usm_type_y):
    x = dp.arange(25, usm_type=usm_type_x)
    y = dp.arange(25, usm_type=usm_type_y)[::-1]

    z = getattr(dp, op)(x, y)
    zx = getattr(dp, op)(x, 7)
    zy = getattr(dp, op)(12, y)

    assert x.usm_type == zx.usm_type == usm_type_x
    assert y.usm_type == zy.usm_type == usm_type_y
    assert z.usm_type == du.get_coerced_usm_type([usm_type_x, usm_type_y])


@pytest.mark.parametrize("usm_type_x", list_of_usm_types, ids=list_of_usm_types)
@pytest.mark.parametrize("usm_type_y", list_of_usm_types, ids=list_of_usm_types)
@pytest.mark.parametrize(
    "shape_pair",
    [
        ((2, 4), (4, 3)),
        ((2, 0), (0, 3)),
        ((2, 4), (4, 0)),
        ((4, 2, 3), (4, 3, 5)),
        ((6, 7, 4, 3), (6, 7, 3, 5)),
    ],
    ids=[
        "((2, 4), (4, 3))",
        "((2, 0), (0, 3))",
        "((2, 4), (4, 0))",
        "((4, 2, 3), (4, 3, 5))",
        "((6, 7, 4, 3), (6, 7, 3, 5))",
    ],
)
def test_matmul(usm_type_x, usm_type_y, shape_pair):
    shape1, shape2 = shape_pair
    x = numpy.arange(numpy.prod(shape1)).reshape(shape1)
    y = numpy.arange(numpy.prod(shape2)).reshape(shape2)

    x = dp.array(x, usm_type=usm_type_x)
    y = dp.array(y, usm_type=usm_type_y)
    z = dp.matmul(x, y)

    assert x.usm_type == usm_type_x
    assert y.usm_type == usm_type_y
    assert z.usm_type == du.get_coerced_usm_type([usm_type_x, usm_type_y])


@pytest.mark.parametrize("usm_type_x", list_of_usm_types, ids=list_of_usm_types)
@pytest.mark.parametrize("usm_type_y", list_of_usm_types, ids=list_of_usm_types)
def test_meshgrid(usm_type_x, usm_type_y):
    x = dp.arange(100, usm_type=usm_type_x)
    y = dp.arange(100, usm_type=usm_type_y)
    z = dp.meshgrid(x, y)
    assert z[0].usm_type == usm_type_x
    assert z[1].usm_type == usm_type_y


@pytest.mark.parametrize(
    "func,data",
    [
        pytest.param("average", [1.0, 2.0, 4.0, 7.0]),
        pytest.param("abs", [-1.2, 1.2]),
        pytest.param("angle", [[1.0 + 1.0j, 2.0 + 3.0j]]),
        pytest.param("arccos", [-0.5, 0.0, 0.5]),
        pytest.param("arccosh", [1.5, 3.5, 5.0]),
        pytest.param("arcsin", [-0.5, 0.0, 0.5]),
        pytest.param("arcsinh", [-5.0, -3.5, 0.0, 3.5, 5.0]),
        pytest.param("arctan", [-1.0, 0.0, 1.0]),
        pytest.param("arctanh", [-0.5, 0.0, 0.5]),
        pytest.param("argmax", [1.0, 2.0, 4.0, 7.0]),
        pytest.param("argmin", [1.0, 2.0, 4.0, 7.0]),
        pytest.param("argsort", [2.0, 1.0, 7.0, 4.0]),
        pytest.param("cbrt", [1, 8, 27]),
        pytest.param("ceil", [-1.7, -1.5, -0.2, 0.2, 1.5, 1.7, 2.0]),
        pytest.param("conjugate", [[1.0 + 1.0j, 0.0], [0.0, 1.0 + 1.0j]]),
        pytest.param(
            "cos", [-dp.pi / 2, -dp.pi / 4, 0.0, dp.pi / 4, dp.pi / 2]
        ),
        pytest.param("cosh", [-5.0, -3.5, 0.0, 3.5, 5.0]),
        pytest.param("count_nonzero", [0, 1, 7, 0]),
        pytest.param("diff", [1.0, 2.0, 4.0, 7.0, 0.0]),
        pytest.param("exp", [1.0, 2.0, 4.0, 7.0]),
        pytest.param("exp2", [0.0, 1.0, 2.0]),
        pytest.param("expm1", [1.0e-10, 1.0, 2.0, 4.0, 7.0]),
        pytest.param("floor", [-1.7, -1.5, -0.2, 0.2, 1.5, 1.7, 2.0]),
        pytest.param(
            "imag", [complex(1.0, 2.0), complex(3.0, 4.0), complex(5.0, 6.0)]
        ),
        pytest.param("log", [1.0, 2.0, 4.0, 7.0]),
        pytest.param("log10", [1.0, 2.0, 4.0, 7.0]),
        pytest.param("log1p", [1.0e-10, 1.0, 2.0, 4.0, 7.0]),
        pytest.param("log2", [1.0, 2.0, 4.0, 7.0]),
        pytest.param("logsumexp", [1.0, 2.0, 4.0, 7.0]),
        pytest.param("max", [1.0, 2.0, 4.0, 7.0]),
        pytest.param("mean", [1.0, 2.0, 4.0, 7.0]),
        pytest.param("min", [1.0, 2.0, 4.0, 7.0]),
        pytest.param("nanargmax", [1.0, 2.0, 4.0, dp.nan]),
        pytest.param("nanargmin", [1.0, 2.0, 4.0, dp.nan]),
        pytest.param("nanmax", [1.0, 2.0, 4.0, dp.nan]),
        pytest.param("nanmean", [1.0, 2.0, 4.0, dp.nan]),
        pytest.param("nanmin", [1.0, 2.0, 4.0, dp.nan]),
        pytest.param("nanprod", [1.0, 2.0, dp.nan]),
        pytest.param("nanstd", [1.0, 2.0, 4.0, dp.nan]),
        pytest.param("nansum", [1.0, 2.0, 4.0, dp.nan]),
        pytest.param("nanvar", [1.0, 2.0, 4.0, dp.nan]),
        pytest.param("negative", [1.0, 0.0, -1.0]),
        pytest.param("positive", [1.0, 0.0, -1.0]),
        pytest.param("prod", [1.0, 2.0]),
        pytest.param("proj", [complex(1.0, 2.0), complex(dp.inf, -1.0)]),
        pytest.param("ptp", [1.0, 2.0, 4.0, 7.0]),
        pytest.param(
            "real", [complex(1.0, 2.0), complex(3.0, 4.0), complex(5.0, 6.0)]
        ),
        pytest.param("reciprocal", [1.0, 2.0, 4.0, 7.0]),
        pytest.param("reduce_hypot", [1.0, 2.0, 4.0, 7.0]),
        pytest.param("rsqrt", [1, 8, 27]),
        pytest.param("sign", [-5.0, 0.0, 4.5]),
        pytest.param("signbit", [-5.0, 0.0, 4.5]),
        pytest.param(
            "sin", [-dp.pi / 2, -dp.pi / 4, 0.0, dp.pi / 4, dp.pi / 2]
        ),
        pytest.param("sinh", [-5.0, -3.5, 0.0, 3.5, 5.0]),
        pytest.param("sort", [2.0, 1.0, 7.0, 4.0]),
        pytest.param("sqrt", [1.0, 3.0, 9.0]),
        pytest.param("square", [1.0, 3.0, 9.0]),
        pytest.param("std", [1.0, 2.0, 4.0, 7.0]),
        pytest.param("sum", [1.0, 2.0]),
        pytest.param(
            "tan", [-dp.pi / 2, -dp.pi / 4, 0.0, dp.pi / 4, dp.pi / 2]
        ),
        pytest.param("tanh", [-5.0, -3.5, 0.0, 3.5, 5.0]),
        pytest.param("trunc", [-1.7, -1.5, -0.2, 0.2, 1.5, 1.7, 2.0]),
        pytest.param("var", [1.0, 2.0, 4.0, 7.0]),
    ],
)
@pytest.mark.parametrize("usm_type", list_of_usm_types, ids=list_of_usm_types)
def test_1in_1out(func, data, usm_type):
    x = dp.array(data, usm_type=usm_type)
    res = getattr(dp, func)(x)
    assert x.usm_type == usm_type
    assert res.usm_type == usm_type


@pytest.mark.parametrize(
    "func,data1,data2",
    [
        pytest.param(
            "allclose",
            [[1.2, -0.0], [-7, 2.34567]],
            [[1.2, 0.0], [-7, 2.34567]],
        ),
        pytest.param("arctan2", [[-1, +1, +1, -1]], [[-1, -1, +1, +1]]),
        pytest.param("copysign", [0.0, 1.0, 2.0], [-1.0, 0.0, 1.0]),
        pytest.param("cross", [1.0, 2.0, 3.0], [4.0, 5.0, 6.0]),
        # dpnp.dot has 3 different implementations based on input arrays dtype
        # checking all of them
        pytest.param("dot", [3.0, 4.0, 5.0], [1.0, 2.0, 3.0]),
        pytest.param("dot", [3, 4, 5], [1, 2, 3]),
        pytest.param("dot", [3 + 2j, 4 + 1j, 5], [1, 2 + 3j, 3]),
        pytest.param("fmax", [[0.0, 1.0, 2.0]], [[3.0, 4.0, 5.0]]),
        pytest.param("fmin", [[0.0, 1.0, 2.0]], [[3.0, 4.0, 5.0]]),
        pytest.param(
            "hypot", [[1.0, 2.0, 3.0, 4.0]], [[-1.0, -2.0, -4.0, -5.0]]
        ),
        pytest.param("inner", [1.0, 2.0, 3.0], [4.0, 5.0, 6.0]),
        pytest.param("kron", [3.0, 4.0, 5.0], [1.0, 2.0]),
        pytest.param("logaddexp", [[-1, 2, 5, 9]], [[4, -3, 2, -8]]),
        pytest.param("maximum", [[0.0, 1.0, 2.0]], [[3.0, 4.0, 5.0]]),
        pytest.param("minimum", [[0.0, 1.0, 2.0]], [[3.0, 4.0, 5.0]]),
        pytest.param(
            "tensordot",
            [[0.0, 1.0, 2.0], [3.0, 4.0, 5.0]],
            [[4.0, 4.0, 4.0], [4.0, 4.0, 4.0]],
        ),
        # dpnp.vdot has 3 different implementations based on input arrays dtype
        # checking all of them
        pytest.param("vdot", [3.0, 4.0, 5.0], [1.0, 2.0, 3.0]),
        pytest.param("vdot", [3, 4, 5], [1, 2, 3]),
        pytest.param("vdot", [3 + 2j, 4 + 1j, 5], [1, 2 + 3j, 3]),
    ],
)
@pytest.mark.parametrize("usm_type_x", list_of_usm_types, ids=list_of_usm_types)
@pytest.mark.parametrize("usm_type_y", list_of_usm_types, ids=list_of_usm_types)
def test_2in_1out(func, data1, data2, usm_type_x, usm_type_y):
    x = dp.array(data1, usm_type=usm_type_x)
    y = dp.array(data2, usm_type=usm_type_y)
    z = getattr(dp, func)(x, y)

    assert x.usm_type == usm_type_x
    assert y.usm_type == usm_type_y
    assert z.usm_type == du.get_coerced_usm_type([usm_type_x, usm_type_y])


@pytest.mark.parametrize("usm_type", list_of_usm_types, ids=list_of_usm_types)
def test_broadcast_to(usm_type):
    x = dp.ones(7, usm_type=usm_type)
    y = dp.broadcast_to(x, (2, 7))
    assert x.usm_type == y.usm_type


@pytest.mark.parametrize(
    "func,data1,data2",
    [
        pytest.param("column_stack", (1, 2, 3), (2, 3, 4)),
        pytest.param("concatenate", [[1, 2], [3, 4]], [[5, 6]]),
        pytest.param("dstack", [[1], [2], [3]], [[2], [3], [4]]),
        pytest.param("hstack", (1, 2, 3), (4, 5, 6)),
        pytest.param("row_stack", [[7], [1], [2], [3]], [[2], [3], [9], [4]]),
        pytest.param("stack", [1, 2, 3], [4, 5, 6]),
        pytest.param("vstack", [0, 1, 2, 3], [4, 5, 6, 7]),
    ],
)
@pytest.mark.parametrize("usm_type_x", list_of_usm_types, ids=list_of_usm_types)
@pytest.mark.parametrize("usm_type_y", list_of_usm_types, ids=list_of_usm_types)
def test_concat_stack(func, data1, data2, usm_type_x, usm_type_y):
    x = dp.array(data1, usm_type=usm_type_x)
    y = dp.array(data2, usm_type=usm_type_y)
    z = getattr(dp, func)((x, y))

    assert x.usm_type == usm_type_x
    assert y.usm_type == usm_type_y
    assert z.usm_type == du.get_coerced_usm_type([usm_type_x, usm_type_y])


@pytest.mark.parametrize("usm_type", list_of_usm_types, ids=list_of_usm_types)
def test_multi_dot(usm_type):
    numpy_array_list = []
    dpnp_array_list = []
    for num_array in [3, 5]:  # number of arrays in multi_dot
        for _ in range(num_array):  # creat arrays one by one
            a = numpy.random.rand(10, 10)
            b = dp.array(a, usm_type=usm_type)

            numpy_array_list.append(a)
            dpnp_array_list.append(b)

        result = dp.linalg.multi_dot(dpnp_array_list)
        expected = numpy.linalg.multi_dot(numpy_array_list)
        assert_dtype_allclose(result, expected)

        input_usm_type, _ = get_usm_allocations(dpnp_array_list)
        assert input_usm_type == usm_type
        assert result.usm_type == usm_type


@pytest.mark.parametrize("func", ["take", "take_along_axis"])
@pytest.mark.parametrize("usm_type_x", list_of_usm_types, ids=list_of_usm_types)
@pytest.mark.parametrize(
    "usm_type_ind", list_of_usm_types, ids=list_of_usm_types
)
def test_take(func, usm_type_x, usm_type_ind):
    x = dp.arange(5, usm_type=usm_type_x)
    ind = dp.array([0, 2, 4], usm_type=usm_type_ind)
    z = getattr(dp, func)(x, ind, axis=None)

    assert x.usm_type == usm_type_x
    assert ind.usm_type == usm_type_ind
    assert z.usm_type == du.get_coerced_usm_type([usm_type_x, usm_type_ind])


@pytest.mark.parametrize(
    "data, ind, axis",
    [
        (numpy.arange(6), numpy.array([0, 2, 4]), None),
        (
            numpy.arange(6).reshape((2, 3)),
            numpy.array([0, 1]).reshape((2, 1)),
            1,
        ),
    ],
)
@pytest.mark.parametrize("usm_type_x", list_of_usm_types, ids=list_of_usm_types)
@pytest.mark.parametrize(
    "usm_type_ind", list_of_usm_types, ids=list_of_usm_types
)
def test_take_along_axis(data, ind, axis, usm_type_x, usm_type_ind):
    x = dp.array(data, usm_type=usm_type_x)
    ind = dp.array(ind, usm_type=usm_type_ind)

    z = dp.take_along_axis(x, ind, axis=axis)

    assert x.usm_type == usm_type_x
    assert ind.usm_type == usm_type_ind
    assert z.usm_type == du.get_coerced_usm_type([usm_type_x, usm_type_ind])


@pytest.mark.parametrize(
    "data, is_empty",
    [
        ([[1, -2], [2, 5]], False),
        ([[[1, -2], [2, 5]], [[1, -2], [2, 5]]], False),
        ((0, 0), True),
        ((3, 0, 0), True),
    ],
    ids=["2D", "3D", "Empty_2D", "Empty_3D"],
)
@pytest.mark.parametrize("usm_type", list_of_usm_types, ids=list_of_usm_types)
def test_cholesky(data, is_empty, usm_type):
    if is_empty:
        x = dp.empty(data, dtype=dp.default_float_type(), usm_type=usm_type)
    else:
        x = dp.array(data, dtype=dp.default_float_type(), usm_type=usm_type)

    result = dp.linalg.cholesky(x)

    assert x.usm_type == result.usm_type


@pytest.mark.parametrize("usm_type", list_of_usm_types, ids=list_of_usm_types)
def test_indices(usm_type):
    x = dp.indices((2,), usm_type=usm_type)
    assert x.usm_type == usm_type


@pytest.mark.parametrize("usm_type", list_of_usm_types + [None])
@pytest.mark.parametrize("func", ["mgrid", "ogrid"])
def test_grid(usm_type, func):
    if usm_type is None:
        # assert against default USM type
        assert getattr(dp, func)(usm_type=usm_type)[0:4].usm_type == "device"
    else:
        assert getattr(dp, func)(usm_type=usm_type)[0:4].usm_type == usm_type


@pytest.mark.parametrize("usm_type", list_of_usm_types, ids=list_of_usm_types)
@pytest.mark.parametrize("sparse", [True, False], ids=["True", "False"])
def test_indices_sparse(usm_type, sparse):
    x = dp.indices((2, 3), sparse=sparse, usm_type=usm_type)
    for i in x:
        assert i.usm_type == usm_type


@pytest.mark.parametrize("usm_type", list_of_usm_types, ids=list_of_usm_types)
def test_clip(usm_type):
    x = dp.arange(10, usm_type=usm_type)
    y = dp.clip(x, 2, 7)
    assert x.usm_type == y.usm_type


@pytest.mark.parametrize(
    "usm_type_matrix", list_of_usm_types, ids=list_of_usm_types
)
@pytest.mark.parametrize(
    "usm_type_vector", list_of_usm_types, ids=list_of_usm_types
)
@pytest.mark.parametrize(
    "matrix, vector",
    [
        ([[1, 2], [3, 5]], dp.empty((2, 0))),
        ([[1, 2], [3, 5]], [1, 2]),
        (
            [
                [[1, 1, 1], [0, 2, 5], [2, 5, -1]],
                [[3, -1, 1], [1, 2, 3], [2, 3, 1]],
                [[1, 4, 1], [1, 2, -2], [4, 1, 2]],
            ],
            [[6, -4, 27], [9, -6, 15], [15, 1, 11]],
        ),
    ],
    ids=[
        "2D_Matrix_Empty_Vector",
        "2D_Matrix_1D_Vector",
        "3D_Matrix_and_Vectors",
    ],
)
def test_solve(matrix, vector, usm_type_matrix, usm_type_vector):
    x = dp.array(matrix, usm_type=usm_type_matrix)
    y = dp.array(vector, usm_type=usm_type_vector)
    z = dp.linalg.solve(x, y)

    assert x.usm_type == usm_type_matrix
    assert y.usm_type == usm_type_vector
    assert z.usm_type == du.get_coerced_usm_type(
        [usm_type_matrix, usm_type_vector]
    )


@pytest.mark.parametrize("usm_type", list_of_usm_types, ids=list_of_usm_types)
@pytest.mark.parametrize(
    "shape, is_empty",
    [
        ((2, 2), False),
        ((3, 2, 2), False),
        ((0, 0), True),
        ((0, 2, 2), True),
    ],
    ids=[
        "(2, 2)",
        "(3, 2, 2)",
        "(0, 0)",
        "(0, 2, 2)",
    ],
)
def test_slogdet(shape, is_empty, usm_type):
    if is_empty:
        x = dp.empty(shape, dtype=dp.default_float_type(), usm_type=usm_type)
    else:
        count_elem = numpy.prod(shape)
        x = dp.arange(
            1, count_elem + 1, dtype=dp.default_float_type(), usm_type=usm_type
        ).reshape(shape)

    sign, logdet = dp.linalg.slogdet(x)

    assert x.usm_type == sign.usm_type
    assert x.usm_type == logdet.usm_type


@pytest.mark.parametrize("usm_type", list_of_usm_types, ids=list_of_usm_types)
@pytest.mark.parametrize(
    "shape, is_empty",
    [
        ((2, 2), False),
        ((3, 2, 2), False),
        ((0, 0), True),
        ((0, 2, 2), True),
    ],
    ids=[
        "(2, 2)",
        "(3, 2, 2)",
        "(0, 0)",
        "(0, 2, 2)",
    ],
)
def test_det(shape, is_empty, usm_type):
    if is_empty:
        x = dp.empty(shape, dtype=dp.default_float_type(), usm_type=usm_type)
    else:
        count_elem = numpy.prod(shape)
        x = dp.arange(
            1, count_elem + 1, dtype=dp.default_float_type(), usm_type=usm_type
        ).reshape(shape)

    det = dp.linalg.det(x)

    assert x.usm_type == det.usm_type


@pytest.mark.parametrize("usm_type", list_of_usm_types, ids=list_of_usm_types)
@pytest.mark.parametrize(
    "shape, is_empty",
    [
        ((2, 2), False),
        ((3, 2, 2), False),
        ((0, 0), True),
        ((0, 2, 2), True),
    ],
    ids=[
        "(2, 2)",
        "(3, 2, 2)",
        "(0, 0)",
        "(0, 2, 2)",
    ],
)
def test_inv(shape, is_empty, usm_type):
    if is_empty:
        x = dp.empty(shape, dtype=dp.default_float_type(), usm_type=usm_type)
    else:
        count_elem = numpy.prod(shape)
        x = dp.arange(
            1, count_elem + 1, dtype=dp.default_float_type(), usm_type=usm_type
        ).reshape(shape)

    result = dp.linalg.inv(x)

    assert x.usm_type == result.usm_type


@pytest.mark.parametrize("usm_type", list_of_usm_types, ids=list_of_usm_types)
@pytest.mark.parametrize(
    "full_matrices_param", [True, False], ids=["True", "False"]
)
@pytest.mark.parametrize(
    "compute_uv_param", [True, False], ids=["True", "False"]
)
@pytest.mark.parametrize(
    "shape",
    [
        (1, 4),
        (3, 2),
        (4, 4),
        (2, 0),
        (0, 2),
        (2, 2, 3),
        (3, 3, 0),
        (0, 2, 3),
        (1, 0, 3),
    ],
    ids=[
        "(1, 4)",
        "(3, 2)",
        "(4, 4)",
        "(2, 0)",
        "(0, 2)",
        "(2, 2, 3)",
        "(3, 3, 0)",
        "(0, 2, 3)",
        "(1, 0, 3)",
    ],
)
def test_svd(usm_type, shape, full_matrices_param, compute_uv_param):
    x = dp.ones(shape, usm_type=usm_type)

    if compute_uv_param:
        u, s, vt = dp.linalg.svd(
            x, full_matrices=full_matrices_param, compute_uv=compute_uv_param
        )

        assert x.usm_type == u.usm_type
        assert x.usm_type == vt.usm_type
    else:
        s = dp.linalg.svd(
            x, full_matrices=full_matrices_param, compute_uv=compute_uv_param
        )

    assert x.usm_type == s.usm_type


@pytest.mark.parametrize(
    "n",
    [-1, 0, 1, 2, 3],
    ids=["-1", "0", "1", "2", "3"],
)
@pytest.mark.parametrize("usm_type", list_of_usm_types, ids=list_of_usm_types)
def test_matrix_power(n, usm_type):
    a = dp.array([[1, 2], [3, 5]], usm_type=usm_type)

    dp_res = dp.linalg.matrix_power(a, n)
    assert a.usm_type == dp_res.usm_type


@pytest.mark.parametrize(
    "data, tol",
    [
        (numpy.array([1, 2]), None),
        (numpy.array([[1, 2], [3, 4]]), None),
        (numpy.array([[1, 2], [3, 4]]), 1e-06),
    ],
    ids=[
        "1-D array",
        "2-D array no tol",
        "2_d array with tol",
    ],
)
@pytest.mark.parametrize("usm_type", list_of_usm_types, ids=list_of_usm_types)
def test_matrix_rank(data, tol, usm_type):
    a = dp.array(data, usm_type=usm_type)

    dp_res = dp.linalg.matrix_rank(a, tol=tol)
    assert a.usm_type == dp_res.usm_type


@pytest.mark.parametrize("usm_type", list_of_usm_types, ids=list_of_usm_types)
@pytest.mark.parametrize(
    "shape, hermitian",
    [
        ((4, 4), False),
        ((2, 0), False),
        ((4, 4), True),
        ((2, 2, 3), False),
        ((0, 2, 3), False),
        ((1, 0, 3), False),
    ],
    ids=[
        "(4, 4)",
        "(2, 0)",
        "(2, 2), hermitian)",
        "(2, 2, 3)",
        "(0, 2, 3)",
        "(1, 0, 3)",
    ],
)
def test_pinv(shape, hermitian, usm_type):
    numpy.random.seed(81)
    if hermitian:
        a = dp.random.randn(*shape) + 1j * dp.random.randn(*shape)
        a = dp.conj(a.T) @ a
    else:
        a = dp.random.randn(*shape)

    a = dp.array(a, usm_type=usm_type)
    B = dp.linalg.pinv(a, hermitian=hermitian)

    assert a.usm_type == B.usm_type


@pytest.mark.parametrize("usm_type", list_of_usm_types, ids=list_of_usm_types)
@pytest.mark.parametrize(
    "shape",
    [
        (4, 4),
        (2, 0),
        (2, 2, 3),
        (0, 2, 3),
        (1, 0, 3),
    ],
    ids=[
        "(4, 4)",
        "(2, 0)",
        "(2, 2, 3)",
        "(0, 2, 3)",
        "(1, 0, 3)",
    ],
)
@pytest.mark.parametrize(
    "mode",
    ["r", "raw", "complete", "reduced"],
    ids=["r", "raw", "complete", "reduced"],
)
def test_qr(shape, mode, usm_type):
    count_elems = numpy.prod(shape)
    a = dp.arange(count_elems, usm_type=usm_type).reshape(shape)

    if mode == "r":
        dp_r = dp.linalg.qr(a, mode=mode)
        assert a.usm_type == dp_r.usm_type
    else:
        dp_q, dp_r = dp.linalg.qr(a, mode=mode)

        assert a.usm_type == dp_q.usm_type
        assert a.usm_type == dp_r.usm_type


<<<<<<< HEAD
@pytest.mark.parametrize("usm_type_a", list_of_usm_types, ids=list_of_usm_types)
@pytest.mark.parametrize("usm_type_b", list_of_usm_types, ids=list_of_usm_types)
def test_tensorsolve(usm_type_a, usm_type_b):
    data = numpy.random.randn(3, 2, 6)
    a = dp.array(data, usm_type=usm_type_a)
    b = dp.ones(a.shape[:2], dtype=a.dtype, usm_type=usm_type_b)

    result = dp.linalg.tensorsolve(a, b)

    assert a.usm_type == usm_type_a
    assert b.usm_type == usm_type_b
    assert result.usm_type == du.get_coerced_usm_type([usm_type_a, usm_type_b])
=======
@pytest.mark.parametrize("usm_type", list_of_usm_types, ids=list_of_usm_types)
def test_tensorinv(usm_type):
    a = dp.eye(12, usm_type=usm_type).reshape(12, 4, 3)
    ainv = dp.linalg.tensorinv(a, ind=1)

    assert a.usm_type == ainv.usm_type
>>>>>>> e5d31271
<|MERGE_RESOLUTION|>--- conflicted
+++ resolved
@@ -1029,7 +1029,14 @@
         assert a.usm_type == dp_r.usm_type
 
 
-<<<<<<< HEAD
+@pytest.mark.parametrize("usm_type", list_of_usm_types, ids=list_of_usm_types)
+def test_tensorinv(usm_type):
+    a = dp.eye(12, usm_type=usm_type).reshape(12, 4, 3)
+    ainv = dp.linalg.tensorinv(a, ind=1)
+
+    assert a.usm_type == ainv.usm_type
+
+
 @pytest.mark.parametrize("usm_type_a", list_of_usm_types, ids=list_of_usm_types)
 @pytest.mark.parametrize("usm_type_b", list_of_usm_types, ids=list_of_usm_types)
 def test_tensorsolve(usm_type_a, usm_type_b):
@@ -1041,12 +1048,4 @@
 
     assert a.usm_type == usm_type_a
     assert b.usm_type == usm_type_b
-    assert result.usm_type == du.get_coerced_usm_type([usm_type_a, usm_type_b])
-=======
-@pytest.mark.parametrize("usm_type", list_of_usm_types, ids=list_of_usm_types)
-def test_tensorinv(usm_type):
-    a = dp.eye(12, usm_type=usm_type).reshape(12, 4, 3)
-    ainv = dp.linalg.tensorinv(a, ind=1)
-
-    assert a.usm_type == ainv.usm_type
->>>>>>> e5d31271
+    assert result.usm_type == du.get_coerced_usm_type([usm_type_a, usm_type_b])