from math import prod

import dpctl.tensor as dpt
import dpctl.utils as du
import numpy
import pytest
from numpy.testing import assert_allclose

import dpnp as dp

from .helper import assert_dtype_allclose

list_of_usm_types = ["device", "shared", "host"]


@pytest.mark.parametrize("usm_type_x", list_of_usm_types, ids=list_of_usm_types)
@pytest.mark.parametrize("usm_type_y", list_of_usm_types, ids=list_of_usm_types)
def test_coerced_usm_types_add(usm_type_x, usm_type_y):
    x = dp.arange(1000, usm_type=usm_type_x)
    y = dp.arange(1000, usm_type=usm_type_y)

    z = 1.3 + x + y + 2

    # inplace add
    z += x
    z += 7.4

    assert x.usm_type == usm_type_x
    assert y.usm_type == usm_type_y
    assert z.usm_type == du.get_coerced_usm_type([usm_type_x, usm_type_y])


@pytest.mark.parametrize("usm_type_x", list_of_usm_types, ids=list_of_usm_types)
@pytest.mark.parametrize("usm_type_y", list_of_usm_types, ids=list_of_usm_types)
def test_coerced_usm_types_mul(usm_type_x, usm_type_y):
    x = dp.arange(10, usm_type=usm_type_x)
    y = dp.arange(10, usm_type=usm_type_y)

    z = 3 * x * y * 1.5

    # inplace multiply
    z *= x
    z *= 4.8

    assert x.usm_type == usm_type_x
    assert y.usm_type == usm_type_y
    assert z.usm_type == du.get_coerced_usm_type([usm_type_x, usm_type_y])


@pytest.mark.parametrize("usm_type_x", list_of_usm_types, ids=list_of_usm_types)
@pytest.mark.parametrize("usm_type_y", list_of_usm_types, ids=list_of_usm_types)
def test_coerced_usm_types_subtract(usm_type_x, usm_type_y):
    x = dp.arange(50, usm_type=usm_type_x)
    y = dp.arange(50, usm_type=usm_type_y)

    z = 20 - x - y - 7.4

    # inplace subtract
    z -= x
    z -= -3.4

    assert x.usm_type == usm_type_x
    assert y.usm_type == usm_type_y
    assert z.usm_type == du.get_coerced_usm_type([usm_type_x, usm_type_y])


@pytest.mark.parametrize("usm_type_x", list_of_usm_types, ids=list_of_usm_types)
@pytest.mark.parametrize("usm_type_y", list_of_usm_types, ids=list_of_usm_types)
def test_coerced_usm_types_divide(usm_type_x, usm_type_y):
    x = dp.arange(120, usm_type=usm_type_x)
    y = dp.arange(120, usm_type=usm_type_y)

    z = 2 / x / y / 1.5

    # inplace divide
    z /= x
    z /= -2.4

    assert x.usm_type == usm_type_x
    assert y.usm_type == usm_type_y
    assert z.usm_type == du.get_coerced_usm_type([usm_type_x, usm_type_y])


@pytest.mark.parametrize("usm_type_x", list_of_usm_types, ids=list_of_usm_types)
@pytest.mark.parametrize("usm_type_y", list_of_usm_types, ids=list_of_usm_types)
def test_coerced_usm_types_remainder(usm_type_x, usm_type_y):
    x = dp.arange(100, usm_type=usm_type_x).reshape(10, 10)
    y = dp.arange(100, usm_type=usm_type_y).reshape(10, 10)
    y = y.T + 1

    z = 100 % y
    z = y % 7
    z = x % y

    # inplace remainder
    z %= y
    z %= 5

    assert x.usm_type == usm_type_x
    assert y.usm_type == usm_type_y
    assert z.usm_type == du.get_coerced_usm_type([usm_type_x, usm_type_y])


@pytest.mark.parametrize("usm_type_x", list_of_usm_types, ids=list_of_usm_types)
@pytest.mark.parametrize("usm_type_y", list_of_usm_types, ids=list_of_usm_types)
def test_coerced_usm_types_floor_divide(usm_type_x, usm_type_y):
    x = dp.arange(100, usm_type=usm_type_x).reshape(10, 10)
    y = dp.arange(100, usm_type=usm_type_y).reshape(10, 10)
    x = x + 1.5
    y = y.T + 0.5

    z = 3.4 // y
    z = y // 2.7
    z = x // y

    # inplace floor_divide
    z //= y
    z //= 2.5

    assert x.usm_type == usm_type_x
    assert y.usm_type == usm_type_y
    assert z.usm_type == du.get_coerced_usm_type([usm_type_x, usm_type_y])


@pytest.mark.parametrize("usm_type_x", list_of_usm_types, ids=list_of_usm_types)
@pytest.mark.parametrize("usm_type_y", list_of_usm_types, ids=list_of_usm_types)
def test_coerced_usm_types_power(usm_type_x, usm_type_y):
    x = dp.arange(70, usm_type=usm_type_x).reshape((7, 5, 2))
    y = dp.arange(70, usm_type=usm_type_y).reshape((7, 5, 2))

    z = 2**x**y**1.5
    z **= x
    z **= 1.7

    assert x.usm_type == usm_type_x
    assert y.usm_type == usm_type_y
    assert z.usm_type == du.get_coerced_usm_type([usm_type_x, usm_type_y])


@pytest.mark.parametrize(
    "func, args",
    [
        pytest.param("diag", ["x0"]),
        pytest.param("empty_like", ["x0"]),
        pytest.param("full", ["10", "x0[3]"]),
        pytest.param("full_like", ["x0", "4"]),
        pytest.param("geomspace", ["x0[0:3]", "8", "4"]),
        pytest.param("geomspace", ["1", "x0[3:5]", "4"]),
        pytest.param("linspace", ["x0[0:2]", "8", "4"]),
        pytest.param("linspace", ["0", "x0[3:5]", "4"]),
        pytest.param("logspace", ["x0[0:2]", "8", "4"]),
        pytest.param("logspace", ["0", "x0[3:5]", "4"]),
        pytest.param("ones_like", ["x0"]),
        pytest.param("vander", ["x0"]),
        pytest.param("zeros_like", ["x0"]),
    ],
)
@pytest.mark.parametrize("usm_type_x", list_of_usm_types, ids=list_of_usm_types)
@pytest.mark.parametrize("usm_type_y", list_of_usm_types, ids=list_of_usm_types)
def test_array_creation_from_1d_array(func, args, usm_type_x, usm_type_y):
    x0 = dp.full(10, 3, usm_type=usm_type_x)
    new_args = [eval(val, {"x0": x0}) for val in args]

    x = getattr(dp, func)(*new_args)
    y = getattr(dp, func)(*new_args, usm_type=usm_type_y)

    assert x.usm_type == usm_type_x
    assert y.usm_type == usm_type_y


@pytest.mark.parametrize(
    "func, args",
    [
        pytest.param("diag", ["x0"]),
        pytest.param("diagflat", ["x0"]),
    ],
)
@pytest.mark.parametrize("usm_type_x", list_of_usm_types, ids=list_of_usm_types)
@pytest.mark.parametrize("usm_type_y", list_of_usm_types, ids=list_of_usm_types)
def test_array_creation_from_2d_array(func, args, usm_type_x, usm_type_y):
    x0 = dp.arange(25, usm_type=usm_type_x).reshape(5, 5)
    new_args = [eval(val, {"x0": x0}) for val in args]

    x = getattr(dp, func)(*new_args)
    y = getattr(dp, func)(*new_args, usm_type=usm_type_y)

    assert x.usm_type == usm_type_x
    assert y.usm_type == usm_type_y


@pytest.mark.parametrize(
    "func, arg, kwargs",
    [
        pytest.param("arange", [-25.7], {"stop": 10**8, "step": 15}),
        pytest.param("full", [(2, 2)], {"fill_value": 5}),
        pytest.param("eye", [4, 2], {}),
        pytest.param("geomspace", [1, 4, 8], {}),
        pytest.param("identity", [4], {}),
        pytest.param("linspace", [0, 4, 8], {}),
        pytest.param("logspace", [0, 4, 8], {}),
        pytest.param("ones", [(2, 2)], {}),
        pytest.param("tri", [3, 5, 2], {}),
        pytest.param("zeros", [(2, 2)], {}),
    ],
)
@pytest.mark.parametrize("usm_type", list_of_usm_types, ids=list_of_usm_types)
def test_array_creation_from_scratch(func, arg, kwargs, usm_type):
    dpnp_kwargs = dict(kwargs)
    dpnp_kwargs["usm_type"] = usm_type
    dpnp_array = getattr(dp, func)(*arg, **dpnp_kwargs)
    numpy_array = getattr(numpy, func)(*arg, dtype=dpnp_array.dtype, **kwargs)

    tol = 1e-06
    assert_allclose(dpnp_array, numpy_array, rtol=tol, atol=tol)
    assert dpnp_array.shape == numpy_array.shape
    assert_dtype_allclose(dpnp_array, numpy_array)
    assert dpnp_array.usm_type == usm_type


@pytest.mark.parametrize("usm_type_x", list_of_usm_types, ids=list_of_usm_types)
@pytest.mark.parametrize("usm_type_y", list_of_usm_types, ids=list_of_usm_types)
def test_logspace_base(usm_type_x, usm_type_y):
    x0 = dp.full(10, 2, usm_type=usm_type_x)

    x = dp.logspace([2, 2], 8, 4, base=x0[3:5])
    y = dp.logspace([2, 2], 8, 4, base=x0[3:5], usm_type=usm_type_y)

    assert x.usm_type == usm_type_x
    assert y.usm_type == usm_type_y


@pytest.mark.parametrize(
    "func",
    [
        "array",
        "asarray",
        "asanyarray",
        "ascontiguousarray",
        "asfarray",
        "asfortranarray",
    ],
)
@pytest.mark.parametrize("usm_type_x", list_of_usm_types, ids=list_of_usm_types)
@pytest.mark.parametrize("usm_type_y", list_of_usm_types, ids=list_of_usm_types)
def test_array_copy(func, usm_type_x, usm_type_y):
    sh = (3, 7, 5)
    x = dp.arange(1, prod(sh) + 1, 1, usm_type=usm_type_x).reshape(sh)

    y = getattr(dp, func)(x, usm_type=usm_type_y)

    assert x.usm_type == usm_type_x
    assert y.usm_type == usm_type_y


@pytest.mark.parametrize(
    "copy", [True, False, None], ids=["True", "False", "None"]
)
@pytest.mark.parametrize("usm_type_x", list_of_usm_types, ids=list_of_usm_types)
def test_array_creation_from_dpctl(copy, usm_type_x):
    x = dpt.ones((3, 3), usm_type=usm_type_x)
    y = dp.array(x, copy=copy)

    assert y.usm_type == usm_type_x


@pytest.mark.parametrize(
    "usm_type_start", list_of_usm_types, ids=list_of_usm_types
)
@pytest.mark.parametrize(
    "usm_type_stop", list_of_usm_types, ids=list_of_usm_types
)
def test_linspace_arrays(usm_type_start, usm_type_stop):
    start = dp.asarray([0, 0], usm_type=usm_type_start)
    stop = dp.asarray([2, 4], usm_type=usm_type_stop)
    res = dp.linspace(start, stop, 4)
    assert res.usm_type == du.get_coerced_usm_type(
        [usm_type_start, usm_type_stop]
    )


@pytest.mark.parametrize("func", ["tril", "triu"], ids=["tril", "triu"])
@pytest.mark.parametrize("usm_type", list_of_usm_types, ids=list_of_usm_types)
def test_tril_triu(func, usm_type):
    x0 = dp.ones((3, 3), usm_type=usm_type)
    x = getattr(dp, func)(x0)
    assert x.usm_type == usm_type


@pytest.mark.parametrize(
    "op",
    [
        "equal",
        "greater",
        "greater_equal",
        "less",
        "less_equal",
        "logical_and",
        "logical_or",
        "logical_xor",
        "not_equal",
    ],
    ids=[
        "equal",
        "greater",
        "greater_equal",
        "less",
        "less_equal",
        "logical_and",
        "logical_or",
        "logical_xor",
        "not_equal",
    ],
)
@pytest.mark.parametrize("usm_type_x", list_of_usm_types, ids=list_of_usm_types)
@pytest.mark.parametrize("usm_type_y", list_of_usm_types, ids=list_of_usm_types)
def test_coerced_usm_types_logic_op(op, usm_type_x, usm_type_y):
    x = dp.arange(100, usm_type=usm_type_x)
    y = dp.arange(100, usm_type=usm_type_y)[::-1]

    z = getattr(dp, op)(x, y)
    zx = getattr(dp, op)(x, 50)
    zy = getattr(dp, op)(30, y)

    assert x.usm_type == zx.usm_type == usm_type_x
    assert y.usm_type == zy.usm_type == usm_type_y
    assert z.usm_type == du.get_coerced_usm_type([usm_type_x, usm_type_y])


@pytest.mark.parametrize(
    "op",
    ["bitwise_and", "bitwise_or", "bitwise_xor", "left_shift", "right_shift"],
    ids=[
        "bitwise_and",
        "bitwise_or",
        "bitwise_xor",
        "left_shift",
        "right_shift",
    ],
)
@pytest.mark.parametrize("usm_type_x", list_of_usm_types, ids=list_of_usm_types)
@pytest.mark.parametrize("usm_type_y", list_of_usm_types, ids=list_of_usm_types)
def test_coerced_usm_types_bitwise_op(op, usm_type_x, usm_type_y):
    x = dp.arange(25, usm_type=usm_type_x)
    y = dp.arange(25, usm_type=usm_type_y)[::-1]

    z = getattr(dp, op)(x, y)
    zx = getattr(dp, op)(x, 7)
    zy = getattr(dp, op)(12, y)

    assert x.usm_type == zx.usm_type == usm_type_x
    assert y.usm_type == zy.usm_type == usm_type_y
    assert z.usm_type == du.get_coerced_usm_type([usm_type_x, usm_type_y])


@pytest.mark.parametrize("usm_type_x", list_of_usm_types, ids=list_of_usm_types)
@pytest.mark.parametrize("usm_type_y", list_of_usm_types, ids=list_of_usm_types)
@pytest.mark.parametrize(
    "shape_pair",
    [
        ((2, 4), (4, 3)),
        ((2, 0), (0, 3)),
        ((2, 4), (4, 0)),
        ((4, 2, 3), (4, 3, 5)),
        ((6, 7, 4, 3), (6, 7, 3, 5)),
    ],
    ids=[
        "((2, 4), (4, 3))",
        "((2, 0), (0, 3))",
        "((2, 4), (4, 0))",
        "((4, 2, 3), (4, 3, 5))",
        "((6, 7, 4, 3), (6, 7, 3, 5))",
    ],
)
def test_matmul(usm_type_x, usm_type_y, shape_pair):
    shape1, shape2 = shape_pair
    x = numpy.arange(numpy.prod(shape1)).reshape(shape1)
    y = numpy.arange(numpy.prod(shape2)).reshape(shape2)

    x = dp.array(x, usm_type=usm_type_x)
    y = dp.array(y, usm_type=usm_type_y)
    z = dp.matmul(x, y)

    assert x.usm_type == usm_type_x
    assert y.usm_type == usm_type_y
    assert z.usm_type == du.get_coerced_usm_type([usm_type_x, usm_type_y])


@pytest.mark.parametrize("usm_type_x", list_of_usm_types, ids=list_of_usm_types)
@pytest.mark.parametrize("usm_type_y", list_of_usm_types, ids=list_of_usm_types)
def test_meshgrid(usm_type_x, usm_type_y):
    x = dp.arange(100, usm_type=usm_type_x)
    y = dp.arange(100, usm_type=usm_type_y)
    z = dp.meshgrid(x, y)
    assert z[0].usm_type == usm_type_x
    assert z[1].usm_type == usm_type_y


@pytest.mark.parametrize(
    "func,data",
    [
        pytest.param("average", [1.0, 2.0, 4.0, 7.0]),
        pytest.param("abs", [-1.2, 1.2]),
        pytest.param("angle", [[1.0 + 1.0j, 2.0 + 3.0j]]),
        pytest.param("arccos", [-0.5, 0.0, 0.5]),
        pytest.param("arccosh", [1.5, 3.5, 5.0]),
        pytest.param("arcsin", [-0.5, 0.0, 0.5]),
        pytest.param("arcsinh", [-5.0, -3.5, 0.0, 3.5, 5.0]),
        pytest.param("arctan", [-1.0, 0.0, 1.0]),
        pytest.param("arctanh", [-0.5, 0.0, 0.5]),
        pytest.param("argmax", [1.0, 2.0, 4.0, 7.0]),
        pytest.param("argmin", [1.0, 2.0, 4.0, 7.0]),
        pytest.param("argsort", [2.0, 1.0, 7.0, 4.0]),
        pytest.param("cbrt", [1, 8, 27]),
        pytest.param("ceil", [-1.7, -1.5, -0.2, 0.2, 1.5, 1.7, 2.0]),
        pytest.param("conjugate", [[1.0 + 1.0j, 0.0], [0.0, 1.0 + 1.0j]]),
        pytest.param(
            "cos", [-dp.pi / 2, -dp.pi / 4, 0.0, dp.pi / 4, dp.pi / 2]
        ),
        pytest.param("cosh", [-5.0, -3.5, 0.0, 3.5, 5.0]),
        pytest.param("count_nonzero", [0, 1, 7, 0]),
        pytest.param("diff", [1.0, 2.0, 4.0, 7.0, 0.0]),
        pytest.param("exp", [1.0, 2.0, 4.0, 7.0]),
        pytest.param("exp2", [0.0, 1.0, 2.0]),
        pytest.param("expm1", [1.0e-10, 1.0, 2.0, 4.0, 7.0]),
        pytest.param("floor", [-1.7, -1.5, -0.2, 0.2, 1.5, 1.7, 2.0]),
        pytest.param(
            "imag", [complex(1.0, 2.0), complex(3.0, 4.0), complex(5.0, 6.0)]
        ),
        pytest.param("log", [1.0, 2.0, 4.0, 7.0]),
        pytest.param("log10", [1.0, 2.0, 4.0, 7.0]),
        pytest.param("log1p", [1.0e-10, 1.0, 2.0, 4.0, 7.0]),
        pytest.param("log2", [1.0, 2.0, 4.0, 7.0]),
        pytest.param("logsumexp", [1.0, 2.0, 4.0, 7.0]),
        pytest.param("max", [1.0, 2.0, 4.0, 7.0]),
        pytest.param("mean", [1.0, 2.0, 4.0, 7.0]),
        pytest.param("min", [1.0, 2.0, 4.0, 7.0]),
        pytest.param("nanargmax", [1.0, 2.0, 4.0, dp.nan]),
        pytest.param("nanargmin", [1.0, 2.0, 4.0, dp.nan]),
        pytest.param("nanmax", [1.0, 2.0, 4.0, dp.nan]),
        pytest.param("nanmean", [1.0, 2.0, 4.0, dp.nan]),
        pytest.param("nanmin", [1.0, 2.0, 4.0, dp.nan]),
        pytest.param("nanprod", [1.0, 2.0, dp.nan]),
        pytest.param("nanstd", [1.0, 2.0, 4.0, dp.nan]),
        pytest.param("nansum", [1.0, 2.0, 4.0, dp.nan]),
        pytest.param("nanvar", [1.0, 2.0, 4.0, dp.nan]),
        pytest.param("negative", [1.0, 0.0, -1.0]),
        pytest.param("positive", [1.0, 0.0, -1.0]),
        pytest.param("prod", [1.0, 2.0]),
        pytest.param("proj", [complex(1.0, 2.0), complex(dp.inf, -1.0)]),
        pytest.param("ptp", [1.0, 2.0, 4.0, 7.0]),
        pytest.param(
            "real", [complex(1.0, 2.0), complex(3.0, 4.0), complex(5.0, 6.0)]
        ),
        pytest.param("reciprocal", [1.0, 2.0, 4.0, 7.0]),
        pytest.param("reduce_hypot", [1.0, 2.0, 4.0, 7.0]),
        pytest.param("rsqrt", [1, 8, 27]),
        pytest.param("sign", [-5.0, 0.0, 4.5]),
        pytest.param("signbit", [-5.0, 0.0, 4.5]),
        pytest.param(
            "sin", [-dp.pi / 2, -dp.pi / 4, 0.0, dp.pi / 4, dp.pi / 2]
        ),
        pytest.param("sinh", [-5.0, -3.5, 0.0, 3.5, 5.0]),
        pytest.param("sort", [2.0, 1.0, 7.0, 4.0]),
        pytest.param("sqrt", [1.0, 3.0, 9.0]),
        pytest.param("square", [1.0, 3.0, 9.0]),
        pytest.param("std", [1.0, 2.0, 4.0, 7.0]),
        pytest.param("sum", [1.0, 2.0]),
        pytest.param(
            "tan", [-dp.pi / 2, -dp.pi / 4, 0.0, dp.pi / 4, dp.pi / 2]
        ),
        pytest.param("tanh", [-5.0, -3.5, 0.0, 3.5, 5.0]),
        pytest.param("trunc", [-1.7, -1.5, -0.2, 0.2, 1.5, 1.7, 2.0]),
        pytest.param("var", [1.0, 2.0, 4.0, 7.0]),
    ],
)
@pytest.mark.parametrize("usm_type", list_of_usm_types, ids=list_of_usm_types)
def test_1in_1out(func, data, usm_type):
    x = dp.array(data, usm_type=usm_type)
    res = getattr(dp, func)(x)
    assert x.usm_type == usm_type
    assert res.usm_type == usm_type


@pytest.mark.parametrize(
    "func,data1,data2",
    [
        pytest.param(
            "allclose",
            [[1.2, -0.0], [-7, 2.34567]],
            [[1.2, 0.0], [-7, 2.34567]],
        ),
        pytest.param("arctan2", [[-1, +1, +1, -1]], [[-1, -1, +1, +1]]),
        pytest.param("copysign", [0.0, 1.0, 2.0], [-1.0, 0.0, 1.0]),
        pytest.param(
            "dot",
            [[0.0, 1.0, 2.0], [3.0, 4.0, 5.0]],
            [[4.0, 4.0], [4.0, 4.0], [4.0, 4.0]],
        ),
        pytest.param("fmax", [[0.0, 1.0, 2.0]], [[3.0, 4.0, 5.0]]),
        pytest.param("fmin", [[0.0, 1.0, 2.0]], [[3.0, 4.0, 5.0]]),
        pytest.param(
            "hypot", [[1.0, 2.0, 3.0, 4.0]], [[-1.0, -2.0, -4.0, -5.0]]
        ),
        pytest.param("logaddexp", [[-1, 2, 5, 9]], [[4, -3, 2, -8]]),
        pytest.param("maximum", [[0.0, 1.0, 2.0]], [[3.0, 4.0, 5.0]]),
        pytest.param("minimum", [[0.0, 1.0, 2.0]], [[3.0, 4.0, 5.0]]),
    ],
)
@pytest.mark.parametrize("usm_type_x", list_of_usm_types, ids=list_of_usm_types)
@pytest.mark.parametrize("usm_type_y", list_of_usm_types, ids=list_of_usm_types)
def test_2in_1out(func, data1, data2, usm_type_x, usm_type_y):
    x = dp.array(data1, usm_type=usm_type_x)
    y = dp.array(data2, usm_type=usm_type_y)
    z = getattr(dp, func)(x, y)

    assert x.usm_type == usm_type_x
    assert y.usm_type == usm_type_y
    assert z.usm_type == du.get_coerced_usm_type([usm_type_x, usm_type_y])


@pytest.mark.parametrize("usm_type", list_of_usm_types, ids=list_of_usm_types)
def test_broadcast_to(usm_type):
    x = dp.ones(7, usm_type=usm_type)
    y = dp.broadcast_to(x, (2, 7))
    assert x.usm_type == y.usm_type


@pytest.mark.parametrize(
    "func,data1,data2",
    [
        pytest.param("column_stack", (1, 2, 3), (2, 3, 4)),
        pytest.param("concatenate", [[1, 2], [3, 4]], [[5, 6]]),
        pytest.param("dstack", [[1], [2], [3]], [[2], [3], [4]]),
        pytest.param("hstack", (1, 2, 3), (4, 5, 6)),
        pytest.param("row_stack", [[7], [1], [2], [3]], [[2], [3], [9], [4]]),
        pytest.param("stack", [1, 2, 3], [4, 5, 6]),
        pytest.param("vstack", [0, 1, 2, 3], [4, 5, 6, 7]),
    ],
)
@pytest.mark.parametrize("usm_type_x", list_of_usm_types, ids=list_of_usm_types)
@pytest.mark.parametrize("usm_type_y", list_of_usm_types, ids=list_of_usm_types)
def test_concat_stack(func, data1, data2, usm_type_x, usm_type_y):
    x = dp.array(data1, usm_type=usm_type_x)
    y = dp.array(data2, usm_type=usm_type_y)
    z = getattr(dp, func)((x, y))

    assert x.usm_type == usm_type_x
    assert y.usm_type == usm_type_y
    assert z.usm_type == du.get_coerced_usm_type([usm_type_x, usm_type_y])


@pytest.mark.parametrize("func", ["take", "take_along_axis"])
@pytest.mark.parametrize("usm_type_x", list_of_usm_types, ids=list_of_usm_types)
@pytest.mark.parametrize(
    "usm_type_ind", list_of_usm_types, ids=list_of_usm_types
)
def test_take(func, usm_type_x, usm_type_ind):
    x = dp.arange(5, usm_type=usm_type_x)
    ind = dp.array([0, 2, 4], usm_type=usm_type_ind)
    z = getattr(dp, func)(x, ind, axis=None)

    assert x.usm_type == usm_type_x
    assert ind.usm_type == usm_type_ind
    assert z.usm_type == du.get_coerced_usm_type([usm_type_x, usm_type_ind])


@pytest.mark.parametrize(
    "data, is_empty",
    [
        ([[1, -2], [2, 5]], False),
        ([[[1, -2], [2, 5]], [[1, -2], [2, 5]]], False),
        ((0, 0), True),
        ((3, 0, 0), True),
    ],
    ids=["2D", "3D", "Empty_2D", "Empty_3D"],
)
@pytest.mark.parametrize("usm_type", list_of_usm_types, ids=list_of_usm_types)
def test_cholesky(data, is_empty, usm_type):
    if is_empty:
        x = dp.empty(data, dtype=dp.default_float_type(), usm_type=usm_type)
    else:
        x = dp.array(data, dtype=dp.default_float_type(), usm_type=usm_type)

    result = dp.linalg.cholesky(x)

    assert x.usm_type == result.usm_type


@pytest.mark.parametrize("usm_type", list_of_usm_types, ids=list_of_usm_types)
def test_indices(usm_type):
    x = dp.indices((2,), usm_type=usm_type)
    assert x.usm_type == usm_type


@pytest.mark.parametrize("usm_type", list_of_usm_types, ids=list_of_usm_types)
@pytest.mark.parametrize("func", ["mgrid", "ogrid"])
def test_grid(usm_type, func):
    assert getattr(dp, func)(usm_type=usm_type)[0:4].usm_type == usm_type


@pytest.mark.parametrize("usm_type", list_of_usm_types, ids=list_of_usm_types)
@pytest.mark.parametrize("sparse", [True, False], ids=["True", "False"])
def test_indices_sparse(usm_type, sparse):
    x = dp.indices((2, 3), sparse=sparse, usm_type=usm_type)
    for i in x:
        assert i.usm_type == usm_type


@pytest.mark.parametrize("usm_type", list_of_usm_types, ids=list_of_usm_types)
def test_clip(usm_type):
    x = dp.arange(10, usm_type=usm_type)
    y = dp.clip(x, 2, 7)
    assert x.usm_type == y.usm_type


@pytest.mark.parametrize(
    "usm_type_matrix", list_of_usm_types, ids=list_of_usm_types
)
@pytest.mark.parametrize(
    "usm_type_vector", list_of_usm_types, ids=list_of_usm_types
)
@pytest.mark.parametrize(
    "matrix, vector",
    [
        ([[1, 2], [3, 5]], dp.empty((2, 0))),
        ([[1, 2], [3, 5]], [1, 2]),
        (
            [
                [[1, 1, 1], [0, 2, 5], [2, 5, -1]],
                [[3, -1, 1], [1, 2, 3], [2, 3, 1]],
                [[1, 4, 1], [1, 2, -2], [4, 1, 2]],
            ],
            [[6, -4, 27], [9, -6, 15], [15, 1, 11]],
        ),
    ],
    ids=[
        "2D_Matrix_Empty_Vector",
        "2D_Matrix_1D_Vector",
        "3D_Matrix_and_Vectors",
    ],
)
def test_solve(matrix, vector, usm_type_matrix, usm_type_vector):
    x = dp.array(matrix, usm_type=usm_type_matrix)
    y = dp.array(vector, usm_type=usm_type_vector)
    z = dp.linalg.solve(x, y)

    assert x.usm_type == usm_type_matrix
    assert y.usm_type == usm_type_vector
    assert z.usm_type == du.get_coerced_usm_type(
        [usm_type_matrix, usm_type_vector]
    )


@pytest.mark.parametrize("usm_type", list_of_usm_types, ids=list_of_usm_types)
@pytest.mark.parametrize(
    "shape, is_empty",
    [
        ((2, 2), False),
        ((3, 2, 2), False),
        ((0, 0), True),
        ((0, 2, 2), True),
    ],
    ids=[
        "(2, 2)",
        "(3, 2, 2)",
        "(0, 0)",
        "(0, 2, 2)",
    ],
)
def test_slogdet(shape, is_empty, usm_type):
    if is_empty:
        x = dp.empty(shape, dtype=dp.default_float_type(), usm_type=usm_type)
    else:
        count_elem = numpy.prod(shape)
        x = dp.arange(
            1, count_elem + 1, dtype=dp.default_float_type(), usm_type=usm_type
        ).reshape(shape)

    sign, logdet = dp.linalg.slogdet(x)

    assert x.usm_type == sign.usm_type
    assert x.usm_type == logdet.usm_type


@pytest.mark.parametrize("usm_type", list_of_usm_types, ids=list_of_usm_types)
@pytest.mark.parametrize(
    "shape, is_empty",
    [
        ((2, 2), False),
        ((3, 2, 2), False),
        ((0, 0), True),
        ((0, 2, 2), True),
    ],
    ids=[
        "(2, 2)",
        "(3, 2, 2)",
        "(0, 0)",
        "(0, 2, 2)",
    ],
)
def test_det(shape, is_empty, usm_type):
    if is_empty:
        x = dp.empty(shape, dtype=dp.default_float_type(), usm_type=usm_type)
    else:
        count_elem = numpy.prod(shape)
        x = dp.arange(
            1, count_elem + 1, dtype=dp.default_float_type(), usm_type=usm_type
        ).reshape(shape)

    det = dp.linalg.det(x)

    assert x.usm_type == det.usm_type


@pytest.mark.parametrize("usm_type", list_of_usm_types, ids=list_of_usm_types)
@pytest.mark.parametrize(
<<<<<<< HEAD
    "shape",
    [
        (4, 4),
        (2, 0),
        (2, 2, 3),
        (0, 2, 3),
        (1, 0, 3),
    ],
    ids=[
        "(4, 4)",
        "(2, 0)",
        "(2, 2, 3)",
        "(0, 2, 3)",
        "(1, 0, 3)",
    ],
)
@pytest.mark.parametrize(
    "mode",
    ["r", "raw", "complete", "reduced"],
    ids=["r", "raw", "complete", "reduced"],
)
def test_qr(shape, mode, usm_type):
    count_elems = numpy.prod(shape)
    a = dp.arange(count_elems, usm_type=usm_type).reshape(shape)

    if mode == "r":
        dp_r = dp.linalg.qr(a, mode=mode)
        assert a.usm_type == dp_r.usm_type
    else:
        dp_q, dp_r = dp.linalg.qr(a, mode=mode)

        assert a.usm_type == dp_q.usm_type
        assert a.usm_type == dp_r.usm_type
=======
    "shape, is_empty",
    [
        ((2, 2), False),
        ((3, 2, 2), False),
        ((0, 0), True),
        ((0, 2, 2), True),
    ],
    ids=[
        "(2, 2)",
        "(3, 2, 2)",
        "(0, 0)",
        "(0, 2, 2)",
    ],
)
def test_inv(shape, is_empty, usm_type):
    if is_empty:
        x = dp.empty(shape, dtype=dp.default_float_type(), usm_type=usm_type)
    else:
        count_elem = numpy.prod(shape)
        x = dp.arange(
            1, count_elem + 1, dtype=dp.default_float_type(), usm_type=usm_type
        ).reshape(shape)

    result = dp.linalg.inv(x)

    assert x.usm_type == result.usm_type
>>>>>>> 94ad65bb
<|MERGE_RESOLUTION|>--- conflicted
+++ resolved
@@ -714,41 +714,6 @@
 
 @pytest.mark.parametrize("usm_type", list_of_usm_types, ids=list_of_usm_types)
 @pytest.mark.parametrize(
-<<<<<<< HEAD
-    "shape",
-    [
-        (4, 4),
-        (2, 0),
-        (2, 2, 3),
-        (0, 2, 3),
-        (1, 0, 3),
-    ],
-    ids=[
-        "(4, 4)",
-        "(2, 0)",
-        "(2, 2, 3)",
-        "(0, 2, 3)",
-        "(1, 0, 3)",
-    ],
-)
-@pytest.mark.parametrize(
-    "mode",
-    ["r", "raw", "complete", "reduced"],
-    ids=["r", "raw", "complete", "reduced"],
-)
-def test_qr(shape, mode, usm_type):
-    count_elems = numpy.prod(shape)
-    a = dp.arange(count_elems, usm_type=usm_type).reshape(shape)
-
-    if mode == "r":
-        dp_r = dp.linalg.qr(a, mode=mode)
-        assert a.usm_type == dp_r.usm_type
-    else:
-        dp_q, dp_r = dp.linalg.qr(a, mode=mode)
-
-        assert a.usm_type == dp_q.usm_type
-        assert a.usm_type == dp_r.usm_type
-=======
     "shape, is_empty",
     [
         ((2, 2), False),
@@ -775,4 +740,40 @@
     result = dp.linalg.inv(x)
 
     assert x.usm_type == result.usm_type
->>>>>>> 94ad65bb
+
+
+@pytest.mark.parametrize("usm_type", list_of_usm_types, ids=list_of_usm_types)
+@pytest.mark.parametrize(
+    "shape",
+    [
+        (4, 4),
+        (2, 0),
+        (2, 2, 3),
+        (0, 2, 3),
+        (1, 0, 3),
+    ],
+    ids=[
+        "(4, 4)",
+        "(2, 0)",
+        "(2, 2, 3)",
+        "(0, 2, 3)",
+        "(1, 0, 3)",
+    ],
+)
+@pytest.mark.parametrize(
+    "mode",
+    ["r", "raw", "complete", "reduced"],
+    ids=["r", "raw", "complete", "reduced"],
+)
+def test_qr(shape, mode, usm_type):
+    count_elems = numpy.prod(shape)
+    a = dp.arange(count_elems, usm_type=usm_type).reshape(shape)
+
+    if mode == "r":
+        dp_r = dp.linalg.qr(a, mode=mode)
+        assert a.usm_type == dp_r.usm_type
+    else:
+        dp_q, dp_r = dp.linalg.qr(a, mode=mode)
+
+        assert a.usm_type == dp_q.usm_type
+        assert a.usm_type == dp_r.usm_type