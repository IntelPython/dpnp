from math import prod

import dpctl.tensor as dpt
import dpctl.utils as du
import numpy
import pytest
from numpy.testing import assert_allclose

import dpnp as dp

from .helper import assert_dtype_allclose

list_of_usm_types = ["device", "shared", "host"]


@pytest.mark.parametrize("usm_type_x", list_of_usm_types, ids=list_of_usm_types)
@pytest.mark.parametrize("usm_type_y", list_of_usm_types, ids=list_of_usm_types)
def test_coerced_usm_types_add(usm_type_x, usm_type_y):
    x = dp.arange(1000, usm_type=usm_type_x)
    y = dp.arange(1000, usm_type=usm_type_y)

    z = 1.3 + x + y + 2

    # inplace add
    z += x
    z += 7.4

    assert x.usm_type == usm_type_x
    assert y.usm_type == usm_type_y
    assert z.usm_type == du.get_coerced_usm_type([usm_type_x, usm_type_y])


@pytest.mark.parametrize("usm_type_x", list_of_usm_types, ids=list_of_usm_types)
@pytest.mark.parametrize("usm_type_y", list_of_usm_types, ids=list_of_usm_types)
def test_coerced_usm_types_mul(usm_type_x, usm_type_y):
    x = dp.arange(10, usm_type=usm_type_x)
    y = dp.arange(10, usm_type=usm_type_y)

    z = 3 * x * y * 1.5

    # inplace multiply
    z *= x
    z *= 4.8

    assert x.usm_type == usm_type_x
    assert y.usm_type == usm_type_y
    assert z.usm_type == du.get_coerced_usm_type([usm_type_x, usm_type_y])


@pytest.mark.parametrize("usm_type_x", list_of_usm_types, ids=list_of_usm_types)
@pytest.mark.parametrize("usm_type_y", list_of_usm_types, ids=list_of_usm_types)
def test_coerced_usm_types_subtract(usm_type_x, usm_type_y):
    x = dp.arange(50, usm_type=usm_type_x)
    y = dp.arange(50, usm_type=usm_type_y)

    z = 20 - x - y - 7.4

    # inplace subtract
    z -= x
    z -= -3.4

    assert x.usm_type == usm_type_x
    assert y.usm_type == usm_type_y
    assert z.usm_type == du.get_coerced_usm_type([usm_type_x, usm_type_y])


@pytest.mark.parametrize("usm_type_x", list_of_usm_types, ids=list_of_usm_types)
@pytest.mark.parametrize("usm_type_y", list_of_usm_types, ids=list_of_usm_types)
def test_coerced_usm_types_divide(usm_type_x, usm_type_y):
    x = dp.arange(120, usm_type=usm_type_x)
    y = dp.arange(120, usm_type=usm_type_y)

    z = 2 / x / y / 1.5

    # inplace divide
    z /= x
    z /= -2.4

    assert x.usm_type == usm_type_x
    assert y.usm_type == usm_type_y
    assert z.usm_type == du.get_coerced_usm_type([usm_type_x, usm_type_y])


@pytest.mark.parametrize("usm_type_x", list_of_usm_types, ids=list_of_usm_types)
@pytest.mark.parametrize("usm_type_y", list_of_usm_types, ids=list_of_usm_types)
def test_coerced_usm_types_remainder(usm_type_x, usm_type_y):
    x = dp.arange(100, usm_type=usm_type_x).reshape(10, 10)
    y = dp.arange(100, usm_type=usm_type_y).reshape(10, 10)
    y = y.T + 1

    z = 100 % y
    z = y % 7
    z = x % y

    # inplace remainder
    z %= y
    z %= 5

    assert x.usm_type == usm_type_x
    assert y.usm_type == usm_type_y
    assert z.usm_type == du.get_coerced_usm_type([usm_type_x, usm_type_y])


@pytest.mark.parametrize("usm_type_x", list_of_usm_types, ids=list_of_usm_types)
@pytest.mark.parametrize("usm_type_y", list_of_usm_types, ids=list_of_usm_types)
def test_coerced_usm_types_floor_divide(usm_type_x, usm_type_y):
    x = dp.arange(100, usm_type=usm_type_x).reshape(10, 10)
    y = dp.arange(100, usm_type=usm_type_y).reshape(10, 10)
    x = x + 1.5
    y = y.T + 0.5

    z = 3.4 // y
    z = y // 2.7
    z = x // y

    # inplace floor_divide
    z //= y
    z //= 2.5

    assert x.usm_type == usm_type_x
    assert y.usm_type == usm_type_y
    assert z.usm_type == du.get_coerced_usm_type([usm_type_x, usm_type_y])


@pytest.mark.parametrize("usm_type_x", list_of_usm_types, ids=list_of_usm_types)
@pytest.mark.parametrize("usm_type_y", list_of_usm_types, ids=list_of_usm_types)
def test_coerced_usm_types_power(usm_type_x, usm_type_y):
    x = dp.arange(70, usm_type=usm_type_x).reshape((7, 5, 2))
    y = dp.arange(70, usm_type=usm_type_y).reshape((7, 5, 2))

    z = 2**x**y**1.5
    z **= x
    z **= 1.7

    assert x.usm_type == usm_type_x
    assert y.usm_type == usm_type_y
    assert z.usm_type == du.get_coerced_usm_type([usm_type_x, usm_type_y])


@pytest.mark.parametrize(
    "func, args",
    [
        pytest.param("diag", ["x0"]),
        pytest.param("empty_like", ["x0"]),
        pytest.param("full", ["10", "x0[3]"]),
        pytest.param("full_like", ["x0", "4"]),
        pytest.param("geomspace", ["x0[0:3]", "8", "4"]),
        pytest.param("geomspace", ["1", "x0[3:5]", "4"]),
        pytest.param("linspace", ["x0[0:2]", "8", "4"]),
        pytest.param("linspace", ["0", "x0[3:5]", "4"]),
        pytest.param("logspace", ["x0[0:2]", "8", "4"]),
        pytest.param("logspace", ["0", "x0[3:5]", "4"]),
        pytest.param("ones_like", ["x0"]),
        pytest.param("vander", ["x0"]),
        pytest.param("zeros_like", ["x0"]),
    ],
)
@pytest.mark.parametrize("usm_type_x", list_of_usm_types, ids=list_of_usm_types)
@pytest.mark.parametrize("usm_type_y", list_of_usm_types, ids=list_of_usm_types)
def test_array_creation_from_1d_array(func, args, usm_type_x, usm_type_y):
    x0 = dp.full(10, 3, usm_type=usm_type_x)
    new_args = [eval(val, {"x0": x0}) for val in args]

    x = getattr(dp, func)(*new_args)
    y = getattr(dp, func)(*new_args, usm_type=usm_type_y)

    assert x.usm_type == usm_type_x
    assert y.usm_type == usm_type_y


@pytest.mark.parametrize(
    "func, args",
    [
        pytest.param("diag", ["x0"]),
        pytest.param("diagflat", ["x0"]),
    ],
)
@pytest.mark.parametrize("usm_type_x", list_of_usm_types, ids=list_of_usm_types)
@pytest.mark.parametrize("usm_type_y", list_of_usm_types, ids=list_of_usm_types)
def test_array_creation_from_2d_array(func, args, usm_type_x, usm_type_y):
    x0 = dp.arange(25, usm_type=usm_type_x).reshape(5, 5)
    new_args = [eval(val, {"x0": x0}) for val in args]

    x = getattr(dp, func)(*new_args)
    y = getattr(dp, func)(*new_args, usm_type=usm_type_y)

    assert x.usm_type == usm_type_x
    assert y.usm_type == usm_type_y


@pytest.mark.parametrize(
    "func, arg, kwargs",
    [
        pytest.param("arange", [-25.7], {"stop": 10**8, "step": 15}),
        pytest.param("full", [(2, 2)], {"fill_value": 5}),
        pytest.param("eye", [4, 2], {}),
        pytest.param("geomspace", [1, 4, 8], {}),
        pytest.param("identity", [4], {}),
        pytest.param("linspace", [0, 4, 8], {}),
        pytest.param("logspace", [0, 4, 8], {}),
        pytest.param("ones", [(2, 2)], {}),
        pytest.param("tri", [3, 5, 2], {}),
        pytest.param("zeros", [(2, 2)], {}),
    ],
)
@pytest.mark.parametrize("usm_type", list_of_usm_types, ids=list_of_usm_types)
def test_array_creation_from_scratch(func, arg, kwargs, usm_type):
    dpnp_kwargs = dict(kwargs)
    dpnp_kwargs["usm_type"] = usm_type
    dpnp_array = getattr(dp, func)(*arg, **dpnp_kwargs)
    numpy_array = getattr(numpy, func)(*arg, dtype=dpnp_array.dtype, **kwargs)

    tol = 1e-06
    assert_allclose(dpnp_array, numpy_array, rtol=tol, atol=tol)
    assert dpnp_array.shape == numpy_array.shape
    assert_dtype_allclose(dpnp_array, numpy_array)
    assert dpnp_array.usm_type == usm_type


@pytest.mark.parametrize("usm_type_x", list_of_usm_types, ids=list_of_usm_types)
@pytest.mark.parametrize("usm_type_y", list_of_usm_types, ids=list_of_usm_types)
def test_logspace_base(usm_type_x, usm_type_y):
    x0 = dp.full(10, 2, usm_type=usm_type_x)

    x = dp.logspace([2, 2], 8, 4, base=x0[3:5])
    y = dp.logspace([2, 2], 8, 4, base=x0[3:5], usm_type=usm_type_y)

    assert x.usm_type == usm_type_x
    assert y.usm_type == usm_type_y


@pytest.mark.parametrize(
    "func",
    [
        "array",
        "asarray",
        "asanyarray",
        "ascontiguousarray",
        "asfarray",
        "asfortranarray",
    ],
)
@pytest.mark.parametrize("usm_type_x", list_of_usm_types, ids=list_of_usm_types)
@pytest.mark.parametrize("usm_type_y", list_of_usm_types, ids=list_of_usm_types)
def test_array_copy(func, usm_type_x, usm_type_y):
    sh = (3, 7, 5)
    x = dp.arange(1, prod(sh) + 1, 1, usm_type=usm_type_x).reshape(sh)

    y = getattr(dp, func)(x, usm_type=usm_type_y)

    assert x.usm_type == usm_type_x
    assert y.usm_type == usm_type_y


@pytest.mark.parametrize(
    "copy", [True, False, None], ids=["True", "False", "None"]
)
@pytest.mark.parametrize("usm_type_x", list_of_usm_types, ids=list_of_usm_types)
def test_array_creation_from_dpctl(copy, usm_type_x):
    x = dpt.ones((3, 3), usm_type=usm_type_x)
    y = dp.array(x, copy=copy)

    assert y.usm_type == usm_type_x


@pytest.mark.parametrize(
    "usm_type_start", list_of_usm_types, ids=list_of_usm_types
)
@pytest.mark.parametrize(
    "usm_type_stop", list_of_usm_types, ids=list_of_usm_types
)
def test_linspace_arrays(usm_type_start, usm_type_stop):
    start = dp.asarray([0, 0], usm_type=usm_type_start)
    stop = dp.asarray([2, 4], usm_type=usm_type_stop)
    res = dp.linspace(start, stop, 4)
    assert res.usm_type == du.get_coerced_usm_type(
        [usm_type_start, usm_type_stop]
    )


@pytest.mark.parametrize("func", ["tril", "triu"], ids=["tril", "triu"])
@pytest.mark.parametrize("usm_type", list_of_usm_types, ids=list_of_usm_types)
def test_tril_triu(func, usm_type):
    x0 = dp.ones((3, 3), usm_type=usm_type)
    x = getattr(dp, func)(x0)
    assert x.usm_type == usm_type


@pytest.mark.parametrize(
    "op",
    [
        "equal",
        "greater",
        "greater_equal",
        "less",
        "less_equal",
        "logical_and",
        "logical_or",
        "logical_xor",
        "not_equal",
    ],
    ids=[
        "equal",
        "greater",
        "greater_equal",
        "less",
        "less_equal",
        "logical_and",
        "logical_or",
        "logical_xor",
        "not_equal",
    ],
)
@pytest.mark.parametrize("usm_type_x", list_of_usm_types, ids=list_of_usm_types)
@pytest.mark.parametrize("usm_type_y", list_of_usm_types, ids=list_of_usm_types)
def test_coerced_usm_types_logic_op(op, usm_type_x, usm_type_y):
    x = dp.arange(100, usm_type=usm_type_x)
    y = dp.arange(100, usm_type=usm_type_y)[::-1]

    z = getattr(dp, op)(x, y)
    zx = getattr(dp, op)(x, 50)
    zy = getattr(dp, op)(30, y)

    assert x.usm_type == zx.usm_type == usm_type_x
    assert y.usm_type == zy.usm_type == usm_type_y
    assert z.usm_type == du.get_coerced_usm_type([usm_type_x, usm_type_y])


@pytest.mark.parametrize(
    "op",
    ["bitwise_and", "bitwise_or", "bitwise_xor", "left_shift", "right_shift"],
    ids=[
        "bitwise_and",
        "bitwise_or",
        "bitwise_xor",
        "left_shift",
        "right_shift",
    ],
)
@pytest.mark.parametrize("usm_type_x", list_of_usm_types, ids=list_of_usm_types)
@pytest.mark.parametrize("usm_type_y", list_of_usm_types, ids=list_of_usm_types)
def test_coerced_usm_types_bitwise_op(op, usm_type_x, usm_type_y):
    x = dp.arange(25, usm_type=usm_type_x)
    y = dp.arange(25, usm_type=usm_type_y)[::-1]

    z = getattr(dp, op)(x, y)
    zx = getattr(dp, op)(x, 7)
    zy = getattr(dp, op)(12, y)

    assert x.usm_type == zx.usm_type == usm_type_x
    assert y.usm_type == zy.usm_type == usm_type_y
    assert z.usm_type == du.get_coerced_usm_type([usm_type_x, usm_type_y])


@pytest.mark.parametrize("usm_type_x", list_of_usm_types, ids=list_of_usm_types)
@pytest.mark.parametrize("usm_type_y", list_of_usm_types, ids=list_of_usm_types)
@pytest.mark.parametrize(
    "shape_pair",
    [
        ((2, 4), (4, 3)),
        ((2, 0), (0, 3)),
        ((2, 4), (4, 0)),
        ((4, 2, 3), (4, 3, 5)),
        ((6, 7, 4, 3), (6, 7, 3, 5)),
    ],
    ids=[
        "((2, 4), (4, 3))",
        "((2, 0), (0, 3))",
        "((2, 4), (4, 0))",
        "((4, 2, 3), (4, 3, 5))",
        "((6, 7, 4, 3), (6, 7, 3, 5))",
    ],
)
def test_matmul(usm_type_x, usm_type_y, shape_pair):
    shape1, shape2 = shape_pair
    x = numpy.arange(numpy.prod(shape1)).reshape(shape1)
    y = numpy.arange(numpy.prod(shape2)).reshape(shape2)

    x = dp.array(x, usm_type=usm_type_x)
    y = dp.array(y, usm_type=usm_type_y)
    z = dp.matmul(x, y)

    assert x.usm_type == usm_type_x
    assert y.usm_type == usm_type_y
    assert z.usm_type == du.get_coerced_usm_type([usm_type_x, usm_type_y])


@pytest.mark.parametrize("usm_type_x", list_of_usm_types, ids=list_of_usm_types)
@pytest.mark.parametrize("usm_type_y", list_of_usm_types, ids=list_of_usm_types)
def test_meshgrid(usm_type_x, usm_type_y):
    x = dp.arange(100, usm_type=usm_type_x)
    y = dp.arange(100, usm_type=usm_type_y)
    z = dp.meshgrid(x, y)
    assert z[0].usm_type == usm_type_x
    assert z[1].usm_type == usm_type_y


@pytest.mark.parametrize(
    "func,data",
    [
        pytest.param("average", [1.0, 2.0, 4.0, 7.0]),
        pytest.param("abs", [-1.2, 1.2]),
        pytest.param("angle", [[1.0 + 1.0j, 2.0 + 3.0j]]),
        pytest.param("arccos", [-0.5, 0.0, 0.5]),
        pytest.param("arccosh", [1.5, 3.5, 5.0]),
        pytest.param("arcsin", [-0.5, 0.0, 0.5]),
        pytest.param("arcsinh", [-5.0, -3.5, 0.0, 3.5, 5.0]),
        pytest.param("arctan", [-1.0, 0.0, 1.0]),
        pytest.param("arctanh", [-0.5, 0.0, 0.5]),
        pytest.param("argmax", [1.0, 2.0, 4.0, 7.0]),
        pytest.param("argmin", [1.0, 2.0, 4.0, 7.0]),
        pytest.param("argsort", [2.0, 1.0, 7.0, 4.0]),
        pytest.param("cbrt", [1, 8, 27]),
        pytest.param("ceil", [-1.7, -1.5, -0.2, 0.2, 1.5, 1.7, 2.0]),
        pytest.param("conjugate", [[1.0 + 1.0j, 0.0], [0.0, 1.0 + 1.0j]]),
        pytest.param(
            "cos", [-dp.pi / 2, -dp.pi / 4, 0.0, dp.pi / 4, dp.pi / 2]
        ),
        pytest.param("cosh", [-5.0, -3.5, 0.0, 3.5, 5.0]),
        pytest.param("count_nonzero", [0, 1, 7, 0]),
        pytest.param("diff", [1.0, 2.0, 4.0, 7.0, 0.0]),
        pytest.param("exp", [1.0, 2.0, 4.0, 7.0]),
        pytest.param("exp2", [0.0, 1.0, 2.0]),
        pytest.param("expm1", [1.0e-10, 1.0, 2.0, 4.0, 7.0]),
        pytest.param("floor", [-1.7, -1.5, -0.2, 0.2, 1.5, 1.7, 2.0]),
        pytest.param(
            "imag", [complex(1.0, 2.0), complex(3.0, 4.0), complex(5.0, 6.0)]
        ),
        pytest.param("log", [1.0, 2.0, 4.0, 7.0]),
        pytest.param("log10", [1.0, 2.0, 4.0, 7.0]),
        pytest.param("log1p", [1.0e-10, 1.0, 2.0, 4.0, 7.0]),
        pytest.param("log2", [1.0, 2.0, 4.0, 7.0]),
        pytest.param("logsumexp", [1.0, 2.0, 4.0, 7.0]),
        pytest.param("max", [1.0, 2.0, 4.0, 7.0]),
        pytest.param("mean", [1.0, 2.0, 4.0, 7.0]),
        pytest.param("min", [1.0, 2.0, 4.0, 7.0]),
        pytest.param("nanargmax", [1.0, 2.0, 4.0, dp.nan]),
        pytest.param("nanargmin", [1.0, 2.0, 4.0, dp.nan]),
        pytest.param("nanmax", [1.0, 2.0, 4.0, dp.nan]),
        pytest.param("nanmean", [1.0, 2.0, 4.0, dp.nan]),
        pytest.param("nanmin", [1.0, 2.0, 4.0, dp.nan]),
        pytest.param("nanprod", [1.0, 2.0, dp.nan]),
        pytest.param("nanstd", [1.0, 2.0, 4.0, dp.nan]),
        pytest.param("nansum", [1.0, 2.0, 4.0, dp.nan]),
        pytest.param("nanvar", [1.0, 2.0, 4.0, dp.nan]),
        pytest.param("negative", [1.0, 0.0, -1.0]),
        pytest.param("positive", [1.0, 0.0, -1.0]),
        pytest.param("prod", [1.0, 2.0]),
        pytest.param("proj", [complex(1.0, 2.0), complex(dp.inf, -1.0)]),
        pytest.param("ptp", [1.0, 2.0, 4.0, 7.0]),
        pytest.param(
            "real", [complex(1.0, 2.0), complex(3.0, 4.0), complex(5.0, 6.0)]
        ),
        pytest.param("reciprocal", [1.0, 2.0, 4.0, 7.0]),
        pytest.param("reduce_hypot", [1.0, 2.0, 4.0, 7.0]),
        pytest.param("rsqrt", [1, 8, 27]),
        pytest.param("sign", [-5.0, 0.0, 4.5]),
        pytest.param("signbit", [-5.0, 0.0, 4.5]),
        pytest.param(
            "sin", [-dp.pi / 2, -dp.pi / 4, 0.0, dp.pi / 4, dp.pi / 2]
        ),
        pytest.param("sinh", [-5.0, -3.5, 0.0, 3.5, 5.0]),
        pytest.param("sort", [2.0, 1.0, 7.0, 4.0]),
        pytest.param("sqrt", [1.0, 3.0, 9.0]),
        pytest.param("square", [1.0, 3.0, 9.0]),
        pytest.param("std", [1.0, 2.0, 4.0, 7.0]),
        pytest.param("sum", [1.0, 2.0]),
        pytest.param(
            "tan", [-dp.pi / 2, -dp.pi / 4, 0.0, dp.pi / 4, dp.pi / 2]
        ),
        pytest.param("tanh", [-5.0, -3.5, 0.0, 3.5, 5.0]),
        pytest.param("trunc", [-1.7, -1.5, -0.2, 0.2, 1.5, 1.7, 2.0]),
        pytest.param("var", [1.0, 2.0, 4.0, 7.0]),
    ],
)
@pytest.mark.parametrize("usm_type", list_of_usm_types, ids=list_of_usm_types)
def test_1in_1out(func, data, usm_type):
    x = dp.array(data, usm_type=usm_type)
    res = getattr(dp, func)(x)
    assert x.usm_type == usm_type
    assert res.usm_type == usm_type


@pytest.mark.parametrize(
    "func,data1,data2",
    [
        pytest.param(
            "allclose",
            [[1.2, -0.0], [-7, 2.34567]],
            [[1.2, 0.0], [-7, 2.34567]],
        ),
        pytest.param("arctan2", [[-1, +1, +1, -1]], [[-1, -1, +1, +1]]),
        pytest.param("copysign", [0.0, 1.0, 2.0], [-1.0, 0.0, 1.0]),
        pytest.param(
            "dot",
            [[0.0, 1.0, 2.0], [3.0, 4.0, 5.0]],
            [[4.0, 4.0], [4.0, 4.0], [4.0, 4.0]],
        ),
        pytest.param("fmax", [[0.0, 1.0, 2.0]], [[3.0, 4.0, 5.0]]),
        pytest.param("fmin", [[0.0, 1.0, 2.0]], [[3.0, 4.0, 5.0]]),
        pytest.param(
            "hypot", [[1.0, 2.0, 3.0, 4.0]], [[-1.0, -2.0, -4.0, -5.0]]
        ),
        pytest.param("logaddexp", [[-1, 2, 5, 9]], [[4, -3, 2, -8]]),
        pytest.param("maximum", [[0.0, 1.0, 2.0]], [[3.0, 4.0, 5.0]]),
        pytest.param("minimum", [[0.0, 1.0, 2.0]], [[3.0, 4.0, 5.0]]),
    ],
)
@pytest.mark.parametrize("usm_type_x", list_of_usm_types, ids=list_of_usm_types)
@pytest.mark.parametrize("usm_type_y", list_of_usm_types, ids=list_of_usm_types)
def test_2in_1out(func, data1, data2, usm_type_x, usm_type_y):
    x = dp.array(data1, usm_type=usm_type_x)
    y = dp.array(data2, usm_type=usm_type_y)
    z = getattr(dp, func)(x, y)

    assert x.usm_type == usm_type_x
    assert y.usm_type == usm_type_y
    assert z.usm_type == du.get_coerced_usm_type([usm_type_x, usm_type_y])


@pytest.mark.parametrize("usm_type", list_of_usm_types, ids=list_of_usm_types)
def test_broadcast_to(usm_type):
    x = dp.ones(7, usm_type=usm_type)
    y = dp.broadcast_to(x, (2, 7))
    assert x.usm_type == y.usm_type


@pytest.mark.parametrize(
    "func,data1,data2",
    [
        pytest.param("column_stack", (1, 2, 3), (2, 3, 4)),
        pytest.param("concatenate", [[1, 2], [3, 4]], [[5, 6]]),
        pytest.param("dstack", [[1], [2], [3]], [[2], [3], [4]]),
        pytest.param("hstack", (1, 2, 3), (4, 5, 6)),
        pytest.param("row_stack", [[7], [1], [2], [3]], [[2], [3], [9], [4]]),
        pytest.param("stack", [1, 2, 3], [4, 5, 6]),
        pytest.param("vstack", [0, 1, 2, 3], [4, 5, 6, 7]),
    ],
)
@pytest.mark.parametrize("usm_type_x", list_of_usm_types, ids=list_of_usm_types)
@pytest.mark.parametrize("usm_type_y", list_of_usm_types, ids=list_of_usm_types)
def test_concat_stack(func, data1, data2, usm_type_x, usm_type_y):
    x = dp.array(data1, usm_type=usm_type_x)
    y = dp.array(data2, usm_type=usm_type_y)
    z = getattr(dp, func)((x, y))

    assert x.usm_type == usm_type_x
    assert y.usm_type == usm_type_y
    assert z.usm_type == du.get_coerced_usm_type([usm_type_x, usm_type_y])


@pytest.mark.parametrize("func", ["take", "take_along_axis"])
@pytest.mark.parametrize("usm_type_x", list_of_usm_types, ids=list_of_usm_types)
@pytest.mark.parametrize(
    "usm_type_ind", list_of_usm_types, ids=list_of_usm_types
)
def test_take(func, usm_type_x, usm_type_ind):
    x = dp.arange(5, usm_type=usm_type_x)
    ind = dp.array([0, 2, 4], usm_type=usm_type_ind)
    z = getattr(dp, func)(x, ind, axis=None)

    assert x.usm_type == usm_type_x
    assert ind.usm_type == usm_type_ind
    assert z.usm_type == du.get_coerced_usm_type([usm_type_x, usm_type_ind])


@pytest.mark.parametrize(
    "data, is_empty",
    [
        ([[1, -2], [2, 5]], False),
        ([[[1, -2], [2, 5]], [[1, -2], [2, 5]]], False),
        ((0, 0), True),
        ((3, 0, 0), True),
    ],
    ids=["2D", "3D", "Empty_2D", "Empty_3D"],
)
@pytest.mark.parametrize("usm_type", list_of_usm_types, ids=list_of_usm_types)
def test_cholesky(data, is_empty, usm_type):
    if is_empty:
        x = dp.empty(data, dtype=dp.default_float_type(), usm_type=usm_type)
    else:
        x = dp.array(data, dtype=dp.default_float_type(), usm_type=usm_type)

    result = dp.linalg.cholesky(x)

    assert x.usm_type == result.usm_type


@pytest.mark.parametrize("usm_type", list_of_usm_types, ids=list_of_usm_types)
def test_indices(usm_type):
    x = dp.indices((2,), usm_type=usm_type)
    assert x.usm_type == usm_type


@pytest.mark.parametrize("usm_type", list_of_usm_types, ids=list_of_usm_types)
@pytest.mark.parametrize("func", ["mgrid", "ogrid"])
def test_grid(usm_type, func):
    assert getattr(dp, func)(usm_type=usm_type)[0:4].usm_type == usm_type


@pytest.mark.parametrize("usm_type", list_of_usm_types, ids=list_of_usm_types)
@pytest.mark.parametrize("sparse", [True, False], ids=["True", "False"])
def test_indices_sparse(usm_type, sparse):
    x = dp.indices((2, 3), sparse=sparse, usm_type=usm_type)
    for i in x:
        assert i.usm_type == usm_type


@pytest.mark.parametrize("usm_type", list_of_usm_types, ids=list_of_usm_types)
def test_clip(usm_type):
    x = dp.arange(10, usm_type=usm_type)
    y = dp.clip(x, 2, 7)
    assert x.usm_type == y.usm_type


@pytest.mark.parametrize(
    "usm_type_matrix", list_of_usm_types, ids=list_of_usm_types
)
@pytest.mark.parametrize(
    "usm_type_vector", list_of_usm_types, ids=list_of_usm_types
)
@pytest.mark.parametrize(
    "matrix, vector",
    [
        ([[1, 2], [3, 5]], dp.empty((2, 0))),
        ([[1, 2], [3, 5]], [1, 2]),
        (
            [
                [[1, 1, 1], [0, 2, 5], [2, 5, -1]],
                [[3, -1, 1], [1, 2, 3], [2, 3, 1]],
                [[1, 4, 1], [1, 2, -2], [4, 1, 2]],
            ],
            [[6, -4, 27], [9, -6, 15], [15, 1, 11]],
        ),
    ],
    ids=[
        "2D_Matrix_Empty_Vector",
        "2D_Matrix_1D_Vector",
        "3D_Matrix_and_Vectors",
    ],
)
def test_solve(matrix, vector, usm_type_matrix, usm_type_vector):
    x = dp.array(matrix, usm_type=usm_type_matrix)
    y = dp.array(vector, usm_type=usm_type_vector)
    z = dp.linalg.solve(x, y)

    assert x.usm_type == usm_type_matrix
    assert y.usm_type == usm_type_vector
    assert z.usm_type == du.get_coerced_usm_type(
        [usm_type_matrix, usm_type_vector]
    )


@pytest.mark.parametrize("usm_type", list_of_usm_types, ids=list_of_usm_types)
@pytest.mark.parametrize(
    "shape, is_empty",
    [
        ((2, 2), False),
        ((3, 2, 2), False),
        ((0, 0), True),
        ((0, 2, 2), True),
    ],
    ids=[
        "(2, 2)",
        "(3, 2, 2)",
        "(0, 0)",
        "(0, 2, 2)",
    ],
)
def test_slogdet(shape, is_empty, usm_type):
    if is_empty:
        x = dp.empty(shape, dtype=dp.default_float_type(), usm_type=usm_type)
    else:
        count_elem = numpy.prod(shape)
        x = dp.arange(
            1, count_elem + 1, dtype=dp.default_float_type(), usm_type=usm_type
        ).reshape(shape)

    sign, logdet = dp.linalg.slogdet(x)

    assert x.usm_type == sign.usm_type
    assert x.usm_type == logdet.usm_type


@pytest.mark.parametrize("usm_type", list_of_usm_types, ids=list_of_usm_types)
@pytest.mark.parametrize(
    "shape, is_empty",
    [
        ((2, 2), False),
        ((3, 2, 2), False),
        ((0, 0), True),
        ((0, 2, 2), True),
    ],
    ids=[
        "(2, 2)",
        "(3, 2, 2)",
        "(0, 0)",
        "(0, 2, 2)",
    ],
)
def test_det(shape, is_empty, usm_type):
    if is_empty:
        x = dp.empty(shape, dtype=dp.default_float_type(), usm_type=usm_type)
    else:
        count_elem = numpy.prod(shape)
        x = dp.arange(
            1, count_elem + 1, dtype=dp.default_float_type(), usm_type=usm_type
        ).reshape(shape)

    det = dp.linalg.det(x)

    assert x.usm_type == det.usm_type


@pytest.mark.parametrize("usm_type", list_of_usm_types, ids=list_of_usm_types)
@pytest.mark.parametrize(
    "shape, is_empty",
    [
        ((2, 2), False),
        ((3, 2, 2), False),
        ((0, 0), True),
        ((0, 2, 2), True),
    ],
    ids=[
        "(2, 2)",
        "(3, 2, 2)",
        "(0, 0)",
        "(0, 2, 2)",
    ],
)
def test_inv(shape, is_empty, usm_type):
    if is_empty:
        x = dp.empty(shape, dtype=dp.default_float_type(), usm_type=usm_type)
    else:
        count_elem = numpy.prod(shape)
        x = dp.arange(
            1, count_elem + 1, dtype=dp.default_float_type(), usm_type=usm_type
        ).reshape(shape)

    result = dp.linalg.inv(x)

    assert x.usm_type == result.usm_type


@pytest.mark.parametrize("usm_type", list_of_usm_types, ids=list_of_usm_types)
@pytest.mark.parametrize(
<<<<<<< HEAD
    "shape",
    [
        (4, 4),
        (2, 0),
        (2, 2, 3),
=======
    "full_matrices_param", [True, False], ids=["True", "False"]
)
@pytest.mark.parametrize(
    "compute_uv_param", [True, False], ids=["True", "False"]
)
@pytest.mark.parametrize(
    "shape",
    [
        (1, 4),
        (3, 2),
        (4, 4),
        (2, 0),
        (0, 2),
        (2, 2, 3),
        (3, 3, 0),
>>>>>>> e7f7a7cb
        (0, 2, 3),
        (1, 0, 3),
    ],
    ids=[
<<<<<<< HEAD
        "(4, 4)",
        "(2, 0)",
        "(2, 2, 3)",
=======
        "(1, 4)",
        "(3, 2)",
        "(4, 4)",
        "(2, 0)",
        "(0, 2)",
        "(2, 2, 3)",
        "(3, 3, 0)",
>>>>>>> e7f7a7cb
        "(0, 2, 3)",
        "(1, 0, 3)",
    ],
)
<<<<<<< HEAD
@pytest.mark.parametrize(
    "mode",
    ["r", "raw", "complete", "reduced"],
    ids=["r", "raw", "complete", "reduced"],
)
def test_qr(shape, mode, usm_type):
    count_elems = numpy.prod(shape)
    a = dp.arange(count_elems, usm_type=usm_type).reshape(shape)

    if mode == "r":
        dp_r = dp.linalg.qr(a, mode=mode)
        assert a.usm_type == dp_r.usm_type
    else:
        dp_q, dp_r = dp.linalg.qr(a, mode=mode)

        assert a.usm_type == dp_q.usm_type
        assert a.usm_type == dp_r.usm_type
=======
def test_svd(usm_type, shape, full_matrices_param, compute_uv_param):
    x = dp.ones(shape, usm_type=usm_type)

    if compute_uv_param:
        u, s, vt = dp.linalg.svd(
            x, full_matrices=full_matrices_param, compute_uv=compute_uv_param
        )

        assert x.usm_type == u.usm_type
        assert x.usm_type == vt.usm_type
    else:
        s = dp.linalg.svd(
            x, full_matrices=full_matrices_param, compute_uv=compute_uv_param
        )

    assert x.usm_type == s.usm_type
>>>>>>> e7f7a7cb
<|MERGE_RESOLUTION|>--- conflicted
+++ resolved
@@ -744,13 +744,6 @@
 
 @pytest.mark.parametrize("usm_type", list_of_usm_types, ids=list_of_usm_types)
 @pytest.mark.parametrize(
-<<<<<<< HEAD
-    "shape",
-    [
-        (4, 4),
-        (2, 0),
-        (2, 2, 3),
-=======
     "full_matrices_param", [True, False], ids=["True", "False"]
 )
 @pytest.mark.parametrize(
@@ -766,16 +759,10 @@
         (0, 2),
         (2, 2, 3),
         (3, 3, 0),
->>>>>>> e7f7a7cb
         (0, 2, 3),
         (1, 0, 3),
     ],
     ids=[
-<<<<<<< HEAD
-        "(4, 4)",
-        "(2, 0)",
-        "(2, 2, 3)",
-=======
         "(1, 4)",
         "(3, 2)",
         "(4, 4)",
@@ -783,30 +770,10 @@
         "(0, 2)",
         "(2, 2, 3)",
         "(3, 3, 0)",
->>>>>>> e7f7a7cb
         "(0, 2, 3)",
         "(1, 0, 3)",
     ],
 )
-<<<<<<< HEAD
-@pytest.mark.parametrize(
-    "mode",
-    ["r", "raw", "complete", "reduced"],
-    ids=["r", "raw", "complete", "reduced"],
-)
-def test_qr(shape, mode, usm_type):
-    count_elems = numpy.prod(shape)
-    a = dp.arange(count_elems, usm_type=usm_type).reshape(shape)
-
-    if mode == "r":
-        dp_r = dp.linalg.qr(a, mode=mode)
-        assert a.usm_type == dp_r.usm_type
-    else:
-        dp_q, dp_r = dp.linalg.qr(a, mode=mode)
-
-        assert a.usm_type == dp_q.usm_type
-        assert a.usm_type == dp_r.usm_type
-=======
 def test_svd(usm_type, shape, full_matrices_param, compute_uv_param):
     x = dp.ones(shape, usm_type=usm_type)
 
@@ -823,4 +790,40 @@
         )
 
     assert x.usm_type == s.usm_type
->>>>>>> e7f7a7cb
+
+
+@pytest.mark.parametrize("usm_type", list_of_usm_types, ids=list_of_usm_types)
+@pytest.mark.parametrize(
+    "shape",
+    [
+        (4, 4),
+        (2, 0),
+        (2, 2, 3),
+        (0, 2, 3),
+        (1, 0, 3),
+    ],
+    ids=[
+        "(4, 4)",
+        "(2, 0)",
+        "(2, 2, 3)",
+        "(0, 2, 3)",
+        "(1, 0, 3)",
+    ],
+)
+@pytest.mark.parametrize(
+    "mode",
+    ["r", "raw", "complete", "reduced"],
+    ids=["r", "raw", "complete", "reduced"],
+)
+def test_qr(shape, mode, usm_type):
+    count_elems = numpy.prod(shape)
+    a = dp.arange(count_elems, usm_type=usm_type).reshape(shape)
+
+    if mode == "r":
+        dp_r = dp.linalg.qr(a, mode=mode)
+        assert a.usm_type == dp_r.usm_type
+    else:
+        dp_q, dp_r = dp.linalg.qr(a, mode=mode)
+
+        assert a.usm_type == dp_q.usm_type
+        assert a.usm_type == dp_r.usm_type