--- conflicted
+++ resolved
@@ -1397,7 +1397,6 @@
     assert edges.usm_type == du.get_coerced_usm_type([usm_type_v, usm_type_w])
 
 
-<<<<<<< HEAD
 @pytest.mark.parametrize("axis", [None, 0, -1])
 @pytest.mark.parametrize("usm_type", list_of_usm_types, ids=list_of_usm_types)
 def test_unique(axis, usm_type):
@@ -1405,7 +1404,8 @@
     res = dp.unique(a, True, True, True, axis=axis)
     for x in res:
         assert x.usm_type == usm_type
-=======
+
+
 @pytest.mark.parametrize("copy", [True, False], ids=["True", "False"])
 @pytest.mark.parametrize("usm_type_a", list_of_usm_types, ids=list_of_usm_types)
 def test_nan_to_num(copy, usm_type_a):
@@ -1440,5 +1440,4 @@
 
     res = dp.ediff1d(x, to_end=to_end, to_begin=to_begin)
 
-    assert res.usm_type == du.get_coerced_usm_type([usm_type_x, usm_type_args])
->>>>>>> 6c1bf98b
+    assert res.usm_type == du.get_coerced_usm_type([usm_type_x, usm_type_args])