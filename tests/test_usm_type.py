from math import prod

import dpctl.tensor as dpt
import dpctl.utils as du
import numpy
import pytest
from numpy.testing import assert_allclose

import dpnp as dp

from .helper import assert_dtype_allclose

list_of_usm_types = ["device", "shared", "host"]


@pytest.mark.parametrize("usm_type_x", list_of_usm_types, ids=list_of_usm_types)
@pytest.mark.parametrize("usm_type_y", list_of_usm_types, ids=list_of_usm_types)
def test_coerced_usm_types_add(usm_type_x, usm_type_y):
    x = dp.arange(1000, usm_type=usm_type_x)
    y = dp.arange(1000, usm_type=usm_type_y)

    z = 1.3 + x + y + 2

    # inplace add
    z += x
    z += 7.4

    assert x.usm_type == usm_type_x
    assert y.usm_type == usm_type_y
    assert z.usm_type == du.get_coerced_usm_type([usm_type_x, usm_type_y])


@pytest.mark.parametrize("usm_type_x", list_of_usm_types, ids=list_of_usm_types)
@pytest.mark.parametrize("usm_type_y", list_of_usm_types, ids=list_of_usm_types)
def test_coerced_usm_types_mul(usm_type_x, usm_type_y):
    x = dp.arange(10, usm_type=usm_type_x)
    y = dp.arange(10, usm_type=usm_type_y)

    z = 3 * x * y * 1.5

    # inplace multiply
    z *= x
    z *= 4.8

    assert x.usm_type == usm_type_x
    assert y.usm_type == usm_type_y
    assert z.usm_type == du.get_coerced_usm_type([usm_type_x, usm_type_y])


@pytest.mark.parametrize("usm_type_x", list_of_usm_types, ids=list_of_usm_types)
@pytest.mark.parametrize("usm_type_y", list_of_usm_types, ids=list_of_usm_types)
def test_coerced_usm_types_subtract(usm_type_x, usm_type_y):
    x = dp.arange(50, usm_type=usm_type_x)
    y = dp.arange(50, usm_type=usm_type_y)

    z = 20 - x - y - 7.4

    # inplace subtract
    z -= x
    z -= -3.4

    assert x.usm_type == usm_type_x
    assert y.usm_type == usm_type_y
    assert z.usm_type == du.get_coerced_usm_type([usm_type_x, usm_type_y])


@pytest.mark.parametrize("usm_type_x", list_of_usm_types, ids=list_of_usm_types)
@pytest.mark.parametrize("usm_type_y", list_of_usm_types, ids=list_of_usm_types)
def test_coerced_usm_types_divide(usm_type_x, usm_type_y):
    x = dp.arange(120, usm_type=usm_type_x)
    y = dp.arange(120, usm_type=usm_type_y)

    z = 2 / x / y / 1.5

    # inplace divide
    z /= x
    z /= -2.4

    assert x.usm_type == usm_type_x
    assert y.usm_type == usm_type_y
    assert z.usm_type == du.get_coerced_usm_type([usm_type_x, usm_type_y])


@pytest.mark.parametrize("usm_type_x", list_of_usm_types, ids=list_of_usm_types)
@pytest.mark.parametrize("usm_type_y", list_of_usm_types, ids=list_of_usm_types)
def test_coerced_usm_types_remainder(usm_type_x, usm_type_y):
    x = dp.arange(100, usm_type=usm_type_x).reshape(10, 10)
    y = dp.arange(100, usm_type=usm_type_y).reshape(10, 10)
    y = y.T + 1

    z = 100 % y
    z = y % 7
    z = x % y

    # inplace remainder
    z %= y
    z %= 5

    assert x.usm_type == usm_type_x
    assert y.usm_type == usm_type_y
    assert z.usm_type == du.get_coerced_usm_type([usm_type_x, usm_type_y])


@pytest.mark.parametrize("usm_type_x", list_of_usm_types, ids=list_of_usm_types)
@pytest.mark.parametrize("usm_type_y", list_of_usm_types, ids=list_of_usm_types)
def test_coerced_usm_types_floor_divide(usm_type_x, usm_type_y):
    x = dp.arange(100, usm_type=usm_type_x).reshape(10, 10)
    y = dp.arange(100, usm_type=usm_type_y).reshape(10, 10)
    x = x + 1.5
    y = y.T + 0.5

    z = 3.4 // y
    z = y // 2.7
    z = x // y

    # inplace floor_divide
    z //= y
    z //= 2.5

    assert x.usm_type == usm_type_x
    assert y.usm_type == usm_type_y
    assert z.usm_type == du.get_coerced_usm_type([usm_type_x, usm_type_y])


@pytest.mark.parametrize("usm_type_x", list_of_usm_types, ids=list_of_usm_types)
@pytest.mark.parametrize("usm_type_y", list_of_usm_types, ids=list_of_usm_types)
def test_coerced_usm_types_power(usm_type_x, usm_type_y):
    x = dp.arange(70, usm_type=usm_type_x).reshape((7, 5, 2))
    y = dp.arange(70, usm_type=usm_type_y).reshape((7, 5, 2))

    z = 2**x**y**1.5
    z **= x
    z **= 1.7

    assert x.usm_type == usm_type_x
    assert y.usm_type == usm_type_y
    assert z.usm_type == du.get_coerced_usm_type([usm_type_x, usm_type_y])


@pytest.mark.parametrize(
    "func, args",
    [
        pytest.param("diag", ["x0"]),
        pytest.param("empty_like", ["x0"]),
        pytest.param("full", ["10", "x0[3]"]),
        pytest.param("full_like", ["x0", "4"]),
        pytest.param("geomspace", ["x0[0:3]", "8", "4"]),
        pytest.param("geomspace", ["1", "x0[3:5]", "4"]),
        pytest.param("linspace", ["x0[0:2]", "8", "4"]),
        pytest.param("linspace", ["0", "x0[3:5]", "4"]),
        pytest.param("logspace", ["x0[0:2]", "8", "4"]),
        pytest.param("logspace", ["0", "x0[3:5]", "4"]),
        pytest.param("ones_like", ["x0"]),
        pytest.param("vander", ["x0"]),
        pytest.param("zeros_like", ["x0"]),
    ],
)
@pytest.mark.parametrize("usm_type_x", list_of_usm_types, ids=list_of_usm_types)
@pytest.mark.parametrize("usm_type_y", list_of_usm_types, ids=list_of_usm_types)
def test_array_creation_from_1d_array(func, args, usm_type_x, usm_type_y):
    x0 = dp.full(10, 3, usm_type=usm_type_x)
    new_args = [eval(val, {"x0": x0}) for val in args]

    x = getattr(dp, func)(*new_args)
    y = getattr(dp, func)(*new_args, usm_type=usm_type_y)

    assert x.usm_type == usm_type_x
    assert y.usm_type == usm_type_y


@pytest.mark.parametrize(
    "func, args",
    [
        pytest.param("diag", ["x0"]),
        pytest.param("diagflat", ["x0"]),
    ],
)
@pytest.mark.parametrize("usm_type_x", list_of_usm_types, ids=list_of_usm_types)
@pytest.mark.parametrize("usm_type_y", list_of_usm_types, ids=list_of_usm_types)
def test_array_creation_from_2d_array(func, args, usm_type_x, usm_type_y):
    x0 = dp.arange(25, usm_type=usm_type_x).reshape(5, 5)
    new_args = [eval(val, {"x0": x0}) for val in args]

    x = getattr(dp, func)(*new_args)
    y = getattr(dp, func)(*new_args, usm_type=usm_type_y)

    assert x.usm_type == usm_type_x
    assert y.usm_type == usm_type_y


@pytest.mark.parametrize(
    "func, arg, kwargs",
    [
        pytest.param("arange", [-25.7], {"stop": 10**8, "step": 15}),
        pytest.param("full", [(2, 2)], {"fill_value": 5}),
        pytest.param("eye", [4, 2], {}),
        pytest.param("geomspace", [1, 4, 8], {}),
        pytest.param("identity", [4], {}),
        pytest.param("linspace", [0, 4, 8], {}),
        pytest.param("logspace", [0, 4, 8], {}),
        pytest.param("ones", [(2, 2)], {}),
        pytest.param("tri", [3, 5, 2], {}),
        pytest.param("zeros", [(2, 2)], {}),
    ],
)
@pytest.mark.parametrize("usm_type", list_of_usm_types, ids=list_of_usm_types)
def test_array_creation_from_scratch(func, arg, kwargs, usm_type):
    dpnp_kwargs = dict(kwargs)
    dpnp_kwargs["usm_type"] = usm_type
    dpnp_array = getattr(dp, func)(*arg, **dpnp_kwargs)
    numpy_array = getattr(numpy, func)(*arg, dtype=dpnp_array.dtype, **kwargs)

    tol = 1e-06
    assert_allclose(dpnp_array, numpy_array, rtol=tol, atol=tol)
    assert dpnp_array.shape == numpy_array.shape
    assert_dtype_allclose(dpnp_array, numpy_array)
    assert dpnp_array.usm_type == usm_type


@pytest.mark.parametrize("usm_type_x", list_of_usm_types, ids=list_of_usm_types)
@pytest.mark.parametrize("usm_type_y", list_of_usm_types, ids=list_of_usm_types)
def test_logspace_base(usm_type_x, usm_type_y):
    x0 = dp.full(10, 2, usm_type=usm_type_x)

    x = dp.logspace([2, 2], 8, 4, base=x0[3:5])
    y = dp.logspace([2, 2], 8, 4, base=x0[3:5], usm_type=usm_type_y)

    assert x.usm_type == usm_type_x
    assert y.usm_type == usm_type_y


@pytest.mark.parametrize(
    "func",
    [
        "array",
        "asarray",
        "asanyarray",
        "ascontiguousarray",
        "asfarray",
        "asfortranarray",
    ],
)
@pytest.mark.parametrize("usm_type_x", list_of_usm_types, ids=list_of_usm_types)
@pytest.mark.parametrize("usm_type_y", list_of_usm_types, ids=list_of_usm_types)
def test_array_copy(func, usm_type_x, usm_type_y):
    sh = (3, 7, 5)
    x = dp.arange(1, prod(sh) + 1, 1, usm_type=usm_type_x).reshape(sh)

    y = getattr(dp, func)(x, usm_type=usm_type_y)

    assert x.usm_type == usm_type_x
    assert y.usm_type == usm_type_y


@pytest.mark.parametrize(
    "copy", [True, False, None], ids=["True", "False", "None"]
)
@pytest.mark.parametrize("usm_type_x", list_of_usm_types, ids=list_of_usm_types)
def test_array_creation_from_dpctl(copy, usm_type_x):
    x = dpt.ones((3, 3), usm_type=usm_type_x)
    y = dp.array(x, copy=copy)

    assert y.usm_type == usm_type_x


@pytest.mark.parametrize(
    "usm_type_start", list_of_usm_types, ids=list_of_usm_types
)
@pytest.mark.parametrize(
    "usm_type_stop", list_of_usm_types, ids=list_of_usm_types
)
def test_linspace_arrays(usm_type_start, usm_type_stop):
    start = dp.asarray([0, 0], usm_type=usm_type_start)
    stop = dp.asarray([2, 4], usm_type=usm_type_stop)
    res = dp.linspace(start, stop, 4)
    assert res.usm_type == du.get_coerced_usm_type(
        [usm_type_start, usm_type_stop]
    )


@pytest.mark.parametrize("func", ["tril", "triu"], ids=["tril", "triu"])
@pytest.mark.parametrize("usm_type", list_of_usm_types, ids=list_of_usm_types)
def test_tril_triu(func, usm_type):
    x0 = dp.ones((3, 3), usm_type=usm_type)
    x = getattr(dp, func)(x0)
    assert x.usm_type == usm_type


@pytest.mark.parametrize(
    "op",
    [
        "equal",
        "greater",
        "greater_equal",
        "less",
        "less_equal",
        "logical_and",
        "logical_or",
        "logical_xor",
        "not_equal",
    ],
    ids=[
        "equal",
        "greater",
        "greater_equal",
        "less",
        "less_equal",
        "logical_and",
        "logical_or",
        "logical_xor",
        "not_equal",
    ],
)
@pytest.mark.parametrize("usm_type_x", list_of_usm_types, ids=list_of_usm_types)
@pytest.mark.parametrize("usm_type_y", list_of_usm_types, ids=list_of_usm_types)
def test_coerced_usm_types_logic_op(op, usm_type_x, usm_type_y):
    x = dp.arange(100, usm_type=usm_type_x)
    y = dp.arange(100, usm_type=usm_type_y)[::-1]

    z = getattr(dp, op)(x, y)
    zx = getattr(dp, op)(x, 50)
    zy = getattr(dp, op)(30, y)

    assert x.usm_type == zx.usm_type == usm_type_x
    assert y.usm_type == zy.usm_type == usm_type_y
    assert z.usm_type == du.get_coerced_usm_type([usm_type_x, usm_type_y])


@pytest.mark.parametrize(
    "op",
    ["bitwise_and", "bitwise_or", "bitwise_xor", "left_shift", "right_shift"],
    ids=[
        "bitwise_and",
        "bitwise_or",
        "bitwise_xor",
        "left_shift",
        "right_shift",
    ],
)
@pytest.mark.parametrize("usm_type_x", list_of_usm_types, ids=list_of_usm_types)
@pytest.mark.parametrize("usm_type_y", list_of_usm_types, ids=list_of_usm_types)
def test_coerced_usm_types_bitwise_op(op, usm_type_x, usm_type_y):
    x = dp.arange(25, usm_type=usm_type_x)
    y = dp.arange(25, usm_type=usm_type_y)[::-1]

    z = getattr(dp, op)(x, y)
    zx = getattr(dp, op)(x, 7)
    zy = getattr(dp, op)(12, y)

    assert x.usm_type == zx.usm_type == usm_type_x
    assert y.usm_type == zy.usm_type == usm_type_y
    assert z.usm_type == du.get_coerced_usm_type([usm_type_x, usm_type_y])


@pytest.mark.parametrize("usm_type_x", list_of_usm_types, ids=list_of_usm_types)
@pytest.mark.parametrize("usm_type_y", list_of_usm_types, ids=list_of_usm_types)
def test_meshgrid(usm_type_x, usm_type_y):
    x = dp.arange(100, usm_type=usm_type_x)
    y = dp.arange(100, usm_type=usm_type_y)
    z = dp.meshgrid(x, y)
    assert z[0].usm_type == usm_type_x
    assert z[1].usm_type == usm_type_y


@pytest.mark.parametrize(
    "func,data",
    [
        pytest.param("abs", [-1.2, 1.2]),
        pytest.param("arccos", [-0.5, 0.0, 0.5]),
        pytest.param("arccosh", [1.5, 3.5, 5.0]),
        pytest.param("arcsin", [-0.5, 0.0, 0.5]),
        pytest.param("arcsinh", [-5.0, -3.5, 0.0, 3.5, 5.0]),
        pytest.param("arctan", [-1.0, 0.0, 1.0]),
        pytest.param("arctanh", [-0.5, 0.0, 0.5]),
        pytest.param("argmax", [1.0, 2.0, 4.0, 7.0]),
        pytest.param("argmin", [1.0, 2.0, 4.0, 7.0]),
        pytest.param("cbrt", [1, 8, 27]),
        pytest.param("ceil", [-1.7, -1.5, -0.2, 0.2, 1.5, 1.7, 2.0]),
        pytest.param("conjugate", [[1.0 + 1.0j, 0.0], [0.0, 1.0 + 1.0j]]),
        pytest.param(
            "cos", [-dp.pi / 2, -dp.pi / 4, 0.0, dp.pi / 4, dp.pi / 2]
        ),
        pytest.param("cosh", [-5.0, -3.5, 0.0, 3.5, 5.0]),
        pytest.param("count_nonzero", [0, 1, 7, 0]),
        pytest.param("diff", [1.0, 2.0, 4.0, 7.0, 0.0]),
        pytest.param("exp", [1.0, 2.0, 4.0, 7.0]),
        pytest.param("exp2", [0.0, 1.0, 2.0]),
        pytest.param("expm1", [1.0e-10, 1.0, 2.0, 4.0, 7.0]),
        pytest.param("floor", [-1.7, -1.5, -0.2, 0.2, 1.5, 1.7, 2.0]),
        pytest.param(
            "imag", [complex(1.0, 2.0), complex(3.0, 4.0), complex(5.0, 6.0)]
        ),
        pytest.param("log", [1.0, 2.0, 4.0, 7.0]),
        pytest.param("log10", [1.0, 2.0, 4.0, 7.0]),
        pytest.param("log1p", [1.0e-10, 1.0, 2.0, 4.0, 7.0]),
        pytest.param("log2", [1.0, 2.0, 4.0, 7.0]),
        pytest.param("nanprod", [1.0, 2.0, dp.nan]),
        pytest.param("nanvar", [1.0, 2.0, 4.0, dp.nan]),
        pytest.param("max", [1.0, 2.0, 4.0, 7.0]),
        pytest.param("mean", [1.0, 2.0, 4.0, 7.0]),
        pytest.param("min", [1.0, 2.0, 4.0, 7.0]),
        pytest.param("negative", [1.0, 0.0, -1.0]),
        pytest.param("positive", [1.0, 0.0, -1.0]),
        pytest.param("prod", [1.0, 2.0]),
        pytest.param("proj", [complex(1.0, 2.0), complex(dp.inf, -1.0)]),
        pytest.param("ptp", [1.0, 2.0, 4.0, 7.0]),
        pytest.param(
            "real", [complex(1.0, 2.0), complex(3.0, 4.0), complex(5.0, 6.0)]
        ),
        pytest.param("rsqrt", [1, 8, 27]),
        pytest.param("sign", [-5.0, 0.0, 4.5]),
        pytest.param("signbit", [-5.0, 0.0, 4.5]),
        pytest.param(
            "sin", [-dp.pi / 2, -dp.pi / 4, 0.0, dp.pi / 4, dp.pi / 2]
        ),
        pytest.param("sinh", [-5.0, -3.5, 0.0, 3.5, 5.0]),
        pytest.param("sqrt", [1.0, 3.0, 9.0]),
        pytest.param("std", [1.0, 2.0, 4.0, 7.0]),
        pytest.param(
            "tan", [-dp.pi / 2, -dp.pi / 4, 0.0, dp.pi / 4, dp.pi / 2]
        ),
        pytest.param("tanh", [-5.0, -3.5, 0.0, 3.5, 5.0]),
        pytest.param("trunc", [-1.7, -1.5, -0.2, 0.2, 1.5, 1.7, 2.0]),
        pytest.param("var", [1.0, 2.0, 4.0, 7.0]),
    ],
)
@pytest.mark.parametrize("usm_type", list_of_usm_types, ids=list_of_usm_types)
def test_1in_1out(func, data, usm_type):
    x = dp.array(data, usm_type=usm_type)
    res = getattr(dp, func)(x)
    assert x.usm_type == usm_type
    assert res.usm_type == usm_type


@pytest.mark.parametrize(
    "func,data1,data2",
    [
        pytest.param(
            "allclose",
            [[1.2, -0.0], [-7, 2.34567]],
            [[1.2, 0.0], [-7, 2.34567]],
        ),
        pytest.param("arctan2", [[-1, +1, +1, -1]], [[-1, -1, +1, +1]]),
        pytest.param("copysign", [0.0, 1.0, 2.0], [-1.0, 0.0, 1.0]),
        pytest.param(
            "dot",
            [[0.0, 1.0, 2.0], [3.0, 4.0, 5.0]],
            [[4.0, 4.0], [4.0, 4.0], [4.0, 4.0]],
        ),
        pytest.param("fmax", [[0.0, 1.0, 2.0]], [[3.0, 4.0, 5.0]]),
        pytest.param("fmin", [[0.0, 1.0, 2.0]], [[3.0, 4.0, 5.0]]),
        pytest.param(
            "hypot", [[1.0, 2.0, 3.0, 4.0]], [[-1.0, -2.0, -4.0, -5.0]]
        ),
        pytest.param("logaddexp", [[-1, 2, 5, 9]], [[4, -3, 2, -8]]),
        pytest.param("maximum", [[0.0, 1.0, 2.0]], [[3.0, 4.0, 5.0]]),
        pytest.param("minimum", [[0.0, 1.0, 2.0]], [[3.0, 4.0, 5.0]]),
    ],
)
@pytest.mark.parametrize("usm_type_x", list_of_usm_types, ids=list_of_usm_types)
@pytest.mark.parametrize("usm_type_y", list_of_usm_types, ids=list_of_usm_types)
def test_2in_1out(func, data1, data2, usm_type_x, usm_type_y):
    x = dp.array(data1, usm_type=usm_type_x)
    y = dp.array(data2, usm_type=usm_type_y)
    z = getattr(dp, func)(x, y)

    assert x.usm_type == usm_type_x
    assert y.usm_type == usm_type_y
    assert z.usm_type == du.get_coerced_usm_type([usm_type_x, usm_type_y])


@pytest.mark.parametrize("usm_type", list_of_usm_types, ids=list_of_usm_types)
def test_broadcast_to(usm_type):
    x = dp.ones(7, usm_type=usm_type)
    y = dp.broadcast_to(x, (2, 7))
    assert x.usm_type == y.usm_type


@pytest.mark.parametrize("func", ["take", "take_along_axis"])
@pytest.mark.parametrize("usm_type_x", list_of_usm_types, ids=list_of_usm_types)
@pytest.mark.parametrize(
    "usm_type_ind", list_of_usm_types, ids=list_of_usm_types
)
def test_take(func, usm_type_x, usm_type_ind):
    x = dp.arange(5, usm_type=usm_type_x)
    ind = dp.array([0, 2, 4], usm_type=usm_type_ind)
    z = getattr(dp, func)(x, ind, axis=None)

    assert x.usm_type == usm_type_x
    assert ind.usm_type == usm_type_ind
    assert z.usm_type == du.get_coerced_usm_type([usm_type_x, usm_type_ind])


<<<<<<< HEAD
@pytest.mark.parametrize("usm_type", list_of_usm_types, ids=list_of_usm_types)
@pytest.mark.parametrize(
    "full_matrices_param", [True, False], ids=["True", "False"]
)
@pytest.mark.parametrize(
    "compute_uv_param", [True, False], ids=["True", "False"]
)
@pytest.mark.parametrize(
    "shape",
    [
        (1, 4),
        (3, 2),
        (4, 4),
        (2, 0),
        (0, 2),
        (2, 2, 3),
        (3, 3, 0),
        (0, 2, 3),
        (1, 0, 3),
    ],
    ids=[
        "(1, 4)",
        "(3, 2)",
        "(4, 4)",
        "(2, 0)",
        "(0, 2)",
        "(2, 2, 3)",
        "(3, 3, 0)",
        "(0, 2, 3)",
        "(1, 0, 3)",
    ],
)
def test_svd(usm_type, shape, full_matrices_param, compute_uv_param):
    x = dp.ones(shape, usm_type=usm_type)

    if compute_uv_param:
        u, s, vt = dp.linalg.svd(
            x, full_matrices=full_matrices_param, compute_uv=compute_uv_param
        )

        assert x.usm_type == u.usm_type
        assert x.usm_type == vt.usm_type
    else:
        s = dp.linalg.svd(
            x, full_matrices=full_matrices_param, compute_uv=compute_uv_param
        )

    assert x.usm_type == s.usm_type
=======
@pytest.mark.parametrize(
    "usm_type_matrix", list_of_usm_types, ids=list_of_usm_types
)
@pytest.mark.parametrize(
    "usm_type_vector", list_of_usm_types, ids=list_of_usm_types
)
@pytest.mark.parametrize(
    "matrix, vector",
    [
        ([[1, 2], [3, 5]], dp.empty((2, 0))),
        ([[1, 2], [3, 5]], [1, 2]),
        (
            [
                [[1, 1, 1], [0, 2, 5], [2, 5, -1]],
                [[3, -1, 1], [1, 2, 3], [2, 3, 1]],
                [[1, 4, 1], [1, 2, -2], [4, 1, 2]],
            ],
            [[6, -4, 27], [9, -6, 15], [15, 1, 11]],
        ),
    ],
    ids=[
        "2D_Matrix_Empty_Vector",
        "2D_Matrix_1D_Vector",
        "3D_Matrix_and_Vectors",
    ],
)
def test_solve(matrix, vector, usm_type_matrix, usm_type_vector):
    x = dp.array(matrix, usm_type=usm_type_matrix)
    y = dp.array(vector, usm_type=usm_type_vector)
    z = dp.linalg.solve(x, y)

    assert x.usm_type == usm_type_matrix
    assert y.usm_type == usm_type_vector
    assert z.usm_type == du.get_coerced_usm_type(
        [usm_type_matrix, usm_type_vector]
    )


@pytest.mark.parametrize("usm_type", list_of_usm_types, ids=list_of_usm_types)
def test_clip(usm_type):
    x = dp.arange(10, usm_type=usm_type)
    y = dp.clip(x, 2, 7)
    assert x.usm_type == y.usm_type
>>>>>>> d9c1ca1b
<|MERGE_RESOLUTION|>--- conflicted
+++ resolved
@@ -491,7 +491,51 @@
     assert z.usm_type == du.get_coerced_usm_type([usm_type_x, usm_type_ind])
 
 
-<<<<<<< HEAD
+@pytest.mark.parametrize("usm_type", list_of_usm_types, ids=list_of_usm_types)
+def test_clip(usm_type):
+    x = dp.arange(10, usm_type=usm_type)
+    y = dp.clip(x, 2, 7)
+    assert x.usm_type == y.usm_type
+
+
+@pytest.mark.parametrize(
+    "usm_type_matrix", list_of_usm_types, ids=list_of_usm_types
+)
+@pytest.mark.parametrize(
+    "usm_type_vector", list_of_usm_types, ids=list_of_usm_types
+)
+@pytest.mark.parametrize(
+    "matrix, vector",
+    [
+        ([[1, 2], [3, 5]], dp.empty((2, 0))),
+        ([[1, 2], [3, 5]], [1, 2]),
+        (
+            [
+                [[1, 1, 1], [0, 2, 5], [2, 5, -1]],
+                [[3, -1, 1], [1, 2, 3], [2, 3, 1]],
+                [[1, 4, 1], [1, 2, -2], [4, 1, 2]],
+            ],
+            [[6, -4, 27], [9, -6, 15], [15, 1, 11]],
+        ),
+    ],
+    ids=[
+        "2D_Matrix_Empty_Vector",
+        "2D_Matrix_1D_Vector",
+        "3D_Matrix_and_Vectors",
+    ],
+)
+def test_solve(matrix, vector, usm_type_matrix, usm_type_vector):
+    x = dp.array(matrix, usm_type=usm_type_matrix)
+    y = dp.array(vector, usm_type=usm_type_vector)
+    z = dp.linalg.solve(x, y)
+
+    assert x.usm_type == usm_type_matrix
+    assert y.usm_type == usm_type_vector
+    assert z.usm_type == du.get_coerced_usm_type(
+        [usm_type_matrix, usm_type_vector]
+    )
+
+
 @pytest.mark.parametrize("usm_type", list_of_usm_types, ids=list_of_usm_types)
 @pytest.mark.parametrize(
     "full_matrices_param", [True, False], ids=["True", "False"]
@@ -539,49 +583,4 @@
             x, full_matrices=full_matrices_param, compute_uv=compute_uv_param
         )
 
-    assert x.usm_type == s.usm_type
-=======
-@pytest.mark.parametrize(
-    "usm_type_matrix", list_of_usm_types, ids=list_of_usm_types
-)
-@pytest.mark.parametrize(
-    "usm_type_vector", list_of_usm_types, ids=list_of_usm_types
-)
-@pytest.mark.parametrize(
-    "matrix, vector",
-    [
-        ([[1, 2], [3, 5]], dp.empty((2, 0))),
-        ([[1, 2], [3, 5]], [1, 2]),
-        (
-            [
-                [[1, 1, 1], [0, 2, 5], [2, 5, -1]],
-                [[3, -1, 1], [1, 2, 3], [2, 3, 1]],
-                [[1, 4, 1], [1, 2, -2], [4, 1, 2]],
-            ],
-            [[6, -4, 27], [9, -6, 15], [15, 1, 11]],
-        ),
-    ],
-    ids=[
-        "2D_Matrix_Empty_Vector",
-        "2D_Matrix_1D_Vector",
-        "3D_Matrix_and_Vectors",
-    ],
-)
-def test_solve(matrix, vector, usm_type_matrix, usm_type_vector):
-    x = dp.array(matrix, usm_type=usm_type_matrix)
-    y = dp.array(vector, usm_type=usm_type_vector)
-    z = dp.linalg.solve(x, y)
-
-    assert x.usm_type == usm_type_matrix
-    assert y.usm_type == usm_type_vector
-    assert z.usm_type == du.get_coerced_usm_type(
-        [usm_type_matrix, usm_type_vector]
-    )
-
-
-@pytest.mark.parametrize("usm_type", list_of_usm_types, ids=list_of_usm_types)
-def test_clip(usm_type):
-    x = dp.arange(10, usm_type=usm_type)
-    y = dp.clip(x, 2, 7)
-    assert x.usm_type == y.usm_type
->>>>>>> d9c1ca1b
+    assert x.usm_type == s.usm_type