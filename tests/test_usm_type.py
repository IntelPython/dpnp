import tempfile
from math import prod

import dpctl.tensor as dpt
import dpctl.utils as du
import numpy
import pytest

import dpnp as dp
from dpnp.dpnp_utils import get_usm_allocations

from .helper import assert_dtype_allclose, generate_random_numpy_array

list_of_usm_types = ["device", "shared", "host"]


@pytest.mark.parametrize("usm_type_x", list_of_usm_types, ids=list_of_usm_types)
@pytest.mark.parametrize("usm_type_y", list_of_usm_types, ids=list_of_usm_types)
def test_coerced_usm_types_add(usm_type_x, usm_type_y):
    x = dp.arange(1000, usm_type=usm_type_x)
    y = dp.arange(1000, usm_type=usm_type_y)

    z = 1.3 + x + y + 2

    # inplace add
    z += x
    z += 7.4

    assert x.usm_type == usm_type_x
    assert y.usm_type == usm_type_y
    assert z.usm_type == du.get_coerced_usm_type([usm_type_x, usm_type_y])


@pytest.mark.parametrize("usm_type_x", list_of_usm_types, ids=list_of_usm_types)
@pytest.mark.parametrize("usm_type_y", list_of_usm_types, ids=list_of_usm_types)
def test_coerced_usm_types_mul(usm_type_x, usm_type_y):
    x = dp.arange(10, usm_type=usm_type_x)
    y = dp.arange(10, usm_type=usm_type_y)

    z = 3 * x * y * 1.5

    # inplace multiply
    z *= x
    z *= 4.8

    assert x.usm_type == usm_type_x
    assert y.usm_type == usm_type_y
    assert z.usm_type == du.get_coerced_usm_type([usm_type_x, usm_type_y])


@pytest.mark.parametrize("usm_type_x", list_of_usm_types, ids=list_of_usm_types)
@pytest.mark.parametrize("usm_type_y", list_of_usm_types, ids=list_of_usm_types)
def test_coerced_usm_types_subtract(usm_type_x, usm_type_y):
    x = dp.arange(50, usm_type=usm_type_x)
    y = dp.arange(50, usm_type=usm_type_y)

    z = 20 - x - y - 7.4

    # inplace subtract
    z -= x
    z -= -3.4

    assert x.usm_type == usm_type_x
    assert y.usm_type == usm_type_y
    assert z.usm_type == du.get_coerced_usm_type([usm_type_x, usm_type_y])


@pytest.mark.parametrize("usm_type_x", list_of_usm_types, ids=list_of_usm_types)
@pytest.mark.parametrize("usm_type_y", list_of_usm_types, ids=list_of_usm_types)
def test_coerced_usm_types_divide(usm_type_x, usm_type_y):
    x = dp.arange(120, usm_type=usm_type_x)
    y = dp.arange(120, usm_type=usm_type_y)

    z = 2 / x / y / 1.5

    # inplace divide
    z /= x
    z /= -2.4

    assert x.usm_type == usm_type_x
    assert y.usm_type == usm_type_y
    assert z.usm_type == du.get_coerced_usm_type([usm_type_x, usm_type_y])


@pytest.mark.parametrize("usm_type_x", list_of_usm_types, ids=list_of_usm_types)
@pytest.mark.parametrize("usm_type_y", list_of_usm_types, ids=list_of_usm_types)
def test_coerced_usm_types_remainder(usm_type_x, usm_type_y):
    x = dp.arange(100, usm_type=usm_type_x).reshape(10, 10)
    y = dp.arange(100, usm_type=usm_type_y).reshape(10, 10)
    y = y.T + 1

    z = 100 % y
    z = y % 7
    z = x % y

    # inplace remainder
    z %= y
    z %= 5

    assert x.usm_type == usm_type_x
    assert y.usm_type == usm_type_y
    assert z.usm_type == du.get_coerced_usm_type([usm_type_x, usm_type_y])


@pytest.mark.parametrize("usm_type_x", list_of_usm_types, ids=list_of_usm_types)
@pytest.mark.parametrize("usm_type_y", list_of_usm_types, ids=list_of_usm_types)
def test_coerced_usm_types_floor_divide(usm_type_x, usm_type_y):
    x = dp.arange(100, usm_type=usm_type_x).reshape(10, 10)
    y = dp.arange(100, usm_type=usm_type_y).reshape(10, 10)
    x = x + 1.5
    y = y.T + 0.5

    z = 3.4 // y
    z = y // 2.7
    z = x // y

    # inplace floor_divide
    z //= y
    z //= 2.5

    assert x.usm_type == usm_type_x
    assert y.usm_type == usm_type_y
    assert z.usm_type == du.get_coerced_usm_type([usm_type_x, usm_type_y])


@pytest.mark.parametrize("usm_type_x", list_of_usm_types, ids=list_of_usm_types)
@pytest.mark.parametrize("usm_type_y", list_of_usm_types, ids=list_of_usm_types)
def test_coerced_usm_types_power(usm_type_x, usm_type_y):
    x = dp.arange(70, usm_type=usm_type_x).reshape((7, 5, 2))
    y = dp.arange(70, usm_type=usm_type_y).reshape((7, 5, 2))

    z = 2**x**y**1.5
    z **= x
    z **= 1.7

    assert x.usm_type == usm_type_x
    assert y.usm_type == usm_type_y
    assert z.usm_type == du.get_coerced_usm_type([usm_type_x, usm_type_y])


@pytest.mark.parametrize(
    "func, args",
    [
        pytest.param("copy", ["x0"]),
        pytest.param("diag", ["x0"]),
        pytest.param("empty_like", ["x0"]),
        pytest.param("full", ["10", "x0[3]"]),
        pytest.param("full_like", ["x0", "4"]),
        pytest.param("geomspace", ["x0[0:3]", "8", "4"]),
        pytest.param("geomspace", ["1", "x0[3:5]", "4"]),
        pytest.param("linspace", ["x0[0:2]", "8", "4"]),
        pytest.param("linspace", ["0", "x0[3:5]", "4"]),
        pytest.param("logspace", ["x0[0:2]", "8", "4"]),
        pytest.param("logspace", ["0", "x0[3:5]", "4"]),
        pytest.param("ones_like", ["x0"]),
        pytest.param("vander", ["x0"]),
        pytest.param("zeros_like", ["x0"]),
    ],
)
@pytest.mark.parametrize("usm_type_x", list_of_usm_types, ids=list_of_usm_types)
@pytest.mark.parametrize("usm_type_y", list_of_usm_types, ids=list_of_usm_types)
def test_array_creation_from_1d_array(func, args, usm_type_x, usm_type_y):
    x0 = dp.full(10, 3, usm_type=usm_type_x)
    new_args = [eval(val, {"x0": x0}) for val in args]

    x = getattr(dp, func)(*new_args)
    y = getattr(dp, func)(*new_args, usm_type=usm_type_y)

    assert x.usm_type == usm_type_x
    assert y.usm_type == usm_type_y


@pytest.mark.parametrize(
    "func, args",
    [
        pytest.param("diag", ["x0"]),
        pytest.param("diagflat", ["x0"]),
    ],
)
@pytest.mark.parametrize("usm_type_x", list_of_usm_types, ids=list_of_usm_types)
@pytest.mark.parametrize("usm_type_y", list_of_usm_types, ids=list_of_usm_types)
def test_array_creation_from_2d_array(func, args, usm_type_x, usm_type_y):
    x0 = dp.arange(25, usm_type=usm_type_x).reshape(5, 5)
    new_args = [eval(val, {"x0": x0}) for val in args]

    x = getattr(dp, func)(*new_args)
    y = getattr(dp, func)(*new_args, usm_type=usm_type_y)

    assert x.usm_type == usm_type_x
    assert y.usm_type == usm_type_y


@pytest.mark.parametrize(
    "func, arg, kwargs",
    [
        pytest.param("arange", [-25.7], {"stop": 10**8, "step": 15}),
        pytest.param("frombuffer", [b"\x01\x02\x03\x04"], {"dtype": dp.int32}),
        pytest.param(
            "fromfunction", [(lambda i, j: i + j), (3, 3)], {"dtype": dp.int32}
        ),
        pytest.param("fromiter", [[1, 2, 3, 4]], {"dtype": dp.int64}),
        pytest.param("fromstring", ["1, 2"], {"dtype": int, "sep": " "}),
        pytest.param("full", [(2, 2)], {"fill_value": 5}),
        pytest.param("eye", [4, 2], {}),
        pytest.param("geomspace", [1, 4, 8], {}),
        pytest.param("identity", [4], {}),
        pytest.param("linspace", [0, 4, 8], {}),
        pytest.param("logspace", [0, 4, 8], {}),
        pytest.param("ones", [(2, 2)], {}),
        pytest.param("tri", [3, 5, 2], {}),
        pytest.param("zeros", [(2, 2)], {}),
    ],
)
@pytest.mark.parametrize("usm_type", list_of_usm_types + [None])
def test_array_creation_from_scratch(func, arg, kwargs, usm_type):
    dpnp_kwargs = dict(kwargs)
    dpnp_kwargs["usm_type"] = usm_type
    dpnp_array = getattr(dp, func)(*arg, **dpnp_kwargs)

    numpy_kwargs = dict(kwargs)
    numpy_kwargs["dtype"] = dpnp_array.dtype
    numpy_array = getattr(numpy, func)(*arg, **numpy_kwargs)

    if usm_type is None:
        # assert against default USM type
        usm_type = "device"

    assert_dtype_allclose(dpnp_array, numpy_array)
    assert dpnp_array.shape == numpy_array.shape
    assert dpnp_array.usm_type == usm_type


@pytest.mark.parametrize("usm_type", list_of_usm_types + [None])
def test_array_creation_empty(usm_type):
    dpnp_array = dp.empty((3, 4), usm_type=usm_type)
    numpy_array = numpy.empty((3, 4))

    if usm_type is None:
        # assert against default USM type
        usm_type = "device"

    assert dpnp_array.shape == numpy_array.shape
    assert dpnp_array.usm_type == usm_type


@pytest.mark.parametrize("usm_type", list_of_usm_types + [None])
def test_array_creation_from_file(usm_type):
    with tempfile.TemporaryFile() as fh:
        fh.write(b"\x00\x01\x02\x03\x04\x05\x06\x07\x08")
        fh.flush()

        fh.seek(0)
        numpy_array = numpy.fromfile(fh)

        fh.seek(0)
        dpnp_array = dp.fromfile(fh, usm_type=usm_type)

    if usm_type is None:
        # assert against default USM type
        usm_type = "device"

    assert_dtype_allclose(dpnp_array, numpy_array)
    assert dpnp_array.shape == numpy_array.shape
    assert dpnp_array.usm_type == usm_type


@pytest.mark.parametrize("usm_type", list_of_usm_types + [None])
def test_array_creation_load_txt(usm_type):
    with tempfile.TemporaryFile() as fh:
        fh.write(b"1 2 3 4")
        fh.flush()

        fh.seek(0)
        numpy_array = numpy.loadtxt(fh)

        fh.seek(0)
        dpnp_array = dp.loadtxt(fh, usm_type=usm_type)

    if usm_type is None:
        # assert against default USM type
        usm_type = "device"

    assert_dtype_allclose(dpnp_array, numpy_array)
    assert dpnp_array.shape == numpy_array.shape
    assert dpnp_array.usm_type == usm_type


@pytest.mark.parametrize("usm_type_x", list_of_usm_types, ids=list_of_usm_types)
@pytest.mark.parametrize("usm_type_y", list_of_usm_types, ids=list_of_usm_types)
def test_logspace_base(usm_type_x, usm_type_y):
    x0 = dp.full(10, 2, usm_type=usm_type_x)

    x = dp.logspace([2, 2], 8, 4, base=x0[3:5])
    y = dp.logspace([2, 2], 8, 4, base=x0[3:5], usm_type=usm_type_y)

    assert x.usm_type == usm_type_x
    assert y.usm_type == usm_type_y


@pytest.mark.parametrize(
    "func",
    [
        "array",
        "asarray",
        "asanyarray",
        "ascontiguousarray",
        "asfarray",
        "asfortranarray",
    ],
)
@pytest.mark.parametrize("usm_type_x", list_of_usm_types, ids=list_of_usm_types)
@pytest.mark.parametrize("usm_type_y", list_of_usm_types, ids=list_of_usm_types)
def test_array_copy(func, usm_type_x, usm_type_y):
    sh = (3, 7, 5)
    x = dp.arange(1, prod(sh) + 1, 1, usm_type=usm_type_x).reshape(sh)

    y = getattr(dp, func)(x, usm_type=usm_type_y)

    assert x.usm_type == usm_type_x
    assert y.usm_type == usm_type_y


@pytest.mark.parametrize(
    "copy", [True, False, None], ids=["True", "False", "None"]
)
@pytest.mark.parametrize("usm_type_x", list_of_usm_types, ids=list_of_usm_types)
def test_array_creation_from_dpctl(copy, usm_type_x):
    x = dpt.ones((3, 3), usm_type=usm_type_x)
    y = dp.array(x, copy=copy)

    assert y.usm_type == usm_type_x


@pytest.mark.parametrize(
    "usm_type_start", list_of_usm_types, ids=list_of_usm_types
)
@pytest.mark.parametrize(
    "usm_type_stop", list_of_usm_types, ids=list_of_usm_types
)
def test_linspace_arrays(usm_type_start, usm_type_stop):
    start = dp.asarray([0, 0], usm_type=usm_type_start)
    stop = dp.asarray([2, 4], usm_type=usm_type_stop)
    res = dp.linspace(start, stop, 4)
    assert res.usm_type == du.get_coerced_usm_type(
        [usm_type_start, usm_type_stop]
    )


@pytest.mark.parametrize("func", ["tril", "triu"], ids=["tril", "triu"])
@pytest.mark.parametrize("usm_type", list_of_usm_types, ids=list_of_usm_types)
def test_tril_triu(func, usm_type):
    x0 = dp.ones((3, 3), usm_type=usm_type)
    x = getattr(dp, func)(x0)
    assert x.usm_type == usm_type


@pytest.mark.parametrize(
    "op",
    [
        "equal",
        "greater",
        "greater_equal",
        "less",
        "less_equal",
        "logical_and",
        "logical_or",
        "logical_xor",
        "not_equal",
    ],
    ids=[
        "equal",
        "greater",
        "greater_equal",
        "less",
        "less_equal",
        "logical_and",
        "logical_or",
        "logical_xor",
        "not_equal",
    ],
)
@pytest.mark.parametrize("usm_type_x", list_of_usm_types, ids=list_of_usm_types)
@pytest.mark.parametrize("usm_type_y", list_of_usm_types, ids=list_of_usm_types)
def test_coerced_usm_types_logic_op(op, usm_type_x, usm_type_y):
    x = dp.arange(100, usm_type=usm_type_x)
    y = dp.arange(100, usm_type=usm_type_y)[::-1]

    z = getattr(dp, op)(x, y)
    zx = getattr(dp, op)(x, 50)
    zy = getattr(dp, op)(30, y)

    assert x.usm_type == zx.usm_type == usm_type_x
    assert y.usm_type == zy.usm_type == usm_type_y
    assert z.usm_type == du.get_coerced_usm_type([usm_type_x, usm_type_y])


@pytest.mark.parametrize(
    "op",
    ["bitwise_and", "bitwise_or", "bitwise_xor", "left_shift", "right_shift"],
    ids=[
        "bitwise_and",
        "bitwise_or",
        "bitwise_xor",
        "left_shift",
        "right_shift",
    ],
)
@pytest.mark.parametrize("usm_type_x", list_of_usm_types, ids=list_of_usm_types)
@pytest.mark.parametrize("usm_type_y", list_of_usm_types, ids=list_of_usm_types)
def test_coerced_usm_types_bitwise_op(op, usm_type_x, usm_type_y):
    x = dp.arange(25, usm_type=usm_type_x)
    y = dp.arange(25, usm_type=usm_type_y)[::-1]

    z = getattr(dp, op)(x, y)
    zx = getattr(dp, op)(x, 7)
    zy = getattr(dp, op)(12, y)

    assert x.usm_type == zx.usm_type == usm_type_x
    assert y.usm_type == zy.usm_type == usm_type_y
    assert z.usm_type == du.get_coerced_usm_type([usm_type_x, usm_type_y])


@pytest.mark.parametrize("usm_type_x", list_of_usm_types, ids=list_of_usm_types)
@pytest.mark.parametrize("usm_type_y", list_of_usm_types, ids=list_of_usm_types)
@pytest.mark.parametrize(
    "shape_pair",
    [
        ((2, 4), (4, 3)),
        ((2, 0), (0, 3)),
        ((2, 4), (4, 0)),
        ((4, 2, 3), (4, 3, 5)),
        ((6, 7, 4, 3), (6, 7, 3, 5)),
    ],
    ids=[
        "((2, 4), (4, 3))",
        "((2, 0), (0, 3))",
        "((2, 4), (4, 0))",
        "((4, 2, 3), (4, 3, 5))",
        "((6, 7, 4, 3), (6, 7, 3, 5))",
    ],
)
def test_matmul(usm_type_x, usm_type_y, shape_pair):
    shape1, shape2 = shape_pair
    x = numpy.arange(numpy.prod(shape1)).reshape(shape1)
    y = numpy.arange(numpy.prod(shape2)).reshape(shape2)

    x = dp.array(x, usm_type=usm_type_x)
    y = dp.array(y, usm_type=usm_type_y)
    z = dp.matmul(x, y)

    assert x.usm_type == usm_type_x
    assert y.usm_type == usm_type_y
    assert z.usm_type == du.get_coerced_usm_type([usm_type_x, usm_type_y])


@pytest.mark.parametrize("usm_type_x", list_of_usm_types, ids=list_of_usm_types)
@pytest.mark.parametrize("usm_type_y", list_of_usm_types, ids=list_of_usm_types)
def test_meshgrid(usm_type_x, usm_type_y):
    x = dp.arange(100, usm_type=usm_type_x)
    y = dp.arange(100, usm_type=usm_type_y)
    z = dp.meshgrid(x, y)
    assert z[0].usm_type == usm_type_x
    assert z[1].usm_type == usm_type_y


@pytest.mark.parametrize("usm_type", list_of_usm_types, ids=list_of_usm_types)
@pytest.mark.parametrize(
    "ord",
    [None, -dp.Inf, -2, -1, 1, 2, 3, dp.Inf, "fro", "nuc"],
    ids=[
        "None",
        "-dpnp.Inf",
        "-2",
        "-1",
        "1",
        "2",
        "3",
        "dpnp.Inf",
        '"fro"',
        '"nuc"',
    ],
)
@pytest.mark.parametrize(
    "axis",
    [-1, 0, 1, (0, 1), (-2, -1), None],
    ids=["-1", "0", "1", "(0, 1)", "(-2, -1)", "None"],
)
def test_norm(usm_type, ord, axis):
    ia = dp.arange(120, usm_type=usm_type).reshape(2, 3, 4, 5)
    if (axis in [-1, 0, 1] and ord in ["nuc", "fro"]) or (
        isinstance(axis, tuple) and ord == 3
    ):
        pytest.skip("Invalid norm order for vectors.")
    elif axis is None and ord is not None:
        pytest.skip("Improper number of dimensions to norm")
    else:
        result = dp.linalg.norm(ia, ord=ord, axis=axis)
        assert ia.usm_type == usm_type
        assert result.usm_type == usm_type


@pytest.mark.parametrize(
    "func,data",
    [
        pytest.param("average", [1.0, 2.0, 4.0, 7.0]),
        pytest.param("abs", [-1.2, 1.2]),
        pytest.param("angle", [[1.0 + 1.0j, 2.0 + 3.0j]]),
        pytest.param("arccos", [-0.5, 0.0, 0.5]),
        pytest.param("arccosh", [1.5, 3.5, 5.0]),
        pytest.param("arcsin", [-0.5, 0.0, 0.5]),
        pytest.param("arcsinh", [-5.0, -3.5, 0.0, 3.5, 5.0]),
        pytest.param("arctan", [-1.0, 0.0, 1.0]),
        pytest.param("arctanh", [-0.5, 0.0, 0.5]),
        pytest.param("argmax", [1.0, 2.0, 4.0, 7.0]),
        pytest.param("argmin", [1.0, 2.0, 4.0, 7.0]),
        pytest.param("argsort", [2.0, 1.0, 7.0, 4.0]),
        pytest.param("cbrt", [1, 8, 27]),
        pytest.param("ceil", [-1.7, -1.5, -0.2, 0.2, 1.5, 1.7, 2.0]),
        pytest.param("conjugate", [[1.0 + 1.0j, 0.0], [0.0, 1.0 + 1.0j]]),
        pytest.param(
            "cos", [-dp.pi / 2, -dp.pi / 4, 0.0, dp.pi / 4, dp.pi / 2]
        ),
        pytest.param("cosh", [-5.0, -3.5, 0.0, 3.5, 5.0]),
        pytest.param("count_nonzero", [0, 1, 7, 0]),
        pytest.param("cumsum", [[1, 2, 3], [4, 5, 6]]),
        pytest.param("diff", [1.0, 2.0, 4.0, 7.0, 0.0]),
        pytest.param("exp", [1.0, 2.0, 4.0, 7.0]),
        pytest.param("exp2", [0.0, 1.0, 2.0]),
        pytest.param("expm1", [1.0e-10, 1.0, 2.0, 4.0, 7.0]),
        pytest.param("floor", [-1.7, -1.5, -0.2, 0.2, 1.5, 1.7, 2.0]),
        pytest.param(
            "imag", [complex(1.0, 2.0), complex(3.0, 4.0), complex(5.0, 6.0)]
        ),
        pytest.param("log", [1.0, 2.0, 4.0, 7.0]),
        pytest.param("log10", [1.0, 2.0, 4.0, 7.0]),
        pytest.param("log1p", [1.0e-10, 1.0, 2.0, 4.0, 7.0]),
        pytest.param("log2", [1.0, 2.0, 4.0, 7.0]),
        pytest.param("logsumexp", [1.0, 2.0, 4.0, 7.0]),
        pytest.param("max", [1.0, 2.0, 4.0, 7.0]),
        pytest.param("mean", [1.0, 2.0, 4.0, 7.0]),
        pytest.param("min", [1.0, 2.0, 4.0, 7.0]),
        pytest.param("nanargmax", [1.0, 2.0, 4.0, dp.nan]),
        pytest.param("nanargmin", [1.0, 2.0, 4.0, dp.nan]),
        pytest.param("nancumsum", [3.0, dp.nan]),
        pytest.param("nanmax", [1.0, 2.0, 4.0, dp.nan]),
        pytest.param("nanmean", [1.0, 2.0, 4.0, dp.nan]),
        pytest.param("nanmin", [1.0, 2.0, 4.0, dp.nan]),
        pytest.param("nanprod", [1.0, 2.0, dp.nan]),
        pytest.param("nanstd", [1.0, 2.0, 4.0, dp.nan]),
        pytest.param("nansum", [1.0, 2.0, 4.0, dp.nan]),
        pytest.param("nanvar", [1.0, 2.0, 4.0, dp.nan]),
        pytest.param("negative", [1.0, 0.0, -1.0]),
        pytest.param("positive", [1.0, 0.0, -1.0]),
        pytest.param("prod", [1.0, 2.0]),
        pytest.param("proj", [complex(1.0, 2.0), complex(dp.inf, -1.0)]),
        pytest.param("ptp", [1.0, 2.0, 4.0, 7.0]),
        pytest.param(
            "real", [complex(1.0, 2.0), complex(3.0, 4.0), complex(5.0, 6.0)]
        ),
        pytest.param("reciprocal", [1.0, 2.0, 4.0, 7.0]),
        pytest.param("reduce_hypot", [1.0, 2.0, 4.0, 7.0]),
        pytest.param("rsqrt", [1, 8, 27]),
        pytest.param("sign", [-5.0, 0.0, 4.5]),
        pytest.param("signbit", [-5.0, 0.0, 4.5]),
        pytest.param(
            "sin", [-dp.pi / 2, -dp.pi / 4, 0.0, dp.pi / 4, dp.pi / 2]
        ),
        pytest.param("sinh", [-5.0, -3.5, 0.0, 3.5, 5.0]),
        pytest.param("sort", [2.0, 1.0, 7.0, 4.0]),
        pytest.param("sqrt", [1.0, 3.0, 9.0]),
        pytest.param("square", [1.0, 3.0, 9.0]),
        pytest.param("std", [1.0, 2.0, 4.0, 7.0]),
        pytest.param("sum", [1.0, 2.0]),
        pytest.param(
            "tan", [-dp.pi / 2, -dp.pi / 4, 0.0, dp.pi / 4, dp.pi / 2]
        ),
        pytest.param("tanh", [-5.0, -3.5, 0.0, 3.5, 5.0]),
        pytest.param("trunc", [-1.7, -1.5, -0.2, 0.2, 1.5, 1.7, 2.0]),
        pytest.param("var", [1.0, 2.0, 4.0, 7.0]),
    ],
)
@pytest.mark.parametrize("usm_type", list_of_usm_types, ids=list_of_usm_types)
def test_1in_1out(func, data, usm_type):
    x = dp.array(data, usm_type=usm_type)
    res = getattr(dp, func)(x)
    assert x.usm_type == usm_type
    assert res.usm_type == usm_type


@pytest.mark.parametrize(
    "func,data1,data2",
    [
        pytest.param(
            "allclose",
            [[1.2, -0.0], [-7, 2.34567]],
            [[1.2, 0.0], [-7, 2.34567]],
        ),
        pytest.param("arctan2", [[-1, +1, +1, -1]], [[-1, -1, +1, +1]]),
        pytest.param("copysign", [0.0, 1.0, 2.0], [-1.0, 0.0, 1.0]),
        pytest.param("cross", [1.0, 2.0, 3.0], [4.0, 5.0, 6.0]),
        # dpnp.dot has 3 different implementations based on input arrays dtype
        # checking all of them
        pytest.param("dot", [3.0, 4.0, 5.0], [1.0, 2.0, 3.0]),
        pytest.param("dot", [3, 4, 5], [1, 2, 3]),
        pytest.param("dot", [3 + 2j, 4 + 1j, 5], [1, 2 + 3j, 3]),
        pytest.param("fmax", [[0.0, 1.0, 2.0]], [[3.0, 4.0, 5.0]]),
        pytest.param("fmin", [[0.0, 1.0, 2.0]], [[3.0, 4.0, 5.0]]),
        pytest.param(
            "hypot", [[1.0, 2.0, 3.0, 4.0]], [[-1.0, -2.0, -4.0, -5.0]]
        ),
        pytest.param("inner", [1.0, 2.0, 3.0], [4.0, 5.0, 6.0]),
        pytest.param("kron", [3.0, 4.0, 5.0], [1.0, 2.0]),
        pytest.param("logaddexp", [[-1, 2, 5, 9]], [[4, -3, 2, -8]]),
        pytest.param("maximum", [[0.0, 1.0, 2.0]], [[3.0, 4.0, 5.0]]),
        pytest.param("minimum", [[0.0, 1.0, 2.0]], [[3.0, 4.0, 5.0]]),
        pytest.param("searchsorted", [11, 12, 13, 14, 15], [-10, 20, 12, 13]),
        pytest.param(
            "tensordot",
            [[0.0, 1.0, 2.0], [3.0, 4.0, 5.0]],
            [[4.0, 4.0, 4.0], [4.0, 4.0, 4.0]],
        ),
        # dpnp.vdot has 3 different implementations based on input arrays dtype
        # checking all of them
        pytest.param("vdot", [3.0, 4.0, 5.0], [1.0, 2.0, 3.0]),
        pytest.param("vdot", [3, 4, 5], [1, 2, 3]),
        pytest.param("vdot", [3 + 2j, 4 + 1j, 5], [1, 2 + 3j, 3]),
    ],
)
@pytest.mark.parametrize("usm_type_x", list_of_usm_types, ids=list_of_usm_types)
@pytest.mark.parametrize("usm_type_y", list_of_usm_types, ids=list_of_usm_types)
def test_2in_1out(func, data1, data2, usm_type_x, usm_type_y):
    x = dp.array(data1, usm_type=usm_type_x)
    y = dp.array(data2, usm_type=usm_type_y)
    z = getattr(dp, func)(x, y)

    assert x.usm_type == usm_type_x
    assert y.usm_type == usm_type_y
    assert z.usm_type == du.get_coerced_usm_type([usm_type_x, usm_type_y])


@pytest.mark.parametrize(
    "func, data, scalar",
    [
        pytest.param("searchsorted", [11, 12, 13, 14, 15], 13),
    ],
)
@pytest.mark.parametrize("usm_type", list_of_usm_types, ids=list_of_usm_types)
def test_2in_with_scalar_1out(func, data, scalar, usm_type):
    x = dp.array(data, usm_type=usm_type)
    z = getattr(dp, func)(x, scalar)
    assert z.usm_type == usm_type


@pytest.mark.parametrize("usm_type", list_of_usm_types, ids=list_of_usm_types)
def test_broadcast_to(usm_type):
    x = dp.ones(7, usm_type=usm_type)
    y = dp.broadcast_to(x, (2, 7))
    assert x.usm_type == y.usm_type


@pytest.mark.parametrize(
    "func,data1,data2",
    [
        pytest.param("column_stack", (1, 2, 3), (2, 3, 4)),
        pytest.param("concatenate", [[1, 2], [3, 4]], [[5, 6]]),
        pytest.param("dstack", [[1], [2], [3]], [[2], [3], [4]]),
        pytest.param("hstack", (1, 2, 3), (4, 5, 6)),
        pytest.param("row_stack", [[7], [1], [2], [3]], [[2], [3], [9], [4]]),
        pytest.param("stack", [1, 2, 3], [4, 5, 6]),
        pytest.param("vstack", [0, 1, 2, 3], [4, 5, 6, 7]),
    ],
)
@pytest.mark.parametrize("usm_type_x", list_of_usm_types, ids=list_of_usm_types)
@pytest.mark.parametrize("usm_type_y", list_of_usm_types, ids=list_of_usm_types)
def test_concat_stack(func, data1, data2, usm_type_x, usm_type_y):
    x = dp.array(data1, usm_type=usm_type_x)
    y = dp.array(data2, usm_type=usm_type_y)
    z = getattr(dp, func)((x, y))

    assert x.usm_type == usm_type_x
    assert y.usm_type == usm_type_y
    assert z.usm_type == du.get_coerced_usm_type([usm_type_x, usm_type_y])


@pytest.mark.parametrize("usm_type", list_of_usm_types, ids=list_of_usm_types)
@pytest.mark.parametrize(
    "p",
    [None, -dp.Inf, -2, -1, 1, 2, dp.Inf, "fro"],
    ids=["None", "-dpnp.Inf", "-2", "-1", "1", "2", "dpnp.Inf", "fro"],
)
def test_cond(usm_type, p):
    ia = dp.arange(32, usm_type=usm_type).reshape(2, 4, 4)

    result = dp.linalg.cond(ia, p=p)
    assert ia.usm_type == usm_type
    assert result.usm_type == usm_type


@pytest.mark.parametrize("usm_type", list_of_usm_types, ids=list_of_usm_types)
def test_multi_dot(usm_type):
    numpy_array_list = []
    dpnp_array_list = []
    for num_array in [3, 5]:  # number of arrays in multi_dot
        for _ in range(num_array):  # creat arrays one by one
            a = numpy.random.rand(10, 10)
            b = dp.array(a, usm_type=usm_type)

            numpy_array_list.append(a)
            dpnp_array_list.append(b)

        result = dp.linalg.multi_dot(dpnp_array_list)
        expected = numpy.linalg.multi_dot(numpy_array_list)
        assert_dtype_allclose(result, expected)

        input_usm_type, _ = get_usm_allocations(dpnp_array_list)
        assert input_usm_type == usm_type
        assert result.usm_type == usm_type


@pytest.mark.parametrize("func", ["take", "take_along_axis"])
@pytest.mark.parametrize("usm_type_x", list_of_usm_types, ids=list_of_usm_types)
@pytest.mark.parametrize(
    "usm_type_ind", list_of_usm_types, ids=list_of_usm_types
)
def test_take(func, usm_type_x, usm_type_ind):
    x = dp.arange(5, usm_type=usm_type_x)
    ind = dp.array([0, 2, 4], usm_type=usm_type_ind)
    z = getattr(dp, func)(x, ind, axis=None)

    assert x.usm_type == usm_type_x
    assert ind.usm_type == usm_type_ind
    assert z.usm_type == du.get_coerced_usm_type([usm_type_x, usm_type_ind])


@pytest.mark.parametrize(
    "data, ind, axis",
    [
        (numpy.arange(6), numpy.array([0, 2, 4]), None),
        (
            numpy.arange(6).reshape((2, 3)),
            numpy.array([0, 1]).reshape((2, 1)),
            1,
        ),
    ],
)
@pytest.mark.parametrize("usm_type_x", list_of_usm_types, ids=list_of_usm_types)
@pytest.mark.parametrize(
    "usm_type_ind", list_of_usm_types, ids=list_of_usm_types
)
def test_take_along_axis(data, ind, axis, usm_type_x, usm_type_ind):
    x = dp.array(data, usm_type=usm_type_x)
    ind = dp.array(ind, usm_type=usm_type_ind)

    z = dp.take_along_axis(x, ind, axis=axis)

    assert x.usm_type == usm_type_x
    assert ind.usm_type == usm_type_ind
    assert z.usm_type == du.get_coerced_usm_type([usm_type_x, usm_type_ind])


@pytest.mark.parametrize(
    "data, is_empty",
    [
        ([[1, -2], [2, 5]], False),
        ([[[1, -2], [2, 5]], [[1, -2], [2, 5]]], False),
        ((0, 0), True),
        ((3, 0, 0), True),
    ],
    ids=["2D", "3D", "Empty_2D", "Empty_3D"],
)
@pytest.mark.parametrize("usm_type", list_of_usm_types, ids=list_of_usm_types)
def test_cholesky(data, is_empty, usm_type):
    if is_empty:
        x = dp.empty(data, dtype=dp.default_float_type(), usm_type=usm_type)
    else:
        x = dp.array(data, dtype=dp.default_float_type(), usm_type=usm_type)

    result = dp.linalg.cholesky(x)

    assert x.usm_type == result.usm_type


@pytest.mark.parametrize("usm_type", list_of_usm_types, ids=list_of_usm_types)
def test_indices(usm_type):
    x = dp.indices((2,), usm_type=usm_type)
    assert x.usm_type == usm_type


@pytest.mark.parametrize("usm_type", list_of_usm_types + [None])
@pytest.mark.parametrize("func", ["mgrid", "ogrid"])
def test_grid(usm_type, func):
    if usm_type is None:
        # assert against default USM type
        assert getattr(dp, func)(usm_type=usm_type)[0:4].usm_type == "device"
    else:
        assert getattr(dp, func)(usm_type=usm_type)[0:4].usm_type == usm_type


@pytest.mark.parametrize("usm_type", list_of_usm_types, ids=list_of_usm_types)
@pytest.mark.parametrize("sparse", [True, False], ids=["True", "False"])
def test_indices_sparse(usm_type, sparse):
    x = dp.indices((2, 3), sparse=sparse, usm_type=usm_type)
    for i in x:
        assert i.usm_type == usm_type


@pytest.mark.parametrize("usm_type", list_of_usm_types, ids=list_of_usm_types)
def test_nonzero(usm_type):
    a = dp.array([[1, 2, 3], [4, 5, 6], [7, 8, 9]], usm_type=usm_type)
    x = dp.nonzero(a)
    for x_el in x:
        assert x_el.usm_type == usm_type


@pytest.mark.parametrize("usm_type", list_of_usm_types, ids=list_of_usm_types)
def test_clip(usm_type):
    x = dp.arange(10, usm_type=usm_type)
    y = dp.clip(x, 2, 7)
    assert x.usm_type == y.usm_type


@pytest.mark.parametrize("usm_type", list_of_usm_types, ids=list_of_usm_types)
def test_where(usm_type):
    a = dp.array([[0, 1, 2], [0, 2, 4], [0, 3, 6]], usm_type=usm_type)
    result = dp.where(a < 4, a, -1)
    assert result.usm_type == usm_type


@pytest.mark.parametrize(
    "func",
    [
        "eig",
        "eigvals",
        "eigh",
        "eigvalsh",
    ],
)
@pytest.mark.parametrize(
    "shape",
    [
        (4, 4),
        (0, 0),
        (2, 3, 3),
        (0, 2, 2),
        (1, 0, 0),
    ],
    ids=[
        "(4, 4)",
        "(0, 0)",
        "(2, 3, 3)",
        "(0, 2, 2)",
        "(1, 0, 0)",
    ],
)
@pytest.mark.parametrize("usm_type", list_of_usm_types, ids=list_of_usm_types)
def test_eigenvalue(func, shape, usm_type):
    # Set a `hermitian` flag for generate_random_numpy_array() to
    # get a symmetric array for eigh() and eigvalsh() or
    # non-symmetric for eig() and eigvals()
    is_hermitian = func in ("eigh, eigvalsh")
    a_np = generate_random_numpy_array(shape, hermitian=is_hermitian)
    a = dp.array(a_np, usm_type=usm_type)

    if func in ("eig", "eigh"):
        dp_val, dp_vec = getattr(dp.linalg, func)(a)
        assert a.usm_type == dp_vec.usm_type

    else:  # eighvals or eigvalsh
        dp_val = getattr(dp.linalg, func)(a)

    assert a.usm_type == dp_val.usm_type


@pytest.mark.parametrize(
    "usm_type_matrix", list_of_usm_types, ids=list_of_usm_types
)
@pytest.mark.parametrize(
    "usm_type_vector", list_of_usm_types, ids=list_of_usm_types
)
@pytest.mark.parametrize(
    "matrix, vector",
    [
        ([[1, 2], [3, 5]], dp.empty((2, 0))),
        ([[1, 2], [3, 5]], [1, 2]),
        (
            [
                [[1, 1, 1], [0, 2, 5], [2, 5, -1]],
                [[3, -1, 1], [1, 2, 3], [2, 3, 1]],
                [[1, 4, 1], [1, 2, -2], [4, 1, 2]],
            ],
            [[6, -4, 27], [9, -6, 15], [15, 1, 11]],
        ),
    ],
    ids=[
        "2D_Matrix_Empty_Vector",
        "2D_Matrix_1D_Vector",
        "3D_Matrix_and_Vectors",
    ],
)
def test_solve(matrix, vector, usm_type_matrix, usm_type_vector):
    x = dp.array(matrix, usm_type=usm_type_matrix)
    y = dp.array(vector, usm_type=usm_type_vector)
    z = dp.linalg.solve(x, y)

    assert x.usm_type == usm_type_matrix
    assert y.usm_type == usm_type_vector
    assert z.usm_type == du.get_coerced_usm_type(
        [usm_type_matrix, usm_type_vector]
    )


@pytest.mark.parametrize("usm_type", list_of_usm_types, ids=list_of_usm_types)
@pytest.mark.parametrize(
    "shape, is_empty",
    [
        ((2, 2), False),
        ((3, 2, 2), False),
        ((0, 0), True),
        ((0, 2, 2), True),
    ],
    ids=[
        "(2, 2)",
        "(3, 2, 2)",
        "(0, 0)",
        "(0, 2, 2)",
    ],
)
def test_slogdet(shape, is_empty, usm_type):
    if is_empty:
        x = dp.empty(shape, dtype=dp.default_float_type(), usm_type=usm_type)
    else:
        count_elem = numpy.prod(shape)
        x = dp.arange(
            1, count_elem + 1, dtype=dp.default_float_type(), usm_type=usm_type
        ).reshape(shape)

    sign, logdet = dp.linalg.slogdet(x)

    assert x.usm_type == sign.usm_type
    assert x.usm_type == logdet.usm_type


@pytest.mark.parametrize("usm_type", list_of_usm_types, ids=list_of_usm_types)
@pytest.mark.parametrize(
    "shape, is_empty",
    [
        ((2, 2), False),
        ((3, 2, 2), False),
        ((0, 0), True),
        ((0, 2, 2), True),
    ],
    ids=[
        "(2, 2)",
        "(3, 2, 2)",
        "(0, 0)",
        "(0, 2, 2)",
    ],
)
def test_det(shape, is_empty, usm_type):
    if is_empty:
        x = dp.empty(shape, dtype=dp.default_float_type(), usm_type=usm_type)
    else:
        count_elem = numpy.prod(shape)
        x = dp.arange(
            1, count_elem + 1, dtype=dp.default_float_type(), usm_type=usm_type
        ).reshape(shape)

    det = dp.linalg.det(x)

    assert x.usm_type == det.usm_type


@pytest.mark.parametrize("usm_type", list_of_usm_types, ids=list_of_usm_types)
@pytest.mark.parametrize(
    "shape, is_empty",
    [
        ((2, 2), False),
        ((3, 2, 2), False),
        ((0, 0), True),
        ((0, 2, 2), True),
    ],
    ids=[
        "(2, 2)",
        "(3, 2, 2)",
        "(0, 0)",
        "(0, 2, 2)",
    ],
)
def test_inv(shape, is_empty, usm_type):
    if is_empty:
        x = dp.empty(shape, dtype=dp.default_float_type(), usm_type=usm_type)
    else:
        count_elem = numpy.prod(shape)
        x = dp.arange(
            1, count_elem + 1, dtype=dp.default_float_type(), usm_type=usm_type
        ).reshape(shape)

    result = dp.linalg.inv(x)

    assert x.usm_type == result.usm_type


@pytest.mark.parametrize("usm_type", list_of_usm_types, ids=list_of_usm_types)
@pytest.mark.parametrize(
    "full_matrices_param", [True, False], ids=["True", "False"]
)
@pytest.mark.parametrize(
    "compute_uv_param", [True, False], ids=["True", "False"]
)
@pytest.mark.parametrize(
    "shape",
    [
        (1, 4),
        (3, 2),
        (4, 4),
        (2, 0),
        (0, 2),
        (2, 2, 3),
        (3, 3, 0),
        (0, 2, 3),
        (1, 0, 3),
    ],
    ids=[
        "(1, 4)",
        "(3, 2)",
        "(4, 4)",
        "(2, 0)",
        "(0, 2)",
        "(2, 2, 3)",
        "(3, 3, 0)",
        "(0, 2, 3)",
        "(1, 0, 3)",
    ],
)
def test_svd(usm_type, shape, full_matrices_param, compute_uv_param):
    x = dp.ones(shape, usm_type=usm_type)

    if compute_uv_param:
        u, s, vt = dp.linalg.svd(
            x, full_matrices=full_matrices_param, compute_uv=compute_uv_param
        )

        assert x.usm_type == u.usm_type
        assert x.usm_type == vt.usm_type
    else:
        s = dp.linalg.svd(
            x, full_matrices=full_matrices_param, compute_uv=compute_uv_param
        )

    assert x.usm_type == s.usm_type


@pytest.mark.parametrize(
    "n",
    [-1, 0, 1, 2, 3],
    ids=["-1", "0", "1", "2", "3"],
)
@pytest.mark.parametrize("usm_type", list_of_usm_types, ids=list_of_usm_types)
def test_matrix_power(n, usm_type):
    a = dp.array([[1, 2], [3, 5]], usm_type=usm_type)

    dp_res = dp.linalg.matrix_power(a, n)
    assert a.usm_type == dp_res.usm_type


@pytest.mark.parametrize(
    "data, tol",
    [
        (numpy.array([1, 2]), None),
        (numpy.array([[1, 2], [3, 4]]), None),
        (numpy.array([[1, 2], [3, 4]]), 1e-06),
    ],
    ids=[
        "1-D array",
        "2-D array no tol",
        "2_d array with tol",
    ],
)
@pytest.mark.parametrize("usm_type", list_of_usm_types, ids=list_of_usm_types)
def test_matrix_rank(data, tol, usm_type):
    a = dp.array(data, usm_type=usm_type)

    dp_res = dp.linalg.matrix_rank(a, tol=tol)
    assert a.usm_type == dp_res.usm_type


@pytest.mark.parametrize("usm_type", list_of_usm_types, ids=list_of_usm_types)
@pytest.mark.parametrize(
    "shape, hermitian",
    [
        ((4, 4), False),
        ((2, 0), False),
        ((4, 4), True),
        ((2, 2, 3), False),
        ((0, 2, 3), False),
        ((1, 0, 3), False),
    ],
    ids=[
        "(4, 4)",
        "(2, 0)",
        "(2, 2), hermitian)",
        "(2, 2, 3)",
        "(0, 2, 3)",
        "(1, 0, 3)",
    ],
)
def test_pinv(shape, hermitian, usm_type):
    a_np = generate_random_numpy_array(shape, hermitian=hermitian)
    a = dp.array(a_np, usm_type=usm_type)

    B = dp.linalg.pinv(a, hermitian=hermitian)

    assert a.usm_type == B.usm_type


@pytest.mark.parametrize("usm_type", list_of_usm_types, ids=list_of_usm_types)
@pytest.mark.parametrize(
    "shape",
    [
        (4, 4),
        (2, 0),
        (2, 2, 3),
        (0, 2, 3),
        (1, 0, 3),
    ],
    ids=[
        "(4, 4)",
        "(2, 0)",
        "(2, 2, 3)",
        "(0, 2, 3)",
        "(1, 0, 3)",
    ],
)
@pytest.mark.parametrize(
    "mode",
    ["r", "raw", "complete", "reduced"],
    ids=["r", "raw", "complete", "reduced"],
)
def test_qr(shape, mode, usm_type):
    count_elems = numpy.prod(shape)
    a = dp.arange(count_elems, usm_type=usm_type).reshape(shape)

    if mode == "r":
        dp_r = dp.linalg.qr(a, mode=mode)
        assert a.usm_type == dp_r.usm_type
    else:
        dp_q, dp_r = dp.linalg.qr(a, mode=mode)

        assert a.usm_type == dp_q.usm_type
        assert a.usm_type == dp_r.usm_type


@pytest.mark.parametrize("usm_type", list_of_usm_types, ids=list_of_usm_types)
def test_tensorinv(usm_type):
    a = dp.eye(12, usm_type=usm_type).reshape(12, 4, 3)
    ainv = dp.linalg.tensorinv(a, ind=1)

    assert a.usm_type == ainv.usm_type


@pytest.mark.parametrize("usm_type_a", list_of_usm_types, ids=list_of_usm_types)
@pytest.mark.parametrize("usm_type_b", list_of_usm_types, ids=list_of_usm_types)
def test_tensorsolve(usm_type_a, usm_type_b):
    data = numpy.random.randn(3, 2, 6)
    a = dp.array(data, usm_type=usm_type_a)
    b = dp.ones(a.shape[:2], dtype=a.dtype, usm_type=usm_type_b)

    result = dp.linalg.tensorsolve(a, b)

    assert a.usm_type == usm_type_a
    assert b.usm_type == usm_type_b
    assert result.usm_type == du.get_coerced_usm_type([usm_type_a, usm_type_b])


<<<<<<< HEAD
@pytest.mark.parametrize("usm_type_v", list_of_usm_types, ids=list_of_usm_types)
@pytest.mark.parametrize("usm_type_w", list_of_usm_types, ids=list_of_usm_types)
def test_histogram(usm_type_v, usm_type_w):
    v = dp.arange(5, usm_type=usm_type_v)
    w = dp.arange(7, 12, usm_type=usm_type_w)

    hist, edges = dp.histogram(v, weights=w)
    assert v.usm_type == usm_type_v
    assert w.usm_type == usm_type_w
    assert hist.usm_type == du.get_coerced_usm_type([usm_type_v, usm_type_w])
    assert edges.usm_type == du.get_coerced_usm_type([usm_type_v, usm_type_w])
=======
@pytest.mark.parametrize("usm_type_a", list_of_usm_types, ids=list_of_usm_types)
@pytest.mark.parametrize("usm_type_b", list_of_usm_types, ids=list_of_usm_types)
@pytest.mark.parametrize(
    ["m", "n", "nrhs"],
    [
        (4, 2, 2),
        (4, 0, 1),
        (4, 2, 0),
        (0, 0, 0),
    ],
)
def test_lstsq(m, n, nrhs, usm_type_a, usm_type_b):
    a = dp.arange(m * n, usm_type=usm_type_a).reshape(m, n)
    b = dp.ones((m, nrhs), usm_type=usm_type_b)

    result = dp.linalg.lstsq(a, b)

    assert a.usm_type == usm_type_a
    assert b.usm_type == usm_type_b
    for param in result:
        assert param.usm_type == du.get_coerced_usm_type(
            [usm_type_a, usm_type_b]
        )
>>>>>>> f6f660c0
<|MERGE_RESOLUTION|>--- conflicted
+++ resolved
@@ -1172,19 +1172,6 @@
     assert result.usm_type == du.get_coerced_usm_type([usm_type_a, usm_type_b])
 
 
-<<<<<<< HEAD
-@pytest.mark.parametrize("usm_type_v", list_of_usm_types, ids=list_of_usm_types)
-@pytest.mark.parametrize("usm_type_w", list_of_usm_types, ids=list_of_usm_types)
-def test_histogram(usm_type_v, usm_type_w):
-    v = dp.arange(5, usm_type=usm_type_v)
-    w = dp.arange(7, 12, usm_type=usm_type_w)
-
-    hist, edges = dp.histogram(v, weights=w)
-    assert v.usm_type == usm_type_v
-    assert w.usm_type == usm_type_w
-    assert hist.usm_type == du.get_coerced_usm_type([usm_type_v, usm_type_w])
-    assert edges.usm_type == du.get_coerced_usm_type([usm_type_v, usm_type_w])
-=======
 @pytest.mark.parametrize("usm_type_a", list_of_usm_types, ids=list_of_usm_types)
 @pytest.mark.parametrize("usm_type_b", list_of_usm_types, ids=list_of_usm_types)
 @pytest.mark.parametrize(
@@ -1208,4 +1195,16 @@
         assert param.usm_type == du.get_coerced_usm_type(
             [usm_type_a, usm_type_b]
         )
->>>>>>> f6f660c0
+
+
+@pytest.mark.parametrize("usm_type_v", list_of_usm_types, ids=list_of_usm_types)
+@pytest.mark.parametrize("usm_type_w", list_of_usm_types, ids=list_of_usm_types)
+def test_histogram(usm_type_v, usm_type_w):
+    v = dp.arange(5, usm_type=usm_type_v)
+    w = dp.arange(7, 12, usm_type=usm_type_w)
+
+    hist, edges = dp.histogram(v, weights=w)
+    assert v.usm_type == usm_type_v
+    assert w.usm_type == usm_type_w
+    assert hist.usm_type == du.get_coerced_usm_type([usm_type_v, usm_type_w])
+    assert edges.usm_type == du.get_coerced_usm_type([usm_type_v, usm_type_w])