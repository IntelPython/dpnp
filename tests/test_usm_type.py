--- conflicted
+++ resolved
@@ -1243,7 +1243,6 @@
     assert edges.usm_type == du.get_coerced_usm_type([usm_type_v, usm_type_w])
 
 
-<<<<<<< HEAD
 @pytest.mark.parametrize(
     "func", ["tril_indices_from", "triu_indices_from", "diag_indices_from"]
 )
@@ -1282,7 +1281,8 @@
     res = dp.mask_indices(4, getattr(dp, mask_func), usm_type=usm_type)
     for x in res:
         assert x.usm_type == usm_type
-=======
+
+
 @pytest.mark.parametrize("usm_type_v", list_of_usm_types, ids=list_of_usm_types)
 @pytest.mark.parametrize("usm_type_w", list_of_usm_types, ids=list_of_usm_types)
 def test_histogram_bin_edges(usm_type_v, usm_type_w):
@@ -1292,5 +1292,4 @@
     edges = dp.histogram_bin_edges(v, weights=w)
     assert v.usm_type == usm_type_v
     assert w.usm_type == usm_type_w
-    assert edges.usm_type == du.get_coerced_usm_type([usm_type_v, usm_type_w])
->>>>>>> 86c8640c
+    assert edges.usm_type == du.get_coerced_usm_type([usm_type_v, usm_type_w])