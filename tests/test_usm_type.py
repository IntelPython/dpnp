--- conflicted
+++ resolved
@@ -1363,14 +1363,14 @@
     assert edges.usm_type == du.get_coerced_usm_type([usm_type_v, usm_type_w])
 
 
-<<<<<<< HEAD
 @pytest.mark.parametrize("usm_type", list_of_usm_types, ids=list_of_usm_types)
 def test_select(usm_type):
     condlist = [dp.array([True, False], usm_type=usm_type)]
     choicelist = [dp.array([1, 2], usm_type=usm_type)]
     res = dp.select(condlist, choicelist)
     assert res.usm_type == usm_type
-=======
+
+    
 @pytest.mark.parametrize("copy", [True, False], ids=["True", "False"])
 @pytest.mark.parametrize("usm_type_a", list_of_usm_types, ids=list_of_usm_types)
 def test_nan_to_num(copy, usm_type_a):
@@ -1378,5 +1378,4 @@
     result = dp.nan_to_num(a, copy=copy)
 
     assert result.usm_type == usm_type_a
-    assert copy == (result is not a)
->>>>>>> 4550d18d
+    assert copy == (result is not a)