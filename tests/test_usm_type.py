--- conflicted
+++ resolved
@@ -488,14 +488,14 @@
     assert z.usm_type == du.get_coerced_usm_type([usm_type_x, usm_type_ind])
 
 
-<<<<<<< HEAD
 @pytest.mark.parametrize("usm_type", list_of_usm_types, ids=list_of_usm_types)
 @pytest.mark.parametrize("sparse", [True, False], ids=["True", "False"])
 def test_indices(usm_type, sparse):
     x = dp.indices((2, 3), sparse=sparse, usm_type=usm_type)
     for i in x:
         assert i.usm_type == usm_type
-=======
+
+
 @pytest.mark.parametrize(
     "usm_type_matrix", list_of_usm_types, ids=list_of_usm_types
 )
@@ -531,5 +531,4 @@
     assert y.usm_type == usm_type_vector
     assert z.usm_type == du.get_coerced_usm_type(
         [usm_type_matrix, usm_type_vector]
-    )
->>>>>>> 74609d63
+    )