--- conflicted
+++ resolved
@@ -931,7 +931,6 @@
     assert a.usm_type == dp_val.usm_type
 
 
-<<<<<<< HEAD
 @pytest.mark.parametrize("func", ["fftfreq", "rfftfreq"])
 @pytest.mark.parametrize("usm_type", list_of_usm_types + [None])
 def test_fftfreq(func, usm_type):
@@ -943,7 +942,9 @@
         usm_type = "device"
 
     assert_dtype_allclose(result, expected)
-=======
+    assert result.usm_type == usm_type
+
+    
 @pytest.mark.parametrize("func", ["fft", "ifft"])
 @pytest.mark.parametrize("usm_type", list_of_usm_types, ids=list_of_usm_types)
 def test_fft(func, usm_type):
@@ -951,7 +952,6 @@
     result = getattr(dp.fft, func)(dpnp_data)
 
     assert dpnp_data.usm_type == usm_type
->>>>>>> 100094a9
     assert result.usm_type == usm_type
 
 
