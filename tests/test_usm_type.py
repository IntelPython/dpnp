import pytest

import dpnp as dp

import dpctl.utils as du

list_of_usm_types = [
    "device",
    "shared",
    "host"
]


@pytest.mark.parametrize("usm_type_x", list_of_usm_types, ids=list_of_usm_types)
@pytest.mark.parametrize("usm_type_y", list_of_usm_types, ids=list_of_usm_types)
def test_coerced_usm_types_sum(usm_type_x, usm_type_y):
    x = dp.arange(1000, usm_type = usm_type_x)
    y = dp.arange(1000, usm_type = usm_type_y)

    z = 1.3 + x + y + 2
    z += x
    z += 7.4

    assert x.usm_type == usm_type_x
    assert y.usm_type == usm_type_y
    assert z.usm_type == du.get_coerced_usm_type([usm_type_x, usm_type_y])


@pytest.mark.parametrize("usm_type_x", list_of_usm_types, ids=list_of_usm_types)
@pytest.mark.parametrize("usm_type_y", list_of_usm_types, ids=list_of_usm_types)
def test_coerced_usm_types_mul(usm_type_x, usm_type_y):
    x = dp.arange(10, usm_type = usm_type_x)
    y = dp.arange(10, usm_type = usm_type_y)

    z = 3 * x * y * 1.5
    z *= x
    z *= 4.8

    assert x.usm_type == usm_type_x
    assert y.usm_type == usm_type_y
    assert z.usm_type == du.get_coerced_usm_type([usm_type_x, usm_type_y])


@pytest.mark.parametrize("usm_type_x", list_of_usm_types, ids=list_of_usm_types)
@pytest.mark.parametrize("usm_type_y", list_of_usm_types, ids=list_of_usm_types)
def test_coerced_usm_types_subtract(usm_type_x, usm_type_y):
    x = dp.arange(50, usm_type = usm_type_x)
    y = dp.arange(50, usm_type = usm_type_y)

    z = 20 - x - y - 7.4

    assert x.usm_type == usm_type_x
    assert y.usm_type == usm_type_y
    assert z.usm_type == du.get_coerced_usm_type([usm_type_x, usm_type_y])


@pytest.mark.parametrize("usm_type_x", list_of_usm_types, ids=list_of_usm_types)
@pytest.mark.parametrize("usm_type_y", list_of_usm_types, ids=list_of_usm_types)
def test_coerced_usm_types_divide(usm_type_x, usm_type_y):
    x = dp.arange(120, usm_type = usm_type_x)
    y = dp.arange(120, usm_type = usm_type_y)

    z = 2 / x / y / 1.5

    assert x.usm_type == usm_type_x
    assert y.usm_type == usm_type_y
    assert z.usm_type == du.get_coerced_usm_type([usm_type_x, usm_type_y])


@pytest.mark.parametrize("usm_type_x", list_of_usm_types, ids=list_of_usm_types)
@pytest.mark.parametrize("usm_type_y", list_of_usm_types, ids=list_of_usm_types)
def test_coerced_usm_types_power(usm_type_x, usm_type_y):
    x = dp.arange(70, usm_type = usm_type_x).reshape((7, 5, 2))
    y = dp.arange(70, usm_type = usm_type_y).reshape((7, 5, 2))

    z = 2 ** x ** y ** 1.5
    z **= x
    z **= 1.7

    assert x.usm_type == usm_type_x
    assert y.usm_type == usm_type_y
    assert z.usm_type == du.get_coerced_usm_type([usm_type_x, usm_type_y])


@pytest.mark.parametrize(
    "func, args",
    [
        pytest.param("full",
                     ['10', 'x0[3]']),
        pytest.param("full_like",
                     ['x0', '4']),
        pytest.param("zeros_like",
                     ['x0']),
        pytest.param("ones_like",
                     ['x0']),
        pytest.param("empty_like",
                     ['x0']),
        pytest.param("linspace",
                     ['x0[0:2]', '4', '4']),
        pytest.param("linspace",
                     ['0', 'x0[3:5]', '4']),
    ])
@pytest.mark.parametrize("usm_type_x", list_of_usm_types, ids=list_of_usm_types)
@pytest.mark.parametrize("usm_type_y", list_of_usm_types, ids=list_of_usm_types)
def test_array_creation(func, args, usm_type_x, usm_type_y):
    x0 = dp.full(10, 3, usm_type=usm_type_x)
    new_args = [eval(val, {'x0' : x0}) for val in args]

    x = getattr(dp, func)(*new_args)
    y = getattr(dp, func)(*new_args, usm_type=usm_type_y)

    assert x.usm_type == usm_type_x
    assert y.usm_type == usm_type_y


@pytest.mark.parametrize("usm_type_start", list_of_usm_types, ids=list_of_usm_types)
@pytest.mark.parametrize("usm_type_stop", list_of_usm_types, ids=list_of_usm_types)
def test_linspace_arrays(usm_type_start, usm_type_stop):
    start = dp.asarray([0, 0], usm_type=usm_type_start)
    stop = dp.asarray([2, 4], usm_type=usm_type_stop)
    res = dp.linspace(start, stop, 4)
    assert res.usm_type == du.get_coerced_usm_type([usm_type_start, usm_type_stop])


@pytest.mark.parametrize("func", ["tril", "triu"], ids=["tril", "triu"])
@pytest.mark.parametrize("usm_type", list_of_usm_types, ids=list_of_usm_types)
def test_tril_triu(func, usm_type):
    x0 = dp.ones((3,3), usm_type=usm_type)
    x = getattr(dp, func)(x0)
    assert x.usm_type == usm_type


@pytest.mark.parametrize("op",
                         ['equal', 'greater', 'greater_equal', 'less', 'less_equal',
                          'logical_and', 'logical_or', 'logical_xor', 'not_equal'],
                         ids=['equal', 'greater', 'greater_equal', 'less', 'less_equal',
                              'logical_and', 'logical_or', 'logical_xor', 'not_equal'])
@pytest.mark.parametrize("usm_type_x", list_of_usm_types, ids=list_of_usm_types)
@pytest.mark.parametrize("usm_type_y", list_of_usm_types, ids=list_of_usm_types)
def test_coerced_usm_types_logic_op(op, usm_type_x, usm_type_y):
    x = dp.arange(100, usm_type = usm_type_x)
    y = dp.arange(100, usm_type = usm_type_y)[::-1]

    z = getattr(dp, op)(x, y)
    zx = getattr(dp, op)(x, 50)
    zy = getattr(dp, op)(30, y)

    assert x.usm_type == zx.usm_type == usm_type_x
    assert y.usm_type == zy.usm_type == usm_type_y
    assert z.usm_type == du.get_coerced_usm_type([usm_type_x, usm_type_y])


@pytest.mark.parametrize("op",
                         ['bitwise_and', 'bitwise_or', 'bitwise_xor', 'left_shift', 'right_shift'],
                         ids=['bitwise_and', 'bitwise_or', 'bitwise_xor', 'left_shift', 'right_shift'])
@pytest.mark.parametrize("usm_type_x", list_of_usm_types, ids=list_of_usm_types)
@pytest.mark.parametrize("usm_type_y", list_of_usm_types, ids=list_of_usm_types)
def test_coerced_usm_types_bitwise_op(op, usm_type_x, usm_type_y):
    x = dp.arange(25, usm_type = usm_type_x)
    y = dp.arange(25, usm_type = usm_type_y)[::-1]

    z = getattr(dp, op)(x, y)
    zx = getattr(dp, op)(x, 7)
    zy = getattr(dp, op)(12, y)

    assert x.usm_type == zx.usm_type == usm_type_x
    assert y.usm_type == zy.usm_type == usm_type_y
    assert z.usm_type == du.get_coerced_usm_type([usm_type_x, usm_type_y])


@pytest.mark.parametrize("usm_type_x", list_of_usm_types, ids=list_of_usm_types)
@pytest.mark.parametrize("usm_type_y", list_of_usm_types, ids=list_of_usm_types)
def test_meshgrid(usm_type_x, usm_type_y):
    x = dp.arange(100, usm_type = usm_type_x)
    y = dp.arange(100, usm_type = usm_type_y)
    z = dp.meshgrid(x, y)
    assert z[0].usm_type == usm_type_x
    assert z[1].usm_type == usm_type_y


<<<<<<< HEAD
=======
@pytest.mark.parametrize(
    "func,data",
    [
        pytest.param(
            "sqrt",
            [1.0, 3.0, 9.0],
        ),
    ],
)
@pytest.mark.parametrize("usm_type", list_of_usm_types, ids=list_of_usm_types)
def test_1in_1out(func, data, usm_type):
    x = dp.array(data, usm_type=usm_type)
    res = getattr(dp, func)(x)
    assert x.usm_type == usm_type
    assert res.usm_type == usm_type


>>>>>>> b69ab1e4
@pytest.mark.parametrize(
    "func,data1,data2",
    [
        pytest.param("dot",
                     [[0., 1., 2.], [3., 4., 5.]],
                     [[4., 4.], [4., 4.], [4., 4.]]),
    ],
)
@pytest.mark.parametrize("usm_type_x", list_of_usm_types, ids=list_of_usm_types)
@pytest.mark.parametrize("usm_type_y", list_of_usm_types, ids=list_of_usm_types)
def test_2in_1out(func, data1, data2, usm_type_x, usm_type_y):
    x = dp.array(data1, usm_type = usm_type_x)
    y = dp.array(data2, usm_type = usm_type_y)
    z = getattr(dp, func)(x, y)

    assert x.usm_type == usm_type_x
    assert y.usm_type == usm_type_y
    assert z.usm_type == du.get_coerced_usm_type([usm_type_x, usm_type_y])


@pytest.mark.parametrize("usm_type", list_of_usm_types, ids=list_of_usm_types)
def test_broadcast_to(usm_type):
    x = dp.ones(7, usm_type=usm_type)
    y = dp.broadcast_to(x, (2, 7))
    assert x.usm_type == y.usm_type<|MERGE_RESOLUTION|>--- conflicted
+++ resolved
@@ -178,8 +178,6 @@
     assert z[1].usm_type == usm_type_y
 
 
-<<<<<<< HEAD
-=======
 @pytest.mark.parametrize(
     "func,data",
     [
@@ -197,7 +195,6 @@
     assert res.usm_type == usm_type
 
 
->>>>>>> b69ab1e4
 @pytest.mark.parametrize(
     "func,data1,data2",
     [
