--- conflicted
+++ resolved
@@ -637,15 +637,10 @@
         pytest.param("dot", [3.0, 4.0, 5.0], [1.0, 2.0, 3.0]),
         pytest.param("dot", [3, 4, 5], [1, 2, 3]),
         pytest.param("dot", [3 + 2j, 4 + 1j, 5], [1, 2 + 3j, 3]),
-<<<<<<< HEAD
+        # TODO: uncomment once resolved in gh-1723 by dpctl
+        # pytest.param("extract", [False, True, True, False], [0, 1, 2, 3]),
         pytest.param("fmax", [0.0, 1.0, 2.0], [3.0, 4.0, 5.0]),
         pytest.param("fmin", [0.0, 1.0, 2.0], [3.0, 4.0, 5.0]),
-=======
-        # TODO: uncomment once resolved in gh-1723 by dpctl
-        # pytest.param("extract", [False, True, True, False], [0, 1, 2, 3]),
-        pytest.param("fmax", [[0.0, 1.0, 2.0]], [[3.0, 4.0, 5.0]]),
-        pytest.param("fmin", [[0.0, 1.0, 2.0]], [[3.0, 4.0, 5.0]]),
->>>>>>> 740b08be
         pytest.param("fmod", [5, 3], [2, 2.0]),
         pytest.param(
             "gradient", [1, 2, 4, 7, 11, 16], [0.0, 1.0, 1.5, 3.5, 4.0, 6.0]
