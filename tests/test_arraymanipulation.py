import numpy
import pytest
from numpy.testing import (
    assert_allclose,
    assert_array_equal,
    assert_equal,
    assert_raises,
    assert_warns,
)

import dpnp

from .helper import get_all_dtypes, get_float_complex_dtypes


@pytest.mark.parametrize("dtype", get_all_dtypes())
@pytest.mark.parametrize(
    "data", [[1, 2, 3], [1.0, 2.0, 3.0]], ids=["[1, 2, 3]", "[1., 2., 3.]"]
)
def test_asfarray(dtype, data):
    expected = numpy.asfarray(data, dtype)
    result = dpnp.asfarray(data, dtype)

    assert_array_equal(result, expected)


@pytest.mark.parametrize("dtype", get_all_dtypes())
@pytest.mark.parametrize("data", [[1.0, 2.0, 3.0]], ids=["[1., 2., 3.]"])
@pytest.mark.parametrize("data_dtype", get_all_dtypes(no_none=True))
def test_asfarray2(dtype, data, data_dtype):
    expected = numpy.asfarray(numpy.array(data, dtype=data_dtype), dtype)
    result = dpnp.asfarray(dpnp.array(data, dtype=data_dtype), dtype)

    assert_array_equal(result, expected)


class TestDims:
    @pytest.mark.parametrize("dt", get_all_dtypes())
    @pytest.mark.parametrize(
        "sh", [(0,), (1,), (3,)], ids=["(0,)", "(1,)", "(3,)"]
    )
    def test_broadcast_array(self, sh, dt):
        np_a = numpy.array(0, dtype=dt)
        dp_a = dpnp.array(0, dtype=dt)
        func = lambda xp, a: xp.broadcast_to(a, sh)

        assert_allclose(func(numpy, np_a), func(dpnp, dp_a))

    @pytest.mark.parametrize("dt", get_all_dtypes())
    @pytest.mark.parametrize(
        "sh", [(1,), (2,), (1, 2, 3)], ids=["(1,)", "(2,)", "(1, 2, 3)"]
    )
    def test_broadcast_ones(self, sh, dt):
        np_a = numpy.ones(1, dtype=dt)
        dp_a = dpnp.ones(1, dtype=dt)
        func = lambda xp, a: xp.broadcast_to(a, sh)

        assert_allclose(func(numpy, np_a), func(dpnp, dp_a))

    @pytest.mark.parametrize("dt", get_all_dtypes(no_bool=True))
    @pytest.mark.parametrize(
        "sh", [(3,), (1, 3), (2, 3)], ids=["(3,)", "(1, 3)", "(2, 3)"]
    )
    def test_broadcast_arange(self, sh, dt):
        np_a = numpy.arange(3, dtype=dt)
        dp_a = dpnp.arange(3, dtype=dt)
        func = lambda xp, a: xp.broadcast_to(a, sh)

        assert_allclose(func(numpy, np_a), func(dpnp, dp_a))

    @pytest.mark.parametrize("dt", get_all_dtypes())
    @pytest.mark.parametrize(
        "sh1, sh2",
        [
            pytest.param([0], [0], id="(0)"),
            pytest.param([1], [1], id="(1)"),
            pytest.param([1], [2], id="(2)"),
        ],
    )
    def test_broadcast_not_tuple(self, sh1, sh2, dt):
        np_a = numpy.ones(sh1, dtype=dt)
        dp_a = dpnp.ones(sh1, dtype=dt)
        func = lambda xp, a: xp.broadcast_to(a, sh2)

        assert_allclose(func(numpy, np_a), func(dpnp, dp_a))

    @pytest.mark.parametrize("dt", get_all_dtypes())
    @pytest.mark.parametrize(
        "sh1, sh2",
        [
            pytest.param([1], (0,), id="(0,)"),
            pytest.param((1, 2), (0, 2), id="(0, 2)"),
            pytest.param((2, 1), (2, 0), id="(2, 0)"),
        ],
    )
    def test_broadcast_zero_shape(self, sh1, sh2, dt):
        np_a = numpy.ones(sh1, dtype=dt)
        dp_a = dpnp.ones(sh1, dtype=dt)
        func = lambda xp, a: xp.broadcast_to(a, sh2)

        assert_allclose(func(numpy, np_a), func(dpnp, dp_a))

    @pytest.mark.parametrize(
        "sh1, sh2",
        [
            pytest.param((0,), (), id="(0,)-()"),
            pytest.param((1,), (), id="(1,)-()"),
            pytest.param((3,), (), id="(3,)-()"),
            pytest.param((3,), (1,), id="(3,)-(1,)"),
            pytest.param((3,), (2,), id="(3,)-(2,)"),
            pytest.param((3,), (4,), id="(3,)-(4,)"),
            pytest.param((1, 2), (2, 1), id="(1, 2)-(2, 1)"),
            pytest.param((1, 2), (1,), id="(1, 2)-(1,)"),
            pytest.param((1,), -1, id="(1,)--1"),
            pytest.param((1,), (-1,), id="(1,)-(-1,)"),
            pytest.param((1, 2), (-1, 2), id="(1, 2)-(-1, 2)"),
        ],
    )
    def test_broadcast_raise(self, sh1, sh2):
        np_a = numpy.zeros(sh1)
        dp_a = dpnp.zeros(sh1)
        func = lambda xp, a: xp.broadcast_to(a, sh2)

        with pytest.raises(ValueError):
            func(numpy, np_a)
            func(dpnp, dp_a)


class TestConcatenate:
    def test_returns_copy(self):
        a = dpnp.eye(3)
        b = dpnp.concatenate([a])
        b[0, 0] = 2
        assert b[0, 0] != a[0, 0]

    @pytest.mark.parametrize("ndim", [1, 2, 3])
    def test_axis_exceptions(self, ndim):
        dp_a = dpnp.ones((1,) * ndim)
        np_a = numpy.ones((1,) * ndim)

        dp_res = dpnp.concatenate((dp_a, dp_a), axis=0)
        np_res = numpy.concatenate((np_a, np_a), axis=0)
        assert_equal(dp_res.asnumpy(), np_res)

        for axis in [ndim, -(ndim + 1)]:
            assert_raises(
                numpy.AxisError, dpnp.concatenate, (dp_a, dp_a), axis=axis
            )
            assert_raises(
                numpy.AxisError, numpy.concatenate, (np_a, np_a), axis=axis
            )

    def test_scalar_exceptions(self):
        assert_raises(TypeError, dpnp.concatenate, (0,))
        assert_raises(ValueError, numpy.concatenate, (0,))

        for xp in [dpnp, numpy]:
            with pytest.raises(ValueError):
                xp.concatenate((xp.array(0),))

    def test_dims_exception(self):
        for xp in [dpnp, numpy]:
            with pytest.raises(ValueError):
                xp.concatenate((xp.zeros(1), xp.zeros((1, 1))))

    def test_shapes_match_exception(self):
        axis = list(range(3))
        np_a = numpy.ones((1, 2, 3))
        np_b = numpy.ones((2, 2, 3))

        dp_a = dpnp.array(np_a)
        dp_b = dpnp.array(np_b)

        for _ in range(3):
            # shapes must match except for concatenation axis
            np_res = numpy.concatenate((np_a, np_b), axis=axis[0])
            dp_res = dpnp.concatenate((dp_a, dp_b), axis=axis[0])
            assert_equal(dp_res.asnumpy(), np_res)

            for i in range(1, 3):
                assert_raises(
                    ValueError, numpy.concatenate, (np_a, np_b), axis=axis[i]
                )
                assert_raises(
                    ValueError, dpnp.concatenate, (dp_a, dp_b), axis=axis[i]
                )

            np_a = numpy.moveaxis(np_a, -1, 0)
            dp_a = dpnp.moveaxis(dp_a, -1, 0)

            np_b = numpy.moveaxis(np_b, -1, 0)
            dp_b = dpnp.moveaxis(dp_b, -1, 0)
            axis.append(axis.pop(0))

    def test_no_array_exception(self):
        with pytest.raises(TypeError):
            dpnp.concatenate(())

    @pytest.mark.parametrize("dtype", get_all_dtypes(no_none=True))
    def test_concatenate_axis_None(self, dtype):
        stop, sh = (4, (2, 2)) if dtype is not dpnp.bool else (2, (2, 1))
        np_a = numpy.arange(stop, dtype=dtype).reshape(sh)
        dp_a = dpnp.arange(stop, dtype=dtype).reshape(sh)

        np_res = numpy.concatenate((np_a, np_a), axis=None)
        dp_res = dpnp.concatenate((dp_a, dp_a), axis=None)
        assert_equal(dp_res.asnumpy(), np_res)

    @pytest.mark.parametrize(
        "dtype", get_all_dtypes(no_bool=True, no_none=True)
    )
    def test_large_concatenate_axis_None(self, dtype):
        start, stop = (1, 100)
        np_a = numpy.arange(start, stop, dtype=dtype)
        dp_a = dpnp.arange(start, stop, dtype=dtype)

        np_res = numpy.concatenate(np_a, axis=None)
        dp_res = dpnp.concatenate(dp_a, axis=None)
        assert_array_equal(dp_res.asnumpy(), np_res)

        # numpy doesn't raise an exception here but probably should
        with pytest.raises(numpy.AxisError):
            dpnp.concatenate(dp_a, axis=100)

    @pytest.mark.parametrize("dtype", get_all_dtypes(no_none=True))
    def test_concatenate(self, dtype):
        # Test concatenate function
        # One sequence returns unmodified (but as array)
        r4 = list(range(4))
        np_r4 = numpy.array(r4, dtype=dtype)
        dp_r4 = dpnp.array(r4, dtype=dtype)

        np_res = numpy.concatenate((np_r4,))
        dp_res = dpnp.concatenate((dp_r4,))
        assert_array_equal(dp_res.asnumpy(), np_res)

        # 1D default concatenation
        r3 = list(range(3))
        np_r3 = numpy.array(r3, dtype=dtype)
        dp_r3 = dpnp.array(r3, dtype=dtype)

        np_res = numpy.concatenate((np_r4, np_r3))
        dp_res = dpnp.concatenate((dp_r4, dp_r3))
        assert_array_equal(dp_res.asnumpy(), np_res)

        # Explicit axis specification
        np_res = numpy.concatenate((np_r4, np_r3), axis=0)
        dp_res = dpnp.concatenate((dp_r4, dp_r3), axis=0)
        assert_array_equal(dp_res.asnumpy(), np_res)

        # Including negative
        np_res = numpy.concatenate((np_r4, np_r3), axis=-1)
        dp_res = dpnp.concatenate((dp_r4, dp_r3), axis=-1)
        assert_array_equal(dp_res.asnumpy(), np_res)

    @pytest.mark.parametrize("dtype", get_all_dtypes(no_none=True))
    def test_concatenate_2d(self, dtype):
        np_a23 = numpy.array([[10, 11, 12], [13, 14, 15]], dtype=dtype)
        np_a13 = numpy.array([[0, 1, 2]], dtype=dtype)

        dp_a23 = dpnp.array([[10, 11, 12], [13, 14, 15]], dtype=dtype)
        dp_a13 = dpnp.array([[0, 1, 2]], dtype=dtype)

        np_res = numpy.concatenate((np_a23, np_a13))
        dp_res = dpnp.concatenate((dp_a23, dp_a13))
        assert_array_equal(dp_res.asnumpy(), np_res)

        np_res = numpy.concatenate((np_a23, np_a13), axis=0)
        dp_res = dpnp.concatenate((dp_a23, dp_a13), axis=0)
        assert_array_equal(dp_res.asnumpy(), np_res)

        for axis in [1, -1]:
            np_res = numpy.concatenate((np_a23.T, np_a13.T), axis=axis)
            dp_res = dpnp.concatenate((dp_a23.T, dp_a13.T), axis=axis)
            assert_array_equal(dp_res.asnumpy(), np_res)

        # Arrays much match shape
        assert_raises(
            ValueError, numpy.concatenate, (np_a23.T, np_a13.T), axis=0
        )
        assert_raises(
            ValueError, dpnp.concatenate, (dp_a23.T, dp_a13.T), axis=0
        )

    @pytest.mark.parametrize(
        "dtype", get_all_dtypes(no_bool=True, no_none=True)
    )
    def test_concatenate_3d(self, dtype):
        np_a = numpy.arange(2 * 3 * 7, dtype=dtype).reshape((2, 3, 7))
        np_a0 = np_a[..., :4]
        np_a1 = np_a[..., 4:6]
        np_a2 = np_a[..., 6:]

        dp_a = dpnp.arange(2 * 3 * 7, dtype=dtype).reshape((2, 3, 7))
        dp_a0 = dp_a[..., :4]
        dp_a1 = dp_a[..., 4:6]
        dp_a2 = dp_a[..., 6:]

        for axis in [2, -1]:
            np_res = numpy.concatenate((np_a0, np_a1, np_a2), axis=axis)
            dp_res = dpnp.concatenate((dp_a0, dp_a1, dp_a2), axis=axis)
            assert_array_equal(dp_res.asnumpy(), np_res)

        np_res = numpy.concatenate((np_a0.T, np_a1.T, np_a2.T), axis=0)
        dp_res = dpnp.concatenate((dp_a0.T, dp_a1.T, dp_a2.T), axis=0)
        assert_array_equal(dp_res.asnumpy(), np_res)

    @pytest.mark.parametrize(
        "dtype", get_all_dtypes(no_bool=True, no_none=True)
    )
    def test_concatenate_out(self, dtype):
        np_a = numpy.arange(2 * 3 * 7, dtype=dtype).reshape((2, 3, 7))
        np_a0 = np_a[..., :4]
        np_a1 = np_a[..., 4:6]
        np_a2 = np_a[..., 6:]
        np_out = numpy.empty_like(np_a)

        dp_a = dpnp.arange(2 * 3 * 7, dtype=dtype).reshape((2, 3, 7))
        dp_a0 = dp_a[..., :4]
        dp_a1 = dp_a[..., 4:6]
        dp_a2 = dp_a[..., 6:]
        dp_out = dpnp.empty_like(dp_a)

        np_res = numpy.concatenate((np_a0, np_a1, np_a2), axis=2, out=np_out)
        dp_res = dpnp.concatenate((dp_a0, dp_a1, dp_a2), axis=2, out=dp_out)

        assert dp_out is dp_res
        assert_array_equal(dp_out.asnumpy(), np_out)
        assert_array_equal(dp_res.asnumpy(), np_res)

    @pytest.mark.parametrize(
        "dtype", get_all_dtypes(no_bool=True, no_none=True)
    )
    @pytest.mark.parametrize(
        "casting", ["no", "equiv", "safe", "same_kind", "unsafe"]
    )
    def test_concatenate_casting(self, dtype, casting):
        np_a = numpy.arange(2 * 3 * 7, dtype=dtype).reshape((2, 3, 7))

        dp_a = dpnp.arange(2 * 3 * 7, dtype=dtype).reshape((2, 3, 7))

        np_res = numpy.concatenate((np_a, np_a), axis=2, casting=casting)
        dp_res = dpnp.concatenate((dp_a, dp_a), axis=2, casting=casting)

        assert_array_equal(dp_res.asnumpy(), np_res)


class TestHstack:
    def test_non_iterable(self):
        assert_raises(TypeError, dpnp.hstack, 1)

    def test_empty_input(self):
        assert_raises(TypeError, dpnp.hstack, ())

    def test_0D_array(self):
        b = dpnp.array(2)
        a = dpnp.array(1)
        res = dpnp.hstack([a, b])
        desired = dpnp.array([1, 2])
        assert_array_equal(res, desired)

    def test_1D_array(self):
        a = dpnp.array([1])
        b = dpnp.array([2])
        res = dpnp.hstack([a, b])
        desired = dpnp.array([1, 2])
        assert_array_equal(res, desired)

    def test_2D_array(self):
        a = dpnp.array([[1], [2]])
        b = dpnp.array([[1], [2]])
        res = dpnp.hstack([a, b])
        desired = dpnp.array([[1, 1], [2, 2]])
        assert_array_equal(res, desired)

    def test_generator(self):
        with pytest.raises(TypeError):
            dpnp.hstack((dpnp.arange(3) for _ in range(2)))
        with pytest.raises(TypeError):
            dpnp.hstack(map(lambda x: x, dpnp.ones((3, 2))))

    def test_one_element(self):
        a = dpnp.array([1])
        res = dpnp.hstack(a)
        assert_array_equal(res, a)


class TestStack:
    def test_non_iterable_input(self):
        with pytest.raises(TypeError):
            dpnp.stack(1)

    @pytest.mark.parametrize(
        "input", [(1, 2, 3), [dpnp.int32(1), dpnp.int32(2), dpnp.int32(3)]]
    )
    def test_scalar_input(self, input):
        with pytest.raises(TypeError):
            dpnp.stack(input)

    @pytest.mark.parametrize("dtype", get_all_dtypes())
    def test_0d_array_input(self, dtype):
        np_arrays = []
        dp_arrays = []

        for x in (1, 2, 3):
            np_arrays.append(numpy.array(x, dtype=dtype))
            dp_arrays.append(dpnp.array(x, dtype=dtype))

        np_res = numpy.stack(np_arrays)
        dp_res = dpnp.stack(dp_arrays)
        assert_array_equal(dp_res.asnumpy(), np_res)

    @pytest.mark.parametrize("dtype", get_all_dtypes())
    def test_1d_array_input(self, dtype):
        np_a = numpy.array([1, 2, 3], dtype=dtype)
        np_b = numpy.array([4, 5, 6], dtype=dtype)
        dp_a = dpnp.array(np_a, dtype=dtype)
        dp_b = dpnp.array(np_b, dtype=dtype)

        np_res = numpy.stack((np_a, np_b))
        dp_res = dpnp.stack((dp_a, dp_b))
        assert_array_equal(dp_res.asnumpy(), np_res)

        np_res = numpy.stack((np_a, np_b), axis=1)
        dp_res = dpnp.stack((dp_a, dp_b), axis=1)
        assert_array_equal(dp_res.asnumpy(), np_res)

        np_res = numpy.stack(list([np_a, np_b]))
        dp_res = dpnp.stack(list([dp_a, dp_b]))
        assert_array_equal(dp_res.asnumpy(), np_res)

        np_res = numpy.stack(numpy.array([np_a, np_b]))
        dp_res = dpnp.stack(dpnp.array([dp_a, dp_b]))
        assert_array_equal(dp_res.asnumpy(), np_res)

    @pytest.mark.parametrize("axis", [0, 1, -1, -2])
    @pytest.mark.parametrize(
        "dtype", get_all_dtypes(no_bool=True, no_none=True)
    )
    def test_1d_array_axis(self, axis, dtype):
        arrays = [numpy.random.randn(3) for _ in range(10)]
        np_arrays = numpy.array(arrays, dtype=dtype)
        dp_arrays = dpnp.array(arrays, dtype=dtype)

        np_res = numpy.stack(np_arrays, axis=axis)
        dp_res = dpnp.stack(dp_arrays, axis=axis)
        assert_array_equal(dp_res.asnumpy(), np_res)

    @pytest.mark.parametrize("axis", [2, -3])
    @pytest.mark.parametrize(
        "dtype", get_all_dtypes(no_bool=True, no_none=True)
    )
    def test_1d_array_invalid_axis(self, axis, dtype):
        arrays = [numpy.random.randn(3) for _ in range(10)]
        np_arrays = numpy.array(arrays, dtype=dtype)
        dp_arrays = dpnp.array(arrays, dtype=dtype)

        assert_raises(numpy.AxisError, numpy.stack, np_arrays, axis=axis)
        assert_raises(numpy.AxisError, dpnp.stack, dp_arrays, axis=axis)

    @pytest.mark.parametrize("axis", [0, 1, 2, -1, -2, -3])
    @pytest.mark.parametrize(
        "dtype", get_all_dtypes(no_bool=True, no_none=True)
    )
    def test_2d_array_axis(self, axis, dtype):
        arrays = [numpy.random.randn(3, 4) for _ in range(10)]
        np_arrays = numpy.array(arrays, dtype=dtype)
        dp_arrays = dpnp.array(arrays, dtype=dtype)

        np_res = numpy.stack(np_arrays, axis=axis)
        dp_res = dpnp.stack(dp_arrays, axis=axis)
        assert_array_equal(dp_res.asnumpy(), np_res)

    @pytest.mark.parametrize("dtype", get_all_dtypes())
    def test_empty_arrays_input(self, dtype):
        arrays = [[], [], []]
        np_arrays = numpy.array(arrays, dtype=dtype)
        dp_arrays = dpnp.array(arrays, dtype=dtype)

        np_res = numpy.stack(np_arrays)
        dp_res = dpnp.stack(dp_arrays)
        assert_array_equal(dp_res.asnumpy(), np_res)

        np_res = numpy.stack(np_arrays, axis=1)
        dp_res = dpnp.stack(dp_arrays, axis=1)
        assert_array_equal(dp_res.asnumpy(), np_res)

    @pytest.mark.parametrize("dtype", get_all_dtypes())
    def test_out(self, dtype):
        np_a = numpy.array([1, 2, 3], dtype=dtype)
        np_b = numpy.array([4, 5, 6], dtype=dtype)
        dp_a = dpnp.array(np_a, dtype=dtype)
        dp_b = dpnp.array(np_b, dtype=dtype)

        np_out = numpy.empty_like(np_a, shape=(2, 3))
        dp_out = dpnp.empty_like(dp_a, shape=(2, 3))

        np_res = numpy.stack((np_a, np_b), out=np_out)
        dp_res = dpnp.stack((dp_a, dp_b), out=dp_out)

        assert dp_out is dp_res
        assert_array_equal(dp_out.asnumpy(), np_out)
        assert_array_equal(dp_res.asnumpy(), np_res)

    def test_empty_list_input(self):
        with pytest.raises(TypeError):
            dpnp.stack([])

    @pytest.mark.parametrize(
        "sh1, sh2",
        [
            pytest.param((), (3,), id="()-(3,)"),
            pytest.param((3,), (), id="(3,)-()"),
            pytest.param((3, 3), (3,), id="(3, 3)-(3,)"),
            pytest.param((2,), (3,), id="(2,)-(3,)"),
        ],
    )
    @pytest.mark.parametrize(
        "dtype", get_all_dtypes(no_bool=True, no_none=True)
    )
    def test_invalid_shapes_input(self, sh1, sh2, dtype):
        np_a = numpy.ones(sh1, dtype=dtype)
        np_b = numpy.ones(sh2, dtype=dtype)
        dp_a = dpnp.array(np_a, dtype=dtype)
        dp_b = dpnp.array(np_b, dtype=dtype)

        assert_raises(ValueError, numpy.stack, [np_a, np_b])
        assert_raises(ValueError, dpnp.stack, [dp_a, dp_b])
        assert_raises(ValueError, numpy.stack, [np_a, np_b], axis=1)
        assert_raises(ValueError, dpnp.stack, [dp_a, dp_b], axis=1)

    def test_generator_input(self):
        with pytest.raises(TypeError):
            dpnp.stack((x for x in range(3)))

    @pytest.mark.usefixtures("suppress_complex_warning")
    @pytest.mark.parametrize("arr_dtype", get_all_dtypes())
    @pytest.mark.parametrize("dtype", get_all_dtypes(no_none=True))
    def test_casting_dtype(self, arr_dtype, dtype):
        np_a = numpy.array([1, 2, 3], dtype=arr_dtype)
        np_b = numpy.array([2.5, 3.5, 4.5], dtype=arr_dtype)
        dp_a = dpnp.array(np_a, dtype=arr_dtype)
        dp_b = dpnp.array(np_b, dtype=arr_dtype)

        np_res = numpy.stack(
            (np_a, np_b), axis=1, casting="unsafe", dtype=dtype
        )
        dp_res = dpnp.stack((dp_a, dp_b), axis=1, casting="unsafe", dtype=dtype)
        assert_array_equal(dp_res.asnumpy(), np_res)

    @pytest.mark.parametrize("arr_dtype", get_float_complex_dtypes())
    @pytest.mark.parametrize("dtype", [dpnp.bool, dpnp.int32, dpnp.int64])
    def test_invalid_casting_dtype(self, arr_dtype, dtype):
        np_a = numpy.array([1, 2, 3], dtype=arr_dtype)
        np_b = numpy.array([2.5, 3.5, 4.5], dtype=arr_dtype)
        dp_a = dpnp.array(np_a, dtype=arr_dtype)
        dp_b = dpnp.array(np_b, dtype=arr_dtype)

        assert_raises(
            TypeError,
            numpy.stack,
            (np_a, np_b),
            axis=1,
            casting="safe",
            dtype=dtype,
        )
        assert_raises(
            TypeError,
            dpnp.stack,
            (dp_a, dp_b),
            axis=1,
            casting="safe",
            dtype=dtype,
        )


class TestVstack:
    def test_non_iterable(self):
        assert_raises(TypeError, dpnp.vstack, 1)

    def test_empty_input(self):
        assert_raises(TypeError, dpnp.vstack, ())

    def test_0D_array(self):
        a = dpnp.array(1)
        b = dpnp.array(2)
        res = dpnp.vstack([a, b])
        desired = dpnp.array([[1], [2]])
        assert_array_equal(res, desired)

    def test_1D_array(self):
        a = dpnp.array([1])
        b = dpnp.array([2])
        res = dpnp.vstack([a, b])
        desired = dpnp.array([[1], [2]])
        assert_array_equal(res, desired)

    def test_2D_array(self):
        a = dpnp.array([[1], [2]])
        b = dpnp.array([[1], [2]])
        res = dpnp.vstack([a, b])
        desired = dpnp.array([[1], [2], [1], [2]])
        assert_array_equal(res, desired)

    def test_2D_array2(self):
        a = dpnp.array([1, 2])
        b = dpnp.array([1, 2])
        res = dpnp.vstack([a, b])
        desired = dpnp.array([[1, 2], [1, 2]])
        assert_array_equal(res, desired)

    def test_generator(self):
        with pytest.raises(TypeError):
            dpnp.vstack((dpnp.arange(3) for _ in range(2)))


class TestAtleast1d:
    def test_0D_array(self):
        a = dpnp.array(1)
        b = dpnp.array(2)
        res = [dpnp.atleast_1d(a), dpnp.atleast_1d(b)]
        desired = [dpnp.array([1]), dpnp.array([2])]
        assert_array_equal(res, desired)

    def test_1D_array(self):
        a = dpnp.array([1, 2])
        b = dpnp.array([2, 3])
        res = [dpnp.atleast_1d(a), dpnp.atleast_1d(b)]
        desired = [dpnp.array([1, 2]), dpnp.array([2, 3])]
        assert_array_equal(res, desired)

    def test_2D_array(self):
        a = dpnp.array([[1, 2], [1, 2]])
        b = dpnp.array([[2, 3], [2, 3]])
        res = [dpnp.atleast_1d(a), dpnp.atleast_1d(b)]
        desired = [a, b]
        assert_array_equal(res, desired)

    def test_3D_array(self):
        a = dpnp.array([[1, 2], [1, 2]])
        b = dpnp.array([[2, 3], [2, 3]])
        a = dpnp.array([a, a])
        b = dpnp.array([b, b])
        res = [dpnp.atleast_1d(a), dpnp.atleast_1d(b)]
        desired = [a, b]
        assert_array_equal(res, desired)


class TestRollaxis:
    data = [
        (0, 0),
        (0, 1),
        (0, 2),
        (0, 3),
        (0, 4),
        (1, 0),
        (1, 1),
        (1, 2),
        (1, 3),
        (1, 4),
        (2, 0),
        (2, 1),
        (2, 2),
        (2, 3),
        (2, 4),
        (3, 0),
        (3, 1),
        (3, 2),
        (3, 3),
        (3, 4),
    ]

    @pytest.mark.parametrize(
        ("axis", "start"),
        [
            (-5, 0),
            (0, -5),
            (4, 0),
            (0, 5),
        ],
    )
    def test_exceptions(self, axis, start):
        a = dpnp.arange(1 * 2 * 3 * 4).reshape(1, 2, 3, 4)
        assert_raises(ValueError, dpnp.rollaxis, a, axis, start)

    def test_results(self):
        np_a = numpy.arange(1 * 2 * 3 * 4).reshape(1, 2, 3, 4)
        dp_a = dpnp.array(np_a)
        for i, j in self.data:
            # positive axis, positive start
            res = dpnp.rollaxis(dp_a, axis=i, start=j)
            exp = numpy.rollaxis(np_a, axis=i, start=j)
            assert res.shape == exp.shape

            # negative axis, positive start
            ip = i + 1
            res = dpnp.rollaxis(dp_a, axis=-ip, start=j)
            exp = numpy.rollaxis(np_a, axis=-ip, start=j)
            assert res.shape == exp.shape

            # positive axis, negative start
            jp = j + 1 if j < 4 else j
            res = dpnp.rollaxis(dp_a, axis=i, start=-jp)
            exp = numpy.rollaxis(np_a, axis=i, start=-jp)
            assert res.shape == exp.shape

            # negative axis, negative start
            ip = i + 1
            jp = j + 1 if j < 4 else j
            res = dpnp.rollaxis(dp_a, axis=-ip, start=-jp)
            exp = numpy.rollaxis(np_a, axis=-ip, start=-jp)


class TestAtleast2d:
    def test_0D_array(self):
        a = dpnp.array(1)
        b = dpnp.array(2)
        res = [dpnp.atleast_2d(a), dpnp.atleast_2d(b)]
        desired = [dpnp.array([[1]]), dpnp.array([[2]])]
        assert_array_equal(res, desired)

    def test_1D_array(self):
        a = dpnp.array([1, 2])
        b = dpnp.array([2, 3])
        res = [dpnp.atleast_2d(a), dpnp.atleast_2d(b)]
        desired = [dpnp.array([[1, 2]]), dpnp.array([[2, 3]])]
        assert_array_equal(res, desired)

    def test_2D_array(self):
        a = dpnp.array([[1, 2], [1, 2]])
        b = dpnp.array([[2, 3], [2, 3]])
        res = [dpnp.atleast_2d(a), dpnp.atleast_2d(b)]
        desired = [a, b]
        assert_array_equal(res, desired)

    def test_3D_array(self):
        a = dpnp.array([[1, 2], [1, 2]])
        b = dpnp.array([[2, 3], [2, 3]])
        a = dpnp.array([a, a])
        b = dpnp.array([b, b])
        res = [dpnp.atleast_2d(a), dpnp.atleast_2d(b)]
        desired = [a, b]
        assert_array_equal(res, desired)


class TestAtleast3d:
    def test_0D_array(self):
        a = dpnp.array(1)
        b = dpnp.array(2)
        res = [dpnp.atleast_3d(a), dpnp.atleast_3d(b)]
        desired = [dpnp.array([[[1]]]), dpnp.array([[[2]]])]
        assert_array_equal(res, desired)

    def test_1D_array(self):
        a = dpnp.array([1, 2])
        b = dpnp.array([2, 3])
        res = [dpnp.atleast_3d(a), dpnp.atleast_3d(b)]
        desired = [dpnp.array([[[1], [2]]]), dpnp.array([[[2], [3]]])]
        assert_array_equal(res, desired)

    def test_2D_array(self):
        a = dpnp.array([[1, 2], [1, 2]])
        b = dpnp.array([[2, 3], [2, 3]])
        res = [dpnp.atleast_3d(a), dpnp.atleast_3d(b)]
        desired = [a[:, :, dpnp.newaxis], b[:, :, dpnp.newaxis]]
        assert_array_equal(res, desired)

    def test_3D_array(self):
        a = dpnp.array([[1, 2], [1, 2]])
        b = dpnp.array([[2, 3], [2, 3]])
        a = dpnp.array([a, a])
        b = dpnp.array([b, b])
        res = [dpnp.atleast_3d(a), dpnp.atleast_3d(b)]
        desired = [a, b]
        assert_array_equal(res, desired)


def assert_broadcast_correct(input_shapes):
    np_arrays = [numpy.zeros(s, dtype="i1") for s in input_shapes]
    out_np_arrays = numpy.broadcast_arrays(*np_arrays)
    dpnp_arrays = [dpnp.asarray(Xnp) for Xnp in np_arrays]
    out_dpnp_arrays = dpnp.broadcast_arrays(*dpnp_arrays)
    for Xnp, X in zip(out_np_arrays, out_dpnp_arrays):
        assert_array_equal(
            Xnp, dpnp.asnumpy(X), err_msg=f"Failed for {input_shapes})"
        )


def assert_broadcast_arrays_raise(input_shapes):
    dpnp_arrays = [dpnp.asarray(numpy.zeros(s)) for s in input_shapes]
    pytest.raises(ValueError, dpnp.broadcast_arrays, *dpnp_arrays)


def test_broadcast_arrays_same():
    Xnp = numpy.arange(10)
    Ynp = numpy.arange(10)
    res_Xnp, res_Ynp = numpy.broadcast_arrays(Xnp, Ynp)
    X = dpnp.asarray(Xnp)
    Y = dpnp.asarray(Ynp)
    res_X, res_Y = dpnp.broadcast_arrays(X, Y)
    assert_array_equal(res_Xnp, dpnp.asnumpy(res_X))
    assert_array_equal(res_Ynp, dpnp.asnumpy(res_Y))


def test_broadcast_arrays_one_off():
    Xnp = numpy.array([[1, 2, 3]])
    Ynp = numpy.array([[1], [2], [3]])
    res_Xnp, res_Ynp = numpy.broadcast_arrays(Xnp, Ynp)
    X = dpnp.asarray(Xnp)
    Y = dpnp.asarray(Ynp)
    res_X, res_Y = dpnp.broadcast_arrays(X, Y)
    assert_array_equal(res_Xnp, dpnp.asnumpy(res_X))
    assert_array_equal(res_Ynp, dpnp.asnumpy(res_Y))


@pytest.mark.parametrize(
    "shapes",
    [
        (),
        (1,),
        (3,),
        (0, 1),
        (0, 3),
        (1, 0),
        (3, 0),
        (1, 3),
        (3, 1),
        (3, 3),
    ],
)
def test_broadcast_arrays_same_shapes(shapes):
    for shape in shapes:
        single_input_shapes = [shape]
        assert_broadcast_correct(single_input_shapes)
        double_input_shapes = [shape, shape]
        assert_broadcast_correct(double_input_shapes)
        triple_input_shapes = [shape, shape, shape]
        assert_broadcast_correct(triple_input_shapes)


@pytest.mark.parametrize(
    "shapes",
    [
        [[(1,), (3,)]],
        [[(1, 3), (3, 3)]],
        [[(3, 1), (3, 3)]],
        [[(1, 3), (3, 1)]],
        [[(1, 1), (3, 3)]],
        [[(1, 1), (1, 3)]],
        [[(1, 1), (3, 1)]],
        [[(1, 0), (0, 0)]],
        [[(0, 1), (0, 0)]],
        [[(1, 0), (0, 1)]],
        [[(1, 1), (0, 0)]],
        [[(1, 1), (1, 0)]],
        [[(1, 1), (0, 1)]],
    ],
)
def test_broadcast_arrays_same_len_shapes(shapes):
    # Check that two different input shapes of the same length, but some have
    # ones, broadcast to the correct shape.

    for input_shapes in shapes:
        assert_broadcast_correct(input_shapes)
        assert_broadcast_correct(input_shapes[::-1])


@pytest.mark.parametrize(
    "shapes",
    [
        [[(), (3,)]],
        [[(3,), (3, 3)]],
        [[(3,), (3, 1)]],
        [[(1,), (3, 3)]],
        [[(), (3, 3)]],
        [[(1, 1), (3,)]],
        [[(1,), (3, 1)]],
        [[(1,), (1, 3)]],
        [[(), (1, 3)]],
        [[(), (3, 1)]],
        [[(), (0,)]],
        [[(0,), (0, 0)]],
        [[(0,), (0, 1)]],
        [[(1,), (0, 0)]],
        [[(), (0, 0)]],
        [[(1, 1), (0,)]],
        [[(1,), (0, 1)]],
        [[(1,), (1, 0)]],
        [[(), (1, 0)]],
        [[(), (0, 1)]],
    ],
)
def test_broadcast_arrays_different_len_shapes(shapes):
    # Check that two different input shapes (of different lengths) broadcast
    # to the correct shape.

    for input_shapes in shapes:
        assert_broadcast_correct(input_shapes)
        assert_broadcast_correct(input_shapes[::-1])


@pytest.mark.parametrize(
    "shapes",
    [
        [[(3,), (4,)]],
        [[(2, 3), (2,)]],
        [[(3,), (3,), (4,)]],
        [[(1, 3, 4), (2, 3, 3)]],
    ],
)
def test_incompatible_shapes_raise_valueerror(shapes):
    for input_shapes in shapes:
        assert_broadcast_arrays_raise(input_shapes)
        assert_broadcast_arrays_raise(input_shapes[::-1])


def test_broadcast_arrays_empty_input():
    assert dpnp.broadcast_arrays() == []


def test_subok_error():
    x = dpnp.ones((4))
    with pytest.raises(NotImplementedError):
        dpnp.broadcast_arrays(x, subok=True)
        dpnp.broadcast_to(x, (4, 4), subok=True)


def test_can_cast():
    X = dpnp.ones((2, 2), dtype=dpnp.int64)
    pytest.raises(TypeError, dpnp.can_cast, X, 1)
    pytest.raises(TypeError, dpnp.can_cast, X, X)

    X_np = numpy.ones((2, 2), dtype=numpy.int64)
    assert dpnp.can_cast(X, "float32") == numpy.can_cast(X_np, "float32")
    assert dpnp.can_cast(X, dpnp.int32) == numpy.can_cast(X_np, numpy.int32)
    assert dpnp.can_cast(X, dpnp.int64) == numpy.can_cast(X_np, numpy.int64)


<<<<<<< HEAD
def test_repeat_scalar_sequence_agreement():
    x = dpnp.arange(5, dtype="i4")
    expected_res = dpnp.empty(10, dtype="i4")
    expected_res[1::2], expected_res[::2] = x, x

    # scalar case
    reps = 2
    res = dpnp.repeat(x, reps)
    assert dpnp.all(res == expected_res)

    # tuple
    reps = (2, 2, 2, 2, 2)
    res = dpnp.repeat(x, reps)
    assert dpnp.all(res == expected_res)


def test_repeat_as_broadcasting():
    reps = 5
    x = dpnp.arange(reps, dtype="i4")
    x1 = x[:, dpnp.newaxis]
    expected_res = dpnp.broadcast_to(x1, (reps, reps))

    res = dpnp.repeat(x1, reps, axis=1)
    assert dpnp.all(res == expected_res)

    x2 = x[dpnp.newaxis, :]
    expected_res = dpnp.broadcast_to(x2, (reps, reps))

    res = dpnp.repeat(x2, reps, axis=0)
    assert dpnp.all(res == expected_res)


def test_repeat_axes():
    reps = 2
    x = dpnp.reshape(dpnp.arange(5 * 10, dtype="i4"), (5, 10))
    expected_res = dpnp.empty((x.shape[0] * 2, x.shape[1]), dtype=x.dtype)
    expected_res[::2, :], expected_res[1::2] = x, x
    res = dpnp.repeat(x, reps, axis=0)
    assert dpnp.all(res == expected_res)

    expected_res = dpnp.empty((x.shape[0], x.shape[1] * 2), dtype=x.dtype)
    expected_res[:, ::2], expected_res[:, 1::2] = x, x
    res = dpnp.repeat(x, reps, axis=1)
    assert dpnp.all(res == expected_res)


def test_repeat_size_0_outputs():
    x = dpnp.ones((3, 0, 5), dtype="i4")
    reps = 10
    res = dpnp.repeat(x, reps, axis=0)
    assert res.size == 0
    assert res.shape == (30, 0, 5)

    res = dpnp.repeat(x, reps, axis=1)
    assert res.size == 0
    assert res.shape == (3, 0, 5)

    res = dpnp.repeat(x, (2, 2, 2), axis=0)
    assert res.size == 0
    assert res.shape == (6, 0, 5)

    x = dpnp.ones((3, 2, 5))
    res = dpnp.repeat(x, 0, axis=1)
    assert res.size == 0
    assert res.shape == (3, 0, 5)

    x = dpnp.ones((3, 2, 5))
    res = dpnp.repeat(x, (0, 0), axis=1)
    assert res.size == 0
    assert res.shape == (3, 0, 5)


def test_repeat_strides():
    reps = 2
    x = dpnp.reshape(dpnp.arange(10 * 10, dtype="i4"), (10, 10))
    x1 = x[:, ::-2]
    expected_res = dpnp.empty((10, 10), dtype="i4")
    expected_res[:, ::2], expected_res[:, 1::2] = x1, x1
    res = dpnp.repeat(x1, reps, axis=1)
    assert dpnp.all(res == expected_res)
    res = dpnp.repeat(x1, (reps,) * x1.shape[1], axis=1)
    assert dpnp.all(res == expected_res)

    x1 = x[::-2, :]
    expected_res = dpnp.empty((10, 10), dtype="i4")
    expected_res[::2, :], expected_res[1::2, :] = x1, x1
    res = dpnp.repeat(x1, reps, axis=0)
    assert dpnp.all(res == expected_res)
    res = dpnp.repeat(x1, (reps,) * x1.shape[0], axis=0)
    assert dpnp.all(res == expected_res)


def test_repeat_casting():
    x = dpnp.arange(5, dtype="i4")
    # i4 is cast to i8
    reps = dpnp.ones(5, dtype="i4")
    res = dpnp.repeat(x, reps)
    assert res.shape == x.shape
    assert dpnp.all(res == x)


def test_repeat_strided_repeats():
    x = dpnp.arange(5, dtype="i4")
    reps = dpnp.ones(10, dtype="i8")
    reps[::2] = 0
    reps = reps[::-2]
    res = dpnp.repeat(x, reps)
    assert res.shape == x.shape
    assert dpnp.all(res == x)
=======
def test_concatenate_out_dtype():
    x = dpnp.ones((5, 5))
    out = dpnp.empty_like(x)
    with pytest.raises(TypeError):
        dpnp.concatenate([x], out=out, dtype="i4")


def test_stack_out_dtype():
    x = dpnp.ones((5, 5))
    out = dpnp.empty_like(x)
    with pytest.raises(TypeError):
        dpnp.stack([x], out=out, dtype="i4")
>>>>>>> 247a2662
<|MERGE_RESOLUTION|>--- conflicted
+++ resolved
@@ -936,7 +936,6 @@
     assert dpnp.can_cast(X, dpnp.int64) == numpy.can_cast(X_np, numpy.int64)
 
 
-<<<<<<< HEAD
 def test_repeat_scalar_sequence_agreement():
     x = dpnp.arange(5, dtype="i4")
     expected_res = dpnp.empty(10, dtype="i4")
@@ -1046,7 +1045,8 @@
     res = dpnp.repeat(x, reps)
     assert res.shape == x.shape
     assert dpnp.all(res == x)
-=======
+
+
 def test_concatenate_out_dtype():
     x = dpnp.ones((5, 5))
     out = dpnp.empty_like(x)
@@ -1058,5 +1058,4 @@
     x = dpnp.ones((5, 5))
     out = dpnp.empty_like(x)
     with pytest.raises(TypeError):
-        dpnp.stack([x], out=out, dtype="i4")
->>>>>>> 247a2662
+        dpnp.stack([x], out=out, dtype="i4")