import numpy
import pytest
from numpy.testing import (
    assert_allclose,
    assert_array_equal,
    assert_equal,
    assert_raises,
    assert_warns,
)

import dpnp

from .helper import get_all_dtypes, get_float_complex_dtypes


@pytest.mark.usefixtures("allow_fall_back_on_numpy")
@pytest.mark.parametrize("dtype", get_all_dtypes())
@pytest.mark.parametrize(
    "data", [[1, 2, 3], [1.0, 2.0, 3.0]], ids=["[1, 2, 3]", "[1., 2., 3.]"]
)
def test_asfarray(dtype, data):
    expected = numpy.asfarray(data, dtype)
    result = dpnp.asfarray(data, dtype)

    assert_array_equal(result, expected)


@pytest.mark.parametrize("dtype", get_all_dtypes())
@pytest.mark.parametrize("data", [[1.0, 2.0, 3.0]], ids=["[1., 2., 3.]"])
@pytest.mark.parametrize("data_dtype", get_all_dtypes(no_none=True))
def test_asfarray2(dtype, data, data_dtype):
    expected = numpy.asfarray(numpy.array(data, dtype=data_dtype), dtype)
    result = dpnp.asfarray(dpnp.array(data, dtype=data_dtype), dtype)

    assert_array_equal(result, expected)


class TestDims:
    @pytest.mark.parametrize("dt", get_all_dtypes())
    @pytest.mark.parametrize(
        "sh", [(0,), (1,), (3,)], ids=["(0,)", "(1,)", "(3,)"]
    )
    def test_broadcast_array(self, sh, dt):
        np_a = numpy.array(0, dtype=dt)
        dp_a = dpnp.array(0, dtype=dt)
        func = lambda xp, a: xp.broadcast_to(a, sh)

        assert_allclose(func(numpy, np_a), func(dpnp, dp_a))

    @pytest.mark.parametrize("dt", get_all_dtypes())
    @pytest.mark.parametrize(
        "sh", [(1,), (2,), (1, 2, 3)], ids=["(1,)", "(2,)", "(1, 2, 3)"]
    )
    def test_broadcast_ones(self, sh, dt):
        np_a = numpy.ones(1, dtype=dt)
        dp_a = dpnp.ones(1, dtype=dt)
        func = lambda xp, a: xp.broadcast_to(a, sh)

        assert_allclose(func(numpy, np_a), func(dpnp, dp_a))

    @pytest.mark.parametrize("dt", get_all_dtypes(no_bool=True))
    @pytest.mark.parametrize(
        "sh", [(3,), (1, 3), (2, 3)], ids=["(3,)", "(1, 3)", "(2, 3)"]
    )
    def test_broadcast_arange(self, sh, dt):
        np_a = numpy.arange(3, dtype=dt)
        dp_a = dpnp.arange(3, dtype=dt)
        func = lambda xp, a: xp.broadcast_to(a, sh)

        assert_allclose(func(numpy, np_a), func(dpnp, dp_a))

    @pytest.mark.parametrize("dt", get_all_dtypes())
    @pytest.mark.parametrize(
        "sh1, sh2",
        [
            pytest.param([0], [0], id="(0)"),
            pytest.param([1], [1], id="(1)"),
            pytest.param([1], [2], id="(2)"),
        ],
    )
    def test_broadcast_not_tuple(self, sh1, sh2, dt):
        np_a = numpy.ones(sh1, dtype=dt)
        dp_a = dpnp.ones(sh1, dtype=dt)
        func = lambda xp, a: xp.broadcast_to(a, sh2)

        assert_allclose(func(numpy, np_a), func(dpnp, dp_a))

    @pytest.mark.parametrize("dt", get_all_dtypes())
    @pytest.mark.parametrize(
        "sh1, sh2",
        [
            pytest.param([1], (0,), id="(0,)"),
            pytest.param((1, 2), (0, 2), id="(0, 2)"),
            pytest.param((2, 1), (2, 0), id="(2, 0)"),
        ],
    )
    def test_broadcast_zero_shape(self, sh1, sh2, dt):
        np_a = numpy.ones(sh1, dtype=dt)
        dp_a = dpnp.ones(sh1, dtype=dt)
        func = lambda xp, a: xp.broadcast_to(a, sh2)

        assert_allclose(func(numpy, np_a), func(dpnp, dp_a))

    @pytest.mark.parametrize(
        "sh1, sh2",
        [
            pytest.param((0,), (), id="(0,)-()"),
            pytest.param((1,), (), id="(1,)-()"),
            pytest.param((3,), (), id="(3,)-()"),
            pytest.param((3,), (1,), id="(3,)-(1,)"),
            pytest.param((3,), (2,), id="(3,)-(2,)"),
            pytest.param((3,), (4,), id="(3,)-(4,)"),
            pytest.param((1, 2), (2, 1), id="(1, 2)-(2, 1)"),
            pytest.param((1, 2), (1,), id="(1, 2)-(1,)"),
            pytest.param((1,), -1, id="(1,)--1"),
            pytest.param((1,), (-1,), id="(1,)-(-1,)"),
            pytest.param((1, 2), (-1, 2), id="(1, 2)-(-1, 2)"),
        ],
    )
    def test_broadcast_raise(self, sh1, sh2):
        np_a = numpy.zeros(sh1)
        dp_a = dpnp.zeros(sh1)
        func = lambda xp, a: xp.broadcast_to(a, sh2)

        with pytest.raises(ValueError):
            func(numpy, np_a)
            func(dpnp, dp_a)


class TestConcatenate:
    def test_returns_copy(self):
        a = dpnp.eye(3)
        b = dpnp.concatenate([a])
        b[0, 0] = 2
        assert b[0, 0] != a[0, 0]

    @pytest.mark.parametrize("ndim", [1, 2, 3])
    def test_axis_exceptions(self, ndim):
        dp_a = dpnp.ones((1,) * ndim)
        np_a = numpy.ones((1,) * ndim)

        dp_res = dpnp.concatenate((dp_a, dp_a), axis=0)
        np_res = numpy.concatenate((np_a, np_a), axis=0)
        assert_equal(dp_res.asnumpy(), np_res)

        for axis in [ndim, -(ndim + 1)]:
            assert_raises(
                numpy.AxisError, dpnp.concatenate, (dp_a, dp_a), axis=axis
            )
            assert_raises(
                numpy.AxisError, numpy.concatenate, (np_a, np_a), axis=axis
            )

    def test_scalar_exceptions(self):
        assert_raises(TypeError, dpnp.concatenate, (0,))
        assert_raises(ValueError, numpy.concatenate, (0,))

        for xp in [dpnp, numpy]:
            with pytest.raises(ValueError):
                xp.concatenate((xp.array(0),))

    def test_dims_exception(self):
        for xp in [dpnp, numpy]:
            with pytest.raises(ValueError):
                xp.concatenate((xp.zeros(1), xp.zeros((1, 1))))

    def test_shapes_match_exception(self):
        axis = list(range(3))
        np_a = numpy.ones((1, 2, 3))
        np_b = numpy.ones((2, 2, 3))

        dp_a = dpnp.array(np_a)
        dp_b = dpnp.array(np_b)

        for _ in range(3):
            # shapes must match except for concatenation axis
            np_res = numpy.concatenate((np_a, np_b), axis=axis[0])
            dp_res = dpnp.concatenate((dp_a, dp_b), axis=axis[0])
            assert_equal(dp_res.asnumpy(), np_res)

            for i in range(1, 3):
                assert_raises(
                    ValueError, numpy.concatenate, (np_a, np_b), axis=axis[i]
                )
                assert_raises(
                    ValueError, dpnp.concatenate, (dp_a, dp_b), axis=axis[i]
                )

            np_a = numpy.moveaxis(np_a, -1, 0)
            dp_a = dpnp.moveaxis(dp_a, -1, 0)

            np_b = numpy.moveaxis(np_b, -1, 0)
            dp_b = dpnp.moveaxis(dp_b, -1, 0)
            axis.append(axis.pop(0))

    def test_no_array_exception(self):
        with pytest.raises(TypeError):
            dpnp.concatenate(())

    @pytest.mark.parametrize("dtype", get_all_dtypes(no_none=True))
    def test_concatenate_axis_None(self, dtype):
        stop, sh = (4, (2, 2)) if dtype is not dpnp.bool else (2, (2, 1))
        np_a = numpy.arange(stop, dtype=dtype).reshape(sh)
        dp_a = dpnp.arange(stop, dtype=dtype).reshape(sh)

        np_res = numpy.concatenate((np_a, np_a), axis=None)
        dp_res = dpnp.concatenate((dp_a, dp_a), axis=None)
        assert_equal(dp_res.asnumpy(), np_res)

    @pytest.mark.parametrize(
        "dtype", get_all_dtypes(no_bool=True, no_none=True)
    )
    def test_large_concatenate_axis_None(self, dtype):
        start, stop = (1, 100)
        np_a = numpy.arange(start, stop, dtype=dtype)
        dp_a = dpnp.arange(start, stop, dtype=dtype)

        np_res = numpy.concatenate(np_a, axis=None)
        dp_res = dpnp.concatenate(dp_a, axis=None)
        assert_array_equal(dp_res.asnumpy(), np_res)

        # numpy doesn't raise an exception here but probably should
        with pytest.raises(numpy.AxisError):
            dpnp.concatenate(dp_a, axis=100)

    @pytest.mark.parametrize("dtype", get_all_dtypes(no_none=True))
    def test_concatenate(self, dtype):
        # Test concatenate function
        # One sequence returns unmodified (but as array)
        r4 = list(range(4))
        np_r4 = numpy.array(r4, dtype=dtype)
        dp_r4 = dpnp.array(r4, dtype=dtype)

        np_res = numpy.concatenate((np_r4,))
        dp_res = dpnp.concatenate((dp_r4,))
        assert_array_equal(dp_res.asnumpy(), np_res)

        # 1D default concatenation
        r3 = list(range(3))
        np_r3 = numpy.array(r3, dtype=dtype)
        dp_r3 = dpnp.array(r3, dtype=dtype)

        np_res = numpy.concatenate((np_r4, np_r3))
        dp_res = dpnp.concatenate((dp_r4, dp_r3))
        assert_array_equal(dp_res.asnumpy(), np_res)

        # Explicit axis specification
        np_res = numpy.concatenate((np_r4, np_r3), axis=0)
        dp_res = dpnp.concatenate((dp_r4, dp_r3), axis=0)
        assert_array_equal(dp_res.asnumpy(), np_res)

        # Including negative
        np_res = numpy.concatenate((np_r4, np_r3), axis=-1)
        dp_res = dpnp.concatenate((dp_r4, dp_r3), axis=-1)
        assert_array_equal(dp_res.asnumpy(), np_res)

    @pytest.mark.parametrize("dtype", get_all_dtypes(no_none=True))
    def test_concatenate_2d(self, dtype):
        np_a23 = numpy.array([[10, 11, 12], [13, 14, 15]], dtype=dtype)
        np_a13 = numpy.array([[0, 1, 2]], dtype=dtype)

        dp_a23 = dpnp.array([[10, 11, 12], [13, 14, 15]], dtype=dtype)
        dp_a13 = dpnp.array([[0, 1, 2]], dtype=dtype)

        np_res = numpy.concatenate((np_a23, np_a13))
        dp_res = dpnp.concatenate((dp_a23, dp_a13))
        assert_array_equal(dp_res.asnumpy(), np_res)

        np_res = numpy.concatenate((np_a23, np_a13), axis=0)
        dp_res = dpnp.concatenate((dp_a23, dp_a13), axis=0)
        assert_array_equal(dp_res.asnumpy(), np_res)

        for axis in [1, -1]:
            np_res = numpy.concatenate((np_a23.T, np_a13.T), axis=axis)
            dp_res = dpnp.concatenate((dp_a23.T, dp_a13.T), axis=axis)
            assert_array_equal(dp_res.asnumpy(), np_res)

        # Arrays much match shape
        assert_raises(
            ValueError, numpy.concatenate, (np_a23.T, np_a13.T), axis=0
        )
        assert_raises(
            ValueError, dpnp.concatenate, (dp_a23.T, dp_a13.T), axis=0
        )

    @pytest.mark.parametrize(
        "dtype", get_all_dtypes(no_bool=True, no_none=True)
    )
    def test_concatenate_3d(self, dtype):
        np_a = numpy.arange(2 * 3 * 7, dtype=dtype).reshape((2, 3, 7))
        np_a0 = np_a[..., :4]
        np_a1 = np_a[..., 4:6]
        np_a2 = np_a[..., 6:]

        dp_a = dpnp.arange(2 * 3 * 7, dtype=dtype).reshape((2, 3, 7))
        dp_a0 = dp_a[..., :4]
        dp_a1 = dp_a[..., 4:6]
        dp_a2 = dp_a[..., 6:]

        for axis in [2, -1]:
            np_res = numpy.concatenate((np_a0, np_a1, np_a2), axis=axis)
            dp_res = dpnp.concatenate((dp_a0, dp_a1, dp_a2), axis=axis)
            assert_array_equal(dp_res.asnumpy(), np_res)

        np_res = numpy.concatenate((np_a0.T, np_a1.T, np_a2.T), axis=0)
        dp_res = dpnp.concatenate((dp_a0.T, dp_a1.T, dp_a2.T), axis=0)
        assert_array_equal(dp_res.asnumpy(), np_res)

    @pytest.mark.usefixtures("allow_fall_back_on_numpy")
    @pytest.mark.parametrize(
        "dtype", get_all_dtypes(no_bool=True, no_none=True)
    )
    def test_concatenate_out(self, dtype):
        np_a = numpy.arange(2 * 3 * 7, dtype=dtype).reshape((2, 3, 7))
        np_a0 = np_a[..., :4]
        np_a1 = np_a[..., 4:6]
        np_a2 = np_a[..., 6:]
        np_out = numpy.empty_like(np_a)

        dp_a = dpnp.arange(2 * 3 * 7, dtype=dtype).reshape((2, 3, 7))
        dp_a0 = dp_a[..., :4]
        dp_a1 = dp_a[..., 4:6]
        dp_a2 = dp_a[..., 6:]
        dp_out = dpnp.empty_like(dp_a)

        np_res = numpy.concatenate((np_a0, np_a1, np_a2), axis=2, out=np_out)
        dp_res = dpnp.concatenate((dp_a0, dp_a1, dp_a2), axis=2, out=dp_out)

        assert dp_out is dp_res
        assert_array_equal(dp_out.asnumpy(), np_out)
        assert_array_equal(dp_res.asnumpy(), np_res)


class TestHstack:
    def test_non_iterable(self):
        assert_raises(TypeError, dpnp.hstack, 1)

    def test_empty_input(self):
        assert_raises(TypeError, dpnp.hstack, ())

    def test_0D_array(self):
        b = dpnp.array(2)
        a = dpnp.array(1)
        res = dpnp.hstack([a, b])
        desired = dpnp.array([1, 2])
        assert_array_equal(res, desired)

    def test_1D_array(self):
        a = dpnp.array([1])
        b = dpnp.array([2])
        res = dpnp.hstack([a, b])
        desired = dpnp.array([1, 2])
        assert_array_equal(res, desired)

    def test_2D_array(self):
        a = dpnp.array([[1], [2]])
        b = dpnp.array([[1], [2]])
        res = dpnp.hstack([a, b])
        desired = dpnp.array([[1, 1], [2, 2]])
        assert_array_equal(res, desired)

    def test_generator(self):
        with assert_warns(FutureWarning):
            dpnp.hstack((numpy.arange(3) for _ in range(2)))
        with assert_warns(FutureWarning):
            dpnp.hstack(map(lambda x: x, numpy.ones((3, 2))))


class TestStack:
    def test_non_iterable_input(self):
        with pytest.raises(TypeError):
            dpnp.stack(1)

    @pytest.mark.parametrize(
        "input", [(1, 2, 3), [dpnp.int32(1), dpnp.int32(2), dpnp.int32(3)]]
    )
    def test_scalar_input(self, input):
        with pytest.raises(TypeError):
            dpnp.stack(input)

    @pytest.mark.parametrize("dtype", get_all_dtypes())
    def test_0d_array_input(self, dtype):
        np_arrays = []
        dp_arrays = []

        for x in (1, 2, 3):
            np_arrays.append(numpy.array(x, dtype=dtype))
            dp_arrays.append(dpnp.array(x, dtype=dtype))

        np_res = numpy.stack(np_arrays)
        dp_res = dpnp.stack(dp_arrays)
        assert_array_equal(dp_res.asnumpy(), np_res)

    @pytest.mark.parametrize("dtype", get_all_dtypes())
    def test_1d_array_input(self, dtype):
        np_a = numpy.array([1, 2, 3], dtype=dtype)
        np_b = numpy.array([4, 5, 6], dtype=dtype)
        dp_a = dpnp.array(np_a, dtype=dtype)
        dp_b = dpnp.array(np_b, dtype=dtype)

        np_res = numpy.stack((np_a, np_b))
        dp_res = dpnp.stack((dp_a, dp_b))
        assert_array_equal(dp_res.asnumpy(), np_res)

        np_res = numpy.stack((np_a, np_b), axis=1)
        dp_res = dpnp.stack((dp_a, dp_b), axis=1)
        assert_array_equal(dp_res.asnumpy(), np_res)

        np_res = numpy.stack(list([np_a, np_b]))
        dp_res = dpnp.stack(list([dp_a, dp_b]))
        assert_array_equal(dp_res.asnumpy(), np_res)

        np_res = numpy.stack(numpy.array([np_a, np_b]))
        dp_res = dpnp.stack(dpnp.array([dp_a, dp_b]))
        assert_array_equal(dp_res.asnumpy(), np_res)

    @pytest.mark.parametrize("axis", [0, 1, -1, -2])
    @pytest.mark.parametrize(
        "dtype", get_all_dtypes(no_bool=True, no_none=True)
    )
    def test_1d_array_axis(self, axis, dtype):
        arrays = [numpy.random.randn(3) for _ in range(10)]
        np_arrays = numpy.array(arrays, dtype=dtype)
        dp_arrays = dpnp.array(arrays, dtype=dtype)

        np_res = numpy.stack(np_arrays, axis=axis)
        dp_res = dpnp.stack(dp_arrays, axis=axis)
        assert_array_equal(dp_res.asnumpy(), np_res)

    @pytest.mark.parametrize("axis", [2, -3])
    @pytest.mark.parametrize(
        "dtype", get_all_dtypes(no_bool=True, no_none=True)
    )
    def test_1d_array_invalid_axis(self, axis, dtype):
        arrays = [numpy.random.randn(3) for _ in range(10)]
        np_arrays = numpy.array(arrays, dtype=dtype)
        dp_arrays = dpnp.array(arrays, dtype=dtype)

        assert_raises(numpy.AxisError, numpy.stack, np_arrays, axis=axis)
        assert_raises(numpy.AxisError, dpnp.stack, dp_arrays, axis=axis)

    @pytest.mark.parametrize("axis", [0, 1, 2, -1, -2, -3])
    @pytest.mark.parametrize(
        "dtype", get_all_dtypes(no_bool=True, no_none=True)
    )
    def test_2d_array_axis(self, axis, dtype):
        arrays = [numpy.random.randn(3, 4) for _ in range(10)]
        np_arrays = numpy.array(arrays, dtype=dtype)
        dp_arrays = dpnp.array(arrays, dtype=dtype)

        np_res = numpy.stack(np_arrays, axis=axis)
        dp_res = dpnp.stack(dp_arrays, axis=axis)
        assert_array_equal(dp_res.asnumpy(), np_res)

    @pytest.mark.parametrize("dtype", get_all_dtypes())
    def test_empty_arrays_input(self, dtype):
        arrays = [[], [], []]
        np_arrays = numpy.array(arrays, dtype=dtype)
        dp_arrays = dpnp.array(arrays, dtype=dtype)

        np_res = numpy.stack(np_arrays)
        dp_res = dpnp.stack(dp_arrays)
        assert_array_equal(dp_res.asnumpy(), np_res)

        np_res = numpy.stack(np_arrays, axis=1)
        dp_res = dpnp.stack(dp_arrays, axis=1)
        assert_array_equal(dp_res.asnumpy(), np_res)

    @pytest.mark.usefixtures("allow_fall_back_on_numpy")
    @pytest.mark.parametrize("dtype", get_all_dtypes())
    def test_out(self, dtype):
        np_a = numpy.array([1, 2, 3], dtype=dtype)
        np_b = numpy.array([4, 5, 6], dtype=dtype)
        dp_a = dpnp.array(np_a, dtype=dtype)
        dp_b = dpnp.array(np_b, dtype=dtype)

        np_out = numpy.empty_like(np_a, shape=(2, 3))
        dp_out = dpnp.empty_like(dp_a, shape=(2, 3))

        np_res = numpy.stack((np_a, np_b), out=np_out)
        dp_res = dpnp.stack((dp_a, dp_b), out=dp_out)

        assert dp_out is dp_res
        assert_array_equal(dp_out.asnumpy(), np_out)
        assert_array_equal(dp_res.asnumpy(), np_res)

    def test_empty_list_input(self):
        with pytest.raises(TypeError):
            dpnp.stack([])

    @pytest.mark.parametrize(
        "sh1, sh2",
        [
            pytest.param((), (3,), id="()-(3,)"),
            pytest.param((3,), (), id="(3,)-()"),
            pytest.param((3, 3), (3,), id="(3, 3)-(3,)"),
            pytest.param((2,), (3,), id="(2,)-(3,)"),
        ],
    )
    @pytest.mark.parametrize(
        "dtype", get_all_dtypes(no_bool=True, no_none=True)
    )
    def test_invalid_shapes_input(self, sh1, sh2, dtype):
        np_a = numpy.ones(sh1, dtype=dtype)
        np_b = numpy.ones(sh2, dtype=dtype)
        dp_a = dpnp.array(np_a, dtype=dtype)
        dp_b = dpnp.array(np_b, dtype=dtype)

        assert_raises(ValueError, numpy.stack, [np_a, np_b])
        assert_raises(ValueError, dpnp.stack, [dp_a, dp_b])
        assert_raises(ValueError, numpy.stack, [np_a, np_b], axis=1)
        assert_raises(ValueError, dpnp.stack, [dp_a, dp_b], axis=1)

    def test_generator_input(self):
        with pytest.raises(TypeError):
            dpnp.stack((x for x in range(3)))

    @pytest.mark.usefixtures("allow_fall_back_on_numpy")
    @pytest.mark.usefixtures("suppress_complex_warning")
    @pytest.mark.parametrize("arr_dtype", get_all_dtypes())
    @pytest.mark.parametrize("dtype", get_all_dtypes(no_none=True))
    def test_casting_dtype(self, arr_dtype, dtype):
        np_a = numpy.array([1, 2, 3], dtype=arr_dtype)
        np_b = numpy.array([2.5, 3.5, 4.5], dtype=arr_dtype)
        dp_a = dpnp.array(np_a, dtype=arr_dtype)
        dp_b = dpnp.array(np_b, dtype=arr_dtype)

        np_res = numpy.stack(
            (np_a, np_b), axis=1, casting="unsafe", dtype=dtype
        )
        dp_res = dpnp.stack((dp_a, dp_b), axis=1, casting="unsafe", dtype=dtype)
        assert_array_equal(dp_res.asnumpy(), np_res)

    @pytest.mark.usefixtures("allow_fall_back_on_numpy")
    @pytest.mark.parametrize("arr_dtype", get_float_complex_dtypes())
    @pytest.mark.parametrize("dtype", [dpnp.bool, dpnp.int32, dpnp.int64])
    def test_invalid_casting_dtype(self, arr_dtype, dtype):
        np_a = numpy.array([1, 2, 3], dtype=arr_dtype)
        np_b = numpy.array([2.5, 3.5, 4.5], dtype=arr_dtype)
        dp_a = dpnp.array(np_a, dtype=arr_dtype)
        dp_b = dpnp.array(np_b, dtype=arr_dtype)

        assert_raises(
            TypeError,
            numpy.stack,
            (np_a, np_b),
            axis=1,
            casting="safe",
            dtype=dtype,
        )
        assert_raises(
            TypeError,
            dpnp.stack,
            (dp_a, dp_b),
            axis=1,
            casting="safe",
            dtype=dtype,
        )


class TestVstack:
    def test_non_iterable(self):
        assert_raises(TypeError, dpnp.vstack, 1)

    @pytest.mark.usefixtures("allow_fall_back_on_numpy")
    def test_empty_input(self):
        assert_raises(ValueError, dpnp.vstack, ())

    @pytest.mark.usefixtures("allow_fall_back_on_numpy")
    def test_0D_array(self):
        a = dpnp.array(1)
        b = dpnp.array(2)
        res = dpnp.vstack([a, b])
        desired = dpnp.array([[1], [2]])
        assert_array_equal(res, desired)

    @pytest.mark.usefixtures("allow_fall_back_on_numpy")
    def test_1D_array(self):
        a = dpnp.array([1])
        b = dpnp.array([2])
        res = dpnp.vstack([a, b])
        desired = dpnp.array([[1], [2]])
        assert_array_equal(res, desired)

    @pytest.mark.usefixtures("allow_fall_back_on_numpy")
    def test_2D_array(self):
        a = dpnp.array([[1], [2]])
        b = dpnp.array([[1], [2]])
        res = dpnp.vstack([a, b])
        desired = dpnp.array([[1], [2], [1], [2]])
        assert_array_equal(res, desired)

    @pytest.mark.usefixtures("allow_fall_back_on_numpy")
    def test_2D_array2(self):
        a = dpnp.array([1, 2])
        b = dpnp.array([1, 2])
        res = dpnp.vstack([a, b])
        desired = dpnp.array([[1, 2], [1, 2]])
        assert_array_equal(res, desired)

    def test_generator(self):
        with assert_warns(FutureWarning):
            dpnp.vstack((numpy.arange(3) for _ in range(2)))


<<<<<<< HEAD
class TestAtleast1d:
    def test_0D_array(self):
        a = dpnp.array(1)
        b = dpnp.array(2)
        res = [dpnp.atleast_1d(a), dpnp.atleast_1d(b)]
        desired = [dpnp.array([1]), dpnp.array([2])]
        assert_array_equal(res, desired)

    def test_1D_array(self):
        a = dpnp.array([1, 2])
        b = dpnp.array([2, 3])
        res = [dpnp.atleast_1d(a), dpnp.atleast_1d(b)]
        desired = [dpnp.array([1, 2]), dpnp.array([2, 3])]
        assert_array_equal(res, desired)

    def test_2D_array(self):
        a = dpnp.array([[1, 2], [1, 2]])
        b = dpnp.array([[2, 3], [2, 3]])
        res = [dpnp.atleast_1d(a), dpnp.atleast_1d(b)]
        desired = [a, b]
        assert_array_equal(res, desired)

    def test_3D_array(self):
        a = dpnp.array([[1, 2], [1, 2]])
        b = dpnp.array([[2, 3], [2, 3]])
        a = dpnp.array([a, a])
        b = dpnp.array([b, b])
        res = [dpnp.atleast_1d(a), dpnp.atleast_1d(b)]
        desired = [a, b]
        assert_array_equal(res, desired)

    def test_r1array(self):
        assert dpnp.atleast_1d(3).shape == (1,)
        assert dpnp.atleast_1d(3j).shape == (1,)
        assert dpnp.atleast_1d(3.0).shape == (1,)
        assert dpnp.atleast_1d([[2, 3], [4, 5]]).shape == (2, 2)
=======
class TestRollaxis:
    data = [
        (0, 0),
        (0, 1),
        (0, 2),
        (0, 3),
        (0, 4),
        (1, 0),
        (1, 1),
        (1, 2),
        (1, 3),
        (1, 4),
        (2, 0),
        (2, 1),
        (2, 2),
        (2, 3),
        (2, 4),
        (3, 0),
        (3, 1),
        (3, 2),
        (3, 3),
        (3, 4),
    ]

    @pytest.mark.parametrize(
        ("axis", "start"),
        [
            (-5, 0),
            (0, -5),
            (4, 0),
            (0, 5),
        ],
    )
    def test_exceptions(self, axis, start):
        a = dpnp.arange(1 * 2 * 3 * 4).reshape(1, 2, 3, 4)
        assert_raises(ValueError, dpnp.rollaxis, a, axis, start)

    def test_results(self):
        np_a = numpy.arange(1 * 2 * 3 * 4).reshape(1, 2, 3, 4)
        dp_a = dpnp.array(np_a)
        for i, j in self.data:
            # positive axis, positive start
            res = dpnp.rollaxis(dp_a, axis=i, start=j)
            exp = numpy.rollaxis(np_a, axis=i, start=j)
            assert res.shape == exp.shape

            # negative axis, positive start
            ip = i + 1
            res = dpnp.rollaxis(dp_a, axis=-ip, start=j)
            exp = numpy.rollaxis(np_a, axis=-ip, start=j)
            assert res.shape == exp.shape

            # positive axis, negative start
            jp = j + 1 if j < 4 else j
            res = dpnp.rollaxis(dp_a, axis=i, start=-jp)
            exp = numpy.rollaxis(np_a, axis=i, start=-jp)
            assert res.shape == exp.shape

            # negative axis, negative start
            ip = i + 1
            jp = j + 1 if j < 4 else j
            res = dpnp.rollaxis(dp_a, axis=-ip, start=-jp)
            exp = numpy.rollaxis(np_a, axis=-ip, start=-jp)
>>>>>>> 09f70854
<|MERGE_RESOLUTION|>--- conflicted
+++ resolved
@@ -603,7 +603,6 @@
             dpnp.vstack((numpy.arange(3) for _ in range(2)))
 
 
-<<<<<<< HEAD
 class TestAtleast1d:
     def test_0D_array(self):
         a = dpnp.array(1)
@@ -640,7 +639,8 @@
         assert dpnp.atleast_1d(3j).shape == (1,)
         assert dpnp.atleast_1d(3.0).shape == (1,)
         assert dpnp.atleast_1d([[2, 3], [4, 5]]).shape == (2, 2)
-=======
+
+
 class TestRollaxis:
     data = [
         (0, 0),
@@ -703,5 +703,4 @@
             ip = i + 1
             jp = j + 1 if j < 4 else j
             res = dpnp.rollaxis(dp_a, axis=-ip, start=-jp)
-            exp = numpy.rollaxis(np_a, axis=-ip, start=-jp)
->>>>>>> 09f70854
+            exp = numpy.rollaxis(np_a, axis=-ip, start=-jp)