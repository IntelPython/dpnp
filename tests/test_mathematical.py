--- conflicted
+++ resolved
@@ -14,12 +14,8 @@
 
 from .helper import (
     get_all_dtypes,
-<<<<<<< HEAD
-=======
-    get_float_complex_dtypes,
     get_float_dtypes,
     has_support_aspect64,
->>>>>>> 79ac2b0d
     is_cpu_device,
     is_win_platform,
 )
