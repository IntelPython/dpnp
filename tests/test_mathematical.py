import pytest

import dpnp

import numpy


class TestConvolve:
    def test_object(self):
        d = [1.] * 100
        k = [1.] * 3
        numpy.testing.assert_array_almost_equal(dpnp.convolve(d, k)[2:-2], dpnp.full(98, 3))

    def test_no_overwrite(self):
        d = dpnp.ones(100)
        k = dpnp.ones(3)
        dpnp.convolve(d, k)
        numpy.testing.assert_array_equal(d, dpnp.ones(100))
        numpy.testing.assert_array_equal(k, dpnp.ones(3))

    def test_mode(self):
        d = dpnp.ones(100)
        k = dpnp.ones(3)
        default_mode = dpnp.convolve(d, k, mode='full')
        full_mode = dpnp.convolve(d, k, mode='f')
        numpy.testing.assert_array_equal(full_mode, default_mode)
        # integer mode
        with numpy.testing.assert_raises(ValueError):
            dpnp.convolve(d, k, mode=-1)
        numpy.testing.assert_array_equal(dpnp.convolve(d, k, mode=2), full_mode)
        # illegal arguments
        with numpy.testing.assert_raises(TypeError):
            dpnp.convolve(d, k, mode=None)


@pytest.mark.parametrize("array",
                         [[[0, 0], [0, 0]],
                          [[1, 2], [1, 2]],
                          [[1, 2], [3, 4]],
                          [[[1, 2], [3, 4]], [[1, 2], [2, 1]], [[1, 3], [3, 1]]],
                          [[[[1, 2], [3, 4]], [[1, 2], [2, 1]]], [[[1, 3], [3, 1]], [[0, 1], [1, 3]]]]
                          ],
                         ids=['[[0, 0], [0, 0]]',
                              '[[1, 2], [1, 2]]',
                              '[[1, 2], [3, 4]]',
                              '[[[1, 2], [3, 4]], [[1, 2], [2, 1]], [[1, 3], [3, 1]]]',
                              '[[[[1, 2], [3, 4]], [[1, 2], [2, 1]]], [[[1, 3], [3, 1]], [[0, 1], [1, 3]]]]'
                              ])
def test_diff(array):
<<<<<<< HEAD
    a = numpy.array(array)
    ia = dpnp.array(a)
    expected = numpy.diff(a)
    result = dpnp.diff(ia)
=======
    np_a = numpy.array(array)
    dpnp_a = dpnp.array(array)
    expected = numpy.diff(np_a)
    result = dpnp.diff(dpnp_a)
>>>>>>> 3fe00408
    numpy.testing.assert_allclose(expected, result)


@pytest.mark.parametrize("data",
                         [[[1 + 1j, -2j], [3 - 3j, 4j]]],
                         ids=['[[1+1j, -2j], [3-3j, 4j]]'])
def test_multiply_complex(data):
<<<<<<< HEAD
    a = numpy.array(data)
    ia = dpnp.array(data)

    result = dpnp.multiply(ia, ia)
    expected = numpy.multiply(a, a)
    numpy.testing.assert_array_equal(result, expected)

    result = dpnp.multiply(ia, 0.5j)
    expected = numpy.multiply(a, 0.5j)
    numpy.testing.assert_array_equal(result, expected)

    result = dpnp.multiply(0.5j, ia)
    expected = numpy.multiply(0.5j, a)
=======
    np_a = numpy.array(data)
    dpnp_a = dpnp.array(data)

    result = dpnp.multiply(dpnp_a, dpnp_a)
    expected = numpy.multiply(np_a, np_a)
    numpy.testing.assert_array_equal(result, expected)

    result = dpnp.multiply(dpnp_a, 0.5j)
    expected = numpy.multiply(np_a, 0.5j)
    numpy.testing.assert_array_equal(result, expected)

    result = dpnp.multiply(0.5j, dpnp_a)
    expected = numpy.multiply(0.5j, np_a)
>>>>>>> 3fe00408
    numpy.testing.assert_array_equal(result, expected)


@pytest.mark.parametrize("dtype1",
                         [numpy.bool_, numpy.float64, numpy.float32, numpy.int64, numpy.int32],
                         ids=['numpy.bool_', 'numpy.float64', 'numpy.float32', 'numpy.int64', 'numpy.int32'])
@pytest.mark.parametrize("dtype2",
                         [numpy.bool_, numpy.float64, numpy.float32, numpy.int64, numpy.int32],
                         ids=['numpy.bool_', 'numpy.float64', 'numpy.float32', 'numpy.int64', 'numpy.int32'])
@pytest.mark.parametrize("data",
                         [[[1, 2], [3, 4]]],
                         ids=['[[1, 2], [3, 4]]'])
def test_multiply_dtype(dtype1, dtype2, data):
<<<<<<< HEAD
    a = numpy.array(data, dtype=dtype1)
    ia = dpnp.array(data, dtype=dtype1)

    b = numpy.array(data, dtype=dtype2)
    ib = dpnp.array(data, dtype=dtype2)
=======
    np_a = numpy.array(data, dtype=dtype1)
    dpnp_a = dpnp.array(data, dtype=dtype1)

    np_b = numpy.array(data, dtype=dtype2)
    dpnp_b = dpnp.array(data, dtype=dtype2)
>>>>>>> 3fe00408

    result = numpy.multiply(dpnp_a, dpnp_b)
    expected = numpy.multiply(np_a, np_b)
    numpy.testing.assert_array_equal(result, expected)


@pytest.mark.parametrize("rhs", [[[1, 2, 3], [4, 5, 6]], [2.0, 1.5, 1.0], 3, 0.3])
@pytest.mark.parametrize("lhs", [[[6, 5, 4], [3, 2, 1]], [1.3, 2.6, 3.9], 5, 0.5])
@pytest.mark.parametrize("dtype", [numpy.int32, numpy.int64, numpy.float32, numpy.float64])
class TestMathematical:

    @staticmethod
    def array_or_scalar(xp, data, dtype=None):
        if numpy.isscalar(data):
            return data

        return xp.array(data, dtype=dtype)

    def _test_mathematical(self, name, dtype, lhs, rhs):
        a = self.array_or_scalar(dpnp, lhs, dtype=dtype)
        b = self.array_or_scalar(dpnp, rhs, dtype=dtype)
        result = getattr(dpnp, name)(a, b)

        a = self.array_or_scalar(numpy, lhs, dtype=dtype)
        b = self.array_or_scalar(numpy, rhs, dtype=dtype)
        expected = getattr(numpy, name)(a, b)

        numpy.testing.assert_allclose(result, expected, atol=1e-4)

    def test_add(self, dtype, lhs, rhs):
        self._test_mathematical('add', dtype, lhs, rhs)

    def test_arctan2(self, dtype, lhs, rhs):
        self._test_mathematical('arctan2', dtype, lhs, rhs)

    def test_copysign(self, dtype, lhs, rhs):
        self._test_mathematical('copysign', dtype, lhs, rhs)

    def test_divide(self, dtype, lhs, rhs):
        self._test_mathematical('divide', dtype, lhs, rhs)

    def test_fmod(self, dtype, lhs, rhs):
        self._test_mathematical('fmod', dtype, lhs, rhs)

    def test_floor_divide(self, dtype, lhs, rhs):
        self._test_mathematical('floor_divide', dtype, lhs, rhs)

    def test_hypot(self, dtype, lhs, rhs):
        self._test_mathematical('hypot', dtype, lhs, rhs)

    def test_maximum(self, dtype, lhs, rhs):
        self._test_mathematical('maximum', dtype, lhs, rhs)

    def test_minimum(self, dtype, lhs, rhs):
        self._test_mathematical('minimum', dtype, lhs, rhs)

    def test_multiply(self, dtype, lhs, rhs):
        self._test_mathematical('multiply', dtype, lhs, rhs)

    def test_power(self, dtype, lhs, rhs):
        self._test_mathematical('power', dtype, lhs, rhs)

    def test_subtract(self, dtype, lhs, rhs):
        self._test_mathematical('subtract', dtype, lhs, rhs)


@pytest.mark.parametrize("val_type",
                         [bool, int, float],
                         ids=['bool', 'int', 'float'])
@pytest.mark.parametrize("data_type",
                         [numpy.bool_, numpy.float64, numpy.float32, numpy.int64, numpy.int32],
                         ids=['numpy.bool_', 'numpy.float64', 'numpy.float32', 'numpy.int64', 'numpy.int32'])
@pytest.mark.parametrize("val",
                         [0, 1, 5],
                         ids=['0', '1', '5'])
@pytest.mark.parametrize("array",
                         [[[0, 0], [0, 0]],
                          [[1, 2], [1, 2]],
                          [[1, 2], [3, 4]],
                          [[[1, 2], [3, 4]], [[1, 2], [2, 1]], [[1, 3], [3, 1]]],
                          [[[[1, 2], [3, 4]], [[1, 2], [2, 1]]], [[[1, 3], [3, 1]], [[0, 1], [1, 3]]]]],
                         ids=['[[0, 0], [0, 0]]',
                              '[[1, 2], [1, 2]]',
                              '[[1, 2], [3, 4]]',
                              '[[[1, 2], [3, 4]], [[1, 2], [2, 1]], [[1, 3], [3, 1]]]',
                              '[[[[1, 2], [3, 4]], [[1, 2], [2, 1]]], [[[1, 3], [3, 1]], [[0, 1], [1, 3]]]]'])
def test_multiply_scalar(array, val, data_type, val_type):
<<<<<<< HEAD
    a = numpy.array(array, dtype=data_type)
    ia = dpnp.array(a)
    val_ = val_type(val)

    result = dpnp.multiply(a, val_)
    expected = numpy.multiply(ia, val_)
    numpy.testing.assert_array_equal(result, expected)

    result = dpnp.multiply(val_, a)
    expected = numpy.multiply(val_, ia)
=======
    np_a = numpy.array(array, dtype=data_type)
    dpnp_a = dpnp.array(array, dtype=data_type)
    val_ = val_type(val)

    result = dpnp.multiply(np_a, val_)
    expected = numpy.multiply(dpnp_a, val_)
    numpy.testing.assert_array_equal(result, expected)

    result = dpnp.multiply(val_, np_a)
    expected = numpy.multiply(val_, dpnp_a)
>>>>>>> 3fe00408
    numpy.testing.assert_array_equal(result, expected)


@pytest.mark.parametrize("shape",
                         [(), (3, 2)],
                         ids=['()', '(3, 2)'])
@pytest.mark.parametrize("dtype",
                         [numpy.float32, numpy.float64],
                         ids=['numpy.float32', 'numpy.float64'])
def test_multiply_scalar2(shape, dtype):
<<<<<<< HEAD
    a = numpy.ones(shape, dtype=dtype)
    ia = dpnp.ones(shape, dtype=dtype)
=======
    np_a = numpy.ones(shape, dtype=dtype)
    dpnp_a = dpnp.ones(shape, dtype=dtype)
>>>>>>> 3fe00408

    result = 0.5 * dpnp_a
    expected = 0.5 * np_a
    numpy.testing.assert_array_equal(result, expected)


@pytest.mark.parametrize("array", [[1, 2, 3, 4, 5],
                                   [1, 2, numpy.nan, 4, 5],
                                   [[1, 2, numpy.nan], [3, -4, -5]]])
def test_nancumprod(array):
<<<<<<< HEAD
    a = numpy.array(array)
    ia = dpnp.array(a)

    result = dpnp.nancumprod(ia)
    expected = numpy.nancumprod(a)
=======
    np_a = numpy.array(array)
    dpnp_a = dpnp.array(np_a)

    result = dpnp.nancumprod(dpnp_a)
    expected = numpy.nancumprod(np_a)
>>>>>>> 3fe00408
    numpy.testing.assert_array_equal(expected, result)


@pytest.mark.parametrize("array", [[1, 2, 3, 4, 5],
                                   [1, 2, numpy.nan, 4, 5],
                                   [[1, 2, numpy.nan], [3, -4, -5]]])
def test_nancumsum(array):
<<<<<<< HEAD
    a = numpy.array(array)
    ia = dpnp.array(a)

    result = dpnp.nancumsum(ia)
    expected = numpy.nancumsum(a)
=======
    np_a = numpy.array(array)
    dpnp_a = dpnp.array(np_a)

    result = dpnp.nancumsum(dpnp_a)
    expected = numpy.nancumsum(np_a)
>>>>>>> 3fe00408
    numpy.testing.assert_array_equal(expected, result)


@pytest.mark.parametrize("data",
                         [[[1., -1.], [0.1, -0.1]], [-2, -1, 0, 1, 2]],
                         ids=['[[1., -1.], [0.1, -0.1]]', '[-2, -1, 0, 1, 2]'])
@pytest.mark.parametrize("dtype",
                         [numpy.float64, numpy.float32, numpy.int64, numpy.int32],
                         ids=['numpy.float64', 'numpy.float32', 'numpy.int64', 'numpy.int32'])
def test_negative(data, dtype):
<<<<<<< HEAD
    a = numpy.array(data, dtype=dtype)
    ia = dpnp.array(data, dtype=dtype)

    result = dpnp.negative(ia)
    expected = numpy.negative(a)
=======
    np_a = numpy.array(data, dtype=dtype)
    dpnp_a = dpnp.array(data, dtype=dtype)

    result = dpnp.negative(dpnp_a)
    expected = numpy.negative(np_a)
>>>>>>> 3fe00408
    numpy.testing.assert_array_equal(result, expected)


@pytest.mark.parametrize("val_type",
                         [numpy.float64, numpy.float32, numpy.int64, numpy.int32],
                         ids=['numpy.float64', 'numpy.float32', 'numpy.int64', 'numpy.int32'])
@pytest.mark.parametrize("data_type",
                         [numpy.float64, numpy.float32, numpy.int64, numpy.int32],
                         ids=['numpy.float64', 'numpy.float32', 'numpy.int64', 'numpy.int32'])
@pytest.mark.parametrize("val",
                         [0, 1, 5],
                         ids=['0', '1', '5'])
@pytest.mark.parametrize("array",
                         [[[0, 0], [0, 0]],
                          [[1, 2], [1, 2]],
                          [[1, 2], [3, 4]],
                          [[[1, 2], [3, 4]], [[1, 2], [2, 1]], [[1, 3], [3, 1]]],
                          [[[[1, 2], [3, 4]], [[1, 2], [2, 1]]], [[[1, 3], [3, 1]], [[0, 1], [1, 3]]]]],
                         ids=['[[0, 0], [0, 0]]',
                              '[[1, 2], [1, 2]]',
                              '[[1, 2], [3, 4]]',
                              '[[[1, 2], [3, 4]], [[1, 2], [2, 1]], [[1, 3], [3, 1]]]',
                              '[[[[1, 2], [3, 4]], [[1, 2], [2, 1]]], [[[1, 3], [3, 1]], [[0, 1], [1, 3]]]]'])
def test_power(array, val, data_type, val_type):
<<<<<<< HEAD
    a = numpy.array(array, dtype=data_type)
    ia = dpnp.array(a)
    val_ = val_type(val)
    result = dpnp.power(ia, val_)
    expected = numpy.power(ia, val_)
=======
    np_a = numpy.array(array, dtype=data_type)
    dpnp_a = dpnp.array(array, dtype=data_type)
    val_ = val_type(val)
    result = dpnp.power(dpnp_a, val_)
    expected = numpy.power(np_a, val_)
>>>>>>> 3fe00408
    numpy.testing.assert_array_equal(expected, result)


class TestEdiff1d:
    @pytest.mark.parametrize("data_type",
                             [numpy.float64, numpy.float32, numpy.int64, numpy.int32])
    @pytest.mark.parametrize("array", [[1, 2, 4, 7, 0],
                                       [],
                                       [1],
                                       [[1, 2, 3], [5, 2, 8], [7, 3, 4]], ])
    def test_ediff1d_int(self, array, data_type):
<<<<<<< HEAD
        a = numpy.array(array, dtype=data_type)
        ia = dpnp.array(a)

        result = dpnp.ediff1d(ia)
        expected = numpy.ediff1d(a)
=======
        np_a = numpy.array(array, dtype=data_type)
        dpnp_a = dpnp.array(array, dtype=data_type)

        result = dpnp.ediff1d(dpnp_a)
        expected = numpy.ediff1d(np_a)
>>>>>>> 3fe00408
        numpy.testing.assert_array_equal(expected, result)

    def test_ediff1d_args(self):
        np_a = numpy.array([1, 2, 4, 7, 0])

        to_begin = numpy.array([-20, -30])
        to_end = numpy.array([20, 15])

<<<<<<< HEAD
        result = dpnp.ediff1d(a, to_end=to_end, to_begin=to_begin)
        expected = numpy.ediff1d(a, to_end=to_end, to_begin=to_begin)
=======
        result = dpnp.ediff1d(np_a, to_end=to_end, to_begin=to_begin)
        expected = numpy.ediff1d(np_a, to_end=to_end, to_begin=to_begin)
>>>>>>> 3fe00408
        numpy.testing.assert_array_equal(expected, result)


class TestTrapz:
    @pytest.mark.parametrize("data_type",
                             [numpy.float64, numpy.float32, numpy.int64, numpy.int32])
    @pytest.mark.parametrize("array", [[1, 2, 3],
                                       [[1, 2, 3], [4, 5, 6]],
                                       [1, 4, 6, 9, 10, 12],
                                       [],
                                       [1]])
    def test_trapz_default(self, array, data_type):
<<<<<<< HEAD
        a = numpy.array(array, dtype=data_type)
        ia = dpnp.array(a)

        result = dpnp.trapz(ia)
        expected = numpy.trapz(a)
=======
        np_a = numpy.array(array, dtype=data_type)
        dpnp_a = dpnp.array(array, dtype=data_type)

        result = dpnp.trapz(dpnp_a)
        expected = numpy.trapz(np_a)
>>>>>>> 3fe00408
        numpy.testing.assert_array_equal(expected, result)

    @pytest.mark.parametrize("data_type_y",
                             [numpy.float64, numpy.float32, numpy.int64, numpy.int32])
    @pytest.mark.parametrize("data_type_x",
                             [numpy.float64, numpy.float32, numpy.int64, numpy.int32])
    @pytest.mark.parametrize("y_array", [[1, 2, 4, 5],
                                         [1., 2.5, 6., 7.]])
    @pytest.mark.parametrize("x_array", [[2, 5, 6, 9]])
    def test_trapz_with_x_params(self, y_array, x_array, data_type_y, data_type_x):
<<<<<<< HEAD
        y = numpy.array(y_array, dtype=data_type_y)
        iy = dpnp.array(y_array, dtype=data_type_y)

        x = numpy.array(x_array, dtype=data_type_x)
        ix = dpnp.array(x_array, dtype=data_type_x)

        result = dpnp.trapz(iy, x=ix)
        expected = numpy.trapz(y, x=x)
=======
        np_y = numpy.array(y_array, dtype=data_type_y)
        dpnp_y = dpnp.array(y_array, dtype=data_type_y)

        np_x = numpy.array(x_array, dtype=data_type_x)
        dpnp_x = dpnp.array(x_array, dtype=data_type_x)

        result = dpnp.trapz(dpnp_y, x=dpnp_x)
        expected = numpy.trapz(np_y, x=np_x)
>>>>>>> 3fe00408
        numpy.testing.assert_array_equal(expected, result)

    @pytest.mark.parametrize("array", [[1, 2, 3], [4, 5, 6]])
    def test_trapz_with_x_param_2ndim(self, array):
<<<<<<< HEAD
        a = numpy.array(array)
        ia = dpnp.array(a)

        result = dpnp.trapz(ia, x=ia)
        expected = numpy.trapz(a, x=a)
=======
        np_a = numpy.array(array)
        dpnp_a = dpnp.array(array)

        result = dpnp.trapz(dpnp_a, x=dpnp_a)
        expected = numpy.trapz(np_a, x=np_a)
>>>>>>> 3fe00408
        numpy.testing.assert_array_equal(expected, result)

    @pytest.mark.parametrize("y_array", [[1, 2, 4, 5],
                                         [1., 2.5, 6., 7., ]])
    @pytest.mark.parametrize("dx", [2, 3, 4])
    def test_trapz_with_dx_params(self, y_array, dx):
<<<<<<< HEAD
        y = numpy.array(y_array)
        iy = dpnp.array(y)

        result = dpnp.trapz(iy, dx=dx)
        expected = numpy.trapz(y, dx=dx)
=======
        np_y = numpy.array(y_array)
        dpnp_y = dpnp.array(y_array)

        result = dpnp.trapz(dpnp_y, dx=dx)
        expected = numpy.trapz(np_y, dx=dx)
>>>>>>> 3fe00408
        numpy.testing.assert_array_equal(expected, result)


class TestCross:

    @pytest.mark.parametrize("axis", [None, 0],
                             ids=['None', '0'])
    @pytest.mark.parametrize("axisc", [-1, 0],
                             ids=['-1', '0'])
    @pytest.mark.parametrize("axisb", [-1, 0],
                             ids=['-1', '0'])
    @pytest.mark.parametrize("axisa", [-1, 0],
                             ids=['-1', '0'])
    @pytest.mark.parametrize("x1", [[1, 2, 3],
                                    [1., 2.5, 6.],
                                    [2, 4, 6]],
                             ids=['[1, 2, 3]',
                                  '[1., 2.5, 6.]',
                                  '[2, 4, 6]'])
    @pytest.mark.parametrize("x2", [[4, 5, 6],
                                    [1., 5., 2.],
                                    [6, 4, 3]],
                             ids=['[4, 5, 6]',
                                  '[1., 5., 2.]',
                                  '[6, 4, 3]'])
    def test_cross_3x3(self, x1, x2, axisa, axisb, axisc, axis):
<<<<<<< HEAD
        x1_ = numpy.array(x1)
        ix1_ = dpnp.array(x1_)

        x2_ = numpy.array(x2)
        ix2_ = dpnp.array(x2_)

        result = dpnp.cross(ix1_, ix2_, axisa, axisb, axisc, axis)
        expected = numpy.cross(x1_, x2_, axisa, axisb, axisc, axis)
=======
        np_x1 = numpy.array(x1)
        dpnp_x1 = dpnp.array(x1)

        np_x2 = numpy.array(x2)
        dpnp_x2 = dpnp.array(x2)

        result = dpnp.cross(dpnp_x1, dpnp_x2, axisa, axisb, axisc, axis)
        expected = numpy.cross(np_x1, np_x2, axisa, axisb, axisc, axis)
>>>>>>> 3fe00408
        numpy.testing.assert_array_equal(expected, result)


class TestGradient:

    @pytest.mark.parametrize("array", [[2, 3, 6, 8, 4, 9],
                                       [3., 4., 7.5, 9.],
                                       [2, 6, 8, 10]])
    def test_gradient_y1(self, array):
<<<<<<< HEAD
        y1 = numpy.array(array)
        iy1 = dpnp.array(y1)

        result = dpnp.gradient(iy1)
        expected = numpy.gradient(y1)
=======
        np_y = numpy.array(array)
        dpnp_y = dpnp.array(array)

        result = dpnp.gradient(dpnp_y)
        expected = numpy.gradient(np_y)
>>>>>>> 3fe00408
        numpy.testing.assert_array_equal(expected, result)

    @pytest.mark.parametrize("array", [[2, 3, 6, 8, 4, 9],
                                       [3., 4., 7.5, 9.],
                                       [2, 6, 8, 10]])
    @pytest.mark.parametrize("dx", [2, 3.5])
    def test_gradient_y1_dx(self, array, dx):
<<<<<<< HEAD
        y1 = numpy.array(array)
        iy1 = dpnp.array(y1)

        result = dpnp.gradient(iy1, dx)
        expected = numpy.gradient(y1, dx)
=======
        np_y = numpy.array(array)
        dpnp_y = dpnp.array(array)

        result = dpnp.gradient(dpnp_y, dx)
        expected = numpy.gradient(np_y, dx)
>>>>>>> 3fe00408
        numpy.testing.assert_array_equal(expected, result)


class TestGradient:

    @pytest.mark.parametrize("array", [[2, 3, 6, 8, 4, 9],
                                       [3., 4., 7.5, 9.],
                                       [2, 6, 8, 10]])
    def test_gradient_y1(self, array):
<<<<<<< HEAD
        y1 = numpy.array(array)
        iy1 = dpnp.array(y1)

        result = dpnp.gradient(iy1)
        expected = numpy.gradient(y1)
=======
        np_y = numpy.array(array)
        dpnp_y = dpnp.array(array)

        result = dpnp.gradient(dpnp_y)
        expected = numpy.gradient(np_y)
>>>>>>> 3fe00408
        numpy.testing.assert_array_equal(expected, result)

    @pytest.mark.parametrize("array", [[2, 3, 6, 8, 4, 9],
                                       [3., 4., 7.5, 9.],
                                       [2, 6, 8, 10]])
    @pytest.mark.parametrize("dx", [2, 3.5])
    def test_gradient_y1_dx(self, array, dx):
<<<<<<< HEAD
        y1 = numpy.array(array)
        iy1 = dpnp.array(y1)

        result = dpnp.gradient(iy1, dx)
        expected = numpy.gradient(y1, dx)
=======
        np_y = numpy.array(array)
        dpnp_y = dpnp.array(array)

        result = dpnp.gradient(dpnp_y, dx)
        expected = numpy.gradient(np_y, dx)
>>>>>>> 3fe00408
        numpy.testing.assert_array_equal(expected, result)


class TestCeil:

    def test_ceil(self):
        array_data = numpy.arange(10)
        out = numpy.empty(10, dtype=numpy.float64)

        # DPNP
        dp_array = dpnp.array(array_data, dtype=dpnp.float64)
        dp_out = dpnp.array(out, dtype=dpnp.float64)
        result = dpnp.ceil(dp_array, out=dp_out)

        # original
        np_array = numpy.array(array_data, dtype=numpy.float64)
        expected = numpy.ceil(np_array, out=out)

        numpy.testing.assert_array_equal(expected, result)

    @pytest.mark.parametrize("dtype",
                             [numpy.float32, numpy.int64, numpy.int32],
                             ids=['numpy.float32', 'numpy.int64', 'numpy.int32'])
    def test_invalid_dtype(self, dtype):

        dp_array = dpnp.arange(10, dtype=dpnp.float64)
        dp_out = dpnp.empty(10, dtype=dtype)

        with pytest.raises(ValueError):
            dpnp.ceil(dp_array, out=dp_out)

    @pytest.mark.parametrize("shape",
                             [(0,), (15, ), (2, 2)],
                             ids=['(0,)', '(15, )', '(2,2)'])
    def test_invalid_shape(self, shape):

        dp_array = dpnp.arange(10, dtype=dpnp.float64)
        dp_out = dpnp.empty(shape, dtype=dpnp.float64)

        with pytest.raises(ValueError):
            dpnp.ceil(dp_array, out=dp_out)


class TestFloor:

    def test_floor(self):
        array_data = numpy.arange(10)
        out = numpy.empty(10, dtype=numpy.float64)

        # DPNP
        dp_array = dpnp.array(array_data, dtype=dpnp.float64)
        dp_out = dpnp.array(out, dtype=dpnp.float64)
        result = dpnp.floor(dp_array, out=dp_out)

        # original
        np_array = numpy.array(array_data, dtype=numpy.float64)
        expected = numpy.floor(np_array, out=out)

        numpy.testing.assert_array_equal(expected, result)

    @pytest.mark.parametrize("dtype",
                             [numpy.float32, numpy.int64, numpy.int32],
                             ids=['numpy.float32', 'numpy.int64', 'numpy.int32'])
    def test_invalid_dtype(self, dtype):

        dp_array = dpnp.arange(10, dtype=dpnp.float64)
        dp_out = dpnp.empty(10, dtype=dtype)

        with pytest.raises(ValueError):
            dpnp.floor(dp_array, out=dp_out)

    @pytest.mark.parametrize("shape",
                             [(0,), (15, ), (2, 2)],
                             ids=['(0,)', '(15, )', '(2,2)'])
    def test_invalid_shape(self, shape):

        dp_array = dpnp.arange(10, dtype=dpnp.float64)
        dp_out = dpnp.empty(shape, dtype=dpnp.float64)

        with pytest.raises(ValueError):
            dpnp.floor(dp_array, out=dp_out)


class TestTrunc:

    def test_trunc(self):
        array_data = numpy.arange(10)
        out = numpy.empty(10, dtype=numpy.float64)

        # DPNP
        dp_array = dpnp.array(array_data, dtype=dpnp.float64)
        dp_out = dpnp.array(out, dtype=dpnp.float64)
        result = dpnp.trunc(dp_array, out=dp_out)

        # original
        np_array = numpy.array(array_data, dtype=numpy.float64)
        expected = numpy.trunc(np_array, out=out)

        numpy.testing.assert_array_equal(expected, result)

    @pytest.mark.parametrize("dtype",
                             [numpy.float32, numpy.int64, numpy.int32],
                             ids=['numpy.float32', 'numpy.int64', 'numpy.int32'])
    def test_invalid_dtype(self, dtype):

        dp_array = dpnp.arange(10, dtype=dpnp.float64)
        dp_out = dpnp.empty(10, dtype=dtype)

        with pytest.raises(ValueError):
            dpnp.trunc(dp_array, out=dp_out)

    @pytest.mark.parametrize("shape",
                             [(0,), (15, ), (2, 2)],
                             ids=['(0,)', '(15, )', '(2,2)'])
    def test_invalid_shape(self, shape):

        dp_array = dpnp.arange(10, dtype=dpnp.float64)
        dp_out = dpnp.empty(shape, dtype=dpnp.float64)

        with pytest.raises(ValueError):
            dpnp.trunc(dp_array, out=dp_out)


class TestPower:

    def test_power(self):
        array1_data = numpy.arange(10)
        array2_data = numpy.arange(5, 15)
        out = numpy.empty(10, dtype=numpy.float64)

        # DPNP
        dp_array1 = dpnp.array(array1_data, dtype=dpnp.float64)
        dp_array2 = dpnp.array(array2_data, dtype=dpnp.float64)
        dp_out = dpnp.array(out, dtype=dpnp.float64)
        result = dpnp.power(dp_array1, dp_array2, out=dp_out)

        # original
        np_array1 = numpy.array(array1_data, dtype=numpy.float64)
        np_array2 = numpy.array(array2_data, dtype=numpy.float64)
        expected = numpy.power(np_array1, np_array2, out=out)

        numpy.testing.assert_array_equal(expected, result)

    @pytest.mark.parametrize("dtype",
                             [numpy.float32, numpy.int64, numpy.int32],
                             ids=['numpy.float32', 'numpy.int64', 'numpy.int32'])
    def test_invalid_dtype(self, dtype):

        dp_array1 = dpnp.arange(10, dtype=dpnp.float64)
        dp_array2 = dpnp.arange(5, 15, dtype=dpnp.float64)
        dp_out = dpnp.empty(10, dtype=dtype)

        with pytest.raises(ValueError):
            dpnp.power(dp_array1, dp_array2, out=dp_out)

    @pytest.mark.parametrize("shape",
                             [(0,), (15, ), (2, 2)],
                             ids=['(0,)', '(15, )', '(2,2)'])
    def test_invalid_shape(self, shape):

        dp_array1 = dpnp.arange(10, dtype=dpnp.float64)
        dp_array2 = dpnp.arange(5, 15, dtype=dpnp.float64)
        dp_out = dpnp.empty(shape, dtype=dpnp.float64)

        with pytest.raises(ValueError):
            dpnp.power(dp_array1, dp_array2, out=dp_out)<|MERGE_RESOLUTION|>--- conflicted
+++ resolved
@@ -47,17 +47,10 @@
                               '[[[[1, 2], [3, 4]], [[1, 2], [2, 1]]], [[[1, 3], [3, 1]], [[0, 1], [1, 3]]]]'
                               ])
 def test_diff(array):
-<<<<<<< HEAD
-    a = numpy.array(array)
-    ia = dpnp.array(a)
-    expected = numpy.diff(a)
-    result = dpnp.diff(ia)
-=======
     np_a = numpy.array(array)
     dpnp_a = dpnp.array(array)
     expected = numpy.diff(np_a)
     result = dpnp.diff(dpnp_a)
->>>>>>> 3fe00408
     numpy.testing.assert_allclose(expected, result)
 
 
@@ -65,21 +58,6 @@
                          [[[1 + 1j, -2j], [3 - 3j, 4j]]],
                          ids=['[[1+1j, -2j], [3-3j, 4j]]'])
 def test_multiply_complex(data):
-<<<<<<< HEAD
-    a = numpy.array(data)
-    ia = dpnp.array(data)
-
-    result = dpnp.multiply(ia, ia)
-    expected = numpy.multiply(a, a)
-    numpy.testing.assert_array_equal(result, expected)
-
-    result = dpnp.multiply(ia, 0.5j)
-    expected = numpy.multiply(a, 0.5j)
-    numpy.testing.assert_array_equal(result, expected)
-
-    result = dpnp.multiply(0.5j, ia)
-    expected = numpy.multiply(0.5j, a)
-=======
     np_a = numpy.array(data)
     dpnp_a = dpnp.array(data)
 
@@ -93,7 +71,6 @@
 
     result = dpnp.multiply(0.5j, dpnp_a)
     expected = numpy.multiply(0.5j, np_a)
->>>>>>> 3fe00408
     numpy.testing.assert_array_equal(result, expected)
 
 
@@ -107,19 +84,11 @@
                          [[[1, 2], [3, 4]]],
                          ids=['[[1, 2], [3, 4]]'])
 def test_multiply_dtype(dtype1, dtype2, data):
-<<<<<<< HEAD
-    a = numpy.array(data, dtype=dtype1)
-    ia = dpnp.array(data, dtype=dtype1)
-
-    b = numpy.array(data, dtype=dtype2)
-    ib = dpnp.array(data, dtype=dtype2)
-=======
     np_a = numpy.array(data, dtype=dtype1)
     dpnp_a = dpnp.array(data, dtype=dtype1)
 
     np_b = numpy.array(data, dtype=dtype2)
     dpnp_b = dpnp.array(data, dtype=dtype2)
->>>>>>> 3fe00408
 
     result = numpy.multiply(dpnp_a, dpnp_b)
     expected = numpy.multiply(np_a, np_b)
@@ -207,18 +176,6 @@
                               '[[[1, 2], [3, 4]], [[1, 2], [2, 1]], [[1, 3], [3, 1]]]',
                               '[[[[1, 2], [3, 4]], [[1, 2], [2, 1]]], [[[1, 3], [3, 1]], [[0, 1], [1, 3]]]]'])
 def test_multiply_scalar(array, val, data_type, val_type):
-<<<<<<< HEAD
-    a = numpy.array(array, dtype=data_type)
-    ia = dpnp.array(a)
-    val_ = val_type(val)
-
-    result = dpnp.multiply(a, val_)
-    expected = numpy.multiply(ia, val_)
-    numpy.testing.assert_array_equal(result, expected)
-
-    result = dpnp.multiply(val_, a)
-    expected = numpy.multiply(val_, ia)
-=======
     np_a = numpy.array(array, dtype=data_type)
     dpnp_a = dpnp.array(array, dtype=data_type)
     val_ = val_type(val)
@@ -229,7 +186,6 @@
 
     result = dpnp.multiply(val_, np_a)
     expected = numpy.multiply(val_, dpnp_a)
->>>>>>> 3fe00408
     numpy.testing.assert_array_equal(result, expected)
 
 
@@ -240,13 +196,8 @@
                          [numpy.float32, numpy.float64],
                          ids=['numpy.float32', 'numpy.float64'])
 def test_multiply_scalar2(shape, dtype):
-<<<<<<< HEAD
-    a = numpy.ones(shape, dtype=dtype)
-    ia = dpnp.ones(shape, dtype=dtype)
-=======
     np_a = numpy.ones(shape, dtype=dtype)
     dpnp_a = dpnp.ones(shape, dtype=dtype)
->>>>>>> 3fe00408
 
     result = 0.5 * dpnp_a
     expected = 0.5 * np_a
@@ -257,19 +208,11 @@
                                    [1, 2, numpy.nan, 4, 5],
                                    [[1, 2, numpy.nan], [3, -4, -5]]])
 def test_nancumprod(array):
-<<<<<<< HEAD
-    a = numpy.array(array)
-    ia = dpnp.array(a)
-
-    result = dpnp.nancumprod(ia)
-    expected = numpy.nancumprod(a)
-=======
     np_a = numpy.array(array)
     dpnp_a = dpnp.array(np_a)
 
     result = dpnp.nancumprod(dpnp_a)
     expected = numpy.nancumprod(np_a)
->>>>>>> 3fe00408
     numpy.testing.assert_array_equal(expected, result)
 
 
@@ -277,19 +220,11 @@
                                    [1, 2, numpy.nan, 4, 5],
                                    [[1, 2, numpy.nan], [3, -4, -5]]])
 def test_nancumsum(array):
-<<<<<<< HEAD
-    a = numpy.array(array)
-    ia = dpnp.array(a)
-
-    result = dpnp.nancumsum(ia)
-    expected = numpy.nancumsum(a)
-=======
     np_a = numpy.array(array)
     dpnp_a = dpnp.array(np_a)
 
     result = dpnp.nancumsum(dpnp_a)
     expected = numpy.nancumsum(np_a)
->>>>>>> 3fe00408
     numpy.testing.assert_array_equal(expected, result)
 
 
@@ -300,19 +235,11 @@
                          [numpy.float64, numpy.float32, numpy.int64, numpy.int32],
                          ids=['numpy.float64', 'numpy.float32', 'numpy.int64', 'numpy.int32'])
 def test_negative(data, dtype):
-<<<<<<< HEAD
-    a = numpy.array(data, dtype=dtype)
-    ia = dpnp.array(data, dtype=dtype)
-
-    result = dpnp.negative(ia)
-    expected = numpy.negative(a)
-=======
     np_a = numpy.array(data, dtype=dtype)
     dpnp_a = dpnp.array(data, dtype=dtype)
 
     result = dpnp.negative(dpnp_a)
     expected = numpy.negative(np_a)
->>>>>>> 3fe00408
     numpy.testing.assert_array_equal(result, expected)
 
 
@@ -337,19 +264,11 @@
                               '[[[1, 2], [3, 4]], [[1, 2], [2, 1]], [[1, 3], [3, 1]]]',
                               '[[[[1, 2], [3, 4]], [[1, 2], [2, 1]]], [[[1, 3], [3, 1]], [[0, 1], [1, 3]]]]'])
 def test_power(array, val, data_type, val_type):
-<<<<<<< HEAD
-    a = numpy.array(array, dtype=data_type)
-    ia = dpnp.array(a)
-    val_ = val_type(val)
-    result = dpnp.power(ia, val_)
-    expected = numpy.power(ia, val_)
-=======
     np_a = numpy.array(array, dtype=data_type)
     dpnp_a = dpnp.array(array, dtype=data_type)
     val_ = val_type(val)
     result = dpnp.power(dpnp_a, val_)
     expected = numpy.power(np_a, val_)
->>>>>>> 3fe00408
     numpy.testing.assert_array_equal(expected, result)
 
 
@@ -361,19 +280,11 @@
                                        [1],
                                        [[1, 2, 3], [5, 2, 8], [7, 3, 4]], ])
     def test_ediff1d_int(self, array, data_type):
-<<<<<<< HEAD
-        a = numpy.array(array, dtype=data_type)
-        ia = dpnp.array(a)
-
-        result = dpnp.ediff1d(ia)
-        expected = numpy.ediff1d(a)
-=======
         np_a = numpy.array(array, dtype=data_type)
         dpnp_a = dpnp.array(array, dtype=data_type)
 
         result = dpnp.ediff1d(dpnp_a)
         expected = numpy.ediff1d(np_a)
->>>>>>> 3fe00408
         numpy.testing.assert_array_equal(expected, result)
 
     def test_ediff1d_args(self):
@@ -382,13 +293,8 @@
         to_begin = numpy.array([-20, -30])
         to_end = numpy.array([20, 15])
 
-<<<<<<< HEAD
-        result = dpnp.ediff1d(a, to_end=to_end, to_begin=to_begin)
-        expected = numpy.ediff1d(a, to_end=to_end, to_begin=to_begin)
-=======
         result = dpnp.ediff1d(np_a, to_end=to_end, to_begin=to_begin)
         expected = numpy.ediff1d(np_a, to_end=to_end, to_begin=to_begin)
->>>>>>> 3fe00408
         numpy.testing.assert_array_equal(expected, result)
 
 
@@ -401,19 +307,11 @@
                                        [],
                                        [1]])
     def test_trapz_default(self, array, data_type):
-<<<<<<< HEAD
-        a = numpy.array(array, dtype=data_type)
-        ia = dpnp.array(a)
-
-        result = dpnp.trapz(ia)
-        expected = numpy.trapz(a)
-=======
         np_a = numpy.array(array, dtype=data_type)
         dpnp_a = dpnp.array(array, dtype=data_type)
 
         result = dpnp.trapz(dpnp_a)
         expected = numpy.trapz(np_a)
->>>>>>> 3fe00408
         numpy.testing.assert_array_equal(expected, result)
 
     @pytest.mark.parametrize("data_type_y",
@@ -424,16 +322,6 @@
                                          [1., 2.5, 6., 7.]])
     @pytest.mark.parametrize("x_array", [[2, 5, 6, 9]])
     def test_trapz_with_x_params(self, y_array, x_array, data_type_y, data_type_x):
-<<<<<<< HEAD
-        y = numpy.array(y_array, dtype=data_type_y)
-        iy = dpnp.array(y_array, dtype=data_type_y)
-
-        x = numpy.array(x_array, dtype=data_type_x)
-        ix = dpnp.array(x_array, dtype=data_type_x)
-
-        result = dpnp.trapz(iy, x=ix)
-        expected = numpy.trapz(y, x=x)
-=======
         np_y = numpy.array(y_array, dtype=data_type_y)
         dpnp_y = dpnp.array(y_array, dtype=data_type_y)
 
@@ -442,43 +330,26 @@
 
         result = dpnp.trapz(dpnp_y, x=dpnp_x)
         expected = numpy.trapz(np_y, x=np_x)
->>>>>>> 3fe00408
         numpy.testing.assert_array_equal(expected, result)
 
     @pytest.mark.parametrize("array", [[1, 2, 3], [4, 5, 6]])
     def test_trapz_with_x_param_2ndim(self, array):
-<<<<<<< HEAD
-        a = numpy.array(array)
-        ia = dpnp.array(a)
-
-        result = dpnp.trapz(ia, x=ia)
-        expected = numpy.trapz(a, x=a)
-=======
         np_a = numpy.array(array)
         dpnp_a = dpnp.array(array)
 
         result = dpnp.trapz(dpnp_a, x=dpnp_a)
         expected = numpy.trapz(np_a, x=np_a)
->>>>>>> 3fe00408
         numpy.testing.assert_array_equal(expected, result)
 
     @pytest.mark.parametrize("y_array", [[1, 2, 4, 5],
                                          [1., 2.5, 6., 7., ]])
     @pytest.mark.parametrize("dx", [2, 3, 4])
     def test_trapz_with_dx_params(self, y_array, dx):
-<<<<<<< HEAD
-        y = numpy.array(y_array)
-        iy = dpnp.array(y)
-
-        result = dpnp.trapz(iy, dx=dx)
-        expected = numpy.trapz(y, dx=dx)
-=======
         np_y = numpy.array(y_array)
         dpnp_y = dpnp.array(y_array)
 
         result = dpnp.trapz(dpnp_y, dx=dx)
         expected = numpy.trapz(np_y, dx=dx)
->>>>>>> 3fe00408
         numpy.testing.assert_array_equal(expected, result)
 
 
@@ -505,16 +376,6 @@
                                   '[1., 5., 2.]',
                                   '[6, 4, 3]'])
     def test_cross_3x3(self, x1, x2, axisa, axisb, axisc, axis):
-<<<<<<< HEAD
-        x1_ = numpy.array(x1)
-        ix1_ = dpnp.array(x1_)
-
-        x2_ = numpy.array(x2)
-        ix2_ = dpnp.array(x2_)
-
-        result = dpnp.cross(ix1_, ix2_, axisa, axisb, axisc, axis)
-        expected = numpy.cross(x1_, x2_, axisa, axisb, axisc, axis)
-=======
         np_x1 = numpy.array(x1)
         dpnp_x1 = dpnp.array(x1)
 
@@ -523,7 +384,6 @@
 
         result = dpnp.cross(dpnp_x1, dpnp_x2, axisa, axisb, axisc, axis)
         expected = numpy.cross(np_x1, np_x2, axisa, axisb, axisc, axis)
->>>>>>> 3fe00408
         numpy.testing.assert_array_equal(expected, result)
 
 
@@ -533,19 +393,11 @@
                                        [3., 4., 7.5, 9.],
                                        [2, 6, 8, 10]])
     def test_gradient_y1(self, array):
-<<<<<<< HEAD
-        y1 = numpy.array(array)
-        iy1 = dpnp.array(y1)
-
-        result = dpnp.gradient(iy1)
-        expected = numpy.gradient(y1)
-=======
         np_y = numpy.array(array)
         dpnp_y = dpnp.array(array)
 
         result = dpnp.gradient(dpnp_y)
         expected = numpy.gradient(np_y)
->>>>>>> 3fe00408
         numpy.testing.assert_array_equal(expected, result)
 
     @pytest.mark.parametrize("array", [[2, 3, 6, 8, 4, 9],
@@ -553,19 +405,11 @@
                                        [2, 6, 8, 10]])
     @pytest.mark.parametrize("dx", [2, 3.5])
     def test_gradient_y1_dx(self, array, dx):
-<<<<<<< HEAD
-        y1 = numpy.array(array)
-        iy1 = dpnp.array(y1)
-
-        result = dpnp.gradient(iy1, dx)
-        expected = numpy.gradient(y1, dx)
-=======
         np_y = numpy.array(array)
         dpnp_y = dpnp.array(array)
 
         result = dpnp.gradient(dpnp_y, dx)
         expected = numpy.gradient(np_y, dx)
->>>>>>> 3fe00408
         numpy.testing.assert_array_equal(expected, result)
 
 
@@ -575,19 +419,11 @@
                                        [3., 4., 7.5, 9.],
                                        [2, 6, 8, 10]])
     def test_gradient_y1(self, array):
-<<<<<<< HEAD
-        y1 = numpy.array(array)
-        iy1 = dpnp.array(y1)
-
-        result = dpnp.gradient(iy1)
-        expected = numpy.gradient(y1)
-=======
         np_y = numpy.array(array)
         dpnp_y = dpnp.array(array)
 
         result = dpnp.gradient(dpnp_y)
         expected = numpy.gradient(np_y)
->>>>>>> 3fe00408
         numpy.testing.assert_array_equal(expected, result)
 
     @pytest.mark.parametrize("array", [[2, 3, 6, 8, 4, 9],
@@ -595,19 +431,11 @@
                                        [2, 6, 8, 10]])
     @pytest.mark.parametrize("dx", [2, 3.5])
     def test_gradient_y1_dx(self, array, dx):
-<<<<<<< HEAD
-        y1 = numpy.array(array)
-        iy1 = dpnp.array(y1)
-
-        result = dpnp.gradient(iy1, dx)
-        expected = numpy.gradient(y1, dx)
-=======
         np_y = numpy.array(array)
         dpnp_y = dpnp.array(array)
 
         result = dpnp.gradient(dpnp_y, dx)
         expected = numpy.gradient(np_y, dx)
->>>>>>> 3fe00408
         numpy.testing.assert_array_equal(expected, result)
 
 
