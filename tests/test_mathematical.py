from itertools import permutations

import dpctl
import dpctl.tensor as dpt
import numpy
import pytest
from numpy.testing import (
    assert_allclose,
    assert_almost_equal,
    assert_array_almost_equal,
    assert_array_equal,
    assert_equal,
    assert_raises,
)

import dpnp
from dpnp.dpnp_array import dpnp_array
from tests.third_party.cupy import testing

from .helper import (
    assert_dtype_allclose,
    get_all_dtypes,
    get_complex_dtypes,
    get_float_complex_dtypes,
    get_float_dtypes,
    get_integer_dtypes,
    has_support_aspect64,
    is_cpu_device,
)


class TestAngle:
    @pytest.mark.parametrize("deg", [True, False])
    def test_angle_bool(self, deg):
        dp_a = dpnp.array([True, False])
        np_a = dp_a.asnumpy()

        expected = numpy.angle(np_a, deg=deg)
        result = dpnp.angle(dp_a, deg=deg)

        # In NumPy, for boolean arguments the output data type is always default floating data type.
        # while data type of output in DPNP is determined by Type Promotion Rules.
        # data type should not be compared
        assert_allclose(result.asnumpy(), expected)

    @pytest.mark.parametrize(
        "dtype", get_all_dtypes(no_bool=True, no_complex=True)
    )
    @pytest.mark.parametrize("deg", [True, False])
    def test_angle(self, dtype, deg):
        dp_a = dpnp.arange(10, dtype=dtype)
        np_a = dp_a.asnumpy()

        expected = numpy.angle(np_a, deg=deg)
        result = dpnp.angle(dp_a, deg=deg)

        assert_dtype_allclose(result, expected)

    @pytest.mark.parametrize("dtype", get_complex_dtypes())
    @pytest.mark.parametrize("deg", [True, False])
    def test_angle_complex(self, dtype, deg):
        a = numpy.random.rand(10)
        b = numpy.random.rand(10)
        np_a = numpy.array(a + 1j * b, dtype=dtype)
        dp_a = dpnp.array(np_a)

        expected = numpy.angle(np_a, deg=deg)
        result = dpnp.angle(dp_a, deg=deg)

        assert_dtype_allclose(result, expected)


class TestClip:
    @pytest.mark.parametrize(
        "dtype", get_all_dtypes(no_bool=True, no_none=True, no_complex=True)
    )
    @pytest.mark.parametrize("order", ["C", "F", "A", "K", None])
    def test_clip(self, dtype, order):
        dp_a = dpnp.asarray([[1, 2, 8], [1, 6, 4], [9, 5, 1]], dtype=dtype)
        np_a = dpnp.asnumpy(dp_a)

        result = dpnp.clip(dp_a, 2, 6, order=order)
        expected = numpy.clip(np_a, 2, 6, order=order)
        assert_allclose(expected, result)
        assert expected.flags.c_contiguous == result.flags.c_contiguous
        assert expected.flags.f_contiguous == result.flags.f_contiguous

    @pytest.mark.parametrize(
        "dtype", get_all_dtypes(no_bool=True, no_none=True, no_complex=True)
    )
    def test_clip_arrays(self, dtype):
        dp_a = dpnp.asarray([1, 2, 8, 1, 6, 4, 1], dtype=dtype)
        np_a = dpnp.asnumpy(dp_a)

        min_v = dpnp.asarray(2, dtype=dtype)
        max_v = dpnp.asarray(6, dtype=dtype)

        result = dpnp.clip(dp_a, min_v, max_v)
        expected = numpy.clip(np_a, min_v.asnumpy(), max_v.asnumpy())
        assert_allclose(expected, result)

    @pytest.mark.parametrize(
        "dtype", get_all_dtypes(no_bool=True, no_none=True, no_complex=True)
    )
    @pytest.mark.parametrize("in_dp", [dpnp, dpt])
    @pytest.mark.parametrize("out_dp", [dpnp, dpt])
    def test_clip_out(self, dtype, in_dp, out_dp):
        np_a = numpy.array([[1, 2, 8], [1, 6, 4], [9, 5, 1]], dtype=dtype)
        dp_a = in_dp.asarray(np_a)

        dp_out = out_dp.ones(dp_a.shape, dtype=dtype)
        np_out = numpy.ones(np_a.shape, dtype=dtype)

        result = dpnp.clip(dp_a, 2, 6, out=dp_out)
        expected = numpy.clip(np_a, 2, 6, out=np_out)
        assert_allclose(expected, result)
        assert_allclose(np_out, dp_out)
        assert isinstance(result, dpnp_array)

    def test_input_nan(self):
        np_a = numpy.array([-2.0, numpy.nan, 0.5, 3.0, 0.25, numpy.nan])
        dp_a = dpnp.array(np_a)

        result = dpnp.clip(dp_a, -1, 1)
        expected = numpy.clip(np_a, -1, 1)
        assert_array_equal(result, expected)

    @testing.with_requires("numpy>=1.25.0")
    @pytest.mark.parametrize(
        "kwargs",
        [
            {"min": numpy.nan},
            {"max": numpy.nan},
            {"min": numpy.nan, "max": numpy.nan},
            {"min": -2, "max": numpy.nan},
            {"min": numpy.nan, "max": 10},
        ],
    )
    def test_nan_edges(self, kwargs):
        np_a = numpy.arange(7.0)
        dp_a = dpnp.asarray(np_a)

        result = dp_a.clip(**kwargs)
        expected = np_a.clip(**kwargs)
        assert_allclose(expected, result)

    @pytest.mark.parametrize(
        "kwargs",
        [
            {"casting": "same_kind"},
            {"dtype": "i8"},
            {"subok": True},
            {"where": True},
        ],
    )
    def test_not_implemented_kwargs(self, kwargs):
        a = dpnp.arange(8, dtype="i4")

        numpy.clip(a.asnumpy(), 1, 5, **kwargs)
        with pytest.raises(NotImplementedError):
            dpnp.clip(a, 1, 5, **kwargs)


class TestCumSum:
    @pytest.mark.parametrize(
        "arr, axis",
        [
            pytest.param([1, 2, 10, 11, 6, 5, 4], 0),
            pytest.param([[1, 2, 3, 4], [5, 6, 7, 9], [10, 3, 4, 5]], 0),
            pytest.param([[1, 2, 3, 4], [5, 6, 7, 9], [10, 3, 4, 5]], 1),
            pytest.param([[0, 1, 2], [3, 4, 5]], 0),
            pytest.param([[0, 1, 2], [3, 4, 5]], -1),
        ],
    )
    @pytest.mark.parametrize("dtype", get_all_dtypes())
    def test_axis(self, arr, axis, dtype):
        a = numpy.array(arr, dtype=dtype)
        ia = dpnp.array(a)

        result = dpnp.cumsum(ia, axis=axis)
        expected = numpy.cumsum(a, axis=axis)
        assert_array_equal(expected, result)

    @pytest.mark.parametrize("dtype", get_all_dtypes())
    def test_ndarray_method(self, dtype):
        a = numpy.arange(10).astype(dtype=dtype)
        ia = dpnp.array(a)

        result = ia.cumsum()
        expected = a.cumsum()
        assert_array_equal(expected, result)

    @pytest.mark.parametrize("sh", [(10,), (2, 5)])
    @pytest.mark.parametrize(
        "xp_in, xp_out, check",
        [
            pytest.param(dpt, dpt, False),
            pytest.param(dpt, dpnp, True),
            pytest.param(dpnp, dpt, False),
        ],
    )
    def test_usm_ndarray(self, sh, xp_in, xp_out, check):
        a = numpy.arange(10).reshape(sh)
        ia = xp_in.asarray(a)

        result = dpnp.cumsum(ia)
        expected = numpy.cumsum(a)
        assert_array_equal(expected, result)

        out = numpy.empty((10,))
        iout = xp_out.asarray(out)

        result = dpnp.cumsum(ia, out=iout)
        expected = numpy.cumsum(a, out=out)
        assert_array_equal(expected, result)
        assert (result is iout) is check

    @pytest.mark.usefixtures("suppress_complex_warning")
    @pytest.mark.parametrize("arr_dt", get_all_dtypes(no_none=True))
    @pytest.mark.parametrize("out_dt", get_all_dtypes(no_none=True))
    @pytest.mark.parametrize("dtype", get_all_dtypes())
    def test_out_dtype(self, arr_dt, out_dt, dtype):
        a = numpy.arange(10, 20).astype(dtype=arr_dt)
        out = numpy.zeros_like(a, dtype=out_dt)

        ia = dpnp.array(a)
        iout = dpnp.array(out)

        result = ia.cumsum(out=iout, dtype=dtype)
        expected = a.cumsum(out=out, dtype=dtype)
        assert_array_equal(expected, result)
        assert result is iout


class TestDiff:
    @pytest.mark.parametrize("n", list(range(0, 3)))
    @pytest.mark.parametrize("dt", get_integer_dtypes())
    def test_basic_integer(self, n, dt):
        x = [1, 4, 6, 7, 12]
        np_a = numpy.array(x, dtype=dt)
        dpnp_a = dpnp.array(x, dtype=dt)

        expected = numpy.diff(np_a, n=n)
        result = dpnp.diff(dpnp_a, n=n)
        assert_array_equal(expected, result)

    @pytest.mark.parametrize("dt", get_float_dtypes())
    def test_basic_floating(self, dt):
        x = [1.1, 2.2, 3.0, -0.2, -0.1]
        np_a = numpy.array(x, dtype=dt)
        dpnp_a = dpnp.array(x, dtype=dt)

        expected = numpy.diff(np_a)
        result = dpnp.diff(dpnp_a)
        assert_almost_equal(expected, result)

    @pytest.mark.parametrize("n", [1, 2])
    def test_basic_boolean(self, n):
        x = [True, True, False, False]
        np_a = numpy.array(x)
        dpnp_a = dpnp.array(x)

        expected = numpy.diff(np_a, n=n)
        result = dpnp.diff(dpnp_a, n=n)
        assert_array_equal(expected, result)

    @pytest.mark.parametrize("dt", get_complex_dtypes())
    def test_basic_complex(self, dt):
        x = [1.1 + 1j, 2.2 + 4j, 3.0 + 6j, -0.2 + 7j, -0.1 + 12j]
        np_a = numpy.array(x, dtype=dt)
        dpnp_a = dpnp.array(x, dtype=dt)

        expected = numpy.diff(np_a)
        result = dpnp.diff(dpnp_a)
        assert_allclose(expected, result)

    @pytest.mark.parametrize("axis", [None] + list(range(-3, 2)))
    def test_axis(self, axis):
        np_a = numpy.zeros((10, 20, 30))
        np_a[:, 1::2, :] = 1
        dpnp_a = dpnp.array(np_a)

        kwargs = {} if axis is None else {"axis": axis}
        expected = numpy.diff(np_a, **kwargs)
        result = dpnp.diff(dpnp_a, **kwargs)
        assert_array_equal(expected, result)

    @pytest.mark.parametrize("xp", [numpy, dpnp])
    @pytest.mark.parametrize("axis", [-4, 3])
    def test_axis_error(self, xp, axis):
        a = xp.ones((10, 20, 30))
        assert_raises(numpy.AxisError, xp.diff, a, axis=axis)

    @pytest.mark.parametrize("xp", [numpy, dpnp])
    def test_ndim_error(self, xp):
        a = xp.array(1.1111111, xp.float32)
        assert_raises(ValueError, xp.diff, a)

    @pytest.mark.parametrize("n", [None, 2])
    @pytest.mark.parametrize("axis", [None, 0])
    def test_nd(self, n, axis):
        np_a = 20 * numpy.random.rand(10, 20, 30)
        dpnp_a = dpnp.array(np_a)

        kwargs = {} if n is None else {"n": n}
        if axis is not None:
            kwargs.update({"axis": axis})

        expected = numpy.diff(np_a, **kwargs)
        result = dpnp.diff(dpnp_a, **kwargs)
        assert_dtype_allclose(result, expected)

    @pytest.mark.parametrize("n", list(range(0, 5)))
    def test_n(self, n):
        np_a = numpy.array(list(range(3)))
        dpnp_a = dpnp.array(np_a)

        expected = numpy.diff(np_a, n=n)
        result = dpnp.diff(dpnp_a, n=n)
        assert_array_equal(expected, result)

    @pytest.mark.parametrize("xp", [numpy, dpnp])
    def test_n_error(self, xp):
        a = xp.array(list(range(3)))
        assert_raises(ValueError, xp.diff, a, n=-1)

    @pytest.mark.parametrize("prepend", [0, [0], [-1, 0]])
    def test_prepend(self, prepend):
        np_a = numpy.arange(5) + 1
        dpnp_a = dpnp.array(np_a)

        np_p = prepend if numpy.isscalar(prepend) else numpy.array(prepend)
        dpnp_p = prepend if dpnp.isscalar(prepend) else dpnp.array(prepend)

        expected = numpy.diff(np_a, prepend=np_p)
        result = dpnp.diff(dpnp_a, prepend=dpnp_p)
        assert_array_equal(expected, result)

    @pytest.mark.parametrize(
        "axis, prepend",
        [
            pytest.param(0, 0),
            pytest.param(0, [[0, 0]]),
            pytest.param(1, 0),
            pytest.param(1, [[0], [0]]),
        ],
    )
    def test_prepend_axis(self, axis, prepend):
        np_a = numpy.arange(4).reshape(2, 2)
        dpnp_a = dpnp.array(np_a)

        np_p = prepend if numpy.isscalar(prepend) else numpy.array(prepend)
        dpnp_p = prepend if dpnp.isscalar(prepend) else dpnp.array(prepend)

        expected = numpy.diff(np_a, axis=axis, prepend=np_p)
        result = dpnp.diff(dpnp_a, axis=axis, prepend=dpnp_p)
        assert_array_equal(expected, result)

    @pytest.mark.parametrize("append", [0, [0], [0, 2]])
    def test_append(self, append):
        np_a = numpy.arange(5)
        dpnp_a = dpnp.array(np_a)

        np_ap = append if numpy.isscalar(append) else numpy.array(append)
        dpnp_ap = append if dpnp.isscalar(append) else dpnp.array(append)

        expected = numpy.diff(np_a, append=np_ap)
        result = dpnp.diff(dpnp_a, append=dpnp_ap)
        assert_array_equal(expected, result)

    @pytest.mark.parametrize(
        "axis, append",
        [
            pytest.param(0, 0),
            pytest.param(0, [[0, 0]]),
            pytest.param(1, 0),
            pytest.param(1, [[0], [0]]),
        ],
    )
    def test_append_axis(self, axis, append):
        np_a = numpy.arange(4).reshape(2, 2)
        dpnp_a = dpnp.array(np_a)

        np_ap = append if numpy.isscalar(append) else numpy.array(append)
        dpnp_ap = append if dpnp.isscalar(append) else dpnp.array(append)

        expected = numpy.diff(np_a, axis=axis, append=np_ap)
        result = dpnp.diff(dpnp_a, axis=axis, append=dpnp_ap)
        assert_array_equal(expected, result)

    @pytest.mark.parametrize("xp", [numpy, dpnp])
    def test_prepend_append_error(self, xp):
        a = xp.arange(4).reshape(2, 2)
        p = xp.zeros((3, 3))
        assert_raises(ValueError, xp.diff, a, prepend=p)
        assert_raises(ValueError, xp.diff, a, append=p)

    @pytest.mark.parametrize("xp", [numpy, dpnp])
    def test_prepend_append_axis_error(self, xp):
        a = xp.arange(4).reshape(2, 2)
        assert_raises(numpy.AxisError, xp.diff, a, axis=3, prepend=0)
        assert_raises(numpy.AxisError, xp.diff, a, axis=3, append=0)


@pytest.mark.usefixtures("allow_fall_back_on_numpy")
class TestConvolve:
    def test_object(self):
        d = [1.0] * 100
        k = [1.0] * 3
        assert_array_almost_equal(dpnp.convolve(d, k)[2:-2], dpnp.full(98, 3))

    def test_no_overwrite(self):
        d = dpnp.ones(100)
        k = dpnp.ones(3)
        dpnp.convolve(d, k)
        assert_array_equal(d, dpnp.ones(100))
        assert_array_equal(k, dpnp.ones(3))

    def test_mode(self):
        d = dpnp.ones(100)
        k = dpnp.ones(3)
        default_mode = dpnp.convolve(d, k, mode="full")
        full_mode = dpnp.convolve(d, k, mode="f")
        assert_array_equal(full_mode, default_mode)
        # integer mode
        with assert_raises(ValueError):
            dpnp.convolve(d, k, mode=-1)
        assert_array_equal(dpnp.convolve(d, k, mode=2), full_mode)
        # illegal arguments
        with assert_raises(TypeError):
            dpnp.convolve(d, k, mode=None)


@pytest.mark.parametrize("dtype1", get_all_dtypes())
@pytest.mark.parametrize("dtype2", get_all_dtypes())
@pytest.mark.parametrize(
    "func", ["add", "divide", "multiply", "power", "subtract"]
)
@pytest.mark.parametrize("data", [[[1, 2], [3, 4]]], ids=["[[1, 2], [3, 4]]"])
def test_op_multiple_dtypes(dtype1, func, dtype2, data):
    np_a = numpy.array(data, dtype=dtype1)
    dpnp_a = dpnp.array(data, dtype=dtype1)

    np_b = numpy.array(data, dtype=dtype2)
    dpnp_b = dpnp.array(data, dtype=dtype2)

    if func == "subtract" and (dtype1 == dtype2 == dpnp.bool):
        with pytest.raises(TypeError):
            result = getattr(dpnp, func)(dpnp_a, dpnp_b)
            expected = getattr(numpy, func)(np_a, np_b)
    else:
        result = getattr(dpnp, func)(dpnp_a, dpnp_b)
        expected = getattr(numpy, func)(np_a, np_b)
        assert_allclose(result, expected)


@pytest.mark.parametrize(
    "rhs", [[[1, 2, 3], [4, 5, 6]], [2.0, 1.5, 1.0], 3, 0.3]
)
@pytest.mark.parametrize("lhs", [[[6, 5, 4], [3, 2, 1]], [1.3, 2.6, 3.9]])
class TestMathematical:
    @staticmethod
    def array_or_scalar(xp, data, dtype=None):
        if numpy.isscalar(data):
            return data

        return xp.array(data, dtype=dtype)

    def _test_mathematical(self, name, dtype, lhs, rhs, check_type=True):
        a_dpnp = self.array_or_scalar(dpnp, lhs, dtype=dtype)
        b_dpnp = self.array_or_scalar(dpnp, rhs, dtype=dtype)

        a_np = self.array_or_scalar(numpy, lhs, dtype=dtype)
        b_np = self.array_or_scalar(numpy, rhs, dtype=dtype)

        if (
            name == "subtract"
            and not numpy.isscalar(rhs)
            and dtype == dpnp.bool
        ):
            with pytest.raises(TypeError):
                result = getattr(dpnp, name)(a_dpnp, b_dpnp)
                expected = getattr(numpy, name)(a_np, b_np)
        else:
            result = getattr(dpnp, name)(a_dpnp, b_dpnp)
            expected = getattr(numpy, name)(a_np, b_np)
            assert_dtype_allclose(result, expected, check_type)

    @pytest.mark.parametrize("dtype", get_all_dtypes())
    def test_add(self, dtype, lhs, rhs):
        self._test_mathematical("add", dtype, lhs, rhs, check_type=False)

    @pytest.mark.parametrize("dtype", get_all_dtypes(no_complex=True))
    def test_arctan2(self, dtype, lhs, rhs):
        self._test_mathematical("arctan2", dtype, lhs, rhs)

    @pytest.mark.parametrize(
        "dtype", get_all_dtypes(no_bool=True, no_complex=True)
    )
    def test_copysign(self, dtype, lhs, rhs):
        self._test_mathematical("copysign", dtype, lhs, rhs)

    @pytest.mark.parametrize("dtype", get_all_dtypes())
    def test_divide(self, dtype, lhs, rhs):
        self._test_mathematical("divide", dtype, lhs, rhs)

    @pytest.mark.parametrize(
        "dtype", get_all_dtypes(no_bool=True, no_complex=True)
    )
    def test_fmax(self, dtype, lhs, rhs):
        self._test_mathematical("fmax", dtype, lhs, rhs, check_type=False)

    @pytest.mark.parametrize(
        "dtype", get_all_dtypes(no_bool=True, no_complex=True)
    )
    def test_fmin(self, dtype, lhs, rhs):
        self._test_mathematical("fmin", dtype, lhs, rhs, check_type=False)

    @pytest.mark.usefixtures("allow_fall_back_on_numpy")
    @pytest.mark.parametrize(
        "dtype", get_all_dtypes(no_bool=True, no_complex=True)
    )
    def test_fmod(self, dtype, lhs, rhs):
        if rhs == 0.3:
            """
            Due to accuracy reason, the results are different for `float32` and `float64`
                >>> numpy.fmod(numpy.array([3.9], dtype=numpy.float32), 0.3)
                array([0.29999995], dtype=float32)

                >>> numpy.fmod(numpy.array([3.9], dtype=numpy.float64), 0.3)
                array([9.53674318e-08])
            On a gpu without support for `float64`, dpnp produces results similar to the second one.
            """
            pytest.skip("Due to accuracy reason, the results are different.")
        self._test_mathematical("fmod", dtype, lhs, rhs, check_type=False)

    @pytest.mark.parametrize("dtype", get_all_dtypes(no_complex=True))
    def test_floor_divide(self, dtype, lhs, rhs):
        if dtype == dpnp.float32 and rhs == 0.3:
            pytest.skip(
                "In this case, a different result, but similar to xp.floor(xp.divide(lhs, rhs)."
            )
        self._test_mathematical(
            "floor_divide", dtype, lhs, rhs, check_type=False
        )

    @pytest.mark.parametrize(
        "dtype", get_all_dtypes(no_bool=True, no_complex=True)
    )
    def test_hypot(self, dtype, lhs, rhs):
        self._test_mathematical("hypot", dtype, lhs, rhs)

    @pytest.mark.parametrize("dtype", get_all_dtypes())
    def test_maximum(self, dtype, lhs, rhs):
        self._test_mathematical("maximum", dtype, lhs, rhs, check_type=False)

    @pytest.mark.parametrize("dtype", get_all_dtypes())
    def test_minimum(self, dtype, lhs, rhs):
        self._test_mathematical("minimum", dtype, lhs, rhs, check_type=False)

    @pytest.mark.parametrize("dtype", get_all_dtypes())
    def test_multiply(self, dtype, lhs, rhs):
        self._test_mathematical("multiply", dtype, lhs, rhs, check_type=False)

    @pytest.mark.parametrize("dtype", get_all_dtypes(no_complex=True))
    def test_remainder(self, dtype, lhs, rhs):
        if (
            dtype in [dpnp.int32, dpnp.int64, None]
            and rhs == 0.3
            and not has_support_aspect64()
        ):
            """
            Due to accuracy reason, the results are different for `float32` and `float64`
                >>> numpy.remainder(numpy.array([6, 3], dtype='i4'), 0.3, dtype='f8')
                array([2.22044605e-16, 1.11022302e-16])

                >>> numpy.remainder(numpy.array([6, 3], dtype='i4'), 0.3, dtype='f4')
                usm_ndarray([0.29999977, 0.2999999 ], dtype=float32)
            On a gpu without support for `float64`, dpnp produces results similar to the second one.
            """
            pytest.skip("Due to accuracy reason, the results are different.")
        self._test_mathematical("remainder", dtype, lhs, rhs, check_type=False)

    @pytest.mark.parametrize("dtype", get_all_dtypes())
    def test_power(self, dtype, lhs, rhs):
        self._test_mathematical("power", dtype, lhs, rhs, check_type=False)

    @pytest.mark.parametrize("dtype", get_all_dtypes(no_bool=True))
    def test_subtract(self, dtype, lhs, rhs):
        self._test_mathematical("subtract", dtype, lhs, rhs, check_type=False)


@pytest.mark.usefixtures("suppress_divide_invalid_numpy_warnings")
@pytest.mark.parametrize(
    "val_type", [bool, int, float], ids=["bool", "int", "float"]
)
@pytest.mark.parametrize("data_type", get_all_dtypes())
@pytest.mark.parametrize(
    "func", ["add", "divide", "multiply", "power", "subtract"]
)
@pytest.mark.parametrize("val", [0, 1, 5], ids=["0", "1", "5"])
@pytest.mark.parametrize(
    "array",
    [
        [[0, 0], [0, 0]],
        [[1, 2], [1, 2]],
        [[1, 2], [3, 4]],
        [[[1, 2], [3, 4]], [[1, 2], [2, 1]], [[1, 3], [3, 1]]],
        [
            [[[1, 2], [3, 4]], [[1, 2], [2, 1]]],
            [[[1, 3], [3, 1]], [[0, 1], [1, 3]]],
        ],
    ],
    ids=[
        "[[0, 0], [0, 0]]",
        "[[1, 2], [1, 2]]",
        "[[1, 2], [3, 4]]",
        "[[[1, 2], [3, 4]], [[1, 2], [2, 1]], [[1, 3], [3, 1]]]",
        "[[[[1, 2], [3, 4]], [[1, 2], [2, 1]]], [[[1, 3], [3, 1]], [[0, 1], [1, 3]]]]",
    ],
)
def test_op_with_scalar(array, val, func, data_type, val_type):
    np_a = numpy.array(array, dtype=data_type)
    dpnp_a = dpnp.array(array, dtype=data_type)
    val_ = val_type(val)

    if func == "power":
        if (
            val_ == 0
            and numpy.issubdtype(data_type, numpy.complexfloating)
            and not dpnp.all(dpnp_a)
        ):
            pytest.skip(
                "(0j ** 0) is different: (NaN + NaNj) in dpnp and (1 + 0j) in numpy"
            )
        # TODO: Remove when #1378 (dpctl) is solved and 2024.1 is released (coverage is failing otherwise)
        elif (
            is_cpu_device()
            and dpnp_a.dtype == dpnp.complex128
            and dpnp_a.size >= 8
            and not dpnp.all(dpnp_a)
        ):
            pytest.skip(
                "[..., 0j ** val] is different for x.size >= 8: [..., NaN + NaNj] in dpnp and [..., 0 + 0j] in numpy"
            )

    if func == "subtract" and val_type == bool and data_type == dpnp.bool:
        with pytest.raises(TypeError):
            result = getattr(dpnp, func)(dpnp_a, val_)
            expected = getattr(numpy, func)(np_a, val_)

            result = getattr(dpnp, func)(val_, dpnp_a)
            expected = getattr(numpy, func)(val_, np_a)
    else:
        result = getattr(dpnp, func)(dpnp_a, val_)
        expected = getattr(numpy, func)(np_a, val_)
        assert_allclose(result, expected, rtol=1e-6)

        result = getattr(dpnp, func)(val_, dpnp_a)
        expected = getattr(numpy, func)(val_, np_a)
        assert_allclose(result, expected, rtol=1e-6)


@pytest.mark.parametrize("shape", [(), (3, 2)], ids=["()", "(3, 2)"])
@pytest.mark.parametrize("dtype", get_all_dtypes())
def test_multiply_scalar(shape, dtype):
    np_a = numpy.ones(shape, dtype=dtype)
    dpnp_a = dpnp.ones(shape, dtype=dtype)

    result = 0.5 * dpnp_a * 1.7
    expected = 0.5 * np_a * 1.7
    assert_allclose(result, expected)


@pytest.mark.parametrize("shape", [(), (3, 2)], ids=["()", "(3, 2)"])
@pytest.mark.parametrize("dtype", get_all_dtypes())
def test_add_scalar(shape, dtype):
    np_a = numpy.ones(shape, dtype=dtype)
    dpnp_a = dpnp.ones(shape, dtype=dtype)

    result = 0.5 + dpnp_a + 1.7
    expected = 0.5 + np_a + 1.7
    assert_allclose(result, expected)


@pytest.mark.parametrize("shape", [(), (3, 2)], ids=["()", "(3, 2)"])
@pytest.mark.parametrize("dtype", get_all_dtypes())
def test_subtract_scalar(shape, dtype):
    np_a = numpy.ones(shape, dtype=dtype)
    dpnp_a = dpnp.ones(shape, dtype=dtype)

    result = 0.5 - dpnp_a - 1.7
    expected = 0.5 - np_a - 1.7
    assert_allclose(result, expected)


@pytest.mark.parametrize("shape", [(), (3, 2)], ids=["()", "(3, 2)"])
@pytest.mark.parametrize("dtype", get_all_dtypes())
def test_divide_scalar(shape, dtype):
    np_a = numpy.ones(shape, dtype=dtype)
    dpnp_a = dpnp.ones(shape, dtype=dtype)

    result = 0.5 / dpnp_a / 1.7
    expected = 0.5 / np_a / 1.7
    assert_allclose(result, expected, rtol=1e-6)


@pytest.mark.parametrize("shape", [(), (3, 2)], ids=["()", "(3, 2)"])
@pytest.mark.parametrize("dtype", get_all_dtypes())
def test_power_scalar(shape, dtype):
    np_a = numpy.ones(shape, dtype=dtype)
    dpnp_a = dpnp.ones(shape, dtype=dtype)

    result = 4.2**dpnp_a**-1.3
    expected = 4.2**np_a**-1.3
    assert_allclose(result, expected, rtol=1e-6)

    result **= dpnp_a
    expected **= np_a
    assert_allclose(result, expected, rtol=1e-6)


@pytest.mark.parametrize(
    "data",
    [[[1.0, -1.0], [0.1, -0.1]], [-2, -1, 0, 1, 2]],
    ids=["[[1., -1.], [0.1, -0.1]]", "[-2, -1, 0, 1, 2]"],
)
@pytest.mark.parametrize("dtype", get_all_dtypes(no_bool=True))
def test_negative(data, dtype):
    np_a = numpy.array(data, dtype=dtype)
    dpnp_a = dpnp.array(data, dtype=dtype)

    result = dpnp.negative(dpnp_a)
    expected = numpy.negative(np_a)
    assert_allclose(result, expected)

    result = -dpnp_a
    expected = -np_a
    assert_allclose(result, expected)

    # out keyword
    if dtype is not None:
        dp_out = dpnp.empty(expected.shape, dtype=dtype)
        result = dpnp.negative(dpnp_a, out=dp_out)
        assert result is dp_out
        assert_allclose(result, expected)


def test_negative_boolean():
    dpnp_a = dpnp.array([True, False])

    with pytest.raises(TypeError):
        dpnp.negative(dpnp_a)


@pytest.mark.parametrize(
    "data",
    [[[1.0, -1.0], [0.1, -0.1]], [-2, -1, 0, 1, 2]],
    ids=["[[1., -1.], [0.1, -0.1]]", "[-2, -1, 0, 1, 2]"],
)
@pytest.mark.parametrize("dtype", get_all_dtypes(no_bool=True))
def test_positive(data, dtype):
    np_a = numpy.array(data, dtype=dtype)
    dpnp_a = dpnp.array(data, dtype=dtype)

    result = dpnp.positive(dpnp_a)
    expected = numpy.positive(np_a)
    assert_allclose(result, expected)

    result = +dpnp_a
    expected = +np_a
    assert_allclose(result, expected)

    # out keyword
    if dtype is not None:
        dp_out = dpnp.empty(expected.shape, dtype=dtype)
        result = dpnp.positive(dpnp_a, out=dp_out)
        assert result is dp_out
        assert_allclose(result, expected)


def test_positive_boolean():
    dpnp_a = dpnp.array([True, False])

    with pytest.raises(TypeError):
        dpnp.positive(dpnp_a)


class TestProd:
    @pytest.mark.parametrize("func", ["prod", "nanprod"])
    @pytest.mark.parametrize("axis", [None, 0, 1, -1, 2, -2, (1, 2), (0, -2)])
    @pytest.mark.parametrize("keepdims", [False, True])
    @pytest.mark.parametrize("dtype", get_all_dtypes(no_bool=True))
    def test_prod_nanprod(self, func, axis, keepdims, dtype):
        a = numpy.arange(1, 13, dtype=dtype).reshape((2, 2, 3))
        if func == "nanprod" and dpnp.issubdtype(a.dtype, dpnp.inexact):
            a[:, :, 2] = numpy.nan
        ia = dpnp.array(a)

        np_res = getattr(numpy, func)(a, axis=axis, keepdims=keepdims)
        dpnp_res = getattr(dpnp, func)(ia, axis=axis, keepdims=keepdims)

        assert dpnp_res.shape == np_res.shape
        assert_allclose(dpnp_res, np_res)

    @pytest.mark.parametrize("axis", [None, 0, 1, -1, 2, -2, (1, 2), (0, -2)])
    def test_prod_zero_size(self, axis):
        a = numpy.empty((2, 3, 0))
        ia = dpnp.array(a)

        np_res = numpy.prod(a, axis=axis)
        dpnp_res = dpnp.prod(ia, axis=axis)
        assert_dtype_allclose(dpnp_res, np_res)

    @pytest.mark.parametrize("func", ["prod", "nanprod"])
    @pytest.mark.parametrize("axis", [None, 0, 1, -1])
    @pytest.mark.parametrize("keepdims", [False, True])
    def test_prod_nanprod_bool(self, func, axis, keepdims):
        a = numpy.arange(2, dtype=numpy.bool_)
        a = numpy.tile(a, (2, 2))
        ia = dpnp.array(a)

        np_res = getattr(numpy, func)(a, axis=axis, keepdims=keepdims)
        dpnp_res = getattr(dpnp, func)(ia, axis=axis, keepdims=keepdims)
        assert_dtype_allclose(dpnp_res, np_res)

    @pytest.mark.usefixtures("suppress_complex_warning")
    @pytest.mark.usefixtures("suppress_invalid_numpy_warnings")
    @pytest.mark.parametrize("func", ["prod", "nanprod"])
    @pytest.mark.parametrize("in_dtype", get_all_dtypes(no_bool=True))
    @pytest.mark.parametrize(
        "out_dtype", get_all_dtypes(no_bool=True, no_none=True)
    )
    def test_prod_nanprod_dtype(self, func, in_dtype, out_dtype):
        a = numpy.arange(1, 13, dtype=in_dtype).reshape((2, 2, 3))
        if func == "nanprod" and dpnp.issubdtype(a.dtype, dpnp.inexact):
            a[:, :, 2] = numpy.nan
        ia = dpnp.array(a)

        np_res = getattr(numpy, func)(a, dtype=out_dtype)
        dpnp_res = getattr(dpnp, func)(ia, dtype=out_dtype)
        assert_dtype_allclose(dpnp_res, np_res)

    @pytest.mark.usefixtures(
        "suppress_overflow_encountered_in_cast_numpy_warnings"
    )
    @pytest.mark.parametrize("func", ["prod", "nanprod"])
    def test_prod_nanprod_out(self, func):
        ia = dpnp.arange(1, 7).reshape((2, 3))
        ia = ia.astype(dpnp.default_float_type(ia.device))
        if func == "nanprod":
            ia[:, 1] = dpnp.nan
        a = dpnp.asnumpy(ia)

        # output is dpnp_array
        np_res = getattr(numpy, func)(a, axis=0)
        dpnp_out = dpnp.empty(np_res.shape, dtype=np_res.dtype)
        dpnp_res = getattr(dpnp, func)(ia, axis=0, out=dpnp_out)
        assert dpnp_out is dpnp_res
        assert_allclose(dpnp_res, np_res)

        # output is usm_ndarray
        dpt_out = dpt.empty(np_res.shape, dtype=np_res.dtype)
        dpnp_res = getattr(dpnp, func)(ia, axis=0, out=dpt_out)
        assert dpt_out is dpnp_res.get_array()
        assert_allclose(dpnp_res, np_res)

        # out is a numpy array -> TypeError
        dpnp_res = numpy.empty_like(np_res)
        with pytest.raises(TypeError):
            getattr(dpnp, func)(ia, axis=0, out=dpnp_res)

        # incorrect shape for out
        dpnp_res = dpnp.array(numpy.empty((2, 3)))
        with pytest.raises(ValueError):
            getattr(dpnp, func)(ia, axis=0, out=dpnp_res)

    def test_prod_nanprod_Error(self):
        ia = dpnp.arange(5)

        with pytest.raises(TypeError):
            dpnp.prod(dpnp.asnumpy(ia))
        with pytest.raises(TypeError):
            dpnp.nanprod(dpnp.asnumpy(ia))
        with pytest.raises(NotImplementedError):
            dpnp.prod(ia, where=False)
        with pytest.raises(NotImplementedError):
            dpnp.prod(ia, initial=6)


@pytest.mark.parametrize(
    "data",
    [[2, 0, -2], [1.1, -1.1]],
    ids=["[2, 0, -2]", "[1.1, -1.1]"],
)
@pytest.mark.parametrize("dtype", get_all_dtypes(no_bool=True))
def test_sign(data, dtype):
    np_a = numpy.array(data, dtype=dtype)
    dpnp_a = dpnp.array(data, dtype=dtype)

    result = dpnp.sign(dpnp_a)
    expected = numpy.sign(np_a)
    assert_dtype_allclose(result, expected)

    # out keyword
    if dtype is not None:
        dp_out = dpnp.empty(expected.shape, dtype=expected.dtype)
        result = dpnp.sign(dpnp_a, out=dp_out)
        assert dp_out is result
        assert_dtype_allclose(result, expected)


def test_sign_boolean():
    dpnp_a = dpnp.array([True, False])

    with pytest.raises(TypeError):
        dpnp.sign(dpnp_a)


@pytest.mark.parametrize(
    "data",
    [[2, 0, -2], [1.1, -1.1]],
    ids=["[2, 0, -2]", "[1.1, -1.1]"],
)
@pytest.mark.parametrize("dtype", get_all_dtypes(no_complex=True))
def test_signbit(data, dtype):
    np_a = numpy.array(data, dtype=dtype)
    dpnp_a = dpnp.array(data, dtype=dtype)

    result = dpnp.signbit(dpnp_a)
    expected = numpy.signbit(np_a)
    assert_dtype_allclose(result, expected)

    # out keyword
    dp_out = dpnp.empty(expected.shape, dtype=expected.dtype)
    result = dpnp.signbit(dpnp_a, out=dp_out)
    assert dp_out is result
    assert_dtype_allclose(result, expected)


class TestConj:
    @pytest.mark.parametrize("dtype", get_all_dtypes(no_complex=True))
    def test_conj(self, dtype):
        a = numpy.array(numpy.random.uniform(-5, 5, 20), dtype=dtype)
        ia = dpnp.array(a)

        result = dpnp.conj(ia)
        expected = numpy.conj(a)
        assert_dtype_allclose(result, expected)

    @pytest.mark.parametrize("dtype", get_complex_dtypes())
    def test_conj_complex(self, dtype):
        x1 = numpy.random.uniform(-5, 5, 20)
        x2 = numpy.random.uniform(-5, 5, 20)
        a = numpy.array(x1 + 1j * x2, dtype=dtype)
        ia = dpnp.array(a)

        result = dpnp.conj(ia)
        expected = numpy.conj(a)
        assert_dtype_allclose(result, expected)

    @pytest.mark.parametrize("dtype", get_all_dtypes(no_complex=True))
    def test_conj_ndarray(self, dtype):
        a = numpy.array(numpy.random.uniform(-5, 5, 20), dtype=dtype)
        ia = dpnp.array(a)

        result = ia.conj()
        assert result is ia
        assert_dtype_allclose(result, a.conj())

    @pytest.mark.parametrize("dtype", get_complex_dtypes())
    def test_conj_complex_ndarray(self, dtype):
        x1 = numpy.random.uniform(-5, 5, 20)
        x2 = numpy.random.uniform(-5, 5, 20)
        a = numpy.array(x1 + 1j * x2, dtype=dtype)
        ia = dpnp.array(a)

        assert_dtype_allclose(ia.conj(), a.conj())

    @pytest.mark.parametrize("dtype", get_all_dtypes(no_bool=True))
    def test_conj_out(self, dtype):
        a = numpy.array(numpy.random.uniform(-5, 5, 20), dtype=dtype)
        ia = dpnp.array(a)

        expected = numpy.conj(a)
        dp_out = dpnp.empty(ia.shape, dtype=dtype)
        result = dpnp.conj(ia, out=dp_out)
        assert dp_out is result
        assert_dtype_allclose(result, expected)


class TestRealImag:
    @pytest.mark.parametrize("dtype", get_all_dtypes(no_complex=True))
    def test_real_imag(self, dtype):
        a = numpy.array(numpy.random.uniform(-5, 5, 20), dtype=dtype)
        ia = dpnp.array(a)

        result = dpnp.real(ia)
        assert result is ia
        expected = numpy.real(a)
        assert expected is a
        assert_dtype_allclose(result, expected)

        result = dpnp.imag(ia)
        expected = numpy.imag(a)
        assert_dtype_allclose(result, expected)

    @pytest.mark.parametrize("dtype", get_complex_dtypes())
    def test_real_imag_complex(self, dtype):
        x1 = numpy.random.uniform(-5, 5, 20)
        x2 = numpy.random.uniform(-5, 5, 20)
        a = numpy.array(x1 + 1j * x2, dtype=dtype)
        ia = dpnp.array(a)

        result = dpnp.real(ia)
        expected = numpy.real(a)
        assert_dtype_allclose(result, expected)

        result = dpnp.imag(ia)
        expected = numpy.imag(a)
        assert_dtype_allclose(result, expected)

    @pytest.mark.parametrize("dtype", get_all_dtypes(no_complex=True))
    def test_real_imag_ndarray(self, dtype):
        a = numpy.array(numpy.random.uniform(-5, 5, 20), dtype=dtype)
        ia = dpnp.array(a)

        result = ia.real
        assert result is ia
        assert_dtype_allclose(result, a.real)
        assert_dtype_allclose(ia.imag, a.imag)

    @pytest.mark.parametrize("dtype", get_complex_dtypes())
    def test_real_imag_complex_ndarray(self, dtype):
        x1 = numpy.random.uniform(-5, 5, 20)
        x2 = numpy.random.uniform(-5, 5, 20)
        a = numpy.array(x1 + 1j * x2, dtype=dtype)
        ia = dpnp.array(a)

        assert_dtype_allclose(ia.real, a.real)
        assert_dtype_allclose(ia.imag, a.imag)


class TestProjection:
    @pytest.mark.parametrize("dtype", get_complex_dtypes())
    def test_projection_infinity(self, dtype):
        X = [
            complex(1, 2),
            complex(dpnp.inf, -1),
            complex(0, -dpnp.inf),
            complex(-dpnp.inf, dpnp.nan),
        ]
        Y = [
            complex(1, 2),
            complex(dpnp.inf, -0.0),
            complex(dpnp.inf, -0.0),
            complex(dpnp.inf, 0.0),
        ]

        a = dpnp.array(X, dtype=dtype)
        result = dpnp.proj(a)
        expected = dpnp.array(Y, dtype=dtype)
        assert_dtype_allclose(result, expected)

        # out keyword
        dp_out = dpnp.empty(expected.shape, dtype=expected.dtype)
        result = dpnp.proj(a, out=dp_out)
        assert dp_out is result
        assert_dtype_allclose(result, expected)

    @pytest.mark.parametrize("dtype", get_all_dtypes())
    def test_projection(self, dtype):
        result = dpnp.proj(dpnp.array(1, dtype=dtype))
        expected = dpnp.array(complex(1, 0))
        assert_allclose(result, expected)


@pytest.mark.parametrize("val_type", get_all_dtypes(no_none=True))
@pytest.mark.parametrize("data_type", get_all_dtypes())
@pytest.mark.parametrize("val", [1.5, 1, 5], ids=["1.5", "1", "5"])
@pytest.mark.parametrize(
    "array",
    [
        [[0, 0], [0, 0]],
        [[1, 2], [1, 2]],
        [[1, 2], [3, 4]],
        [[[1, 2], [3, 4]], [[1, 2], [2, 1]], [[1, 3], [3, 1]]],
        [
            [[[1, 2], [3, 4]], [[1, 2], [2, 1]]],
            [[[1, 3], [3, 1]], [[0, 1], [1, 3]]],
        ],
    ],
    ids=[
        "[[0, 0], [0, 0]]",
        "[[1, 2], [1, 2]]",
        "[[1, 2], [3, 4]]",
        "[[[1, 2], [3, 4]], [[1, 2], [2, 1]], [[1, 3], [3, 1]]]",
        "[[[[1, 2], [3, 4]], [[1, 2], [2, 1]]], [[[1, 3], [3, 1]], [[0, 1], [1, 3]]]]",
    ],
)
def test_power(array, val, data_type, val_type):
    np_a = numpy.array(array, dtype=data_type)
    dpnp_a = dpnp.array(array, dtype=data_type)
    val_ = val_type(val)

    # TODO: Remove when #1378 (dpctl) is solved and 2024.1 is released (coverage is failing otherwise)
    if (
        is_cpu_device()
        and (
            dpnp.complex128 in (data_type, val_type)
            or dpnp.complex64 in (data_type, val_type)
        )
        and dpnp_a.size >= 8
    ):
        pytest.skip(
            "[..., 0j ** val] is different for x.size >= 8: [..., NaN + NaNj] in dpnp and [..., 0 + 0j] in numpy"
        )

    result = dpnp.power(dpnp_a, val_)
    expected = numpy.power(np_a, val_)
    assert_allclose(expected, result, rtol=1e-6)


class TestEdiff1d:
    @pytest.mark.parametrize(
        "data_type", get_all_dtypes(no_bool=True, no_complex=True)
    )
    @pytest.mark.parametrize(
        "array",
        [
            [1, 2, 4, 7, 0],
            [],
            [1],
            [[1, 2, 3], [5, 2, 8], [7, 3, 4]],
        ],
    )
    def test_ediff1d_int(self, array, data_type):
        np_a = numpy.array(array, dtype=data_type)
        dpnp_a = dpnp.array(array, dtype=data_type)

        result = dpnp.ediff1d(dpnp_a)
        expected = numpy.ediff1d(np_a)
        assert_array_equal(expected, result)

    @pytest.mark.usefixtures("allow_fall_back_on_numpy")
    def test_ediff1d_args(self):
        np_a = numpy.array([1, 2, 4, 7, 0])

        to_begin = numpy.array([-20, -30])
        to_end = numpy.array([20, 15])

        result = dpnp.ediff1d(np_a, to_end=to_end, to_begin=to_begin)
        expected = numpy.ediff1d(np_a, to_end=to_end, to_begin=to_begin)
        assert_array_equal(expected, result)


@pytest.mark.usefixtures("allow_fall_back_on_numpy")
class TestTrapz:
    @pytest.mark.parametrize(
        "data_type", get_all_dtypes(no_bool=True, no_complex=True)
    )
    @pytest.mark.parametrize(
        "array",
        [[1, 2, 3], [[1, 2, 3], [4, 5, 6]], [1, 4, 6, 9, 10, 12], [], [1]],
    )
    def test_trapz_default(self, array, data_type):
        np_a = numpy.array(array, dtype=data_type)
        dpnp_a = dpnp.array(array, dtype=data_type)

        result = dpnp.trapz(dpnp_a)
        expected = numpy.trapz(np_a)
        assert_array_equal(expected, result)

    @pytest.mark.parametrize(
        "data_type_y", get_all_dtypes(no_bool=True, no_complex=True)
    )
    @pytest.mark.parametrize(
        "data_type_x", get_all_dtypes(no_bool=True, no_complex=True)
    )
    @pytest.mark.parametrize("y_array", [[1, 2, 4, 5], [1.0, 2.5, 6.0, 7.0]])
    @pytest.mark.parametrize("x_array", [[2, 5, 6, 9]])
    def test_trapz_with_x_params(
        self, y_array, x_array, data_type_y, data_type_x
    ):
        np_y = numpy.array(y_array, dtype=data_type_y)
        dpnp_y = dpnp.array(y_array, dtype=data_type_y)

        np_x = numpy.array(x_array, dtype=data_type_x)
        dpnp_x = dpnp.array(x_array, dtype=data_type_x)

        result = dpnp.trapz(dpnp_y, dpnp_x)
        expected = numpy.trapz(np_y, np_x)
        assert_array_equal(expected, result)

    @pytest.mark.parametrize("array", [[1, 2, 3], [4, 5, 6]])
    def test_trapz_with_x_param_2ndim(self, array):
        np_a = numpy.array(array)
        dpnp_a = dpnp.array(array)

        result = dpnp.trapz(dpnp_a, dpnp_a)
        expected = numpy.trapz(np_a, np_a)
        assert_array_equal(expected, result)

    @pytest.mark.parametrize(
        "y_array",
        [
            [1, 2, 4, 5],
            [
                1.0,
                2.5,
                6.0,
                7.0,
            ],
        ],
    )
    @pytest.mark.parametrize("dx", [2, 3, 4])
    def test_trapz_with_dx_params(self, y_array, dx):
        np_y = numpy.array(y_array)
        dpnp_y = dpnp.array(y_array)

        result = dpnp.trapz(dpnp_y, dx=dx)
        expected = numpy.trapz(np_y, dx=dx)
        assert_array_equal(expected, result)


class TestGradient:
    @pytest.mark.parametrize(
        "array", [[2, 3, 6, 8, 4, 9], [3.0, 4.0, 7.5, 9.0], [2, 6, 8, 10]]
    )
    def test_gradient_y1(self, array):
        np_y = numpy.array(array)
        dpnp_y = dpnp.array(array)

        result = dpnp.gradient(dpnp_y)
        expected = numpy.gradient(np_y)
        assert_array_equal(expected, result)

    @pytest.mark.usefixtures("allow_fall_back_on_numpy")
    @pytest.mark.parametrize(
        "array", [[2, 3, 6, 8, 4, 9], [3.0, 4.0, 7.5, 9.0], [2, 6, 8, 10]]
    )
    @pytest.mark.parametrize("dx", [2, 3.5])
    def test_gradient_y1_dx(self, array, dx):
        np_y = numpy.array(array)
        dpnp_y = dpnp.array(array)

        result = dpnp.gradient(dpnp_y, dx)
        expected = numpy.gradient(np_y, dx)
        assert_array_equal(expected, result)


class TestCeil:
    @pytest.mark.parametrize("dtype", get_float_dtypes())
    def test_ceil(self, dtype):
        array_data = numpy.arange(10)
        out = numpy.empty(10, dtype)

        # DPNP
        dp_array = dpnp.array(array_data, dtype=dtype)
        dp_out = dpnp.array(out, dtype=dtype)
        result = dpnp.ceil(dp_array, out=dp_out)

        # original
        np_array = numpy.array(array_data, dtype=dtype)
        expected = numpy.ceil(np_array, out=out)

        assert_array_equal(expected, result)

    @pytest.mark.parametrize(
        "dtype", get_all_dtypes(no_complex=True, no_none=True)[:-1]
    )
    def test_invalid_dtype(self, dtype):
        dpnp_dtype = get_all_dtypes(no_complex=True, no_none=True)[-1]
        dp_array = dpnp.arange(10, dtype=dpnp_dtype)
        dp_out = dpnp.empty(10, dtype=dtype)

        with pytest.raises(ValueError):
            dpnp.ceil(dp_array, out=dp_out)

    @pytest.mark.parametrize("dtype", get_float_dtypes())
    @pytest.mark.parametrize(
        "shape", [(0,), (15,), (2, 2)], ids=["(0,)", "(15, )", "(2,2)"]
    )
    def test_invalid_shape(self, shape, dtype):
        dp_array = dpnp.arange(10, dtype=dtype)
        dp_out = dpnp.empty(shape, dtype=dtype)

        with pytest.raises(ValueError):
            dpnp.ceil(dp_array, out=dp_out)


class TestFloor:
    @pytest.mark.parametrize("dtype", get_float_dtypes())
    def test_floor(self, dtype):
        array_data = numpy.arange(10)
        out = numpy.empty(10, dtype=dtype)

        # DPNP
        dp_array = dpnp.array(array_data, dtype=dtype)
        dp_out = dpnp.array(out, dtype=dtype)
        result = dpnp.floor(dp_array, out=dp_out)

        # original
        np_array = numpy.array(array_data, dtype=dtype)
        expected = numpy.floor(np_array, out=out)

        assert_array_equal(expected, result)

    @pytest.mark.parametrize(
        "dtype", get_all_dtypes(no_complex=True, no_none=True)[:-1]
    )
    def test_invalid_dtype(self, dtype):
        dpnp_dtype = get_all_dtypes(no_complex=True, no_none=True)[-1]
        dp_array = dpnp.arange(10, dtype=dpnp_dtype)
        dp_out = dpnp.empty(10, dtype=dtype)

        with pytest.raises(ValueError):
            dpnp.floor(dp_array, out=dp_out)

    @pytest.mark.parametrize("dtype", get_float_dtypes())
    @pytest.mark.parametrize(
        "shape", [(0,), (15,), (2, 2)], ids=["(0,)", "(15, )", "(2,2)"]
    )
    def test_invalid_shape(self, shape, dtype):
        dp_array = dpnp.arange(10, dtype=dtype)
        dp_out = dpnp.empty(shape, dtype=dtype)

        with pytest.raises(ValueError):
            dpnp.floor(dp_array, out=dp_out)


class TestTrunc:
    @pytest.mark.parametrize("dtype", get_float_dtypes())
    def test_trunc(self, dtype):
        array_data = numpy.arange(10)
        out = numpy.empty(10, dtype=dtype)

        # DPNP
        dp_array = dpnp.array(array_data, dtype=dtype)
        dp_out = dpnp.array(out, dtype=dtype)
        result = dpnp.trunc(dp_array, out=dp_out)

        # original
        np_array = numpy.array(array_data, dtype=dtype)
        expected = numpy.trunc(np_array, out=out)

        assert_array_equal(expected, result)

    @pytest.mark.parametrize(
        "dtype", get_all_dtypes(no_complex=True, no_none=True)[:-1]
    )
    def test_invalid_dtype(self, dtype):
        dpnp_dtype = get_all_dtypes(no_complex=True, no_none=True)[-1]
        dp_array = dpnp.arange(10, dtype=dpnp_dtype)
        dp_out = dpnp.empty(10, dtype=dtype)

        with pytest.raises(ValueError):
            dpnp.trunc(dp_array, out=dp_out)

    @pytest.mark.parametrize("dtype", get_float_dtypes())
    @pytest.mark.parametrize(
        "shape", [(0,), (15,), (2, 2)], ids=["(0,)", "(15, )", "(2,2)"]
    )
    def test_invalid_shape(self, shape, dtype):
        dp_array = dpnp.arange(10, dtype=dtype)
        dp_out = dpnp.empty(shape, dtype=dtype)

        with pytest.raises(ValueError):
            dpnp.trunc(dp_array, out=dp_out)


class TestAdd:
    @pytest.mark.parametrize("dtype", get_all_dtypes(no_none=True))
    def test_add(self, dtype):
        array1_data = numpy.arange(10)
        array2_data = numpy.arange(5, 15)
        out = numpy.empty(10, dtype=dtype)

        # DPNP
        dp_array1 = dpnp.array(array1_data, dtype=dtype)
        dp_array2 = dpnp.array(array2_data, dtype=dtype)
        dp_out = dpnp.array(out, dtype=dtype)
        result = dpnp.add(dp_array1, dp_array2, out=dp_out)

        # original
        np_array1 = numpy.array(array1_data, dtype=dtype)
        np_array2 = numpy.array(array2_data, dtype=dtype)
        expected = numpy.add(np_array1, np_array2, out=out)

        assert_allclose(expected, result)
        assert_allclose(out, dp_out)

    @pytest.mark.parametrize("dtype", get_all_dtypes(no_none=True))
    def test_out_dtypes(self, dtype):
        size = 2 if dtype == dpnp.bool else 10

        np_array1 = numpy.arange(size, 2 * size, dtype=dtype)
        np_array2 = numpy.arange(size, dtype=dtype)
        np_out = numpy.empty(size, dtype=numpy.complex64)
        expected = numpy.add(np_array1, np_array2, out=np_out)

        dp_array1 = dpnp.arange(size, 2 * size, dtype=dtype)
        dp_array2 = dpnp.arange(size, dtype=dtype)

        dp_out = dpnp.empty(size, dtype=dpnp.complex64)
        if dtype != dpnp.complex64:
            # dtype of out mismatches types of input arrays
            with pytest.raises(ValueError):
                dpnp.add(dp_array1, dp_array2, out=dp_out)

            # allocate new out with expected type
            dp_out = dpnp.empty(size, dtype=dtype)

        result = dpnp.add(dp_array1, dp_array2, out=dp_out)
        assert_array_equal(expected, result)

    @pytest.mark.parametrize("dtype", get_all_dtypes(no_none=True))
    def test_out_overlap(self, dtype):
        size = 1 if dtype == dpnp.bool else 15
        # DPNP
        dp_a = dpnp.arange(2 * size, dtype=dtype)
        dpnp.add(dp_a[size::], dp_a[::2], out=dp_a[:size:])

        # original
        np_a = numpy.arange(2 * size, dtype=dtype)
        numpy.add(np_a[size::], np_a[::2], out=np_a[:size:])

        assert_allclose(np_a, dp_a)

    @pytest.mark.parametrize(
        "dtype", get_all_dtypes(no_bool=True, no_none=True)
    )
    def test_inplace_strided_out(self, dtype):
        size = 21

        np_a = numpy.arange(size, dtype=dtype)
        np_a[::3] += 4

        dp_a = dpnp.arange(size, dtype=dtype)
        dp_a[::3] += 4

        assert_allclose(dp_a, np_a)

    @pytest.mark.parametrize(
        "shape", [(0,), (15,), (2, 2)], ids=["(0,)", "(15, )", "(2,2)"]
    )
    def test_invalid_shape(self, shape):
        dp_array1 = dpnp.arange(10)
        dp_array2 = dpnp.arange(5, 15)
        dp_out = dpnp.empty(shape)

        with pytest.raises(ValueError):
            dpnp.add(dp_array1, dp_array2, out=dp_out)

    @pytest.mark.parametrize(
        "out",
        [4, (), [], (3, 7), [2, 4]],
        ids=["4", "()", "[]", "(3, 7)", "[2, 4]"],
    )
    def test_invalid_out(self, out):
        a = dpnp.arange(10)

        assert_raises(TypeError, dpnp.add, a, 2, out)
        assert_raises(TypeError, numpy.add, a.asnumpy(), 2, out)


class TestDivide:
    @pytest.mark.parametrize("dtype", get_float_complex_dtypes())
    def test_divide(self, dtype):
        array1_data = numpy.arange(10)
        array2_data = numpy.arange(5, 15)
        out = numpy.empty(10, dtype=dtype)

        # DPNP
        dp_array1 = dpnp.array(array1_data, dtype=dtype)
        dp_array2 = dpnp.array(array2_data, dtype=dtype)
        dp_out = dpnp.array(out, dtype=dtype)
        result = dpnp.divide(dp_array1, dp_array2, out=dp_out)

        # original
        np_array1 = numpy.array(array1_data, dtype=dtype)
        np_array2 = numpy.array(array2_data, dtype=dtype)
        expected = numpy.divide(np_array1, np_array2, out=out)

        assert_dtype_allclose(result, expected)
        assert_dtype_allclose(dp_out, out)

    @pytest.mark.usefixtures("suppress_divide_invalid_numpy_warnings")
    @pytest.mark.parametrize("dtype", get_float_complex_dtypes())
    def test_out_dtypes(self, dtype):
        size = 10

        np_array1 = numpy.arange(size, 2 * size, dtype=dtype)
        np_array2 = numpy.arange(size, dtype=dtype)
        np_out = numpy.empty(size, dtype=numpy.complex64)
        expected = numpy.divide(np_array1, np_array2, out=np_out)

        dp_array1 = dpnp.arange(size, 2 * size, dtype=dtype)
        dp_array2 = dpnp.arange(size, dtype=dtype)

        dp_out = dpnp.empty(size, dtype=dpnp.complex64)
        check_dtype = True
        if dtype != dpnp.complex64:
            # dtype of out mismatches types of input arrays
            with pytest.raises(ValueError):
                dpnp.divide(dp_array1, dp_array2, out=dp_out)

            # allocate new out with expected type
            dp_out = dpnp.empty(size, dtype=dtype)
            # Set check_dtype to False as dtype does not match
            check_dtype = False

        result = dpnp.divide(dp_array1, dp_array2, out=dp_out)
        assert_dtype_allclose(result, expected, check_type=check_dtype)

    @pytest.mark.usefixtures("suppress_divide_invalid_numpy_warnings")
    @pytest.mark.parametrize("dtype", get_float_complex_dtypes())
    def test_out_overlap(self, dtype):
        size = 15
        # DPNP
        dp_a = dpnp.arange(2 * size, dtype=dtype)
        dpnp.divide(dp_a[size::], dp_a[::2], out=dp_a[:size:])

        # original
        np_a = numpy.arange(2 * size, dtype=dtype)
        numpy.divide(np_a[size::], np_a[::2], out=np_a[:size:])

        assert_dtype_allclose(dp_a, np_a)

    @pytest.mark.parametrize("dtype", get_float_complex_dtypes())
    def test_inplace_strided_out(self, dtype):
        size = 21

        np_a = numpy.arange(size, dtype=dtype)
        np_a[::3] /= 4

        dp_a = dpnp.arange(size, dtype=dtype)
        dp_a[::3] /= 4

        assert_allclose(dp_a, np_a)

    @pytest.mark.parametrize(
        "shape", [(0,), (15,), (2, 2)], ids=["(0,)", "(15, )", "(2,2)"]
    )
    def test_invalid_shape(self, shape):
        dp_array1 = dpnp.arange(10)
        dp_array2 = dpnp.arange(5, 15)
        dp_out = dpnp.empty(shape)

        with pytest.raises(ValueError):
            dpnp.divide(dp_array1, dp_array2, out=dp_out)

    @pytest.mark.parametrize(
        "out",
        [4, (), [], (3, 7), [2, 4]],
        ids=["4", "()", "[]", "(3, 7)", "[2, 4]"],
    )
    def test_invalid_out(self, out):
        a = dpnp.arange(10)

        assert_raises(TypeError, dpnp.divide, a, 2, out)
        assert_raises(TypeError, numpy.divide, a.asnumpy(), 2, out)


class TestFloorDivide:
    @pytest.mark.parametrize(
        "dtype", get_all_dtypes(no_bool=True, no_none=True, no_complex=True)
    )
    def test_floor_divide(self, dtype):
        array1_data = numpy.arange(10)
        array2_data = numpy.arange(5, 15)
        out = numpy.empty(10, dtype=dtype)

        # DPNP
        dp_array1 = dpnp.array(array1_data, dtype=dtype)
        dp_array2 = dpnp.array(array2_data, dtype=dtype)
        dp_out = dpnp.array(out, dtype=dtype)
        result = dpnp.floor_divide(dp_array1, dp_array2, out=dp_out)

        # original
        np_array1 = numpy.array(array1_data, dtype=dtype)
        np_array2 = numpy.array(array2_data, dtype=dtype)
        expected = numpy.floor_divide(np_array1, np_array2, out=out)

        assert_allclose(result, expected)
        assert_allclose(dp_out, out)

    @pytest.mark.usefixtures("suppress_divide_invalid_numpy_warnings")
    @pytest.mark.parametrize(
        "dtype", get_all_dtypes(no_bool=True, no_none=True, no_complex=True)
    )
    def test_out_dtypes(self, dtype):
        size = 10

        np_array1 = numpy.arange(size, 2 * size, dtype=dtype)
        np_array2 = numpy.arange(size, dtype=dtype)
        np_out = numpy.empty(size, dtype=numpy.complex64)
        expected = numpy.floor_divide(np_array1, np_array2, out=np_out)

        dp_array1 = dpnp.arange(size, 2 * size, dtype=dtype)
        dp_array2 = dpnp.arange(size, dtype=dtype)

        dp_out = dpnp.empty(size, dtype=dpnp.complex64)
        if dtype != dpnp.complex64:
            # dtype of out mismatches types of input arrays
            with pytest.raises(ValueError):
                dpnp.floor_divide(dp_array1, dp_array2, out=dp_out)

            # allocate new out with expected type
            dp_out = dpnp.empty(size, dtype=dtype)

        result = dpnp.floor_divide(dp_array1, dp_array2, out=dp_out)
        assert_allclose(result, expected)

    @pytest.mark.usefixtures("suppress_divide_invalid_numpy_warnings")
    @pytest.mark.parametrize(
        "dtype", get_all_dtypes(no_bool=True, no_none=True, no_complex=True)
    )
    def test_out_overlap(self, dtype):
        size = 15
        # DPNP
        dp_a = dpnp.arange(2 * size, dtype=dtype)
        dpnp.floor_divide(dp_a[size::], dp_a[::2], out=dp_a[:size:])

        # original
        np_a = numpy.arange(2 * size, dtype=dtype)
        numpy.floor_divide(np_a[size::], np_a[::2], out=np_a[:size:])

        assert_allclose(dp_a, np_a)

    @pytest.mark.parametrize(
        "dtype", get_all_dtypes(no_bool=True, no_none=True, no_complex=True)
    )
    def test_inplace_strided_out(self, dtype):
        size = 21

        np_a = numpy.arange(size, dtype=dtype)
        np_a[::3] //= 4

        dp_a = dpnp.arange(size, dtype=dtype)
        dp_a[::3] //= 4

        assert_allclose(dp_a, np_a)

    @pytest.mark.parametrize(
        "shape", [(0,), (15,), (2, 2)], ids=["(0,)", "(15, )", "(2,2)"]
    )
    def test_invalid_shape(self, shape):
        dp_array1 = dpnp.arange(10)
        dp_array2 = dpnp.arange(5, 15)
        dp_out = dpnp.empty(shape)

        with pytest.raises(ValueError):
            dpnp.floor_divide(dp_array1, dp_array2, out=dp_out)

    @pytest.mark.parametrize(
        "out",
        [4, (), [], (3, 7), [2, 4]],
        ids=["4", "()", "[]", "(3, 7)", "[2, 4]"],
    )
    def test_invalid_out(self, out):
        a = dpnp.arange(10)

        assert_raises(TypeError, dpnp.floor_divide, a, 2, out)
        assert_raises(TypeError, numpy.floor_divide, a.asnumpy(), 2, out)


class TestFmax:
    @pytest.mark.parametrize(
        "dtype", get_all_dtypes(no_bool=True, no_complex=True, no_none=True)
    )
    def test_fmax(self, dtype):
        array1_data = numpy.arange(10)
        array2_data = numpy.arange(5, 15)
        out = numpy.empty(10, dtype=dtype)

        # DPNP
        dp_array1 = dpnp.array(array1_data, dtype=dtype)
        dp_array2 = dpnp.array(array2_data, dtype=dtype)
        dp_out = dpnp.array(out, dtype=dtype)
        result = dpnp.fmax(dp_array1, dp_array2, out=dp_out)

        # original
        np_array1 = numpy.array(array1_data, dtype=dtype)
        np_array2 = numpy.array(array2_data, dtype=dtype)
        expected = numpy.fmax(np_array1, np_array2, out=out)

        assert_allclose(expected, result)
        assert_allclose(out, dp_out)

    @pytest.mark.parametrize(
        "dtype", get_all_dtypes(no_bool=True, no_complex=True, no_none=True)
    )
    def test_out_dtypes(self, dtype):
        size = 10

        np_array1 = numpy.arange(size, 2 * size, dtype=dtype)
        np_array2 = numpy.arange(size, dtype=dtype)
        np_out = numpy.empty(size, dtype=numpy.float32)
        expected = numpy.fmax(np_array1, np_array2, out=np_out)

        dp_array1 = dpnp.arange(size, 2 * size, dtype=dtype)
        dp_array2 = dpnp.arange(size, dtype=dtype)
        with pytest.raises(TypeError):
            dpnp.fmax(dp_array1, dp_array2, out=np_out)

        dp_out = dpnp.empty(size, dtype=dpnp.float32)
        result = dpnp.fmax(dp_array1, dp_array2, out=dp_out)
        assert_array_equal(expected, result)

    @pytest.mark.parametrize(
        "dtype", get_all_dtypes(no_bool=True, no_complex=True, no_none=True)
    )
    def test_out_overlap(self, dtype):
        size = 15
        # DPNP
        dp_a = dpnp.arange(2 * size, dtype=dtype)
        dpnp.fmax(dp_a[size::], dp_a[::2], out=dp_a[:size:])

        # original
        np_a = numpy.arange(2 * size, dtype=dtype)
        numpy.fmax(np_a[size::], np_a[::2], out=np_a[:size:])

        assert_allclose(np_a, dp_a)

    @pytest.mark.parametrize(
        "shape", [(0,), (15,), (2, 2)], ids=["(0,)", "(15, )", "(2,2)"]
    )
    def test_invalid_shape(self, shape):
        dp_array1 = dpnp.arange(10)
        dp_array2 = dpnp.arange(5, 15)
        dp_out = dpnp.empty(shape)

        with pytest.raises(ValueError):
            dpnp.fmax(dp_array1, dp_array2, out=dp_out)

    @pytest.mark.parametrize(
        "out",
        [4, (), [], (3, 7), [2, 4]],
        ids=["4", "()", "[]", "(3, 7)", "[2, 4]"],
    )
    def test_invalid_out(self, out):
        a = dpnp.arange(10)

        assert_raises(TypeError, dpnp.fmax, a, 2, out)
        assert_raises(TypeError, numpy.fmax, a.asnumpy(), 2, out)


class TestFmin:
    @pytest.mark.parametrize(
        "dtype", get_all_dtypes(no_bool=True, no_complex=True, no_none=True)
    )
    def test_fmin(self, dtype):
        array1_data = numpy.arange(10)
        array2_data = numpy.arange(5, 15)
        out = numpy.empty(10, dtype=dtype)

        # DPNP
        dp_array1 = dpnp.array(array1_data, dtype=dtype)
        dp_array2 = dpnp.array(array2_data, dtype=dtype)
        dp_out = dpnp.array(out, dtype=dtype)
        result = dpnp.fmin(dp_array1, dp_array2, out=dp_out)

        # original
        np_array1 = numpy.array(array1_data, dtype=dtype)
        np_array2 = numpy.array(array2_data, dtype=dtype)
        expected = numpy.fmin(np_array1, np_array2, out=out)

        assert_allclose(expected, result)
        assert_allclose(out, dp_out)

    @pytest.mark.parametrize(
        "dtype", get_all_dtypes(no_bool=True, no_complex=True, no_none=True)
    )
    def test_out_dtypes(self, dtype):
        size = 10

        np_array1 = numpy.arange(size, 2 * size, dtype=dtype)
        np_array2 = numpy.arange(size, dtype=dtype)
        np_out = numpy.empty(size, dtype=numpy.float32)
        expected = numpy.fmin(np_array1, np_array2, out=np_out)

        dp_array1 = dpnp.arange(size, 2 * size, dtype=dtype)
        dp_array2 = dpnp.arange(size, dtype=dtype)
        with pytest.raises(TypeError):
            dpnp.fmin(dp_array1, dp_array2, out=np_out)

        dp_out = dpnp.empty(size, dtype=dpnp.float32)
        result = dpnp.fmin(dp_array1, dp_array2, out=dp_out)
        assert_array_equal(expected, result)

    @pytest.mark.parametrize(
        "dtype", get_all_dtypes(no_bool=True, no_complex=True, no_none=True)
    )
    def test_out_overlap(self, dtype):
        size = 15
        # DPNP
        dp_a = dpnp.arange(2 * size, dtype=dtype)
        dpnp.fmin(dp_a[size::], dp_a[::2], out=dp_a[:size:])

        # original
        np_a = numpy.arange(2 * size, dtype=dtype)
        numpy.fmin(np_a[size::], np_a[::2], out=np_a[:size:])

        assert_allclose(np_a, dp_a)

    @pytest.mark.parametrize(
        "shape", [(0,), (15,), (2, 2)], ids=["(0,)", "(15, )", "(2,2)"]
    )
    def test_invalid_shape(self, shape):
        dp_array1 = dpnp.arange(10)
        dp_array2 = dpnp.arange(5, 15)
        dp_out = dpnp.empty(shape)

        with pytest.raises(ValueError):
            dpnp.fmin(dp_array1, dp_array2, out=dp_out)

    @pytest.mark.parametrize(
        "out",
        [4, (), [], (3, 7), [2, 4]],
        ids=["4", "()", "[]", "(3, 7)", "[2, 4]"],
    )
    def test_invalid_out(self, out):
        a = dpnp.arange(10)

        assert_raises(TypeError, dpnp.fmin, a, 2, out)
        assert_raises(TypeError, numpy.fmin, a.asnumpy(), 2, out)


class TestHypot:
    @pytest.mark.parametrize("dtype", get_float_dtypes())
    def test_hypot(self, dtype):
        array1_data = numpy.arange(10)
        array2_data = numpy.arange(5, 15)
        out = numpy.empty(10, dtype=dtype)

        # DPNP
        dp_array1 = dpnp.array(array1_data, dtype=dtype)
        dp_array2 = dpnp.array(array2_data, dtype=dtype)
        dp_out = dpnp.array(out, dtype=dtype)
        result = dpnp.hypot(dp_array1, dp_array2, out=dp_out)

        # original
        np_array1 = numpy.array(array1_data, dtype=dtype)
        np_array2 = numpy.array(array2_data, dtype=dtype)
        expected = numpy.hypot(np_array1, np_array2, out=out)

        assert_allclose(expected, result)
        assert_allclose(out, dp_out)

    @pytest.mark.parametrize("dtype", get_float_dtypes())
    def test_out_dtypes(self, dtype):
        size = 10

        np_array1 = numpy.arange(size, 2 * size, dtype=dtype)
        np_array2 = numpy.arange(size, dtype=dtype)
        np_out = numpy.empty(size, dtype=numpy.float32)
        expected = numpy.hypot(np_array1, np_array2, out=np_out)

        dp_array1 = dpnp.arange(size, 2 * size, dtype=dtype)
        dp_array2 = dpnp.arange(size, dtype=dtype)

        dp_out = dpnp.empty(size, dtype=dpnp.float32)
        if dtype != dpnp.float32:
            # dtype of out mismatches types of input arrays
            with pytest.raises(ValueError):
                dpnp.hypot(dp_array1, dp_array2, out=dp_out)

            # allocate new out with expected type
            dp_out = dpnp.empty(size, dtype=dtype)

        result = dpnp.hypot(dp_array1, dp_array2, out=dp_out)

        tol = numpy.finfo(numpy.float32).resolution
        assert_allclose(expected, result, rtol=tol, atol=tol)

    @pytest.mark.parametrize("dtype", get_float_dtypes())
    def test_out_overlap(self, dtype):
        size = 15
        # DPNP
        dp_a = dpnp.arange(2 * size, dtype=dtype)
        dpnp.hypot(dp_a[size::], dp_a[::2], out=dp_a[:size:])

        # original
        np_a = numpy.arange(2 * size, dtype=dtype)
        numpy.hypot(np_a[size::], np_a[::2], out=np_a[:size:])

        tol = numpy.finfo(numpy.float32).resolution
        assert_allclose(np_a, dp_a, rtol=tol, atol=tol)

    @pytest.mark.parametrize(
        "shape", [(0,), (15,), (2, 2)], ids=["(0,)", "(15, )", "(2,2)"]
    )
    def test_invalid_shape(self, shape):
        dp_array1 = dpnp.arange(10)
        dp_array2 = dpnp.arange(5, 15)
        dp_out = dpnp.empty(shape)

        with pytest.raises(ValueError):
            dpnp.hypot(dp_array1, dp_array2, out=dp_out)

    @pytest.mark.parametrize(
        "out",
        [4, (), [], (3, 7), [2, 4]],
        ids=["4", "()", "[]", "(3, 7)", "[2, 4]"],
    )
    def test_invalid_out(self, out):
        a = dpnp.arange(10)

        assert_raises(TypeError, dpnp.hypot, a, 2, out)
        assert_raises(TypeError, numpy.hypot, a.asnumpy(), 2, out)


class TestLogSumExp:
    @pytest.mark.parametrize("dtype", get_all_dtypes(no_complex=True))
    @pytest.mark.parametrize("axis", [None, 2, -1, (0, 1)])
    @pytest.mark.parametrize("keepdims", [True, False])
    def test_logsumexp(self, dtype, axis, keepdims):
        a = dpnp.ones((3, 4, 5, 6, 7), dtype=dtype)
        res = dpnp.logsumexp(a, axis=axis, keepdims=keepdims)
        exp_dtype = (
            dpnp.default_float_type(a.device) if dtype == dpnp.bool else None
        )
        exp = numpy.logaddexp.reduce(
            dpnp.asnumpy(a), axis=axis, keepdims=keepdims, dtype=exp_dtype
        )

        assert_dtype_allclose(res, exp)

    @pytest.mark.parametrize("dtype", get_all_dtypes(no_complex=True))
    @pytest.mark.parametrize("axis", [None, 2, -1, (0, 1)])
    @pytest.mark.parametrize("keepdims", [True, False])
    def test_logsumexp_out(self, dtype, axis, keepdims):
        a = dpnp.ones((3, 4, 5, 6, 7), dtype=dtype)
        exp_dtype = (
            dpnp.default_float_type(a.device) if dtype == dpnp.bool else None
        )
        exp = numpy.logaddexp.reduce(
            dpnp.asnumpy(a), axis=axis, keepdims=keepdims, dtype=exp_dtype
        )

        exp_dtype = exp.dtype
        if exp_dtype == numpy.float64 and not has_support_aspect64():
            exp_dtype = numpy.float32
        dpnp_out = dpnp.empty_like(a, shape=exp.shape, dtype=exp_dtype)
        res = dpnp.logsumexp(a, axis=axis, out=dpnp_out, keepdims=keepdims)

        assert res is dpnp_out
        assert_dtype_allclose(res, exp)

    @pytest.mark.parametrize(
        "in_dtype", get_all_dtypes(no_bool=True, no_complex=True)
    )
    @pytest.mark.parametrize("out_dtype", get_all_dtypes(no_bool=True))
    def test_logsumexp_dtype(self, in_dtype, out_dtype):
        a = dpnp.ones(100, dtype=in_dtype)
        res = dpnp.logsumexp(a, dtype=out_dtype)
        exp = numpy.logaddexp.reduce(dpnp.asnumpy(a))
        exp = exp.astype(out_dtype)

        assert_allclose(res, exp, rtol=1e-06)


class TestReduceHypot:
    @pytest.mark.parametrize("dtype", get_all_dtypes(no_complex=True))
    @pytest.mark.parametrize("axis", [None, 2, -1, (0, 1)])
    @pytest.mark.parametrize("keepdims", [True, False])
    def test_reduce_hypot(self, dtype, axis, keepdims):
        a = dpnp.ones((3, 4, 5, 6, 7), dtype=dtype)
        res = dpnp.reduce_hypot(a, axis=axis, keepdims=keepdims)
        exp_dtype = (
            dpnp.default_float_type(a.device) if dtype == dpnp.bool else None
        )
        exp = numpy.hypot.reduce(
            dpnp.asnumpy(a), axis=axis, keepdims=keepdims, dtype=exp_dtype
        )

        assert_dtype_allclose(res, exp)

    @pytest.mark.parametrize("dtype", get_all_dtypes(no_complex=True))
    @pytest.mark.parametrize("axis", [None, 2, -1, (0, 1)])
    @pytest.mark.parametrize("keepdims", [True, False])
    def test_reduce_hypot_out(self, dtype, axis, keepdims):
        a = dpnp.ones((3, 4, 5, 6, 7), dtype=dtype)
        exp_dtype = (
            dpnp.default_float_type(a.device) if dtype == dpnp.bool else None
        )
        exp = numpy.hypot.reduce(
            dpnp.asnumpy(a), axis=axis, keepdims=keepdims, dtype=exp_dtype
        )

        exp_dtype = exp.dtype
        if exp_dtype == numpy.float64 and not has_support_aspect64():
            exp_dtype = numpy.float32
        dpnp_out = dpnp.empty_like(a, shape=exp.shape, dtype=exp_dtype)
        res = dpnp.reduce_hypot(a, axis=axis, out=dpnp_out, keepdims=keepdims)

        assert res is dpnp_out
        assert_dtype_allclose(res, exp)

    @pytest.mark.parametrize(
        "in_dtype", get_all_dtypes(no_bool=True, no_complex=True)
    )
    @pytest.mark.parametrize("out_dtype", get_all_dtypes(no_bool=True))
    def test_reduce_hypot_dtype(self, in_dtype, out_dtype):
        a = dpnp.ones(99, dtype=in_dtype)
        res = dpnp.reduce_hypot(a, dtype=out_dtype)
        exp = numpy.hypot.reduce(dpnp.asnumpy(a))
        exp = exp.astype(out_dtype)

        assert_allclose(res, exp, rtol=1e-06)


class TestMaximum:
    @pytest.mark.parametrize("dtype", get_all_dtypes(no_none=True))
    def test_maximum(self, dtype):
        array1_data = numpy.arange(10)
        array2_data = numpy.arange(5, 15)
        out = numpy.empty(10, dtype=dtype)

        # DPNP
        dp_array1 = dpnp.array(array1_data, dtype=dtype)
        dp_array2 = dpnp.array(array2_data, dtype=dtype)
        dp_out = dpnp.array(out, dtype=dtype)
        result = dpnp.maximum(dp_array1, dp_array2, out=dp_out)

        # original
        np_array1 = numpy.array(array1_data, dtype=dtype)
        np_array2 = numpy.array(array2_data, dtype=dtype)
        expected = numpy.maximum(np_array1, np_array2, out=out)

        assert_allclose(expected, result)
        assert_allclose(out, dp_out)

    @pytest.mark.parametrize("dtype", get_all_dtypes(no_none=True))
    def test_out_dtypes(self, dtype):
        size = 2 if dtype == dpnp.bool else 10

        np_array1 = numpy.arange(size, 2 * size, dtype=dtype)
        np_array2 = numpy.arange(size, dtype=dtype)
        np_out = numpy.empty(size, dtype=numpy.complex64)
        expected = numpy.maximum(np_array1, np_array2, out=np_out)

        dp_array1 = dpnp.arange(size, 2 * size, dtype=dtype)
        dp_array2 = dpnp.arange(size, dtype=dtype)

        dp_out = dpnp.empty(size, dtype=dpnp.complex64)
        if dtype != dpnp.complex64:
            # dtype of out mismatches types of input arrays
            with pytest.raises(ValueError):
                dpnp.maximum(dp_array1, dp_array2, out=dp_out)

            # allocate new out with expected type
            dp_out = dpnp.empty(size, dtype=dtype)

        result = dpnp.maximum(dp_array1, dp_array2, out=dp_out)
        assert_array_equal(expected, result)

    @pytest.mark.parametrize("dtype", get_all_dtypes(no_none=True))
    def test_out_overlap(self, dtype):
        size = 1 if dtype == dpnp.bool else 15
        # DPNP
        dp_a = dpnp.arange(2 * size, dtype=dtype)
        dpnp.maximum(dp_a[size::], dp_a[::2], out=dp_a[:size:])

        # original
        np_a = numpy.arange(2 * size, dtype=dtype)
        numpy.maximum(np_a[size::], np_a[::2], out=np_a[:size:])

        assert_allclose(np_a, dp_a)

    @pytest.mark.parametrize(
        "shape", [(0,), (15,), (2, 2)], ids=["(0,)", "(15, )", "(2,2)"]
    )
    def test_invalid_shape(self, shape):
        dp_array1 = dpnp.arange(10)
        dp_array2 = dpnp.arange(5, 15)
        dp_out = dpnp.empty(shape)

        with pytest.raises(ValueError):
            dpnp.maximum(dp_array1, dp_array2, out=dp_out)

    @pytest.mark.parametrize(
        "out",
        [4, (), [], (3, 7), [2, 4]],
        ids=["4", "()", "[]", "(3, 7)", "[2, 4]"],
    )
    def test_invalid_out(self, out):
        a = dpnp.arange(10)

        assert_raises(TypeError, dpnp.maximum, a, 2, out)
        assert_raises(TypeError, numpy.maximum, a.asnumpy(), 2, out)


class TestMinimum:
    @pytest.mark.parametrize("dtype", get_all_dtypes(no_none=True))
    def test_minimum(self, dtype):
        array1_data = numpy.arange(10)
        array2_data = numpy.arange(5, 15)
        out = numpy.empty(10, dtype=dtype)

        # DPNP
        dp_array1 = dpnp.array(array1_data, dtype=dtype)
        dp_array2 = dpnp.array(array2_data, dtype=dtype)
        dp_out = dpnp.array(out, dtype=dtype)
        result = dpnp.minimum(dp_array1, dp_array2, out=dp_out)

        # original
        np_array1 = numpy.array(array1_data, dtype=dtype)
        np_array2 = numpy.array(array2_data, dtype=dtype)
        expected = numpy.minimum(np_array1, np_array2, out=out)

        assert_allclose(expected, result)
        assert_allclose(out, dp_out)

    @pytest.mark.parametrize("dtype", get_all_dtypes(no_none=True))
    def test_out_dtypes(self, dtype):
        size = 2 if dtype == dpnp.bool else 10

        np_array1 = numpy.arange(size, 2 * size, dtype=dtype)
        np_array2 = numpy.arange(size, dtype=dtype)
        np_out = numpy.empty(size, dtype=numpy.complex64)
        expected = numpy.minimum(np_array1, np_array2, out=np_out)

        dp_array1 = dpnp.arange(size, 2 * size, dtype=dtype)
        dp_array2 = dpnp.arange(size, dtype=dtype)

        dp_out = dpnp.empty(size, dtype=dpnp.complex64)
        if dtype != dpnp.complex64:
            # dtype of out mismatches types of input arrays
            with pytest.raises(ValueError):
                dpnp.minimum(dp_array1, dp_array2, out=dp_out)

            # allocate new out with expected type
            dp_out = dpnp.empty(size, dtype=dtype)

        result = dpnp.minimum(dp_array1, dp_array2, out=dp_out)
        assert_array_equal(expected, result)

    @pytest.mark.parametrize("dtype", get_all_dtypes(no_none=True))
    def test_out_overlap(self, dtype):
        size = 1 if dtype == dpnp.bool else 15
        # DPNP
        dp_a = dpnp.arange(2 * size, dtype=dtype)
        dpnp.minimum(dp_a[size::], dp_a[::2], out=dp_a[:size:])

        # original
        np_a = numpy.arange(2 * size, dtype=dtype)
        numpy.minimum(np_a[size::], np_a[::2], out=np_a[:size:])

        assert_allclose(np_a, dp_a)

    @pytest.mark.parametrize(
        "shape", [(0,), (15,), (2, 2)], ids=["(0,)", "(15, )", "(2,2)"]
    )
    def test_invalid_shape(self, shape):
        dp_array1 = dpnp.arange(10)
        dp_array2 = dpnp.arange(5, 15)
        dp_out = dpnp.empty(shape)

        with pytest.raises(ValueError):
            dpnp.minimum(dp_array1, dp_array2, out=dp_out)

    @pytest.mark.parametrize(
        "out",
        [4, (), [], (3, 7), [2, 4]],
        ids=["4", "()", "[]", "(3, 7)", "[2, 4]"],
    )
    def test_invalid_out(self, out):
        a = dpnp.arange(10)

        assert_raises(TypeError, dpnp.minimum, a, 2, out)
        assert_raises(TypeError, numpy.minimum, a.asnumpy(), 2, out)


class TestMultiply:
    @pytest.mark.parametrize("dtype", get_all_dtypes(no_none=True))
    def test_multiply(self, dtype):
        array1_data = numpy.arange(10)
        array2_data = numpy.arange(5, 15)
        out = numpy.empty(10, dtype=dtype)

        # DPNP
        dp_array1 = dpnp.array(array1_data, dtype=dtype)
        dp_array2 = dpnp.array(array2_data, dtype=dtype)
        dp_out = dpnp.array(out, dtype=dtype)
        result = dpnp.multiply(dp_array1, dp_array2, out=dp_out)

        # original
        np_array1 = numpy.array(array1_data, dtype=dtype)
        np_array2 = numpy.array(array2_data, dtype=dtype)
        expected = numpy.multiply(np_array1, np_array2, out=out)

        assert_allclose(expected, result)
        assert_allclose(out, dp_out)

    @pytest.mark.parametrize("dtype", get_all_dtypes(no_none=True))
    def test_out_dtypes(self, dtype):
        size = 2 if dtype == dpnp.bool else 10

        np_array1 = numpy.arange(size, 2 * size, dtype=dtype)
        np_array2 = numpy.arange(size, dtype=dtype)
        np_out = numpy.empty(size, dtype=numpy.complex64)
        expected = numpy.multiply(np_array1, np_array2, out=np_out)

        dp_array1 = dpnp.arange(size, 2 * size, dtype=dtype)
        dp_array2 = dpnp.arange(size, dtype=dtype)

        dp_out = dpnp.empty(size, dtype=dpnp.complex64)
        if dtype != dpnp.complex64:
            # dtype of out mismatches types of input arrays
            with pytest.raises(ValueError):
                dpnp.multiply(dp_array1, dp_array2, out=dp_out)

            # allocate new out with expected type
            dp_out = dpnp.empty(size, dtype=dtype)

        result = dpnp.multiply(dp_array1, dp_array2, out=dp_out)
        assert_array_equal(expected, result)

    @pytest.mark.parametrize("dtype", get_all_dtypes(no_none=True))
    def test_out_overlap(self, dtype):
        size = 1 if dtype == dpnp.bool else 15
        # DPNP
        dp_a = dpnp.arange(2 * size, dtype=dtype)
        dpnp.multiply(dp_a[size::], dp_a[::2], out=dp_a[:size:])

        # original
        np_a = numpy.arange(2 * size, dtype=dtype)
        numpy.multiply(np_a[size::], np_a[::2], out=np_a[:size:])

        assert_allclose(np_a, dp_a)

    @pytest.mark.parametrize(
        "dtype", get_all_dtypes(no_bool=True, no_none=True)
    )
    def test_inplace_strided_out(self, dtype):
        size = 21

        np_a = numpy.arange(size, dtype=dtype)
        np_a[::3] *= 4

        dp_a = dpnp.arange(size, dtype=dtype)
        dp_a[::3] *= 4

        assert_allclose(dp_a, np_a)

    @pytest.mark.parametrize(
        "shape", [(0,), (15,), (2, 2)], ids=["(0,)", "(15, )", "(2,2)"]
    )
    def test_invalid_shape(self, shape):
        dp_array1 = dpnp.arange(10)
        dp_array2 = dpnp.arange(5, 15)
        dp_out = dpnp.empty(shape)

        with pytest.raises(ValueError):
            dpnp.multiply(dp_array1, dp_array2, out=dp_out)

    @pytest.mark.parametrize(
        "out",
        [4, (), [], (3, 7), [2, 4]],
        ids=["4", "()", "[]", "(3, 7)", "[2, 4]"],
    )
    def test_invalid_out(self, out):
        a = dpnp.arange(10)

        assert_raises(TypeError, dpnp.multiply, a, 2, out)
        assert_raises(TypeError, numpy.multiply, a.asnumpy(), 2, out)


class TestPower:
    @pytest.mark.parametrize(
        "dtype", get_all_dtypes(no_bool=True, no_none=True)
    )
    def test_power(self, dtype):
        array1_data = numpy.arange(10)
        array2_data = numpy.arange(5, 15)
        out = numpy.empty(10, dtype=dtype)

        # DPNP
        dp_array1 = dpnp.array(array1_data, dtype=dtype)
        dp_array2 = dpnp.array(array2_data, dtype=dtype)
        dp_out = dpnp.array(out, dtype=dtype)
        result = dpnp.power(dp_array1, dp_array2, out=dp_out)

        # original
        np_array1 = numpy.array(array1_data, dtype=dtype)
        np_array2 = numpy.array(array2_data, dtype=dtype)
        expected = numpy.power(np_array1, np_array2, out=out)

        assert_allclose(expected, result, rtol=1e-06)

    @pytest.mark.parametrize("dtype", get_all_dtypes(no_none=True))
    def test_out_dtypes(self, dtype):
        size = 2 if dtype == dpnp.bool else 5

        np_array1 = numpy.arange(size, 2 * size, dtype=dtype)
        np_array2 = numpy.arange(size, dtype=dtype)
        np_out = numpy.empty(size, dtype=numpy.complex64)
        expected = numpy.power(np_array1, np_array2, out=np_out)

        dp_array1 = dpnp.arange(size, 2 * size, dtype=dtype)
        dp_array2 = dpnp.arange(size, dtype=dtype)
        dp_out = dpnp.empty(size, dtype=dpnp.complex64)
        if dtype != dpnp.complex64:
            # dtype of out mismatches types of input arrays
            with pytest.raises(ValueError):
                dpnp.power(dp_array1, dp_array2, out=dp_out)

            # allocate new out with expected type
            if dtype == dpnp.bool:
                out_dtype = numpy.int8
            else:
                out_dtype = dtype
            dp_out = dpnp.empty(size, dtype=out_dtype)

        result = dpnp.power(dp_array1, dp_array2, out=dp_out)
        assert_allclose(expected, result, rtol=1e-06)

    @pytest.mark.parametrize("dtype", get_all_dtypes(no_bool=True))
    def test_out_overlap(self, dtype):
        size = 10
        # DPNP
        dp_a = dpnp.arange(2 * size, dtype=dtype)
        dpnp.power(dp_a[size::], dp_a[::2], out=dp_a[:size:]),

        # original
        np_a = numpy.arange(2 * size, dtype=dtype)
        numpy.power(np_a[size::], np_a[::2], out=np_a[:size:])

        rtol = 1e-05 if dtype is dpnp.complex64 else 1e-07
        assert_allclose(np_a, dp_a, rtol=rtol)

    @pytest.mark.parametrize(
        "dtype", get_all_dtypes(no_bool=True, no_none=True)
    )
    def test_inplace_strided_out(self, dtype):
        size = 5

        np_a = numpy.arange(2 * size, dtype=dtype)
        np_a[::3] **= 3

        dp_a = dpnp.arange(2 * size, dtype=dtype)
        dp_a[::3] **= 3

        assert_allclose(dp_a, np_a)

    @pytest.mark.parametrize(
        "shape", [(0,), (15,), (2, 2)], ids=["(0,)", "(15, )", "(2,2)"]
    )
    def test_invalid_shape(self, shape):
        dp_array1 = dpnp.arange(10, dtype=dpnp.float32)
        dp_array2 = dpnp.arange(5, 15, dtype=dpnp.float32)
        dp_out = dpnp.empty(shape, dtype=dpnp.float32)

        with pytest.raises(ValueError):
            dpnp.power(dp_array1, dp_array2, out=dp_out)

    @pytest.mark.parametrize(
        "out",
        [4, (), [], (3, 7), [2, 4]],
        ids=["4", "()", "[]", "(3, 7)", "[2, 4]"],
    )
    def test_invalid_out(self, out):
        a = dpnp.arange(10)

        assert_raises(TypeError, dpnp.power, a, 2, out)
        assert_raises(TypeError, numpy.power, a.asnumpy(), 2, out)

    @pytest.mark.usefixtures("suppress_invalid_numpy_warnings")
    def test_complex_values(self):
        np_arr = numpy.array([0j, 1 + 1j, 0 + 2j, 1 + 2j, numpy.nan, numpy.inf])
        dp_arr = dpnp.array(np_arr)
        func = lambda x: x**2

        assert_dtype_allclose(func(dp_arr), func(np_arr))

    @pytest.mark.parametrize("val", [0, 1], ids=["0", "1"])
    @pytest.mark.parametrize("dtype", [dpnp.int32, dpnp.int64])
    def test_integer_power_of_0_or_1(self, val, dtype):
        np_arr = numpy.arange(10, dtype=dtype)
        dp_arr = dpnp.array(np_arr)
        func = lambda x: val**x

        assert_equal(func(np_arr), func(dp_arr))

    @pytest.mark.parametrize("dtype", [dpnp.int32, dpnp.int64])
    def test_integer_to_negative_power(self, dtype):
        a = dpnp.arange(2, 10, dtype=dtype)
        b = dpnp.full(8, -2, dtype=dtype)
        zeros = dpnp.zeros(8, dtype=dtype)
        ones = dpnp.ones(8, dtype=dtype)

        assert_array_equal(ones ** (-2), zeros)
        assert_equal(
            a ** (-3), zeros
        )  # positive integer to negative integer power
        assert_equal(
            b ** (-4), zeros
        )  # negative integer to negative integer power

    def test_float_to_inf(self):
        a = numpy.array(
            [1, 1, 2, 2, -2, -2, numpy.inf, -numpy.inf], dtype=numpy.float32
        )
        b = numpy.array(
            [
                numpy.inf,
                -numpy.inf,
                numpy.inf,
                -numpy.inf,
                numpy.inf,
                -numpy.inf,
                numpy.inf,
                -numpy.inf,
            ],
            dtype=numpy.float32,
        )
        numpy_res = a**b
        dpnp_res = dpnp.array(a) ** dpnp.array(b)

        assert_allclose(numpy_res, dpnp_res.asnumpy())


@pytest.mark.parametrize("dtype", get_all_dtypes(no_complex=True, no_bool=True))
@pytest.mark.parametrize("axis", [None, 0, 1, 2, 3])
def test_sum_empty(dtype, axis):
    a = numpy.empty((1, 2, 0, 4), dtype=dtype)
    numpy_res = a.sum(axis=axis)
    dpnp_res = dpnp.array(a).sum(axis=axis)
    assert_array_equal(numpy_res, dpnp_res.asnumpy())


@pytest.mark.parametrize("dtype", get_all_dtypes(no_bool=True))
def test_sum_empty_out(dtype):
    a = dpnp.empty((1, 2, 0, 4), dtype=dtype)
    out = dpnp.ones((), dtype=dtype)
    res = a.sum(out=out)
    assert_array_equal(out.asnumpy(), res.asnumpy())
    assert_array_equal(out.asnumpy(), numpy.array(0, dtype=dtype))


@pytest.mark.usefixtures("suppress_complex_warning")
@pytest.mark.parametrize(
    "shape",
    [
        (),
        (1, 2, 3),
        (1, 0, 2),
        (10,),
        (3, 3, 3),
        (5, 5),
        (0, 6),
        (10, 1),
        (1, 10),
        (35, 40),
        (40, 35),
    ],
)
@pytest.mark.parametrize("dtype_in", get_all_dtypes())
@pytest.mark.parametrize("dtype_out", get_all_dtypes())
@pytest.mark.parametrize("transpose", [True, False])
@pytest.mark.parametrize("keepdims", [True, False])
@pytest.mark.parametrize("order", ["C", "F"])
def test_sum(shape, dtype_in, dtype_out, transpose, keepdims, order):
    size = numpy.prod(shape)
    a_np = numpy.arange(size).astype(dtype_in).reshape(shape, order=order)
    a = dpnp.asarray(a_np)

    if transpose:
        a_np = a_np.T
        a = a.T

    axes_range = list(numpy.arange(len(shape)))
    axes = [None]
    axes += axes_range
    axes += permutations(axes_range, 2)
    axes.append(tuple(axes_range))

    for axis in axes:
        numpy_res = a_np.sum(axis=axis, dtype=dtype_out, keepdims=keepdims)
        dpnp_res = a.sum(axis=axis, dtype=dtype_out, keepdims=keepdims)
        assert_array_equal(numpy_res, dpnp_res.asnumpy())


@pytest.mark.parametrize(
    "dtype", get_all_dtypes(no_bool=True, no_none=True, no_complex=True)
)
def test_inplace_remainder(dtype):
    size = 21
    np_a = numpy.arange(size, dtype=dtype)
    dp_a = dpnp.arange(size, dtype=dtype)

    np_a %= 4
    dp_a %= 4

    assert_allclose(dp_a, np_a)


@pytest.mark.parametrize(
    "dtype", get_all_dtypes(no_bool=True, no_none=True, no_complex=True)
)
def test_inplace_floor_divide(dtype):
    size = 21
    np_a = numpy.arange(size, dtype=dtype)
    dp_a = dpnp.arange(size, dtype=dtype)

    np_a //= 4
    dp_a //= 4

    assert_allclose(dp_a, np_a)


class TestMatmul:
    def setup_method(self):
        numpy.random.seed(42)

    @pytest.mark.parametrize(
        "order_pair", [("C", "C"), ("C", "F"), ("F", "C"), ("F", "F")]
    )
    @pytest.mark.parametrize(
        "shape_pair",
        [
            ((4,), (4,)),
            ((1, 4), (4, 1)),
            ((4,), (4, 2)),
            ((1, 4), (4, 2)),
            ((2, 4), (4,)),
            ((2, 4), (4, 1)),
            ((1, 4), (4,)),  # output should be 1-d not 0-d
            ((4,), (4, 1)),
            ((1, 4), (4, 1)),
            ((2, 4), (4, 3)),
            ((1, 2, 3), (1, 3, 5)),
            ((4, 2, 3), (4, 3, 5)),
            ((1, 2, 3), (4, 3, 5)),
            ((2, 3), (4, 3, 5)),
            ((4, 2, 3), (1, 3, 5)),
            ((4, 2, 3), (3, 5)),
            ((1, 1, 4, 3), (1, 1, 3, 5)),
            ((6, 7, 4, 3), (6, 7, 3, 5)),
            ((6, 7, 4, 3), (1, 1, 3, 5)),
            ((6, 7, 4, 3), (1, 3, 5)),
            ((6, 7, 4, 3), (3, 5)),
            ((6, 7, 4, 3), (1, 7, 3, 5)),
            ((6, 7, 4, 3), (7, 3, 5)),
            ((6, 7, 4, 3), (6, 1, 3, 5)),
            ((1, 1, 4, 3), (6, 7, 3, 5)),
            ((1, 4, 3), (6, 7, 3, 5)),
            ((4, 3), (6, 7, 3, 5)),
            ((6, 1, 4, 3), (6, 7, 3, 5)),
            ((1, 7, 4, 3), (6, 7, 3, 5)),
            ((7, 4, 3), (6, 7, 3, 5)),
            ((1, 5, 3, 2), (6, 5, 2, 4)),
            ((5, 3, 2), (6, 5, 2, 4)),
            ((1, 3, 3), (10, 1, 3, 1)),
            ((2, 3, 3), (10, 1, 3, 1)),
            ((10, 2, 3, 3), (10, 1, 3, 1)),
        ],
    )
    def test_matmul(self, order_pair, shape_pair):
        order1, order2 = order_pair
        shape1, shape2 = shape_pair
<<<<<<< HEAD
        # input should be float type otherwise they are copied to c-contigous array
        # so testing order becomes meaningless
=======
>>>>>>> d7082ad7
        dtype = dpnp.default_float_type()
        a1 = numpy.arange(numpy.prod(shape1), dtype=dtype).reshape(shape1)
        a2 = numpy.arange(numpy.prod(shape2), dtype=dtype).reshape(shape2)
        a1 = numpy.array(a1, order=order1)
        a2 = numpy.array(a2, order=order2)

        b1 = dpnp.asarray(a1)
        b2 = dpnp.asarray(a2)
        result = dpnp.matmul(b1, b2)
        expected = numpy.matmul(a1, a2)
        assert_dtype_allclose(result, expected)

    @pytest.mark.parametrize(
        "order_pair", [("C", "C"), ("C", "F"), ("F", "C"), ("F", "F")]
    )
    @pytest.mark.parametrize(
        "shape_pair",
        [
            ((2, 0), (0, 3)),
            ((0, 4), (4, 3)),
            ((2, 4), (4, 0)),
            ((1, 2, 3), (0, 3, 5)),
            ((0, 2, 3), (1, 3, 5)),
            ((2, 3), (0, 3, 5)),
            ((0, 2, 3), (3, 5)),
            ((0, 0, 4, 3), (1, 1, 3, 5)),
            ((6, 0, 4, 3), (1, 3, 5)),
            ((0, 7, 4, 3), (3, 5)),
            ((0, 7, 4, 3), (1, 7, 3, 5)),
            ((0, 7, 4, 3), (7, 3, 5)),
            ((6, 0, 4, 3), (6, 1, 3, 5)),
            ((1, 1, 4, 3), (0, 0, 3, 5)),
            ((1, 4, 3), (6, 0, 3, 5)),
            ((4, 3), (0, 0, 3, 5)),
            ((6, 1, 4, 3), (6, 0, 3, 5)),
            ((1, 7, 4, 3), (0, 7, 3, 5)),
            ((7, 4, 3), (0, 7, 3, 5)),
        ],
    )
    def test_matmul_empty(self, order_pair, shape_pair):
        order1, order2 = order_pair
        shape1, shape2 = shape_pair
        dtype = dpnp.default_float_type()
        a1 = numpy.arange(numpy.prod(shape1), dtype=dtype).reshape(shape1)
        a2 = numpy.arange(numpy.prod(shape2), dtype=dtype).reshape(shape2)
        a1 = numpy.array(a1, order=order1)
        a2 = numpy.array(a2, order=order2)

        b1 = dpnp.asarray(a1)
        b2 = dpnp.asarray(a2)

        result = dpnp.matmul(b1, b2)
        expected = numpy.matmul(a1, a2)
        assert_dtype_allclose(result, expected)

    @pytest.mark.parametrize(
        "shape_pair",
        [
            ((2, 4), (4, 3)),
            ((4, 2, 3), (4, 3, 5)),
            ((6, 7, 4, 3), (6, 7, 3, 5)),
        ],
        ids=[
            "((2, 4), (4, 3))",
            "((4, 2, 3), (4, 3, 5))",
            "((6, 7, 4, 3), (6, 7, 3, 5))",
        ],
    )
    def test_matmul_bool(self, shape_pair):
        shape1, shape2 = shape_pair
        a1 = numpy.resize(
            numpy.arange(2, dtype=numpy.bool_), numpy.prod(shape1)
        ).reshape(shape1)
        a2 = numpy.resize(
            numpy.arange(2, dtype=numpy.bool_), numpy.prod(shape2)
        ).reshape(shape2)

        b1 = dpnp.asarray(a1)
        b2 = dpnp.asarray(a2)

        result = dpnp.matmul(b1, b2)
        expected = numpy.matmul(a1, a2)
        assert_dtype_allclose(result, expected)

    @pytest.mark.parametrize("dtype", get_all_dtypes(no_bool=True))
    @pytest.mark.parametrize(
        "shape_pair",
        [
            ((2, 4), (4, 3)),
            ((4, 2, 3), (4, 3, 5)),
            ((6, 7, 4, 3), (6, 7, 3, 5)),
        ],
        ids=[
            "((2, 4), (4, 3))",
            "((4, 2, 3), (4, 3, 5))",
            "((6, 7, 4, 3), (6, 7, 3, 5))",
        ],
    )
    def test_matmul_dtype(self, dtype, shape_pair):
        shape1, shape2 = shape_pair
        a1 = numpy.arange(numpy.prod(shape1)).reshape(shape1)
        a2 = numpy.arange(numpy.prod(shape2)).reshape(shape2)

        b1 = dpnp.asarray(a1)
        b2 = dpnp.asarray(a2)

        result = dpnp.matmul(b1, b2, dtype=dtype)
        expected = numpy.matmul(a1, a2, dtype=dtype)
        assert_dtype_allclose(result, expected)

    @pytest.mark.parametrize("dtype", get_all_dtypes(no_bool=True))
    @pytest.mark.parametrize(
        "axes",
        [
            [(-3, -1), (0, 2), (-2, -3)],
            [(3, 1), (2, 0), (3, 1)],
            [(3, 1), (2, 0), (0, 1)],
        ],
    )
    def test_matmul_axes_ND_ND(self, dtype, axes):
        a = numpy.array(
            numpy.random.uniform(-10, 10, 120), dtype=dtype
        ).reshape(2, 5, 3, 4)
        b = numpy.array(
            numpy.random.uniform(-10, 10, 120), dtype=dtype
        ).reshape(4, 2, 5, 3)
        ia = dpnp.array(a)
        ib = dpnp.array(b)

        result = dpnp.matmul(ia, ib, axes=axes)
        expected = numpy.matmul(a, b, axes=axes)
        assert_dtype_allclose(result, expected)

    @pytest.mark.parametrize(
        "axes",
        [
            [(1, 0), (0), (0)],
            [(1, 0), 0, 0],
            [(1, 0), (0,), (0,)],
        ],
    )
    def test_matmul_axes_ND_1D(self, axes):
        a = numpy.arange(3 * 4 * 5).reshape(3, 4, 5)
        b = numpy.arange(3)
        ia = dpnp.array(a)
        ib = dpnp.array(b)

        result = dpnp.matmul(ia, ib, axes=axes)
        expected = numpy.matmul(a, b, axes=axes)
        assert_dtype_allclose(result, expected)

    @pytest.mark.parametrize(
        "axes",
        [
            [(0,), (0, 1), (0)],
            [(0), (0, 1), 0],
            [0, (0, 1), (0,)],
        ],
    )
    def test_matmul_axes_1D_ND(self, axes):
        a = numpy.arange(3 * 4 * 5).reshape(3, 4, 5)
        b = numpy.arange(3)
        ia = dpnp.array(a)
        ib = dpnp.array(b)

        result = dpnp.matmul(ib, ia, axes=axes)
        expected = numpy.matmul(b, a, axes=axes)
        assert_dtype_allclose(result, expected)

    def test_matmul_axes_1D_1D(self):
        a = numpy.arange(3)
        ia = dpnp.array(a)

        axes = [0, 0, ()]
        result = dpnp.matmul(ia, ia, axes=axes)
        expected = numpy.matmul(a, a, axes=axes)
        assert_dtype_allclose(result, expected)

    @pytest.mark.parametrize("dtype", get_all_dtypes(no_bool=True))
    @pytest.mark.parametrize(
        "axes, out_shape",
        [
            ([(-3, -1), (0, 2), (-2, -3)], (2, 5, 5, 3)),
            ([(3, 1), (2, 0), (3, 1)], (2, 4, 3, 4)),
            ([(3, 1), (2, 0), (1, 2)], (2, 4, 4, 3)),
        ],
    )
    def test_matmul_axes_out(self, dtype, axes, out_shape):
        a = numpy.array(
            numpy.random.uniform(-10, 10, 120), dtype=dtype
        ).reshape(2, 5, 3, 4)
        b = numpy.array(
            numpy.random.uniform(-10, 10, 120), dtype=dtype
        ).reshape(4, 2, 5, 3)
        ia = dpnp.array(a)
        ib = dpnp.array(b)

        out_dp = dpnp.empty(out_shape, dtype=dtype)
        result = dpnp.matmul(ia, ib, axes=axes, out=out_dp)
        assert result is out_dp
        expected = numpy.matmul(a, b, axes=axes)
        assert_dtype_allclose(result, expected)

    @pytest.mark.parametrize(
        "axes, b_shape, out_shape",
        [
            ([(1, 0), 0, 0], (3,), (4, 5)),
            ([(1, 0), 0, 1], (3,), (5, 4)),
            ([(1, 0), (0, 1), (1, 2)], (3, 1), (5, 4, 1)),
            ([(1, 0), (0, 1), (0, 2)], (3, 1), (4, 5, 1)),
            ([(1, 0), (0, 1), (1, 0)], (3, 1), (1, 4, 5)),
        ],
    )
    def test_matmul_axes_out_1D(self, axes, b_shape, out_shape):
        a = numpy.arange(3 * 4 * 5).reshape(3, 4, 5)
        b = numpy.arange(3).reshape(b_shape)
        ia = dpnp.array(a)
        ib = dpnp.array(b)

        out_dp = dpnp.empty(out_shape)
        out_np = numpy.empty(out_shape)
        result = dpnp.matmul(ia, ib, axes=axes, out=out_dp)
        assert result is out_dp
        expected = numpy.matmul(a, b, axes=axes, out=out_np)
        assert_dtype_allclose(result, expected)

    @pytest.mark.parametrize("dtype1", get_all_dtypes(no_bool=True))
    @pytest.mark.parametrize(
        "dtype2", get_all_dtypes(no_bool=True, no_none=True)
    )
    @pytest.mark.parametrize(
        "shape_pair",
        [
            ((2, 4), (4, 3)),
            ((4, 2, 3), (4, 3, 5)),
            ((6, 7, 4, 3), (6, 7, 3, 5)),
        ],
        ids=[
            "((2, 4), (4, 3))",
            "((4, 2, 3), (4, 3, 5))",
            "((6, 7, 4, 3), (6, 7, 3, 5))",
        ],
    )
    def test_matmul_dtype_matrix_inout(self, dtype1, dtype2, shape_pair):
        shape1, shape2 = shape_pair
        a1 = numpy.arange(numpy.prod(shape1), dtype=dtype1).reshape(shape1)
        a2 = numpy.arange(numpy.prod(shape2), dtype=dtype1).reshape(shape2)

        b1 = dpnp.asarray(a1)
        b2 = dpnp.asarray(a2)

        if dpnp.can_cast(dpnp.result_type(b1, b2), dtype2, casting="same_kind"):
            result = dpnp.matmul(b1, b2, dtype=dtype2)
            expected = numpy.matmul(a1, a2, dtype=dtype2)
            assert_dtype_allclose(result, expected)
        else:
            with pytest.raises(TypeError):
                dpnp.matmul(b1, b2, dtype=dtype2)

    @pytest.mark.parametrize("dtype1", get_all_dtypes(no_bool=True))
    @pytest.mark.parametrize("dtype2", get_all_dtypes(no_bool=True))
    @pytest.mark.parametrize(
        "shape_pair",
        [
            ((2, 4), (4, 3)),
            ((4, 2, 3), (4, 3, 5)),
            ((6, 7, 4, 3), (6, 7, 3, 5)),
        ],
        ids=[
            "((2, 4), (4, 3))",
            "((4, 2, 3), (4, 3, 5))",
            "((6, 7, 4, 3), (6, 7, 3, 5))",
        ],
    )
    def test_matmul_dtype_matrix_inputs(self, dtype1, dtype2, shape_pair):
        shape1, shape2 = shape_pair
        a1 = numpy.arange(numpy.prod(shape1), dtype=dtype1).reshape(shape1)
        a2 = numpy.arange(numpy.prod(shape2), dtype=dtype2).reshape(shape2)

        b1 = dpnp.asarray(a1)
        b2 = dpnp.asarray(a2)

        result = dpnp.matmul(b1, b2)
        expected = numpy.matmul(a1, a2)
        assert_dtype_allclose(result, expected)

    @pytest.mark.parametrize("order", ["C", "F", "K", "A"])
    @pytest.mark.parametrize(
        "shape_pair",
        [
            ((2, 4), (4, 3)),
            ((4, 2, 3), (4, 3, 5)),
            ((6, 7, 4, 3), (6, 7, 3, 5)),
        ],
        ids=[
            "((2, 4), (4, 3))",
            "((4, 2, 3), (4, 3, 5))",
            "((6, 7, 4, 3), (6, 7, 3, 5))",
        ],
    )
    def test_matmul_order(self, order, shape_pair):
        shape1, shape2 = shape_pair
        a1 = numpy.arange(numpy.prod(shape1)).reshape(shape1)
        a2 = numpy.arange(numpy.prod(shape2)).reshape(shape2)

        b1 = dpnp.asarray(a1)
        b2 = dpnp.asarray(a2)

        result = dpnp.matmul(b1, b2, order=order)
        expected = numpy.matmul(a1, a2, order=order)
        assert result.flags.c_contiguous == expected.flags.c_contiguous
        assert result.flags.f_contiguous == expected.flags.f_contiguous
        assert_dtype_allclose(result, expected)

    @pytest.mark.parametrize(
        "stride",
        [(-2, -2, -2, -2), (2, 2, 2, 2), (-2, 2, -2, 2), (2, -2, 2, -2)],
        ids=["-2", "2", "(-2, 2)", "(2, -2)"],
    )
    def test_matmul_strided1(self, stride):
        for dim in [1, 2, 3, 4]:
            shape = tuple(20 for _ in range(dim))
            A = numpy.random.rand(*shape)
            A_dp = dpnp.asarray(A)
            slices = tuple(slice(None, None, stride[i]) for i in range(dim))
            a = A[slices]
            a_dp = A_dp[slices]
            # input arrays will be copied into c-contiguous arrays
            # the 2D base is not c-contiguous nor f-contigous
            result = dpnp.matmul(a_dp, a_dp)
            expected = numpy.matmul(a, a)
            assert_dtype_allclose(result, expected)

            OUT = dpnp.empty(shape, dtype=result.dtype)
            out = OUT[slices]
            result = dpnp.matmul(a_dp, a_dp, out=out)
            assert result is out
            assert_dtype_allclose(result, expected)

    @pytest.mark.parametrize(
        "shape", [(10, 3, 3), (12, 10, 3, 3)], ids=["3D", "4D"]
    )
    @pytest.mark.parametrize("stride", [-1, -2, 2], ids=["-1", "-2", "2"])
    @pytest.mark.parametrize("transpose", [False, True], ids=["False", "True"])
    def test_matmul_strided2(self, shape, stride, transpose):
        # one dimension (-3) is strided
        # if negative stride, copy is needed and the base becomes c-contiguous
        # otherwise the base remains the same as input in gemm_batch
        A = numpy.random.rand(*shape)
        A_dp = dpnp.asarray(A)
        if transpose:
            A = numpy.moveaxis(A, (-2, -1), (-1, -2))
            A_dp = dpnp.moveaxis(A_dp, (-2, -1), (-1, -2))
        index = [slice(None)] * len(shape)
        index[-3] = slice(None, None, stride)
        index = tuple(index)
        a = A[index]
        a_dp = A_dp[index]
        result = dpnp.matmul(a_dp, a_dp)
        expected = numpy.matmul(a, a)
        assert_dtype_allclose(result, expected)

        OUT = dpnp.empty(shape, dtype=result.dtype)
        out = OUT[index]
        result = dpnp.matmul(a_dp, a_dp, out=out)
        assert result is out
        assert_dtype_allclose(result, expected)

    @pytest.mark.parametrize(
        "stride",
        [(-2, -2), (2, 2), (-2, 2), (2, -2)],
        ids=["(-2, -2)", "(2, 2)", "(-2, 2)", "(2, -2)"],
    )
    @pytest.mark.parametrize("transpose", [False, True], ids=["False", "True"])
    def test_matmul_strided3(self, stride, transpose):
        # 4D case, the 1st and 2nd dimensions are strided
        # For negative stride, copy is needed and the base becomes c-contiguous.
        # For positive stride, no copy but reshape makes the base c-contiguous.
        stride0, stride1 = stride
        shape = (12, 10, 3, 3)  # 4D array
        A = numpy.random.rand(*shape)
        A_dp = dpnp.asarray(A)
        if transpose:
            A = numpy.moveaxis(A, (-2, -1), (-1, -2))
            A_dp = dpnp.moveaxis(A_dp, (-2, -1), (-1, -2))
        a = A[::stride0, ::stride1]
        a_dp = A_dp[::stride0, ::stride1]
        result = dpnp.matmul(a_dp, a_dp)
        expected = numpy.matmul(a, a)
        assert_dtype_allclose(result, expected)

        OUT = dpnp.empty(shape, dtype=result.dtype)
        out = OUT[::stride0, ::stride1]
        result = dpnp.matmul(a_dp, a_dp, out=out)
        assert result is out
        assert_dtype_allclose(result, expected)

    @pytest.mark.parametrize(
        "dtype", get_all_dtypes(no_none=True, no_bool=True)
    )
    def test_matmul_out(self, dtype):
        a1 = numpy.arange(5 * 4, dtype=dtype).reshape(5, 4)
        a2 = numpy.arange(7 * 4, dtype=dtype).reshape(4, 7)

        b1 = dpnp.asarray(a1)
        b2 = dpnp.asarray(a2)

        dpnp_out = dpnp.empty((5, 7), dtype=dtype)
        result = dpnp.matmul(b1, b2, out=dpnp_out)
        expected = numpy.matmul(a1, a2)
        assert result is dpnp_out
        assert_dtype_allclose(result, expected)

    @pytest.mark.parametrize(
        "out_shape",
        [
            ((4, 5)),
            ((6,)),
            ((4, 7, 2)),
        ],
    )
    def test_matmul_out_0D(self, out_shape):
        a = numpy.arange(3)
        b = dpnp.asarray(a)

        numpy_out = numpy.empty(out_shape)
        dpnp_out = dpnp.empty(out_shape)
        result = dpnp.matmul(b, b, out=dpnp_out)
        expected = numpy.matmul(a, a, out=numpy_out)
        assert result is dpnp_out
        assert_dtype_allclose(result, expected)


class TestMatmulInvalidCases:
    @pytest.mark.parametrize(
        "shape_pair",
        [
            ((3, 2), ()),
            ((), (3, 2)),
            ((), ()),
        ],
    )
    def test_zero_dim(self, shape_pair):
        for xp in (numpy, dpnp):
            shape1, shape2 = shape_pair
            x1 = xp.arange(numpy.prod(shape1), dtype=xp.float32).reshape(shape1)
            x2 = xp.arange(numpy.prod(shape2), dtype=xp.float32).reshape(shape2)
            with pytest.raises(ValueError):
                xp.matmul(x1, x2)

    @pytest.mark.parametrize(
        "shape_pair",
        [
            ((2, 3), (4, 5)),
            ((2, 4), (3, 5)),
            ((2, 3), (4,)),
            ((3,), (4, 5)),
            ((2, 2, 3), (2, 4, 5)),
            ((3, 2, 3), (2, 4, 5)),
            ((4, 3, 2), (6, 5, 2, 4)),
            ((6, 5, 3, 2), (3, 2, 4)),
        ],
    )
    def test_invalid_shape(self, shape_pair):
        for xp in (numpy, dpnp):
            shape1, shape2 = shape_pair
            x1 = xp.arange(numpy.prod(shape1), dtype=xp.float32).reshape(shape1)
            x2 = xp.arange(numpy.prod(shape2), dtype=xp.float32).reshape(shape2)
            with pytest.raises(ValueError):
                xp.matmul(x1, x2)

    @pytest.mark.parametrize(
        "shape_pair",
        [
            ((5, 4, 3), (3, 1), (3, 4, 1)),
            ((5, 4, 3), (3, 1), (5, 6, 1)),
            ((5, 4, 3), (3, 1), (5, 4, 2)),
            ((5, 4, 3), (3,), (5, 3)),
            ((5, 4, 3), (3,), (6, 4)),
            ((4,), (3, 4, 5), (4, 5)),
            ((4,), (3, 4, 5), (3, 6)),
        ],
    )
    def test_invalid_shape_out(self, shape_pair):
        for xp in (numpy, dpnp):
            shape1, shape2, out_shape = shape_pair
            x1 = xp.arange(numpy.prod(shape1), dtype=xp.float32).reshape(shape1)
            x2 = xp.arange(numpy.prod(shape2), dtype=xp.float32).reshape(shape2)
            res = xp.empty(out_shape)
            with pytest.raises(ValueError):
                xp.matmul(x1, x2, out=res)

    @pytest.mark.parametrize("dtype", get_all_dtypes(no_none=True)[:-2])
    def test_invalid_dtype(self, dtype):
        dpnp_dtype = get_all_dtypes(no_none=True)[-1]
        a1 = dpnp.arange(5 * 4, dtype=dpnp_dtype).reshape(5, 4)
        a2 = dpnp.arange(7 * 4, dtype=dpnp_dtype).reshape(4, 7)
        dp_out = dpnp.empty((5, 7), dtype=dtype)

        with pytest.raises(TypeError):
            dpnp.matmul(a1, a2, out=dp_out)

    def test_exe_q(self):
        x1 = dpnp.ones((5, 4), sycl_queue=dpctl.SyclQueue())
        x2 = dpnp.ones((4, 7), sycl_queue=dpctl.SyclQueue())

        with pytest.raises(ValueError):
            dpnp.matmul(x1, x2)

    def test_matmul_casting(self):
        a1 = dpnp.arange(2 * 4, dtype=dpnp.float32).reshape(2, 4)
        a2 = dpnp.arange(4 * 3).reshape(4, 3)

        res = dpnp.empty((2, 3), dtype=dpnp.int64)
        with pytest.raises(TypeError):
            dpnp.matmul(a1, a2, out=res, casting="safe")

    def test_matmul_not_implemented(self):
        a1 = dpnp.arange(2 * 4).reshape(2, 4)
        a2 = dpnp.arange(4 * 3).reshape(4, 3)

        with pytest.raises(NotImplementedError):
            dpnp.matmul(a1, a2, subok=False)

        with pytest.raises(NotImplementedError):
            dpnp.matmul(
                a1, a2, signature=(dpnp.float32, dpnp.float32, dpnp.float32)
            )

        def custom_error_callback(err):
            print("Custom error callback triggered with error:", err)

        with pytest.raises(NotImplementedError):
            dpnp.matmul(a1, a2, extobj=[32, 1, custom_error_callback])

        with pytest.raises(NotImplementedError):
            dpnp.matmul(a1, a2, axis=2)

    def test_matmul_axes(self):
        a1 = dpnp.arange(120).reshape(2, 5, 3, 4)
        a2 = dpnp.arange(120).reshape(4, 2, 5, 3)

        # axes must be a list
        axes = ((3, 1), (2, 0), (0, 1))
        with pytest.raises(TypeError):
            dpnp.matmul(a1, a2, axes=axes)

        # axes must be be a list of three tuples
        axes = [(3, 1), (2, 0)]
        with pytest.raises(ValueError):
            dpnp.matmul(a1, a2, axes=axes)

        # axes item should be a tuple
        axes = [(3, 1), (2, 0), [0, 1]]
        with pytest.raises(TypeError):
            dpnp.matmul(a1, a2, axes=axes)

        # axes item should be a tuple with 2 elements
        axes = [(3, 1), (2, 0), (0, 1, 2)]
        with pytest.raises(ValueError):
            dpnp.matmul(a1, a2, axes=axes)

        # axes must be an integer
        axes = [(3, 1), (2, 0), (0.0, 1)]
        with pytest.raises(TypeError):
            dpnp.matmul(a1, a2, axes=axes)

        # axes item 2 should be an empty tuple
        a = dpnp.arange(3)
        axes = [0, 0, 0]
        with pytest.raises(TypeError):
            dpnp.matmul(a, a, axes=axes)

        a = dpnp.arange(3 * 4 * 5).reshape(3, 4, 5)
        b = dpnp.arange(3)
        # list object cannot be interpreted as an integer
        axes = [(1, 0), (0), [0]]
        with pytest.raises(TypeError):
            dpnp.matmul(a, b, axes=axes)

        # axes item should be a tuple with a single element, or an integer
        axes = [(1, 0), (0), (0, 1)]
        with pytest.raises(ValueError):
            dpnp.matmul(a, b, axes=axes)


def test_elemenwise_nin_nout():
    assert dpnp.abs.nin == 1
    assert dpnp.add.nin == 2

    assert dpnp.abs.nout == 1
    assert dpnp.add.nout == 1


def test_elemenwise_error():
    x = dpnp.array([1, 2, 3])
    out = dpnp.array([1, 2, 3])

    with pytest.raises(NotImplementedError):
        dpnp.abs(x, unknown_kwarg=1)
    with pytest.raises(NotImplementedError):
        dpnp.abs(x, where=False)
    with pytest.raises(NotImplementedError):
        dpnp.abs(x, subok=False)
    with pytest.raises(TypeError):
        dpnp.abs(1)
    with pytest.raises(TypeError):
        dpnp.abs([1, 2])
    with pytest.raises(TypeError):
        dpnp.abs(x, out=out, dtype="f4")
    with pytest.raises(ValueError):
        dpnp.abs(x, order="H")

    with pytest.raises(NotImplementedError):
        dpnp.add(x, x, unknown_kwarg=1)
    with pytest.raises(NotImplementedError):
        dpnp.add(x, x, where=False)
    with pytest.raises(NotImplementedError):
        dpnp.add(x, x, subok=False)
    with pytest.raises(TypeError):
        dpnp.add(1, 2)
    with pytest.raises(TypeError):
        dpnp.add([1, 2], [1, 2])
    with pytest.raises(TypeError):
        dpnp.add(x, [1, 2])
    with pytest.raises(TypeError):
        dpnp.add([1, 2], x)
    with pytest.raises(TypeError):
        dpnp.add(x, x, out=out, dtype="f4")
    with pytest.raises(ValueError):
        dpnp.add(x, x, order="H")


def test_elemenwise_order_none():
    x_np = numpy.array([1, 2, 3])
    x = dpnp.array([1, 2, 3])

    result = dpnp.abs(x, order=None)
    expected = numpy.abs(x_np, order=None)
    assert_dtype_allclose(result, expected)

    result = dpnp.add(x, x, order=None)
    expected = numpy.add(x_np, x_np, order=None)
    assert_dtype_allclose(result, expected)


def test_bitwise_1array_input():
    x = dpnp.array([1, 2, 3])
    x_np = numpy.array([1, 2, 3])

    result = dpnp.add(x, 1, dtype="f4")
    expected = numpy.add(x_np, 1, dtype="f4")
    assert_dtype_allclose(result, expected)

    result = dpnp.add(1, x, dtype="f4")
    expected = numpy.add(1, x_np, dtype="f4")
    assert_dtype_allclose(result, expected)<|MERGE_RESOLUTION|>--- conflicted
+++ resolved
@@ -2561,11 +2561,8 @@
     def test_matmul(self, order_pair, shape_pair):
         order1, order2 = order_pair
         shape1, shape2 = shape_pair
-<<<<<<< HEAD
         # input should be float type otherwise they are copied to c-contigous array
         # so testing order becomes meaningless
-=======
->>>>>>> d7082ad7
         dtype = dpnp.default_float_type()
         a1 = numpy.arange(numpy.prod(shape1), dtype=dtype).reshape(shape1)
         a2 = numpy.arange(numpy.prod(shape2), dtype=dtype).reshape(shape2)
