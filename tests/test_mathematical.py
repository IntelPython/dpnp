--- conflicted
+++ resolved
@@ -1582,54 +1582,12 @@
         assert_equal(result, expected)
 
 
-<<<<<<< HEAD
 class TestProd:
     @pytest.mark.parametrize("axis", [None, 0, 1, -1, 2, -2, (1, 2), (0, -2)])
     @pytest.mark.parametrize("keepdims", [False, True])
     @pytest.mark.parametrize("dtype", get_all_dtypes(no_bool=True))
     def test_prod(self, axis, keepdims, dtype):
         a = numpy.arange(1, 13, dtype=dtype).reshape((2, 2, 3))
-=======
-class TestRealIfClose:
-    @pytest.mark.parametrize("dt", get_all_dtypes(no_none=True))
-    def test_basic(self, dt):
-        a = numpy.random.rand(10).astype(dt)
-        ia = dpnp.array(a)
-
-        result = dpnp.real_if_close(ia + 1e-15j)
-        expected = numpy.real_if_close(a + 1e-15j)
-        assert_equal(result, expected)
-
-    @pytest.mark.parametrize("dt", get_float_dtypes())
-    def test_singlecomplex(self, dt):
-        a = numpy.random.rand(10).astype(dt)
-        ia = dpnp.array(a)
-
-        result = dpnp.real_if_close(ia + 1e-7j)
-        expected = numpy.real_if_close(a + 1e-7j)
-        assert_equal(result, expected)
-
-    @pytest.mark.parametrize("dt", get_float_dtypes())
-    def test_tol(self, dt):
-        a = numpy.random.rand(10).astype(dt)
-        ia = dpnp.array(a)
-
-        result = dpnp.real_if_close(ia + 1e-7j, tol=1e-6)
-        expected = numpy.real_if_close(a + 1e-7j, tol=1e-6)
-        assert_equal(result, expected)
-
-    @pytest.mark.parametrize("xp", [numpy, dpnp])
-    @pytest.mark.parametrize("tol_val", [[10], (1, 2)], ids=["list", "tuple"])
-    def test_wrong_tol_type(self, xp, tol_val):
-        a = xp.array([2.1 + 4e-14j, 5.2 + 3e-15j])
-        assert_raises(TypeError, xp.real_if_close, a, tol=tol_val)
-
-
-class TestUnwrap:
-    @pytest.mark.parametrize("dt", get_float_dtypes())
-    def test_basic(self, dt):
-        a = numpy.array([1, 1 + 2 * numpy.pi], dtype=dt)
->>>>>>> fbc798a4
         ia = dpnp.array(a)
 
         np_res = numpy.prod(a, axis=axis, keepdims=keepdims)
@@ -1728,6 +1686,41 @@
             dpnp.prod(ia, where=False)
         with pytest.raises(NotImplementedError):
             dpnp.prod(ia, initial=6)
+
+
+class TestRealIfClose:
+    @pytest.mark.parametrize("dt", get_all_dtypes(no_none=True))
+    def test_basic(self, dt):
+        a = numpy.random.rand(10).astype(dt)
+        ia = dpnp.array(a)
+
+        result = dpnp.real_if_close(ia + 1e-15j)
+        expected = numpy.real_if_close(a + 1e-15j)
+        assert_equal(result, expected)
+
+    @pytest.mark.parametrize("dt", get_float_dtypes())
+    def test_singlecomplex(self, dt):
+        a = numpy.random.rand(10).astype(dt)
+        ia = dpnp.array(a)
+
+        result = dpnp.real_if_close(ia + 1e-7j)
+        expected = numpy.real_if_close(a + 1e-7j)
+        assert_equal(result, expected)
+
+    @pytest.mark.parametrize("dt", get_float_dtypes())
+    def test_tol(self, dt):
+        a = numpy.random.rand(10).astype(dt)
+        ia = dpnp.array(a)
+
+        result = dpnp.real_if_close(ia + 1e-7j, tol=1e-6)
+        expected = numpy.real_if_close(a + 1e-7j, tol=1e-6)
+        assert_equal(result, expected)
+
+    @pytest.mark.parametrize("xp", [numpy, dpnp])
+    @pytest.mark.parametrize("tol_val", [[10], (1, 2)], ids=["list", "tuple"])
+    def test_wrong_tol_type(self, xp, tol_val):
+        a = xp.array([2.1 + 4e-14j, 5.2 + 3e-15j])
+        assert_raises(TypeError, xp.real_if_close, a, tol=tol_val)
 
 
 class TestTrapezoid:
