--- conflicted
+++ resolved
@@ -635,7 +635,6 @@
             dpnp.trunc(dp_array, out=dp_out)
 
 
-<<<<<<< HEAD
 class TestAdd:
     @pytest.mark.parametrize("dtype", get_all_dtypes(no_none=True))
     def test_add(self, dtype):
@@ -690,10 +689,6 @@
 class TestPower:
     @pytest.mark.parametrize("dtype", get_float_complex_dtypes())
     def test_power(self, dtype):
-=======
-class TestPower:
-    def test_power(self):
->>>>>>> ee8f15ac
         array1_data = numpy.arange(10)
         array2_data = numpy.arange(5, 15)
         out = numpy.empty(10, dtype=dtype)
