--- conflicted
+++ resolved
@@ -3038,20 +3038,6 @@
         with pytest.raises(NotImplementedError):
             dpnp.matmul(a1, a2, subok=False)
 
-<<<<<<< HEAD
-
-def test_elemenwise_unary_nin():
-    assert dpnp.abs.nin == 1
-
-
-def test_elemenwise_binary_nin():
-    assert dpnp.add.nin == 2
-
-
-def test_elemenwise_nout():
-    assert dpnp.abs.nout == 1
-    assert dpnp.add.nout == 1
-=======
         with pytest.raises(NotImplementedError):
             dpnp.matmul(
                 a1, a2, signature=(dpnp.float32, dpnp.float32, dpnp.float32)
@@ -3112,4 +3098,16 @@
         axes = [(1, 0), (0), (0, 1)]
         with pytest.raises(ValueError):
             dpnp.matmul(a, b, axes=axes)
->>>>>>> e6e7b3ec
+
+
+def test_elemenwise_unary_nin():
+    assert dpnp.abs.nin == 1
+
+
+def test_elemenwise_binary_nin():
+    assert dpnp.add.nin == 2
+
+
+def test_elemenwise_nout():
+    assert dpnp.abs.nout == 1
+    assert dpnp.add.nout == 1