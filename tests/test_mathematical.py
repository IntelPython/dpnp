--- conflicted
+++ resolved
@@ -21,13 +21,8 @@
 def test_diff(array):
     a = numpy.array(array)
     ia = inp.array(a)
-<<<<<<< HEAD
     expected = numpy.diff(a)
     result = inp.diff(ia)
-    numpy.testing.assert_allclose(expected, result)
-=======
-    result = inp.linalg.det(ia)
-    expected = numpy.linalg.det(a)
     numpy.testing.assert_allclose(expected, result)
 
 
@@ -52,5 +47,4 @@
 
     result = inp.nancumsum(ia)
     expected = numpy.nancumsum(a)
-    numpy.testing.assert_array_equal(expected, result)
->>>>>>> 440e21b3
+    numpy.testing.assert_array_equal(expected, result)