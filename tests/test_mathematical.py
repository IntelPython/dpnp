import dpctl
import dpctl.tensor as dpt
import numpy
import pytest
from numpy.testing import (
    assert_allclose,
    assert_almost_equal,
    assert_array_almost_equal,
    assert_array_equal,
    assert_equal,
    assert_raises,
    assert_raises_regex,
)

import dpnp
from dpnp.dpnp_array import dpnp_array
from tests.third_party.cupy import testing

from .helper import (
    assert_dtype_allclose,
    get_all_dtypes,
    get_complex_dtypes,
    get_float_complex_dtypes,
    get_float_dtypes,
    get_integer_dtypes,
    has_support_aspect64,
)
from .test_umath import (
    _get_numpy_arrays_1in_1out,
    _get_numpy_arrays_2in_1out,
    _get_output_data_type,
)


class TestAngle:
    @pytest.mark.parametrize("deg", [True, False])
    def test_angle_bool(self, deg):
        dp_a = dpnp.array([True, False])
        np_a = dp_a.asnumpy()

        expected = numpy.angle(np_a, deg=deg)
        result = dpnp.angle(dp_a, deg=deg)

        # In NumPy, for boolean arguments the output data type is always default floating data type.
        # while data type of output in DPNP is determined by Type Promotion Rules.
        # data type should not be compared
        assert_allclose(result.asnumpy(), expected)

    @pytest.mark.parametrize(
        "dtype", get_all_dtypes(no_bool=True, no_complex=True)
    )
    @pytest.mark.parametrize("deg", [True, False])
    def test_angle(self, dtype, deg):
        dp_a = dpnp.arange(10, dtype=dtype)
        np_a = dp_a.asnumpy()

        expected = numpy.angle(np_a, deg=deg)
        result = dpnp.angle(dp_a, deg=deg)

        assert_dtype_allclose(result, expected)

    @pytest.mark.parametrize("dtype", get_complex_dtypes())
    @pytest.mark.parametrize("deg", [True, False])
    def test_angle_complex(self, dtype, deg):
        a = numpy.random.rand(10)
        b = numpy.random.rand(10)
        np_a = numpy.array(a + 1j * b, dtype=dtype)
        dp_a = dpnp.array(np_a)

        expected = numpy.angle(np_a, deg=deg)
        result = dpnp.angle(dp_a, deg=deg)

        assert_dtype_allclose(result, expected)


@pytest.mark.usefixtures("allow_fall_back_on_numpy")
class TestConvolve:
    def test_object(self):
        d = [1.0] * 100
        k = [1.0] * 3
        assert_array_almost_equal(dpnp.convolve(d, k)[2:-2], dpnp.full(98, 3))

    def test_no_overwrite(self):
        d = dpnp.ones(100)
        k = dpnp.ones(3)
        dpnp.convolve(d, k)
        assert_array_equal(d, dpnp.ones(100))
        assert_array_equal(k, dpnp.ones(3))

    def test_mode(self):
        d = dpnp.ones(100)
        k = dpnp.ones(3)
        default_mode = dpnp.convolve(d, k, mode="full")
        full_mode = dpnp.convolve(d, k, mode="f")
        assert_array_equal(full_mode, default_mode)
        # integer mode
        with assert_raises(ValueError):
            dpnp.convolve(d, k, mode=-1)
        assert_array_equal(dpnp.convolve(d, k, mode=2), full_mode)
        # illegal arguments
        with assert_raises(TypeError):
            dpnp.convolve(d, k, mode=None)


class TestClip:
    @pytest.mark.parametrize(
        "dtype", get_all_dtypes(no_bool=True, no_none=True, no_complex=True)
    )
    @pytest.mark.parametrize("order", ["C", "F", "A", "K", None])
    def test_clip(self, dtype, order):
        dp_a = dpnp.asarray([[1, 2, 8], [1, 6, 4], [9, 5, 1]], dtype=dtype)
        np_a = dpnp.asnumpy(dp_a)

        result = dpnp.clip(dp_a, 2, 6, order=order)
        expected = numpy.clip(np_a, 2, 6, order=order)
        assert_allclose(expected, result)
        assert expected.flags.c_contiguous == result.flags.c_contiguous
        assert expected.flags.f_contiguous == result.flags.f_contiguous

    @pytest.mark.parametrize(
        "dtype", get_all_dtypes(no_bool=True, no_none=True, no_complex=True)
    )
    def test_clip_arrays(self, dtype):
        dp_a = dpnp.asarray([1, 2, 8, 1, 6, 4, 1], dtype=dtype)
        np_a = dpnp.asnumpy(dp_a)

        min_v = dpnp.asarray(2, dtype=dtype)
        max_v = dpnp.asarray(6, dtype=dtype)

        result = dpnp.clip(dp_a, min_v, max_v)
        expected = numpy.clip(np_a, min_v.asnumpy(), max_v.asnumpy())
        assert_allclose(expected, result)

    @pytest.mark.parametrize(
        "dtype", get_all_dtypes(no_bool=True, no_none=True, no_complex=True)
    )
    @pytest.mark.parametrize("in_dp", [dpnp, dpt])
    @pytest.mark.parametrize("out_dp", [dpnp, dpt])
    def test_clip_out(self, dtype, in_dp, out_dp):
        np_a = numpy.array([[1, 2, 8], [1, 6, 4], [9, 5, 1]], dtype=dtype)
        dp_a = in_dp.asarray(np_a)

        dp_out = out_dp.ones(dp_a.shape, dtype=dtype)
        np_out = numpy.ones(np_a.shape, dtype=dtype)

        result = dpnp.clip(dp_a, 2, 6, out=dp_out)
        expected = numpy.clip(np_a, 2, 6, out=np_out)
        assert_allclose(expected, result)
        assert_allclose(np_out, dp_out)
        assert isinstance(result, dpnp_array)

    def test_input_nan(self):
        np_a = numpy.array([-2.0, numpy.nan, 0.5, 3.0, 0.25, numpy.nan])
        dp_a = dpnp.array(np_a)

        result = dpnp.clip(dp_a, -1, 1)
        expected = numpy.clip(np_a, -1, 1)
        assert_array_equal(result, expected)

    @testing.with_requires("numpy>=1.25.0")
    @pytest.mark.parametrize(
        "kwargs",
        [
            {"min": numpy.nan},
            {"max": numpy.nan},
            {"min": numpy.nan, "max": numpy.nan},
            {"min": -2, "max": numpy.nan},
            {"min": numpy.nan, "max": 10},
        ],
    )
    def test_nan_edges(self, kwargs):
        np_a = numpy.arange(7.0)
        dp_a = dpnp.asarray(np_a)

        result = dp_a.clip(**kwargs)
        expected = np_a.clip(**kwargs)
        assert_allclose(expected, result)

    @pytest.mark.parametrize(
        "kwargs",
        [
            {"casting": "same_kind"},
            {"dtype": "i8"},
            {"subok": True},
            {"where": True},
        ],
    )
    def test_not_implemented_kwargs(self, kwargs):
        a = dpnp.arange(8, dtype="i4")

        numpy.clip(a.asnumpy(), 1, 5, **kwargs)
        with pytest.raises(NotImplementedError):
            dpnp.clip(a, 1, 5, **kwargs)


class TestCumLogSumExp:
    def _assert_arrays(self, res, exp, axis, include_initial):
        if include_initial:
            if axis != None:
                res_initial = dpnp.take(res, dpnp.array([0]), axis=axis)
                res_no_initial = dpnp.take(
                    res, dpnp.array(range(1, res.shape[axis])), axis=axis
                )
            else:
                res_initial = res[0]
                res_no_initial = res[1:]
            assert_dtype_allclose(res_no_initial, exp)
            assert (res_initial == -dpnp.inf).all()
        else:
            assert_dtype_allclose(res, exp)

    def _get_exp_array(self, a, axis, dtype):
        np_a = dpnp.asnumpy(a)
        if axis != None:
            return numpy.logaddexp.accumulate(np_a, axis=axis, dtype=dtype)
        return numpy.logaddexp.accumulate(np_a.ravel(), dtype=dtype)

    @pytest.mark.parametrize("dtype", get_all_dtypes(no_complex=True))
    @pytest.mark.parametrize("axis", [None, 2, -1])
    @pytest.mark.parametrize("include_initial", [True, False])
    def test_basic(self, dtype, axis, include_initial):
        a = dpnp.ones((3, 4, 5, 6, 7), dtype=dtype)
        res = dpnp.cumlogsumexp(a, axis=axis, include_initial=include_initial)

        exp_dt = None
        if dtype == dpnp.bool:
            exp_dt = dpnp.default_float_type(a.device)

        exp = self._get_exp_array(a, axis, exp_dt)
        self._assert_arrays(res, exp, axis, include_initial)

    @pytest.mark.parametrize("dtype", get_all_dtypes(no_complex=True))
    @pytest.mark.parametrize("axis", [None, 2, -1])
    @pytest.mark.parametrize("include_initial", [True, False])
    def test_out(self, dtype, axis, include_initial):
        a = dpnp.ones((3, 4, 5, 6, 7), dtype=dtype)

        if dpnp.issubdtype(a, dpnp.float32):
            exp_dt = dpnp.float32
        else:
            exp_dt = dpnp.default_float_type(a.device)

        if axis != None:
            if include_initial:
                norm_axis = numpy.core.numeric.normalize_axis_index(
                    axis, a.ndim, "axis"
                )
                out_sh = (
                    a.shape[:norm_axis]
                    + (a.shape[norm_axis] + 1,)
                    + a.shape[norm_axis + 1 :]
                )
            else:
                out_sh = a.shape
        else:
            out_sh = (a.size + int(include_initial),)
        out = dpnp.empty_like(a, shape=out_sh, dtype=exp_dt)
        res = dpnp.cumlogsumexp(
            a, axis=axis, include_initial=include_initial, out=out
        )

        exp = self._get_exp_array(a, axis, exp_dt)

        assert res is out
        self._assert_arrays(res, exp, axis, include_initial)

    def test_axis_tuple(self):
        a = dpnp.ones((3, 4))
        assert_raises(TypeError, dpnp.cumlogsumexp, a, axis=(0, 1))

    @pytest.mark.parametrize(
        "in_dtype", get_all_dtypes(no_bool=True, no_complex=True)
    )
    @pytest.mark.parametrize("out_dtype", get_all_dtypes(no_bool=True))
    def test_dtype(self, in_dtype, out_dtype):
        a = dpnp.ones(100, dtype=in_dtype)
        res = dpnp.cumlogsumexp(a, dtype=out_dtype)
        exp = numpy.logaddexp.accumulate(dpnp.asnumpy(a))
        exp = exp.astype(out_dtype)

        assert_allclose(res, exp, rtol=1e-06)

    @pytest.mark.usefixtures("suppress_invalid_numpy_warnings")
    @pytest.mark.parametrize(
        "arr_dt", get_all_dtypes(no_none=True, no_complex=True)
    )
    @pytest.mark.parametrize(
        "out_dt", get_all_dtypes(no_none=True, no_complex=True)
    )
    @pytest.mark.parametrize("dtype", get_all_dtypes())
    def test_out_dtype(self, arr_dt, out_dt, dtype):
        a = numpy.arange(10, 20).reshape((2, 5)).astype(dtype=arr_dt)
        out = numpy.zeros_like(a, dtype=out_dt)

        ia = dpnp.array(a)
        iout = dpnp.array(out)

        result = dpnp.cumlogsumexp(ia, out=iout, dtype=dtype, axis=1)
        exp = numpy.logaddexp.accumulate(a, out=out, axis=1)
        assert_allclose(result, exp.astype(dtype), rtol=1e-06)
        assert result is iout


class TestCumProd:
    @pytest.mark.parametrize(
        "arr, axis",
        [
            pytest.param([1, 2, 10, 11, 6, 5, 4], -1),
            pytest.param([[1, 2, 3, 4], [5, 6, 7, 9], [10, 3, 4, 5]], 0),
            pytest.param([[1, 2, 3, 4], [5, 6, 7, 9], [10, 3, 4, 5]], -1),
        ],
    )
    @pytest.mark.parametrize("dtype", get_all_dtypes())
    def test_axis(self, arr, axis, dtype):
        a = numpy.array(arr, dtype=dtype)
        ia = dpnp.array(a)

        result = dpnp.cumprod(ia, axis=axis)
        expected = numpy.cumprod(a, axis=axis)
        assert_array_equal(expected, result)

    @pytest.mark.parametrize("dtype", get_all_dtypes())
    def test_ndarray_method(self, dtype):
        a = numpy.arange(1, 10).astype(dtype=dtype)
        ia = dpnp.array(a)

        result = ia.cumprod()
        expected = a.cumprod()
        assert_array_equal(expected, result)

    @pytest.mark.parametrize("sh", [(10,), (2, 5)])
    @pytest.mark.parametrize(
        "xp_in, xp_out, check",
        [
            pytest.param(dpt, dpt, False),
            pytest.param(dpt, dpnp, True),
            pytest.param(dpnp, dpt, False),
        ],
    )
    def test_usm_ndarray(self, sh, xp_in, xp_out, check):
        a = numpy.arange(-12, -2).reshape(sh)
        ia = xp_in.asarray(a)

        result = dpnp.cumprod(ia)
        expected = numpy.cumprod(a)
        assert_array_equal(expected, result)

        out = numpy.empty((10,))
        iout = xp_out.asarray(out)

        result = dpnp.cumprod(ia, out=iout)
        expected = numpy.cumprod(a, out=out)
        assert_array_equal(expected, result)
        assert (result is iout) is check

    @pytest.mark.usefixtures("suppress_complex_warning")
    @pytest.mark.parametrize("arr_dt", get_all_dtypes(no_none=True))
    @pytest.mark.parametrize("out_dt", get_all_dtypes(no_none=True))
    @pytest.mark.parametrize("dtype", get_all_dtypes())
    def test_out_dtype(self, arr_dt, out_dt, dtype):
        a = numpy.arange(5, 10).astype(dtype=arr_dt)
        out = numpy.zeros_like(a, dtype=out_dt)

        ia = dpnp.array(a)
        iout = dpnp.array(out)

        result = ia.cumprod(out=iout, dtype=dtype)
        expected = a.cumprod(out=out, dtype=dtype)
        assert_array_equal(expected, result)
        assert result is iout


class TestCumSum:
    @pytest.mark.parametrize(
        "arr, axis",
        [
            pytest.param([1, 2, 10, 11, 6, 5, 4], 0),
            pytest.param([[1, 2, 3, 4], [5, 6, 7, 9], [10, 3, 4, 5]], 0),
            pytest.param([[1, 2, 3, 4], [5, 6, 7, 9], [10, 3, 4, 5]], 1),
            pytest.param([[0, 1, 2], [3, 4, 5]], 0),
            pytest.param([[0, 1, 2], [3, 4, 5]], -1),
        ],
    )
    @pytest.mark.parametrize("dtype", get_all_dtypes())
    def test_axis(self, arr, axis, dtype):
        a = numpy.array(arr, dtype=dtype)
        ia = dpnp.array(a)

        result = dpnp.cumsum(ia, axis=axis)
        expected = numpy.cumsum(a, axis=axis)
        assert_array_equal(expected, result)

    @pytest.mark.parametrize("dtype", get_all_dtypes())
    def test_ndarray_method(self, dtype):
        a = numpy.arange(10).astype(dtype=dtype)
        ia = dpnp.array(a)

        result = ia.cumsum()
        expected = a.cumsum()
        assert_array_equal(expected, result)

    @pytest.mark.parametrize("sh", [(10,), (2, 5)])
    @pytest.mark.parametrize(
        "xp_in, xp_out, check",
        [
            pytest.param(dpt, dpt, False),
            pytest.param(dpt, dpnp, True),
            pytest.param(dpnp, dpt, False),
        ],
    )
    def test_usm_ndarray(self, sh, xp_in, xp_out, check):
        a = numpy.arange(10).reshape(sh)
        ia = xp_in.asarray(a)

        result = dpnp.cumsum(ia)
        expected = numpy.cumsum(a)
        assert_array_equal(expected, result)

        out = numpy.empty((10,))
        iout = xp_out.asarray(out)

        result = dpnp.cumsum(ia, out=iout)
        expected = numpy.cumsum(a, out=out)
        assert_array_equal(expected, result)
        assert (result is iout) is check

    @pytest.mark.usefixtures("suppress_complex_warning")
    @pytest.mark.parametrize("arr_dt", get_all_dtypes(no_none=True))
    @pytest.mark.parametrize("out_dt", get_all_dtypes(no_none=True))
    @pytest.mark.parametrize("dtype", get_all_dtypes())
    def test_out_dtype(self, arr_dt, out_dt, dtype):
        a = numpy.arange(10, 20).astype(dtype=arr_dt)
        out = numpy.zeros_like(a, dtype=out_dt)

        ia = dpnp.array(a)
        iout = dpnp.array(out)

        result = ia.cumsum(out=iout, dtype=dtype)
        expected = a.cumsum(out=out, dtype=dtype)
        assert_array_equal(expected, result)
        assert result is iout


class TestDiff:
    @pytest.mark.parametrize("n", list(range(0, 3)))
    @pytest.mark.parametrize("dt", get_integer_dtypes())
    def test_basic_integer(self, n, dt):
        x = [1, 4, 6, 7, 12]
        np_a = numpy.array(x, dtype=dt)
        dpnp_a = dpnp.array(x, dtype=dt)

        expected = numpy.diff(np_a, n=n)
        result = dpnp.diff(dpnp_a, n=n)
        assert_array_equal(expected, result)

    @pytest.mark.parametrize("dt", get_float_dtypes())
    def test_basic_floating(self, dt):
        x = [1.1, 2.2, 3.0, -0.2, -0.1]
        np_a = numpy.array(x, dtype=dt)
        dpnp_a = dpnp.array(x, dtype=dt)

        expected = numpy.diff(np_a)
        result = dpnp.diff(dpnp_a)
        assert_almost_equal(expected, result)

    @pytest.mark.parametrize("n", [1, 2])
    def test_basic_boolean(self, n):
        x = [True, True, False, False]
        np_a = numpy.array(x)
        dpnp_a = dpnp.array(x)

        expected = numpy.diff(np_a, n=n)
        result = dpnp.diff(dpnp_a, n=n)
        assert_array_equal(expected, result)

    @pytest.mark.parametrize("dt", get_complex_dtypes())
    def test_basic_complex(self, dt):
        x = [1.1 + 1j, 2.2 + 4j, 3.0 + 6j, -0.2 + 7j, -0.1 + 12j]
        np_a = numpy.array(x, dtype=dt)
        dpnp_a = dpnp.array(x, dtype=dt)

        expected = numpy.diff(np_a)
        result = dpnp.diff(dpnp_a)
        assert_allclose(expected, result)

    @pytest.mark.parametrize("axis", [None] + list(range(-3, 2)))
    def test_axis(self, axis):
        np_a = numpy.zeros((10, 20, 30))
        np_a[:, 1::2, :] = 1
        dpnp_a = dpnp.array(np_a)

        kwargs = {} if axis is None else {"axis": axis}
        expected = numpy.diff(np_a, **kwargs)
        result = dpnp.diff(dpnp_a, **kwargs)
        assert_array_equal(expected, result)

    @pytest.mark.parametrize("xp", [numpy, dpnp])
    @pytest.mark.parametrize("axis", [-4, 3])
    def test_axis_error(self, xp, axis):
        a = xp.ones((10, 20, 30))
        assert_raises(numpy.AxisError, xp.diff, a, axis=axis)

    @pytest.mark.parametrize("xp", [numpy, dpnp])
    def test_ndim_error(self, xp):
        a = xp.array(1.1111111, xp.float32)
        assert_raises(ValueError, xp.diff, a)

    @pytest.mark.parametrize("n", [None, 2])
    @pytest.mark.parametrize("axis", [None, 0])
    def test_nd(self, n, axis):
        np_a = 20 * numpy.random.rand(10, 20, 30)
        dpnp_a = dpnp.array(np_a)

        kwargs = {} if n is None else {"n": n}
        if axis is not None:
            kwargs.update({"axis": axis})

        expected = numpy.diff(np_a, **kwargs)
        result = dpnp.diff(dpnp_a, **kwargs)
        assert_dtype_allclose(result, expected)

    @pytest.mark.parametrize("n", list(range(0, 5)))
    def test_n(self, n):
        np_a = numpy.array(list(range(3)))
        dpnp_a = dpnp.array(np_a)

        expected = numpy.diff(np_a, n=n)
        result = dpnp.diff(dpnp_a, n=n)
        assert_array_equal(expected, result)

    @pytest.mark.parametrize("xp", [numpy, dpnp])
    def test_n_error(self, xp):
        a = xp.array(list(range(3)))
        assert_raises(ValueError, xp.diff, a, n=-1)

    @pytest.mark.parametrize("prepend", [0, [0], [-1, 0]])
    def test_prepend(self, prepend):
        np_a = numpy.arange(5) + 1
        dpnp_a = dpnp.array(np_a)

        np_p = prepend if numpy.isscalar(prepend) else numpy.array(prepend)
        dpnp_p = prepend if dpnp.isscalar(prepend) else dpnp.array(prepend)

        expected = numpy.diff(np_a, prepend=np_p)
        result = dpnp.diff(dpnp_a, prepend=dpnp_p)
        assert_array_equal(expected, result)

    @pytest.mark.parametrize(
        "axis, prepend",
        [
            pytest.param(0, 0),
            pytest.param(0, [[0, 0]]),
            pytest.param(1, 0),
            pytest.param(1, [[0], [0]]),
        ],
    )
    def test_prepend_axis(self, axis, prepend):
        np_a = numpy.arange(4).reshape(2, 2)
        dpnp_a = dpnp.array(np_a)

        np_p = prepend if numpy.isscalar(prepend) else numpy.array(prepend)
        dpnp_p = prepend if dpnp.isscalar(prepend) else dpnp.array(prepend)

        expected = numpy.diff(np_a, axis=axis, prepend=np_p)
        result = dpnp.diff(dpnp_a, axis=axis, prepend=dpnp_p)
        assert_array_equal(expected, result)

    @pytest.mark.parametrize("append", [0, [0], [0, 2]])
    def test_append(self, append):
        np_a = numpy.arange(5)
        dpnp_a = dpnp.array(np_a)

        np_ap = append if numpy.isscalar(append) else numpy.array(append)
        dpnp_ap = append if dpnp.isscalar(append) else dpnp.array(append)

        expected = numpy.diff(np_a, append=np_ap)
        result = dpnp.diff(dpnp_a, append=dpnp_ap)
        assert_array_equal(expected, result)

    @pytest.mark.parametrize(
        "axis, append",
        [
            pytest.param(0, 0),
            pytest.param(0, [[0, 0]]),
            pytest.param(1, 0),
            pytest.param(1, [[0], [0]]),
        ],
    )
    def test_append_axis(self, axis, append):
        np_a = numpy.arange(4).reshape(2, 2)
        dpnp_a = dpnp.array(np_a)

        np_ap = append if numpy.isscalar(append) else numpy.array(append)
        dpnp_ap = append if dpnp.isscalar(append) else dpnp.array(append)

        expected = numpy.diff(np_a, axis=axis, append=np_ap)
        result = dpnp.diff(dpnp_a, axis=axis, append=dpnp_ap)
        assert_array_equal(expected, result)

    @pytest.mark.parametrize("xp", [numpy, dpnp])
    def test_prepend_append_error(self, xp):
        a = xp.arange(4).reshape(2, 2)
        p = xp.zeros((3, 3))
        assert_raises(ValueError, xp.diff, a, prepend=p)
        assert_raises(ValueError, xp.diff, a, append=p)

    @pytest.mark.parametrize("xp", [numpy, dpnp])
    def test_prepend_append_axis_error(self, xp):
        a = xp.arange(4).reshape(2, 2)
        assert_raises(numpy.AxisError, xp.diff, a, axis=3, prepend=0)
        assert_raises(numpy.AxisError, xp.diff, a, axis=3, append=0)


class TestGradient:
    @pytest.mark.parametrize("dt", get_all_dtypes(no_none=True, no_bool=True))
    def test_basic(self, dt):
        x = numpy.array([[1, 1], [3, 4]], dtype=dt)
        ix = dpnp.array(x)

        expected = numpy.gradient(x)
        result = dpnp.gradient(ix)
        assert_array_equal(result, expected)

<<<<<<< HEAD
    def test_mode(self):
        d = dpnp.ones(100)
        k = dpnp.ones(3)
        default_mode = dpnp.convolve(d, k, mode="full")
        full_mode = dpnp.convolve(d, k, mode="full")
        assert_array_equal(full_mode, default_mode)
        # integer mode
        with assert_raises(ValueError):
            dpnp.convolve(d, k, mode=-1)
        assert_array_equal(dpnp.convolve(d, k, mode=2), full_mode)
        # illegal arguments
        with assert_raises(TypeError):
            dpnp.convolve(d, k, mode=None)
=======
    @pytest.mark.parametrize(
        "args",
        [3.0, numpy.array(3.0), numpy.cumsum(numpy.ones(5))],
        ids=["scalar", "array", "cumsum"],
    )
    @pytest.mark.parametrize("dt", get_all_dtypes(no_none=True, no_bool=True))
    def test_args_1d(self, args, dt):
        x = numpy.arange(5, dtype=dt)
        ix = dpnp.array(x)

        if numpy.isscalar(args):
            iargs = args
        else:
            iargs = dpnp.array(args)

        expected = numpy.gradient(x, args)
        result = dpnp.gradient(ix, iargs)
        assert_dtype_allclose(result, expected)

    @pytest.mark.parametrize(
        "args", [1.5, numpy.array(1.5)], ids=["scalar", "array"]
    )
    @pytest.mark.parametrize("dt", get_all_dtypes(no_none=True, no_bool=True))
    def test_args_2d(self, args, dt):
        x = numpy.arange(25, dtype=dt).reshape(5, 5)
        ix = dpnp.array(x)

        if numpy.isscalar(args):
            iargs = args
        else:
            iargs = dpnp.array(args)

        expected = numpy.gradient(x, args)
        result = dpnp.gradient(ix, iargs)
        for gr, igr in zip(expected, result):
            assert_dtype_allclose(igr, gr)

    @pytest.mark.parametrize("dt", get_all_dtypes(no_none=True, no_bool=True))
    def test_args_2d_uneven(self, dt):
        x = numpy.arange(25, dtype=dt).reshape(5, 5)
        ix = dpnp.array(x)

        dx = numpy.array([1.0, 2.0, 5.0, 9.0, 11.0])
        idx = dpnp.array(dx)

        expected = numpy.gradient(x, dx, dx)
        result = dpnp.gradient(ix, idx, idx)
        for gr, igr in zip(expected, result):
            assert_dtype_allclose(igr, gr)

    @pytest.mark.parametrize("dt", get_all_dtypes(no_none=True, no_bool=True))
    def test_args_2d_mix_with_scalar(self, dt):
        x = numpy.arange(25, dtype=dt).reshape(5, 5)
        ix = dpnp.array(x)

        dx = numpy.cumsum(numpy.ones(5))
        idx = dpnp.array(dx)

        expected = numpy.gradient(x, dx, 2)
        result = dpnp.gradient(ix, idx, 2)
        for gr, igr in zip(expected, result):
            assert_dtype_allclose(igr, gr)

    @pytest.mark.parametrize("dt", get_all_dtypes(no_none=True, no_bool=True))
    def test_axis_args_2d(self, dt):
        x = numpy.arange(25, dtype=dt).reshape(5, 5)
        ix = dpnp.array(x)

        dx = numpy.cumsum(numpy.ones(5))
        idx = dpnp.array(dx)

        expected = numpy.gradient(x, dx, axis=1)
        result = dpnp.gradient(ix, idx, axis=1)
        for gr, igr in zip(expected, result):
            assert_dtype_allclose(igr, gr)

    @pytest.mark.parametrize("xp", [numpy, dpnp])
    def test_args_2d_error(self, xp):
        x = xp.arange(25).reshape(5, 5)
        dx = xp.cumsum(xp.ones(5))
        assert_raises_regex(
            ValueError,
            ".*scalars or 1d",
            xp.gradient,
            x,
            xp.stack([dx] * 2, axis=-1),
            1,
        )

    @pytest.mark.parametrize("xp", [numpy, dpnp])
    def test_badargs(self, xp):
        x = xp.arange(25).reshape(5, 5)
        dx = xp.cumsum(xp.ones(5))

        # wrong sizes
        assert_raises(ValueError, xp.gradient, x, x, xp.ones(2))
        assert_raises(ValueError, xp.gradient, x, 1, xp.ones(2))
        assert_raises(ValueError, xp.gradient, x, xp.ones(2), xp.ones(2))
        # wrong number of arguments
        assert_raises(TypeError, xp.gradient, x, x)
        assert_raises(TypeError, xp.gradient, x, dx, axis=(0, 1))
        assert_raises(TypeError, xp.gradient, x, dx, dx, dx)
        assert_raises(TypeError, xp.gradient, x, 1, 1, 1)
        assert_raises(TypeError, xp.gradient, x, dx, dx, axis=1)
        assert_raises(TypeError, xp.gradient, x, 1, 1, axis=1)

    @pytest.mark.parametrize(
        "x",
        [
            numpy.linspace(0, 1, 10),
            numpy.sort(numpy.random.RandomState(0).random(10)),
        ],
        ids=["linspace", "random_sorted"],
    )
    @pytest.mark.parametrize("dt", get_float_dtypes())
    # testing that the relative numerical error is close to numpy
    def test_second_order_accurate(self, x, dt):
        x = x.astype(dt)
        dx = x[1] - x[0]
        y = 2 * x**3 + 4 * x**2 + 2 * x

        iy = dpnp.array(y)
        idx = dpnp.array(dx)

        expected = numpy.gradient(y, dx, edge_order=2)
        result = dpnp.gradient(iy, idx, edge_order=2)
        assert_dtype_allclose(result, expected)

    @pytest.mark.parametrize("edge_order", [1, 2])
    @pytest.mark.parametrize("axis", [0, 1, (0, 1)])
    @pytest.mark.parametrize("dt", get_float_dtypes())
    def test_spacing_axis_scalar(self, edge_order, axis, dt):
        x = numpy.array([0, 2.0, 3.0, 4.0, 5.0, 5.0], dtype=dt)
        x = numpy.tile(x, (6, 1)) + x.reshape(-1, 1)
        ix = dpnp.array(x)

        expected = numpy.gradient(x, 1.0, axis=axis, edge_order=edge_order)
        result = dpnp.gradient(ix, 1.0, axis=axis, edge_order=edge_order)
        for gr, igr in zip(expected, result):
            assert_dtype_allclose(igr, gr)

    @pytest.mark.parametrize("edge_order", [1, 2])
    @pytest.mark.parametrize("axis", [(0, 1), None])
    @pytest.mark.parametrize("dt", get_float_dtypes())
    @pytest.mark.parametrize(
        "dx",
        [numpy.arange(6.0), numpy.array([0.0, 0.5, 1.0, 3.0, 5.0, 7.0])],
        ids=["even", "uneven"],
    )
    def test_spacing_axis_two_args(self, edge_order, axis, dt, dx):
        x = numpy.array([0, 2.0, 3.0, 4.0, 5.0, 5.0], dtype=dt)
        x = numpy.tile(x, (6, 1)) + x.reshape(-1, 1)

        ix = dpnp.array(x)
        idx = dpnp.array(dx)

        expected = numpy.gradient(x, dx, dx, axis=axis, edge_order=edge_order)
        result = dpnp.gradient(ix, idx, idx, axis=axis, edge_order=edge_order)
        for gr, igr in zip(expected, result):
            assert_dtype_allclose(igr, gr)

    @pytest.mark.parametrize("edge_order", [1, 2])
    @pytest.mark.parametrize("axis", [0, 1])
    @pytest.mark.parametrize("dt", get_float_dtypes())
    @pytest.mark.parametrize(
        "dx",
        [numpy.arange(6.0), numpy.array([0.0, 0.5, 1.0, 3.0, 5.0, 7.0])],
        ids=["even", "uneven"],
    )
    def test_spacing_axis_args(self, edge_order, axis, dt, dx):
        x = numpy.array([0, 2.0, 3.0, 4.0, 5.0, 5.0], dtype=dt)
        x = numpy.tile(x, (6, 1)) + x.reshape(-1, 1)

        ix = dpnp.array(x)
        idx = dpnp.array(dx)

        expected = numpy.gradient(x, dx, axis=axis, edge_order=edge_order)
        result = dpnp.gradient(ix, idx, axis=axis, edge_order=edge_order)
        for gr, igr in zip(expected, result):
            assert_dtype_allclose(igr, gr)

    @pytest.mark.parametrize("edge_order", [1, 2])
    @pytest.mark.parametrize("dt", get_float_dtypes())
    def test_spacing_mix_args(self, edge_order, dt):
        x = numpy.array([0, 2.0, 3.0, 4.0, 5.0, 5.0], dtype=dt)
        x = numpy.tile(x, (6, 1)) + x.reshape(-1, 1)
        x_uneven = numpy.array([0.0, 0.5, 1.0, 3.0, 5.0, 7.0])
        x_even = numpy.arange(6.0)

        ix = dpnp.array(x)
        ix_uneven = dpnp.array(x_uneven)
        ix_even = dpnp.array(x_even)

        expected = numpy.gradient(
            x, x_even, x_uneven, axis=(0, 1), edge_order=edge_order
        )
        result = dpnp.gradient(
            ix, ix_even, ix_uneven, axis=(0, 1), edge_order=edge_order
        )
        for gr, igr in zip(expected, result):
            assert_dtype_allclose(igr, gr)

        expected = numpy.gradient(
            x, x_uneven, x_even, axis=(1, 0), edge_order=edge_order
        )
        result = dpnp.gradient(
            ix, ix_uneven, ix_even, axis=(1, 0), edge_order=edge_order
        )
        for gr, igr in zip(expected, result):
            assert_dtype_allclose(igr, gr)

    @pytest.mark.parametrize("axis", [0, 1, -1, (1, 0), None])
    def test_specific_axes(self, axis):
        x = numpy.array([[1, 1], [3, 4]])
        ix = dpnp.array(x)

        expected = numpy.gradient(x, axis=axis)
        result = dpnp.gradient(ix, axis=axis)
        for gr, igr in zip(expected, result):
            assert_dtype_allclose(igr, gr)

    def test_axis_scalar_args(self):
        x = numpy.array([[1, 1], [3, 4]])
        ix = dpnp.array(x)

        expected = numpy.gradient(x, 2, 3, axis=(1, 0))
        result = dpnp.gradient(ix, 2, 3, axis=(1, 0))
        for gr, igr in zip(expected, result):
            assert_dtype_allclose(igr, gr)

    @pytest.mark.parametrize("xp", [numpy, dpnp])
    def test_wrong_number_of_args(self, xp):
        x = xp.array([[1, 1], [3, 4]])
        assert_raises(TypeError, xp.gradient, x, 1, 2, axis=1)

    @pytest.mark.parametrize("xp", [numpy, dpnp])
    def test_wrong_axis(self, xp):
        x = xp.array([[1, 1], [3, 4]])
        assert_raises(numpy.AxisError, xp.gradient, x, axis=3)

    @pytest.mark.parametrize(
        "size, edge_order",
        [
            pytest.param(2, 1),
            pytest.param(3, 2),
        ],
    )
    def test_min_size_with_edge_order(self, size, edge_order):
        x = numpy.arange(size)
        ix = dpnp.array(x)

        expected = numpy.gradient(x, edge_order=edge_order)
        result = dpnp.gradient(ix, edge_order=edge_order)
        assert_dtype_allclose(result, expected)

    @pytest.mark.parametrize(
        "size, edge_order",
        [
            pytest.param(0, 1),
            pytest.param(0, 2),
            pytest.param(1, 1),
            pytest.param(1, 2),
            pytest.param(2, 2),
        ],
    )
    @pytest.mark.parametrize("xp", [numpy, dpnp])
    def test_wrong_size_with_edge_order(self, size, edge_order, xp):
        assert_raises(
            ValueError, xp.gradient, xp.arange(size), edge_order=edge_order
        )

    @pytest.mark.parametrize(
        "dt", [numpy.uint8, numpy.uint16, numpy.uint32, numpy.uint64]
    )
    def test_f_decreasing_unsigned_int(self, dt):
        x = numpy.array([5, 4, 3, 2, 1], dtype=dt)
        ix = dpnp.array(x)

        expected = numpy.gradient(x)
        result = dpnp.gradient(ix)
        assert_array_equal(result, expected)

    @pytest.mark.parametrize(
        "dt", [numpy.int8, numpy.int16, numpy.int32, numpy.int64]
    )
    def test_f_signed_int_big_jump(self, dt):
        maxint = numpy.iinfo(dt).max
        x = numpy.array([-1, maxint], dtype=dt)
        dx = numpy.array([1, 3])

        ix = dpnp.array(x)
        idx = dpnp.array(dx)

        expected = numpy.gradient(x, dx)
        result = dpnp.gradient(ix, idx)
        assert_array_equal(result, expected)

    @pytest.mark.parametrize(
        "dt", [numpy.uint8, numpy.uint16, numpy.uint32, numpy.uint64]
    )
    def test_x_decreasing_unsigned(self, dt):
        x = numpy.array([3, 2, 1], dtype=dt)
        f = numpy.array([0, 2, 4])

        dp_x = dpnp.array(x)
        dp_f = dpnp.array(f)

        expected = numpy.gradient(f, x)
        result = dpnp.gradient(dp_f, dp_x)
        assert_array_equal(result, expected)

    @pytest.mark.parametrize(
        "dt", [numpy.int8, numpy.int16, numpy.int32, numpy.int64]
    )
    def test_x_signed_int_big_jump(self, dt):
        minint = numpy.iinfo(dt).min
        maxint = numpy.iinfo(dt).max
        x = numpy.array([-1, maxint], dtype=dt)
        f = numpy.array([minint // 2, 0])

        dp_x = dpnp.array(x)
        dp_f = dpnp.array(f)

        expected = numpy.gradient(f, x)
        result = dpnp.gradient(dp_f, dp_x)
        assert_array_equal(result, expected)

    def test_return_type(self):
        x = dpnp.array([[1, 2], [2, 3]])
        res = dpnp.gradient(x)
        assert type(res) is tuple
>>>>>>> 006ccf95


@pytest.mark.parametrize("dtype1", get_all_dtypes())
@pytest.mark.parametrize("dtype2", get_all_dtypes())
@pytest.mark.parametrize(
    "func", ["add", "divide", "multiply", "power", "subtract"]
)
@pytest.mark.parametrize("data", [[[1, 2], [3, 4]]], ids=["[[1, 2], [3, 4]]"])
def test_op_multiple_dtypes(dtype1, func, dtype2, data):
    np_a = numpy.array(data, dtype=dtype1)
    dpnp_a = dpnp.array(data, dtype=dtype1)

    np_b = numpy.array(data, dtype=dtype2)
    dpnp_b = dpnp.array(data, dtype=dtype2)

    if func == "subtract" and (dtype1 == dtype2 == dpnp.bool):
        with pytest.raises(TypeError):
            result = getattr(dpnp, func)(dpnp_a, dpnp_b)
            expected = getattr(numpy, func)(np_a, np_b)
    else:
        result = getattr(dpnp, func)(dpnp_a, dpnp_b)
        expected = getattr(numpy, func)(np_a, np_b)
        assert_allclose(result, expected)


@pytest.mark.parametrize(
    "rhs", [[[1, 2, 3], [4, 5, 6]], [2.0, 1.5, 1.0], 3, 0.3]
)
@pytest.mark.parametrize("lhs", [[[6, 5, 4], [3, 2, 1]], [1.3, 2.6, 3.9]])
class TestMathematical:
    @staticmethod
    def array_or_scalar(xp, data, dtype=None):
        if numpy.isscalar(data):
            return data

        return xp.array(data, dtype=dtype)

    def _test_mathematical(self, name, dtype, lhs, rhs, check_type=True):
        a_dpnp = self.array_or_scalar(dpnp, lhs, dtype=dtype)
        b_dpnp = self.array_or_scalar(dpnp, rhs, dtype=dtype)

        a_np = self.array_or_scalar(numpy, lhs, dtype=dtype)
        b_np = self.array_or_scalar(numpy, rhs, dtype=dtype)

        if (
            name == "subtract"
            and not numpy.isscalar(rhs)
            and dtype == dpnp.bool
        ):
            with pytest.raises(TypeError):
                result = getattr(dpnp, name)(a_dpnp, b_dpnp)
                expected = getattr(numpy, name)(a_np, b_np)
        else:
            result = getattr(dpnp, name)(a_dpnp, b_dpnp)
            expected = getattr(numpy, name)(a_np, b_np)
            assert_dtype_allclose(result, expected, check_type)

    @pytest.mark.parametrize("dtype", get_all_dtypes())
    def test_add(self, dtype, lhs, rhs):
        self._test_mathematical("add", dtype, lhs, rhs, check_type=False)

    @pytest.mark.parametrize("dtype", get_all_dtypes(no_complex=True))
    def test_arctan2(self, dtype, lhs, rhs):
        self._test_mathematical("arctan2", dtype, lhs, rhs)

    @pytest.mark.parametrize(
        "dtype", get_all_dtypes(no_bool=True, no_complex=True)
    )
    def test_copysign(self, dtype, lhs, rhs):
        self._test_mathematical("copysign", dtype, lhs, rhs)

    @pytest.mark.parametrize("dtype", get_all_dtypes())
    def test_divide(self, dtype, lhs, rhs):
        self._test_mathematical("divide", dtype, lhs, rhs)

    @pytest.mark.parametrize(
        "dtype", get_all_dtypes(no_bool=True, no_complex=True)
    )
    def test_fmax(self, dtype, lhs, rhs):
        self._test_mathematical("fmax", dtype, lhs, rhs, check_type=False)

    @pytest.mark.parametrize(
        "dtype", get_all_dtypes(no_bool=True, no_complex=True)
    )
    def test_fmin(self, dtype, lhs, rhs):
        self._test_mathematical("fmin", dtype, lhs, rhs, check_type=False)

    @pytest.mark.usefixtures("allow_fall_back_on_numpy")
    @pytest.mark.parametrize(
        "dtype", get_all_dtypes(no_bool=True, no_complex=True)
    )
    def test_fmod(self, dtype, lhs, rhs):
        if rhs == 0.3:
            """
            Due to accuracy reason, the results are different for `float32` and `float64`
                >>> numpy.fmod(numpy.array([3.9], dtype=numpy.float32), 0.3)
                array([0.29999995], dtype=float32)

                >>> numpy.fmod(numpy.array([3.9], dtype=numpy.float64), 0.3)
                array([9.53674318e-08])
            On a gpu without support for `float64`, dpnp produces results similar to the second one.
            """
            pytest.skip("Due to accuracy reason, the results are different.")
        self._test_mathematical("fmod", dtype, lhs, rhs, check_type=False)

    @pytest.mark.parametrize("dtype", get_all_dtypes(no_complex=True))
    def test_floor_divide(self, dtype, lhs, rhs):
        if dtype == dpnp.float32 and rhs == 0.3:
            pytest.skip(
                "In this case, a different result, but similar to xp.floor(xp.divide(lhs, rhs)."
            )
        self._test_mathematical(
            "floor_divide", dtype, lhs, rhs, check_type=False
        )

    @pytest.mark.parametrize(
        "dtype", get_all_dtypes(no_bool=True, no_complex=True)
    )
    def test_hypot(self, dtype, lhs, rhs):
        self._test_mathematical("hypot", dtype, lhs, rhs)

    @pytest.mark.parametrize("dtype", get_all_dtypes())
    def test_maximum(self, dtype, lhs, rhs):
        self._test_mathematical("maximum", dtype, lhs, rhs, check_type=False)

    @pytest.mark.parametrize("dtype", get_all_dtypes())
    def test_minimum(self, dtype, lhs, rhs):
        self._test_mathematical("minimum", dtype, lhs, rhs, check_type=False)

    @pytest.mark.parametrize("dtype", get_all_dtypes())
    def test_multiply(self, dtype, lhs, rhs):
        self._test_mathematical("multiply", dtype, lhs, rhs, check_type=False)

    @pytest.mark.parametrize("dtype", get_all_dtypes(no_complex=True))
    def test_remainder(self, dtype, lhs, rhs):
        if (
            dtype in [dpnp.int32, dpnp.int64, None]
            and rhs == 0.3
            and not has_support_aspect64()
        ):
            """
            Due to accuracy reason, the results are different for `float32` and `float64`
                >>> numpy.remainder(numpy.array([6, 3], dtype='i4'), 0.3, dtype='f8')
                array([2.22044605e-16, 1.11022302e-16])

                >>> numpy.remainder(numpy.array([6, 3], dtype='i4'), 0.3, dtype='f4')
                usm_ndarray([0.29999977, 0.2999999 ], dtype=float32)
            On a gpu without support for `float64`, dpnp produces results similar to the second one.
            """
            pytest.skip("Due to accuracy reason, the results are different.")
        self._test_mathematical("remainder", dtype, lhs, rhs, check_type=False)

    @pytest.mark.parametrize("dtype", get_all_dtypes())
    def test_power(self, dtype, lhs, rhs):
        self._test_mathematical("power", dtype, lhs, rhs, check_type=False)

    @pytest.mark.parametrize("dtype", get_all_dtypes(no_bool=True))
    def test_subtract(self, dtype, lhs, rhs):
        self._test_mathematical("subtract", dtype, lhs, rhs, check_type=False)


@pytest.mark.usefixtures("suppress_divide_invalid_numpy_warnings")
@pytest.mark.parametrize(
    "val_type", [bool, int, float], ids=["bool", "int", "float"]
)
@pytest.mark.parametrize("data_type", get_all_dtypes())
@pytest.mark.parametrize(
    "func", ["add", "divide", "multiply", "power", "subtract"]
)
@pytest.mark.parametrize("val", [0, 1, 5], ids=["0", "1", "5"])
@pytest.mark.parametrize(
    "array",
    [
        [[0, 0], [0, 0]],
        [[1, 2], [1, 2]],
        [[1, 2], [3, 4]],
        [[[1, 2], [3, 4]], [[1, 2], [2, 1]], [[1, 3], [3, 1]]],
        [
            [[[1, 2], [3, 4]], [[1, 2], [2, 1]]],
            [[[1, 3], [3, 1]], [[0, 1], [1, 3]]],
        ],
    ],
    ids=[
        "[[0, 0], [0, 0]]",
        "[[1, 2], [1, 2]]",
        "[[1, 2], [3, 4]]",
        "[[[1, 2], [3, 4]], [[1, 2], [2, 1]], [[1, 3], [3, 1]]]",
        "[[[[1, 2], [3, 4]], [[1, 2], [2, 1]]], [[[1, 3], [3, 1]], [[0, 1], [1, 3]]]]",
    ],
)
def test_op_with_scalar(array, val, func, data_type, val_type):
    np_a = numpy.array(array, dtype=data_type)
    dpnp_a = dpnp.array(array, dtype=data_type)
    val_ = val_type(val)

    if func == "power":
        if (
            val_ == 0
            and numpy.issubdtype(data_type, numpy.complexfloating)
            and not dpnp.all(dpnp_a)
        ):
            pytest.skip(
                "(0j ** 0) is different: (NaN + NaNj) in dpnp and (1 + 0j) in numpy"
            )

    if func == "subtract" and val_type == bool and data_type == dpnp.bool:
        with pytest.raises(TypeError):
            result = getattr(dpnp, func)(dpnp_a, val_)
            expected = getattr(numpy, func)(np_a, val_)

            result = getattr(dpnp, func)(val_, dpnp_a)
            expected = getattr(numpy, func)(val_, np_a)
    else:
        result = getattr(dpnp, func)(dpnp_a, val_)
        expected = getattr(numpy, func)(np_a, val_)
        assert_allclose(result, expected, rtol=1e-6)

        result = getattr(dpnp, func)(val_, dpnp_a)
        expected = getattr(numpy, func)(val_, np_a)
        assert_allclose(result, expected, rtol=1e-6)


@pytest.mark.parametrize("shape", [(), (3, 2)], ids=["()", "(3, 2)"])
@pytest.mark.parametrize("dtype", get_all_dtypes())
def test_multiply_scalar(shape, dtype):
    np_a = numpy.ones(shape, dtype=dtype)
    dpnp_a = dpnp.ones(shape, dtype=dtype)

    result = 0.5 * dpnp_a * 1.7
    expected = 0.5 * np_a * 1.7
    assert_allclose(result, expected)


@pytest.mark.parametrize("shape", [(), (3, 2)], ids=["()", "(3, 2)"])
@pytest.mark.parametrize("dtype", get_all_dtypes())
def test_add_scalar(shape, dtype):
    np_a = numpy.ones(shape, dtype=dtype)
    dpnp_a = dpnp.ones(shape, dtype=dtype)

    result = 0.5 + dpnp_a + 1.7
    expected = 0.5 + np_a + 1.7
    assert_allclose(result, expected)


@pytest.mark.parametrize("shape", [(), (3, 2)], ids=["()", "(3, 2)"])
@pytest.mark.parametrize("dtype", get_all_dtypes())
def test_subtract_scalar(shape, dtype):
    np_a = numpy.ones(shape, dtype=dtype)
    dpnp_a = dpnp.ones(shape, dtype=dtype)

    result = 0.5 - dpnp_a - 1.7
    expected = 0.5 - np_a - 1.7
    assert_allclose(result, expected)


@pytest.mark.parametrize("shape", [(), (3, 2)], ids=["()", "(3, 2)"])
@pytest.mark.parametrize("dtype", get_all_dtypes())
def test_divide_scalar(shape, dtype):
    np_a = numpy.ones(shape, dtype=dtype)
    dpnp_a = dpnp.ones(shape, dtype=dtype)

    result = 0.5 / dpnp_a / 1.7
    expected = 0.5 / np_a / 1.7
    assert_allclose(result, expected, rtol=1e-6)


@pytest.mark.parametrize("shape", [(), (3, 2)], ids=["()", "(3, 2)"])
@pytest.mark.parametrize("dtype", get_all_dtypes())
def test_power_scalar(shape, dtype):
    np_a = numpy.ones(shape, dtype=dtype)
    dpnp_a = dpnp.ones(shape, dtype=dtype)

    result = 4.2**dpnp_a**-1.3
    expected = 4.2**np_a**-1.3
    assert_allclose(result, expected, rtol=1e-6)

    result **= dpnp_a
    expected **= np_a
    assert_allclose(result, expected, rtol=1e-6)


@pytest.mark.parametrize(
    "data",
    [[[1.0, -1.0], [0.1, -0.1]], [-2, -1, 0, 1, 2]],
    ids=["[[1., -1.], [0.1, -0.1]]", "[-2, -1, 0, 1, 2]"],
)
@pytest.mark.parametrize("dtype", get_all_dtypes(no_bool=True))
def test_negative(data, dtype):
    np_a = numpy.array(data, dtype=dtype)
    dpnp_a = dpnp.array(data, dtype=dtype)

    result = dpnp.negative(dpnp_a)
    expected = numpy.negative(np_a)
    assert_allclose(result, expected)

    result = -dpnp_a
    expected = -np_a
    assert_allclose(result, expected)

    # out keyword
    if dtype is not None:
        dp_out = dpnp.empty(expected.shape, dtype=dtype)
        result = dpnp.negative(dpnp_a, out=dp_out)
        assert result is dp_out
        assert_allclose(result, expected)


def test_negative_boolean():
    dpnp_a = dpnp.array([True, False])

    with pytest.raises(TypeError):
        dpnp.negative(dpnp_a)


@pytest.mark.parametrize(
    "data",
    [[[1.0, -1.0], [0.1, -0.1]], [-2, -1, 0, 1, 2]],
    ids=["[[1., -1.], [0.1, -0.1]]", "[-2, -1, 0, 1, 2]"],
)
@pytest.mark.parametrize("dtype", get_all_dtypes(no_bool=True))
def test_positive(data, dtype):
    np_a = numpy.array(data, dtype=dtype)
    dpnp_a = dpnp.array(data, dtype=dtype)

    result = dpnp.positive(dpnp_a)
    expected = numpy.positive(np_a)
    assert_allclose(result, expected)

    result = +dpnp_a
    expected = +np_a
    assert_allclose(result, expected)

    # out keyword
    if dtype is not None:
        dp_out = dpnp.empty(expected.shape, dtype=dtype)
        result = dpnp.positive(dpnp_a, out=dp_out)
        assert result is dp_out
        assert_allclose(result, expected)


def test_positive_boolean():
    dpnp_a = dpnp.array([True, False])

    with pytest.raises(TypeError):
        dpnp.positive(dpnp_a)


class TestProd:
    @pytest.mark.parametrize("axis", [None, 0, 1, -1, 2, -2, (1, 2), (0, -2)])
    @pytest.mark.parametrize("keepdims", [False, True])
    @pytest.mark.parametrize("dtype", get_all_dtypes(no_bool=True))
    def test_prod(self, axis, keepdims, dtype):
        a = numpy.arange(1, 13, dtype=dtype).reshape((2, 2, 3))
        ia = dpnp.array(a)

        np_res = numpy.prod(a, axis=axis, keepdims=keepdims)
        dpnp_res = dpnp.prod(ia, axis=axis, keepdims=keepdims)

        assert dpnp_res.shape == np_res.shape
        assert_allclose(dpnp_res, np_res)

    @pytest.mark.parametrize("axis", [None, 0, 1, -1, 2, -2, (1, 2), (0, -2)])
    def test_prod_zero_size(self, axis):
        a = numpy.empty((2, 3, 0))
        ia = dpnp.array(a)

        np_res = numpy.prod(a, axis=axis)
        dpnp_res = dpnp.prod(ia, axis=axis)
        assert_dtype_allclose(dpnp_res, np_res)

    @pytest.mark.parametrize("axis", [None, 0, 1, -1])
    @pytest.mark.parametrize("keepdims", [False, True])
    def test_prod_bool(self, axis, keepdims):
        a = numpy.arange(2, dtype=numpy.bool_)
        a = numpy.tile(a, (2, 2))
        ia = dpnp.array(a)

        np_res = numpy.prod(a, axis=axis, keepdims=keepdims)
        dpnp_res = dpnp.prod(ia, axis=axis, keepdims=keepdims)
        assert_dtype_allclose(dpnp_res, np_res)

    @pytest.mark.usefixtures("suppress_complex_warning")
    @pytest.mark.usefixtures("suppress_invalid_numpy_warnings")
    @pytest.mark.parametrize("in_dtype", get_all_dtypes(no_bool=True))
    @pytest.mark.parametrize(
        "out_dtype", get_all_dtypes(no_bool=True, no_none=True)
    )
    def test_prod_dtype(self, in_dtype, out_dtype):
        a = numpy.arange(1, 13, dtype=in_dtype).reshape((2, 2, 3))
        ia = dpnp.array(a)

        np_res = numpy.prod(a, dtype=out_dtype)
        dpnp_res = dpnp.prod(ia, dtype=out_dtype)
        assert_dtype_allclose(dpnp_res, np_res)

    @pytest.mark.usefixtures(
        "suppress_overflow_encountered_in_cast_numpy_warnings"
    )
    def test_prod_out(self):
        ia = dpnp.arange(1, 7).reshape((2, 3))
        ia = ia.astype(dpnp.default_float_type(ia.device))
        a = dpnp.asnumpy(ia)

        # output is dpnp_array
        np_res = numpy.prod(a, axis=0)
        dpnp_out = dpnp.empty(np_res.shape, dtype=np_res.dtype)
        dpnp_res = dpnp.prod(ia, axis=0, out=dpnp_out)
        assert dpnp_out is dpnp_res
        assert_allclose(dpnp_res, np_res)

        # output is usm_ndarray
        dpt_out = dpt.empty(np_res.shape, dtype=np_res.dtype)
        dpnp_res = dpnp.prod(ia, axis=0, out=dpt_out)
        assert dpt_out is dpnp_res.get_array()
        assert_allclose(dpnp_res, np_res)

        # out is a numpy array -> TypeError
        dpnp_res = numpy.empty_like(np_res)
        with pytest.raises(TypeError):
            dpnp.prod(ia, axis=0, out=dpnp_res)

        # incorrect shape for out
        dpnp_res = dpnp.array(numpy.empty((2, 3)))
        with pytest.raises(ValueError):
            dpnp.prod(ia, axis=0, out=dpnp_res)

    @pytest.mark.usefixtures("suppress_complex_warning")
    @pytest.mark.parametrize("arr_dt", get_all_dtypes(no_none=True))
    @pytest.mark.parametrize("out_dt", get_all_dtypes(no_none=True))
    @pytest.mark.parametrize("dtype", get_all_dtypes())
    def test_prod_out_dtype(self, arr_dt, out_dt, dtype):
        a = numpy.arange(10, 20).reshape((2, 5)).astype(dtype=arr_dt)
        out = numpy.zeros_like(a, shape=(2,), dtype=out_dt)

        ia = dpnp.array(a)
        iout = dpnp.array(out)

        result = dpnp.prod(ia, out=iout, dtype=dtype, axis=1)
        expected = numpy.prod(a, out=out, dtype=dtype, axis=1)
        assert_array_equal(expected, result)
        assert result is iout

    def test_prod_Error(self):
        ia = dpnp.arange(5)

        with pytest.raises(TypeError):
            dpnp.prod(dpnp.asnumpy(ia))
        with pytest.raises(NotImplementedError):
            dpnp.prod(ia, where=False)
        with pytest.raises(NotImplementedError):
            dpnp.prod(ia, initial=6)


@pytest.mark.parametrize(
    "data",
    [[2, 0, -2], [1.1, -1.1]],
    ids=["[2, 0, -2]", "[1.1, -1.1]"],
)
@pytest.mark.parametrize("dtype", get_all_dtypes(no_bool=True))
def test_sign(data, dtype):
    np_a = numpy.array(data, dtype=dtype)
    dpnp_a = dpnp.array(data, dtype=dtype)

    result = dpnp.sign(dpnp_a)
    expected = numpy.sign(np_a)
    assert_dtype_allclose(result, expected)

    # out keyword
    if dtype is not None:
        dp_out = dpnp.empty(expected.shape, dtype=expected.dtype)
        result = dpnp.sign(dpnp_a, out=dp_out)
        assert dp_out is result
        assert_dtype_allclose(result, expected)


def test_sign_boolean():
    dpnp_a = dpnp.array([True, False])

    with pytest.raises(TypeError):
        dpnp.sign(dpnp_a)


@pytest.mark.parametrize(
    "data",
    [[2, 0, -2], [1.1, -1.1]],
    ids=["[2, 0, -2]", "[1.1, -1.1]"],
)
@pytest.mark.parametrize("dtype", get_all_dtypes(no_complex=True))
def test_signbit(data, dtype):
    np_a = numpy.array(data, dtype=dtype)
    dpnp_a = dpnp.array(data, dtype=dtype)

    result = dpnp.signbit(dpnp_a)
    expected = numpy.signbit(np_a)
    assert_dtype_allclose(result, expected)

    # out keyword
    dp_out = dpnp.empty(expected.shape, dtype=expected.dtype)
    result = dpnp.signbit(dpnp_a, out=dp_out)
    assert dp_out is result
    assert_dtype_allclose(result, expected)


class TestConj:
    @pytest.mark.parametrize("dtype", get_all_dtypes(no_complex=True))
    def test_conj(self, dtype):
        a = numpy.array(numpy.random.uniform(-5, 5, 20), dtype=dtype)
        ia = dpnp.array(a)

        result = dpnp.conj(ia)
        expected = numpy.conj(a)
        assert_dtype_allclose(result, expected)

    @pytest.mark.parametrize("dtype", get_complex_dtypes())
    def test_conj_complex(self, dtype):
        x1 = numpy.random.uniform(-5, 5, 20)
        x2 = numpy.random.uniform(-5, 5, 20)
        a = numpy.array(x1 + 1j * x2, dtype=dtype)
        ia = dpnp.array(a)

        result = dpnp.conj(ia)
        expected = numpy.conj(a)
        assert_dtype_allclose(result, expected)

    @pytest.mark.parametrize("dtype", get_all_dtypes(no_complex=True))
    def test_conj_ndarray(self, dtype):
        a = numpy.array(numpy.random.uniform(-5, 5, 20), dtype=dtype)
        ia = dpnp.array(a)

        result = ia.conj()
        assert result is ia
        assert_dtype_allclose(result, a.conj())

    @pytest.mark.parametrize("dtype", get_complex_dtypes())
    def test_conj_complex_ndarray(self, dtype):
        x1 = numpy.random.uniform(-5, 5, 20)
        x2 = numpy.random.uniform(-5, 5, 20)
        a = numpy.array(x1 + 1j * x2, dtype=dtype)
        ia = dpnp.array(a)

        assert_dtype_allclose(ia.conj(), a.conj())

    @pytest.mark.parametrize("dtype", get_all_dtypes(no_bool=True))
    def test_conj_out(self, dtype):
        a = numpy.array(numpy.random.uniform(-5, 5, 20), dtype=dtype)
        ia = dpnp.array(a)

        expected = numpy.conj(a)
        dp_out = dpnp.empty(ia.shape, dtype=dtype)
        result = dpnp.conj(ia, out=dp_out)
        assert dp_out is result
        assert_dtype_allclose(result, expected)


class TestRealImag:
    @pytest.mark.parametrize("dtype", get_all_dtypes(no_complex=True))
    def test_real_imag(self, dtype):
        a = numpy.array(numpy.random.uniform(-5, 5, 20), dtype=dtype)
        ia = dpnp.array(a)

        result = dpnp.real(ia)
        assert result is ia
        expected = numpy.real(a)
        assert expected is a
        assert_dtype_allclose(result, expected)

        result = dpnp.imag(ia)
        expected = numpy.imag(a)
        assert_dtype_allclose(result, expected)

    @pytest.mark.parametrize("dtype", get_complex_dtypes())
    def test_real_imag_complex(self, dtype):
        x1 = numpy.random.uniform(-5, 5, 20)
        x2 = numpy.random.uniform(-5, 5, 20)
        a = numpy.array(x1 + 1j * x2, dtype=dtype)
        ia = dpnp.array(a)

        result = dpnp.real(ia)
        expected = numpy.real(a)
        assert_dtype_allclose(result, expected)

        result = dpnp.imag(ia)
        expected = numpy.imag(a)
        assert_dtype_allclose(result, expected)

    @pytest.mark.parametrize("dtype", get_all_dtypes(no_complex=True))
    def test_real_imag_ndarray(self, dtype):
        a = numpy.array(numpy.random.uniform(-5, 5, 20), dtype=dtype)
        ia = dpnp.array(a)

        result = ia.real
        assert result is ia
        assert_dtype_allclose(result, a.real)
        assert_dtype_allclose(ia.imag, a.imag)

    @pytest.mark.parametrize("dtype", get_complex_dtypes())
    def test_real_imag_complex_ndarray(self, dtype):
        x1 = numpy.random.uniform(-5, 5, 20)
        x2 = numpy.random.uniform(-5, 5, 20)
        a = numpy.array(x1 + 1j * x2, dtype=dtype)
        ia = dpnp.array(a)

        assert_dtype_allclose(ia.real, a.real)
        assert_dtype_allclose(ia.imag, a.imag)


class TestProjection:
    @pytest.mark.parametrize("dtype", get_complex_dtypes())
    def test_projection_infinity(self, dtype):
        X = [
            complex(1, 2),
            complex(dpnp.inf, -1),
            complex(0, -dpnp.inf),
            complex(-dpnp.inf, dpnp.nan),
        ]
        Y = [
            complex(1, 2),
            complex(dpnp.inf, -0.0),
            complex(dpnp.inf, -0.0),
            complex(dpnp.inf, 0.0),
        ]

        a = dpnp.array(X, dtype=dtype)
        result = dpnp.proj(a)
        expected = dpnp.array(Y, dtype=dtype)
        assert_dtype_allclose(result, expected)

        # out keyword
        dp_out = dpnp.empty(expected.shape, dtype=expected.dtype)
        result = dpnp.proj(a, out=dp_out)
        assert dp_out is result
        assert_dtype_allclose(result, expected)

    @pytest.mark.parametrize("dtype", get_all_dtypes())
    def test_projection(self, dtype):
        result = dpnp.proj(dpnp.array(1, dtype=dtype))
        expected = dpnp.array(complex(1, 0))
        assert_allclose(result, expected)


@pytest.mark.parametrize("val_type", get_all_dtypes(no_none=True))
@pytest.mark.parametrize("data_type", get_all_dtypes())
@pytest.mark.parametrize("val", [1.5, 1, 5], ids=["1.5", "1", "5"])
@pytest.mark.parametrize(
    "array",
    [
        [[0, 0], [0, 0]],
        [[1, 2], [1, 2]],
        [[1, 2], [3, 4]],
        [[[1, 2], [3, 4]], [[1, 2], [2, 1]], [[1, 3], [3, 1]]],
        [
            [[[1, 2], [3, 4]], [[1, 2], [2, 1]]],
            [[[1, 3], [3, 1]], [[0, 1], [1, 3]]],
        ],
    ],
    ids=[
        "[[0, 0], [0, 0]]",
        "[[1, 2], [1, 2]]",
        "[[1, 2], [3, 4]]",
        "[[[1, 2], [3, 4]], [[1, 2], [2, 1]], [[1, 3], [3, 1]]]",
        "[[[[1, 2], [3, 4]], [[1, 2], [2, 1]]], [[[1, 3], [3, 1]], [[0, 1], [1, 3]]]]",
    ],
)
def test_power(array, val, data_type, val_type):
    np_a = numpy.array(array, dtype=data_type)
    dpnp_a = dpnp.array(array, dtype=data_type)
    val_ = val_type(val)

    result = dpnp.power(dpnp_a, val_)
    expected = numpy.power(np_a, val_)
    assert_allclose(expected, result, rtol=1e-6)


class TestEdiff1d:
    @pytest.mark.parametrize(
        "data_type", get_all_dtypes(no_bool=True, no_complex=True)
    )
    @pytest.mark.parametrize(
        "array",
        [
            [1, 2, 4, 7, 0],
            [],
            [1],
            [[1, 2, 3], [5, 2, 8], [7, 3, 4]],
        ],
    )
    def test_ediff1d_int(self, array, data_type):
        np_a = numpy.array(array, dtype=data_type)
        dpnp_a = dpnp.array(array, dtype=data_type)

        result = dpnp.ediff1d(dpnp_a)
        expected = numpy.ediff1d(np_a)
        assert_array_equal(expected, result)

    @pytest.mark.usefixtures("allow_fall_back_on_numpy")
    def test_ediff1d_args(self):
        np_a = numpy.array([1, 2, 4, 7, 0])

        to_begin = numpy.array([-20, -30])
        to_end = numpy.array([20, 15])

        result = dpnp.ediff1d(np_a, to_end=to_end, to_begin=to_begin)
        expected = numpy.ediff1d(np_a, to_end=to_end, to_begin=to_begin)
        assert_array_equal(expected, result)


@pytest.mark.usefixtures("allow_fall_back_on_numpy")
class TestTrapz:
    @pytest.mark.parametrize(
        "data_type", get_all_dtypes(no_bool=True, no_complex=True)
    )
    @pytest.mark.parametrize(
        "array",
        [[1, 2, 3], [[1, 2, 3], [4, 5, 6]], [1, 4, 6, 9, 10, 12], [], [1]],
    )
    def test_trapz_default(self, array, data_type):
        np_a = numpy.array(array, dtype=data_type)
        dpnp_a = dpnp.array(array, dtype=data_type)

        result = dpnp.trapz(dpnp_a)
        expected = numpy.trapz(np_a)
        assert_array_equal(expected, result)

    @pytest.mark.parametrize(
        "data_type_y", get_all_dtypes(no_bool=True, no_complex=True)
    )
    @pytest.mark.parametrize(
        "data_type_x", get_all_dtypes(no_bool=True, no_complex=True)
    )
    @pytest.mark.parametrize("y_array", [[1, 2, 4, 5], [1.0, 2.5, 6.0, 7.0]])
    @pytest.mark.parametrize("x_array", [[2, 5, 6, 9]])
    def test_trapz_with_x_params(
        self, y_array, x_array, data_type_y, data_type_x
    ):
        np_y = numpy.array(y_array, dtype=data_type_y)
        dpnp_y = dpnp.array(y_array, dtype=data_type_y)

        np_x = numpy.array(x_array, dtype=data_type_x)
        dpnp_x = dpnp.array(x_array, dtype=data_type_x)

        result = dpnp.trapz(dpnp_y, dpnp_x)
        expected = numpy.trapz(np_y, np_x)
        assert_array_equal(expected, result)

    @pytest.mark.parametrize("array", [[1, 2, 3], [4, 5, 6]])
    def test_trapz_with_x_param_2ndim(self, array):
        np_a = numpy.array(array)
        dpnp_a = dpnp.array(array)

        result = dpnp.trapz(dpnp_a, dpnp_a)
        expected = numpy.trapz(np_a, np_a)
        assert_array_equal(expected, result)

    @pytest.mark.parametrize(
        "y_array",
        [
            [1, 2, 4, 5],
            [
                1.0,
                2.5,
                6.0,
                7.0,
            ],
        ],
    )
    @pytest.mark.parametrize("dx", [2, 3, 4])
    def test_trapz_with_dx_params(self, y_array, dx):
        np_y = numpy.array(y_array)
        dpnp_y = dpnp.array(y_array)

        result = dpnp.trapz(dpnp_y, dx=dx)
        expected = numpy.trapz(np_y, dx=dx)
        assert_array_equal(expected, result)


class TestRoundingFuncs:
    @pytest.fixture(
        params=[
            {"func_name": "ceil", "input_values": [-5, 5, 10]},
            {"func_name": "floor", "input_values": [-5, 5, 10]},
            {"func_name": "trunc", "input_values": [-5, 5, 10]},
        ],
        ids=[
            "ceil",
            "floor",
            "trunc",
        ],
    )
    def func_params(self, request):
        return request.param

    @pytest.mark.parametrize("dtype", get_all_dtypes(no_complex=True))
    def test_out(self, func_params, dtype):
        func_name = func_params["func_name"]
        input_values = func_params["input_values"]
        np_array, expected = _get_numpy_arrays_1in_1out(
            func_name, dtype, input_values
        )

        dp_array = dpnp.array(np_array)
        out_dtype = numpy.int8 if dtype == numpy.bool_ else dtype
        dp_out = dpnp.empty(expected.shape, dtype=out_dtype)
        result = getattr(dpnp, func_name)(dp_array, out=dp_out)

        assert result is dp_out
        check_type = True if dpnp.issubdtype(dtype, dpnp.floating) else False
        assert_dtype_allclose(result, expected, check_type=check_type)

    @pytest.mark.parametrize(
        "dtype", get_all_dtypes(no_complex=True, no_none=True)[:-1]
    )
    def test_invalid_dtype(self, func_params, dtype):
        func_name = func_params["func_name"]
        dpnp_dtype = get_all_dtypes(no_complex=True, no_none=True)[-1]
        dp_array = dpnp.arange(10, dtype=dpnp_dtype)
        dp_out = dpnp.empty(10, dtype=dtype)

        with pytest.raises(ValueError):
            getattr(dpnp, func_name)(dp_array, out=dp_out)

    @pytest.mark.parametrize(
        "shape", [(0,), (15,), (2, 2)], ids=["(0,)", "(15, )", "(2,2)"]
    )
    def test_invalid_shape(self, func_params, shape):
        func_name = func_params["func_name"]
        dp_array = dpnp.arange(10, dtype=dpnp.float32)
        dp_out = dpnp.empty(shape, dtype=dpnp.float32)

        with pytest.raises(ValueError):
            getattr(dpnp, func_name)(dp_array, out=dp_out)


class TestAdd:
    @pytest.mark.parametrize("dtype", get_all_dtypes())
    def test_add(self, dtype):
        np_array1, np_array2, expected = _get_numpy_arrays_2in_1out(
            "add", dtype, [-5, 5, 10]
        )

        dp_array1 = dpnp.array(np_array1)
        dp_array2 = dpnp.array(np_array2)
        dp_out = dpnp.empty(expected.shape, dtype=dtype)
        result = dpnp.add(dp_array1, dp_array2, out=dp_out)

        assert result is dp_out
        assert_dtype_allclose(result, expected)

    @pytest.mark.parametrize("dtype", get_all_dtypes())
    def test_out_overlap(self, dtype):
        size = 1 if dtype == dpnp.bool else 15
        dp_a = dpnp.arange(2 * size, dtype=dtype)
        dpnp.add(dp_a[size::], dp_a[::2], out=dp_a[:size:])

        np_a = numpy.arange(2 * size, dtype=dtype)
        numpy.add(np_a[size::], np_a[::2], out=np_a[:size:])

        assert_dtype_allclose(dp_a, np_a)

    @pytest.mark.parametrize("dtype", get_all_dtypes(no_bool=True))
    def test_inplace_strides(self, dtype):
        size = 21
        np_a = numpy.arange(size, dtype=dtype)
        np_a[::3] += 4

        dp_a = dpnp.arange(size, dtype=dtype)
        dp_a[::3] += 4

        assert_dtype_allclose(dp_a, np_a)

    @pytest.mark.parametrize(
        "shape", [(0,), (15,), (2, 2)], ids=["(0,)", "(15, )", "(2,2)"]
    )
    def test_invalid_shape(self, shape):
        dp_array1 = dpnp.arange(10)
        dp_array2 = dpnp.arange(10)
        dp_out = dpnp.empty(shape)

        with pytest.raises(ValueError):
            dpnp.add(dp_array1, dp_array2, out=dp_out)

    @pytest.mark.parametrize(
        "out",
        [4, (), [], (3, 7), [2, 4]],
        ids=["4", "()", "[]", "(3, 7)", "[2, 4]"],
    )
    def test_invalid_out(self, out):
        a = dpnp.arange(10)

        assert_raises(TypeError, dpnp.add, a, 2, out)
        assert_raises(TypeError, numpy.add, a.asnumpy(), 2, out)


class TestDivide:
    @pytest.mark.usefixtures("suppress_divide_invalid_numpy_warnings")
    @pytest.mark.parametrize("dtype", get_all_dtypes(no_bool=True))
    def test_divide(self, dtype):
        np_array1, np_array2, expected = _get_numpy_arrays_2in_1out(
            "divide", dtype, [-5, 5, 10]
        )

        dp_array1 = dpnp.array(np_array1)
        dp_array2 = dpnp.array(np_array2)
        out_dtype = _get_output_data_type(dtype)
        dp_out = dpnp.empty(expected.shape, dtype=out_dtype)
        result = dpnp.divide(dp_array1, dp_array2, out=dp_out)

        assert result is dp_out
        assert_dtype_allclose(result, expected)

    @pytest.mark.usefixtures("suppress_divide_invalid_numpy_warnings")
    @pytest.mark.parametrize("dtype", get_float_complex_dtypes())
    def test_out_overlap(self, dtype):
        size = 15
        dp_a = dpnp.arange(2 * size, dtype=dtype)
        dpnp.divide(dp_a[size::], dp_a[::2], out=dp_a[:size:])

        np_a = numpy.arange(2 * size, dtype=dtype)
        numpy.divide(np_a[size::], np_a[::2], out=np_a[:size:])

        assert_dtype_allclose(dp_a, np_a)

    @pytest.mark.parametrize("dtype", get_float_complex_dtypes())
    def test_inplace_strides(self, dtype):
        size = 21
        np_a = numpy.arange(size, dtype=dtype)
        np_a[::3] /= 4

        dp_a = dpnp.arange(size, dtype=dtype)
        dp_a[::3] /= 4

        assert_allclose(dp_a, np_a)

    @pytest.mark.parametrize(
        "shape", [(0,), (15,), (2, 2)], ids=["(0,)", "(15, )", "(2,2)"]
    )
    def test_invalid_shape(self, shape):
        dp_array1 = dpnp.arange(10)
        dp_array2 = dpnp.arange(5, 15)
        dp_out = dpnp.empty(shape)

        with pytest.raises(ValueError):
            dpnp.divide(dp_array1, dp_array2, out=dp_out)

    @pytest.mark.parametrize(
        "out",
        [4, (), [], (3, 7), [2, 4]],
        ids=["4", "()", "[]", "(3, 7)", "[2, 4]"],
    )
    def test_invalid_out(self, out):
        a = dpnp.arange(10)

        assert_raises(TypeError, dpnp.divide, a, 2, out)
        assert_raises(TypeError, numpy.divide, a.asnumpy(), 2, out)


class TestFloorDivide:
    @pytest.mark.usefixtures("suppress_divide_numpy_warnings")
    @pytest.mark.parametrize(
        "dtype", get_all_dtypes(no_bool=True, no_complex=True)
    )
    def test_floor_divide(self, dtype):
        np_array1, np_array2, expected = _get_numpy_arrays_2in_1out(
            "floor_divide", dtype, [-5, 5, 10]
        )

        dp_array1 = dpnp.array(np_array1)
        dp_array2 = dpnp.array(np_array2)
        dp_out = dpnp.empty(expected.shape, dtype=dtype)
        result = dpnp.floor_divide(dp_array1, dp_array2, out=dp_out)

        assert result is dp_out
        assert_dtype_allclose(result, expected)

    @pytest.mark.usefixtures("suppress_divide_numpy_warnings")
    @pytest.mark.parametrize(
        "dtype", get_all_dtypes(no_bool=True, no_complex=True)
    )
    def test_out_overlap(self, dtype):
        size = 15
        dp_a = dpnp.arange(2 * size, dtype=dtype)
        dpnp.floor_divide(dp_a[size::], dp_a[::2], out=dp_a[:size:])

        # original
        np_a = numpy.arange(2 * size, dtype=dtype)
        numpy.floor_divide(np_a[size::], np_a[::2], out=np_a[:size:])

        assert_dtype_allclose(dp_a, np_a)

    @pytest.mark.parametrize(
        "dtype", get_all_dtypes(no_bool=True, no_none=True, no_complex=True)
    )
    def test_inplace_strides(self, dtype):
        size = 21

        np_a = numpy.arange(size, dtype=dtype)
        np_a[::3] //= 4

        dp_a = dpnp.arange(size, dtype=dtype)
        dp_a[::3] //= 4

        assert_dtype_allclose(dp_a, np_a)

    @pytest.mark.parametrize(
        "shape", [(0,), (15,), (2, 2)], ids=["(0,)", "(15, )", "(2,2)"]
    )
    def test_invalid_shape(self, shape):
        dp_array1 = dpnp.arange(10)
        dp_array2 = dpnp.arange(5, 15)
        dp_out = dpnp.empty(shape)

        with pytest.raises(ValueError):
            dpnp.floor_divide(dp_array1, dp_array2, out=dp_out)

    @pytest.mark.parametrize(
        "out",
        [4, (), [], (3, 7), [2, 4]],
        ids=["4", "()", "[]", "(3, 7)", "[2, 4]"],
    )
    def test_invalid_out(self, out):
        a = dpnp.arange(10)
        assert_raises(TypeError, dpnp.floor_divide, a, 2, out)
        assert_raises(TypeError, numpy.floor_divide, a.asnumpy(), 2, out)


class TestBoundFuncs:
    @pytest.fixture(
        params=[
            {"func_name": "fmax", "input_values": [-5, 5, 10]},
            {"func_name": "fmin", "input_values": [-5, 5, 10]},
            {"func_name": "maximum", "input_values": [-5, 5, 10]},
            {"func_name": "minimum", "input_values": [-5, 5, 10]},
        ],
        ids=[
            "fmax",
            "fmin",
            "maximum",
            "minimum",
        ],
    )
    def func_params(self, request):
        return request.param

    @pytest.mark.parametrize(
        "dtype", get_all_dtypes(no_bool=True, no_complex=True)
    )
    def test_out(self, func_params, dtype):
        func_name = func_params["func_name"]
        input_values = func_params["input_values"]
        np_array1, np_array2, expected = _get_numpy_arrays_2in_1out(
            func_name, dtype, input_values
        )

        dp_array1 = dpnp.array(np_array1)
        dp_array2 = dpnp.array(np_array2)
        dp_out = dpnp.empty(expected.shape, dtype=dtype)
        result = getattr(dpnp, func_name)(dp_array1, dp_array2, out=dp_out)

        assert result is dp_out
        assert_dtype_allclose(result, expected)

    @pytest.mark.parametrize(
        "dtype", get_all_dtypes(no_bool=True, no_complex=True)
    )
    def test_out_overlap(self, func_params, dtype):
        func_name = func_params["func_name"]
        size = 15
        dp_a = dpnp.arange(2 * size, dtype=dtype)
        getattr(dpnp, func_name)(dp_a[size::], dp_a[::2], out=dp_a[:size:])

        np_a = numpy.arange(2 * size, dtype=dtype)
        getattr(numpy, func_name)(np_a[size::], np_a[::2], out=np_a[:size:])

        assert_dtype_allclose(dp_a, np_a)

    @pytest.mark.parametrize(
        "shape", [(0,), (15,), (2, 2)], ids=["(0,)", "(15, )", "(2,2)"]
    )
    def test_invalid_shape(self, func_params, shape):
        func_name = func_params["func_name"]
        dp_array1 = dpnp.arange(10)
        dp_array2 = dpnp.arange(10)
        dp_out = dpnp.empty(shape)

        with pytest.raises(ValueError):
            getattr(dpnp, func_name)(dp_array1, dp_array2, out=dp_out)

    @pytest.mark.parametrize(
        "out",
        [4, (), [], (3, 7), [2, 4]],
        ids=["4", "()", "[]", "(3, 7)", "[2, 4]"],
    )
    def test_invalid_out(self, func_params, out):
        func_name = func_params["func_name"]
        a = dpnp.arange(10)

        assert_raises(TypeError, getattr(dpnp, func_name), a, 2, out)
        assert_raises(TypeError, getattr(numpy, func_name), a.asnumpy(), 2, out)


class TestHypot:
    @pytest.mark.parametrize(
        "dtype", get_all_dtypes(no_bool=True, no_complex=True)
    )
    def test_hypot(self, dtype):
        np_array1, np_array2, expected = _get_numpy_arrays_2in_1out(
            "hypot", dtype, [0, 10, 10]
        )

        dp_array1 = dpnp.array(np_array1)
        dp_array2 = dpnp.array(np_array2)
        out_dtype = _get_output_data_type(dtype)
        dp_out = dpnp.empty(expected.shape, dtype=out_dtype)
        result = dpnp.hypot(dp_array1, dp_array2, out=dp_out)

        assert result is dp_out
        assert_dtype_allclose(result, expected)

    @pytest.mark.parametrize("dtype", get_float_dtypes())
    def test_out_overlap(self, dtype):
        size = 15
        dp_a = dpnp.arange(2 * size, dtype=dtype)
        dpnp.hypot(dp_a[size::], dp_a[::2], out=dp_a[:size:])

        np_a = numpy.arange(2 * size, dtype=dtype)
        numpy.hypot(np_a[size::], np_a[::2], out=np_a[:size:])

        assert_dtype_allclose(dp_a, np_a)

    @pytest.mark.parametrize(
        "shape", [(0,), (15,), (2, 2)], ids=["(0,)", "(15, )", "(2,2)"]
    )
    def test_invalid_shape(self, shape):
        dp_array1 = dpnp.arange(10)
        dp_array2 = dpnp.arange(10)
        dp_out = dpnp.empty(shape)

        with pytest.raises(ValueError):
            dpnp.hypot(dp_array1, dp_array2, out=dp_out)

    @pytest.mark.parametrize(
        "out",
        [4, (), [], (3, 7), [2, 4]],
        ids=["4", "()", "[]", "(3, 7)", "[2, 4]"],
    )
    def test_invalid_out(self, out):
        a = dpnp.arange(10)

        assert_raises(TypeError, dpnp.hypot, a, 2, out)
        assert_raises(TypeError, numpy.hypot, a.asnumpy(), 2, out)


class TestLogSumExp:
    @pytest.mark.parametrize("dtype", get_all_dtypes(no_complex=True))
    @pytest.mark.parametrize("axis", [None, 2, -1, (0, 1)])
    @pytest.mark.parametrize("keepdims", [True, False])
    def test_logsumexp(self, dtype, axis, keepdims):
        a = dpnp.ones((3, 4, 5, 6, 7), dtype=dtype)
        res = dpnp.logsumexp(a, axis=axis, keepdims=keepdims)
        exp_dtype = (
            dpnp.default_float_type(a.device) if dtype == dpnp.bool else None
        )
        exp = numpy.logaddexp.reduce(
            dpnp.asnumpy(a), axis=axis, keepdims=keepdims, dtype=exp_dtype
        )

        assert_dtype_allclose(res, exp)

    @pytest.mark.parametrize("dtype", get_all_dtypes(no_complex=True))
    @pytest.mark.parametrize("axis", [None, 2, -1, (0, 1)])
    @pytest.mark.parametrize("keepdims", [True, False])
    def test_logsumexp_out(self, dtype, axis, keepdims):
        a = dpnp.ones((3, 4, 5, 6, 7), dtype=dtype)
        exp_dtype = (
            dpnp.default_float_type(a.device) if dtype == dpnp.bool else None
        )
        exp = numpy.logaddexp.reduce(
            dpnp.asnumpy(a), axis=axis, keepdims=keepdims, dtype=exp_dtype
        )

        exp_dtype = exp.dtype
        if exp_dtype == numpy.float64 and not has_support_aspect64():
            exp_dtype = numpy.float32
        dpnp_out = dpnp.empty_like(a, shape=exp.shape, dtype=exp_dtype)
        res = dpnp.logsumexp(a, axis=axis, out=dpnp_out, keepdims=keepdims)

        assert res is dpnp_out
        assert_dtype_allclose(res, exp)

    @pytest.mark.parametrize(
        "in_dtype", get_all_dtypes(no_bool=True, no_complex=True)
    )
    @pytest.mark.parametrize("out_dtype", get_all_dtypes(no_bool=True))
    def test_logsumexp_dtype(self, in_dtype, out_dtype):
        a = dpnp.ones(100, dtype=in_dtype)
        res = dpnp.logsumexp(a, dtype=out_dtype)
        exp = numpy.logaddexp.reduce(dpnp.asnumpy(a))
        exp = exp.astype(out_dtype)

        assert_allclose(res, exp, rtol=1e-06)

    @pytest.mark.usefixtures("suppress_invalid_numpy_warnings")
    @pytest.mark.parametrize(
        "arr_dt", get_all_dtypes(no_none=True, no_complex=True)
    )
    @pytest.mark.parametrize(
        "out_dt", get_all_dtypes(no_none=True, no_complex=True)
    )
    @pytest.mark.parametrize("dtype", get_all_dtypes())
    def test_logsumexp_out_dtype(self, arr_dt, out_dt, dtype):
        a = numpy.arange(10, 20).reshape((2, 5)).astype(dtype=arr_dt)
        out = numpy.zeros_like(a, shape=(2,), dtype=out_dt)

        ia = dpnp.array(a)
        iout = dpnp.array(out)

        result = dpnp.logsumexp(ia, out=iout, dtype=dtype, axis=1)
        exp = numpy.logaddexp.reduce(a, out=out, axis=1)
        assert_allclose(result, exp.astype(dtype), rtol=1e-06)
        assert result is iout


class TestReduceHypot:
    @pytest.mark.parametrize("dtype", get_all_dtypes(no_complex=True))
    @pytest.mark.parametrize("axis", [None, 2, -1, (0, 1)])
    @pytest.mark.parametrize("keepdims", [True, False])
    def test_reduce_hypot(self, dtype, axis, keepdims):
        a = dpnp.ones((3, 4, 5, 6, 7), dtype=dtype)
        res = dpnp.reduce_hypot(a, axis=axis, keepdims=keepdims)
        exp_dtype = (
            dpnp.default_float_type(a.device) if dtype == dpnp.bool else None
        )
        exp = numpy.hypot.reduce(
            dpnp.asnumpy(a), axis=axis, keepdims=keepdims, dtype=exp_dtype
        )

        assert_dtype_allclose(res, exp)

    @pytest.mark.parametrize("dtype", get_all_dtypes(no_complex=True))
    @pytest.mark.parametrize("axis", [None, 2, -1, (0, 1)])
    @pytest.mark.parametrize("keepdims", [True, False])
    def test_reduce_hypot_out(self, dtype, axis, keepdims):
        a = dpnp.ones((3, 4, 5, 6, 7), dtype=dtype)
        exp_dtype = (
            dpnp.default_float_type(a.device) if dtype == dpnp.bool else None
        )
        exp = numpy.hypot.reduce(
            dpnp.asnumpy(a), axis=axis, keepdims=keepdims, dtype=exp_dtype
        )

        exp_dtype = exp.dtype
        if exp_dtype == numpy.float64 and not has_support_aspect64():
            exp_dtype = numpy.float32
        dpnp_out = dpnp.empty_like(a, shape=exp.shape, dtype=exp_dtype)
        res = dpnp.reduce_hypot(a, axis=axis, out=dpnp_out, keepdims=keepdims)

        assert res is dpnp_out
        assert_dtype_allclose(res, exp)

    @pytest.mark.parametrize(
        "in_dtype", get_all_dtypes(no_bool=True, no_complex=True)
    )
    @pytest.mark.parametrize("out_dtype", get_all_dtypes(no_bool=True))
    def test_reduce_hypot_dtype(self, in_dtype, out_dtype):
        a = dpnp.ones(99, dtype=in_dtype)
        res = dpnp.reduce_hypot(a, dtype=out_dtype)
        exp = numpy.hypot.reduce(dpnp.asnumpy(a))
        exp = exp.astype(out_dtype)

        assert_allclose(res, exp, rtol=1e-06)

    @pytest.mark.parametrize(
        "arr_dt", get_all_dtypes(no_none=True, no_complex=True)
    )
    @pytest.mark.parametrize(
        "out_dt", get_all_dtypes(no_none=True, no_complex=True)
    )
    @pytest.mark.parametrize("dtype", get_all_dtypes())
    def test_reduce_hypot_out_dtype(self, arr_dt, out_dt, dtype):
        a = numpy.arange(10, 20).reshape((2, 5)).astype(dtype=arr_dt)
        out = numpy.zeros_like(a, shape=(2,), dtype=out_dt)

        ia = dpnp.array(a)
        iout = dpnp.array(out)

        result = dpnp.reduce_hypot(ia, out=iout, dtype=dtype, axis=1)
        exp = numpy.hypot.reduce(a, out=out, axis=1)
        assert_allclose(result, exp.astype(dtype), rtol=1e-06)
        assert result is iout


class TestMultiply:
    @pytest.mark.parametrize("dtype", get_all_dtypes())
    def test_multiply(self, dtype):
        np_array1, np_array2, expected = _get_numpy_arrays_2in_1out(
            "multiply", dtype, [0, 10, 10]
        )

        dp_array1 = dpnp.array(np_array1)
        dp_array2 = dpnp.array(np_array2)
        dp_out = dpnp.empty(expected.shape, dtype=dtype)
        result = dpnp.multiply(dp_array1, dp_array2, out=dp_out)

        assert result is dp_out
        assert_dtype_allclose(result, expected)

    @pytest.mark.parametrize("dtype", get_all_dtypes())
    def test_out_overlap(self, dtype):
        size = 1 if dtype == dpnp.bool else 15
        dp_a = dpnp.arange(2 * size, dtype=dtype)
        dpnp.multiply(dp_a[size::], dp_a[::2], out=dp_a[:size:])

        np_a = numpy.arange(2 * size, dtype=dtype)
        numpy.multiply(np_a[size::], np_a[::2], out=np_a[:size:])

        assert_dtype_allclose(dp_a, np_a)

    @pytest.mark.parametrize("dtype", get_all_dtypes(no_bool=True))
    def test_inplace_strides(self, dtype):
        size = 21
        np_a = numpy.arange(size, dtype=dtype)
        np_a[::3] *= 4

        dp_a = dpnp.arange(size, dtype=dtype)
        dp_a[::3] *= 4

        assert_dtype_allclose(dp_a, np_a)

    @pytest.mark.parametrize(
        "shape", [(0,), (15,), (2, 2)], ids=["(0,)", "(15, )", "(2,2)"]
    )
    def test_invalid_shape(self, shape):
        dp_array1 = dpnp.arange(10)
        dp_array2 = dpnp.arange(10)
        dp_out = dpnp.empty(shape)

        with pytest.raises(ValueError):
            dpnp.multiply(dp_array1, dp_array2, out=dp_out)

    @pytest.mark.parametrize(
        "out",
        [4, (), [], (3, 7), [2, 4]],
        ids=["4", "()", "[]", "(3, 7)", "[2, 4]"],
    )
    def test_invalid_out(self, out):
        a = dpnp.arange(10)

        assert_raises(TypeError, dpnp.multiply, a, 2, out)
        assert_raises(TypeError, numpy.multiply, a.asnumpy(), 2, out)


class TestPower:
    @pytest.mark.parametrize("dtype", get_all_dtypes())
    def test_power(self, dtype):
        np_array1, np_array2, expected = _get_numpy_arrays_2in_1out(
            "power", dtype, [0, 10, 10]
        )

        dp_array1 = dpnp.array(np_array1)
        dp_array2 = dpnp.array(np_array2)
        out_dtype = numpy.int8 if dtype == numpy.bool_ else dtype
        dp_out = dpnp.empty(expected.shape, dtype=out_dtype)
        result = dpnp.power(dp_array1, dp_array2, out=dp_out)

        assert result is dp_out
        assert_dtype_allclose(result, expected)

    @pytest.mark.parametrize("dtype", get_all_dtypes(no_bool=True))
    def test_out_overlap(self, dtype):
        size = 1 if dtype == dpnp.bool else 10
        dp_a = dpnp.arange(2 * size, dtype=dtype)
        dpnp.power(dp_a[size::], dp_a[::2], out=dp_a[:size:]),

        np_a = numpy.arange(2 * size, dtype=dtype)
        numpy.power(np_a[size::], np_a[::2], out=np_a[:size:])

        assert_dtype_allclose(dp_a, np_a)

    @pytest.mark.parametrize(
        "dtype", get_all_dtypes(no_bool=True, no_none=True)
    )
    def test_inplace_strided_out(self, dtype):
        size = 5
        np_a = numpy.arange(2 * size, dtype=dtype)
        np_a[::3] **= 3

        dp_a = dpnp.arange(2 * size, dtype=dtype)
        dp_a[::3] **= 3

        assert_dtype_allclose(dp_a, np_a)

    @pytest.mark.parametrize(
        "shape", [(0,), (15,), (2, 2)], ids=["(0,)", "(15, )", "(2,2)"]
    )
    def test_invalid_shape(self, shape):
        dp_array1 = dpnp.arange(10)
        dp_array2 = dpnp.arange(10)
        dp_out = dpnp.empty(shape)

        with pytest.raises(ValueError):
            dpnp.power(dp_array1, dp_array2, out=dp_out)

    @pytest.mark.parametrize(
        "out",
        [4, (), [], (3, 7), [2, 4]],
        ids=["4", "()", "[]", "(3, 7)", "[2, 4]"],
    )
    def test_invalid_out(self, out):
        a = dpnp.arange(10)

        assert_raises(TypeError, dpnp.power, a, 2, out)
        assert_raises(TypeError, numpy.power, a.asnumpy(), 2, out)

    @pytest.mark.usefixtures("suppress_invalid_numpy_warnings")
    def test_complex_values(self):
        np_arr = numpy.array([0j, 1 + 1j, 0 + 2j, 1 + 2j, numpy.nan, numpy.inf])
        dp_arr = dpnp.array(np_arr)
        func = lambda x: x**2

        assert_dtype_allclose(func(dp_arr), func(np_arr))

    @pytest.mark.parametrize("val", [0, 1], ids=["0", "1"])
    @pytest.mark.parametrize("dtype", [dpnp.int32, dpnp.int64])
    def test_integer_power_of_0_or_1(self, val, dtype):
        np_arr = numpy.arange(10, dtype=dtype)
        dp_arr = dpnp.array(np_arr)
        func = lambda x: val**x

        assert_equal(func(np_arr), func(dp_arr))

    @pytest.mark.parametrize("dtype", [dpnp.int32, dpnp.int64])
    def test_integer_to_negative_power(self, dtype):
        a = dpnp.arange(2, 10, dtype=dtype)
        b = dpnp.full(8, -2, dtype=dtype)
        zeros = dpnp.zeros(8, dtype=dtype)
        ones = dpnp.ones(8, dtype=dtype)

        assert_array_equal(ones ** (-2), zeros)
        assert_equal(
            a ** (-3), zeros
        )  # positive integer to negative integer power
        assert_equal(
            b ** (-4), zeros
        )  # negative integer to negative integer power

    def test_float_to_inf(self):
        a = numpy.array(
            [1, 1, 2, 2, -2, -2, numpy.inf, -numpy.inf], dtype=numpy.float32
        )
        b = numpy.array(
            [
                numpy.inf,
                -numpy.inf,
                numpy.inf,
                -numpy.inf,
                numpy.inf,
                -numpy.inf,
                numpy.inf,
                -numpy.inf,
            ],
            dtype=numpy.float32,
        )
        numpy_res = a**b
        dpnp_res = dpnp.array(a) ** dpnp.array(b)

        assert_allclose(numpy_res, dpnp_res.asnumpy())


@pytest.mark.parametrize(
    "dtype", get_all_dtypes(no_bool=True, no_none=True, no_complex=True)
)
def test_inplace_remainder(dtype):
    size = 21
    np_a = numpy.arange(size, dtype=dtype)
    dp_a = dpnp.arange(size, dtype=dtype)

    np_a %= 4
    dp_a %= 4

    assert_allclose(dp_a, np_a)


@pytest.mark.parametrize(
    "dtype", get_all_dtypes(no_bool=True, no_none=True, no_complex=True)
)
def test_inplace_floor_divide(dtype):
    size = 21
    np_a = numpy.arange(size, dtype=dtype)
    dp_a = dpnp.arange(size, dtype=dtype)

    np_a //= 4
    dp_a //= 4

    assert_allclose(dp_a, np_a)


class TestMatmul:
    def setup_method(self):
        numpy.random.seed(42)

    @pytest.mark.parametrize(
        "order_pair", [("C", "C"), ("C", "F"), ("F", "C"), ("F", "F")]
    )
    @pytest.mark.parametrize(
        "shape_pair",
        [
            ((4,), (4,)),
            ((1, 4), (4, 1)),
            ((4,), (4, 2)),
            ((1, 4), (4, 2)),
            ((2, 4), (4,)),
            ((2, 4), (4, 1)),
            ((1, 4), (4,)),  # output should be 1-d not 0-d
            ((4,), (4, 1)),
            ((1, 4), (4, 1)),
            ((2, 4), (4, 3)),
            ((1, 2, 3), (1, 3, 5)),
            ((4, 2, 3), (4, 3, 5)),
            ((1, 2, 3), (4, 3, 5)),
            ((2, 3), (4, 3, 5)),
            ((4, 2, 3), (1, 3, 5)),
            ((4, 2, 3), (3, 5)),
            ((1, 1, 4, 3), (1, 1, 3, 5)),
            ((6, 7, 4, 3), (6, 7, 3, 5)),
            ((6, 7, 4, 3), (1, 1, 3, 5)),
            ((6, 7, 4, 3), (1, 3, 5)),
            ((6, 7, 4, 3), (3, 5)),
            ((6, 7, 4, 3), (1, 7, 3, 5)),
            ((6, 7, 4, 3), (7, 3, 5)),
            ((6, 7, 4, 3), (6, 1, 3, 5)),
            ((1, 1, 4, 3), (6, 7, 3, 5)),
            ((1, 4, 3), (6, 7, 3, 5)),
            ((4, 3), (6, 7, 3, 5)),
            ((6, 1, 4, 3), (6, 7, 3, 5)),
            ((1, 7, 4, 3), (6, 7, 3, 5)),
            ((7, 4, 3), (6, 7, 3, 5)),
            ((1, 5, 3, 2), (6, 5, 2, 4)),
            ((5, 3, 2), (6, 5, 2, 4)),
            ((1, 3, 3), (10, 1, 3, 1)),
            ((2, 3, 3), (10, 1, 3, 1)),
            ((10, 2, 3, 3), (10, 1, 3, 1)),
            ((10, 2, 3, 3), (10, 2, 3, 1)),
            ((10, 1, 1, 3), (1, 3, 3)),
            ((10, 1, 1, 3), (2, 3, 3)),
            ((10, 1, 1, 3), (10, 2, 3, 3)),
            ((10, 2, 1, 3), (10, 2, 3, 3)),
            ((3, 3, 1), (3, 1, 2)),
            ((3, 3, 1), (1, 1, 2)),
            ((1, 3, 1), (3, 1, 2)),
            ((4, 1, 3, 1), (1, 3, 1, 2)),
            ((1, 3, 3, 1), (4, 1, 1, 2)),
        ],
    )
    def test_matmul(self, order_pair, shape_pair):
        order1, order2 = order_pair
        shape1, shape2 = shape_pair
        # input should be float type otherwise they are copied to c-contigous array
        # so testing order becomes meaningless
        dtype = dpnp.default_float_type()
        a1 = numpy.arange(numpy.prod(shape1), dtype=dtype).reshape(shape1)
        a2 = numpy.arange(numpy.prod(shape2), dtype=dtype).reshape(shape2)
        a1 = numpy.array(a1, order=order1)
        a2 = numpy.array(a2, order=order2)

        b1 = dpnp.asarray(a1)
        b2 = dpnp.asarray(a2)
        result = dpnp.matmul(b1, b2)
        expected = numpy.matmul(a1, a2)
        assert_dtype_allclose(result, expected)

    @pytest.mark.parametrize(
        "order_pair", [("C", "C"), ("C", "F"), ("F", "C"), ("F", "F")]
    )
    @pytest.mark.parametrize(
        "shape_pair",
        [
            ((2, 0), (0, 3)),
            ((0, 4), (4, 3)),
            ((2, 4), (4, 0)),
            ((1, 2, 3), (0, 3, 5)),
            ((0, 2, 3), (1, 3, 5)),
            ((2, 3), (0, 3, 5)),
            ((0, 2, 3), (3, 5)),
            ((0, 0, 4, 3), (1, 1, 3, 5)),
            ((6, 0, 4, 3), (1, 3, 5)),
            ((0, 7, 4, 3), (3, 5)),
            ((0, 7, 4, 3), (1, 7, 3, 5)),
            ((0, 7, 4, 3), (7, 3, 5)),
            ((6, 0, 4, 3), (6, 1, 3, 5)),
            ((1, 1, 4, 3), (0, 0, 3, 5)),
            ((1, 4, 3), (6, 0, 3, 5)),
            ((4, 3), (0, 0, 3, 5)),
            ((6, 1, 4, 3), (6, 0, 3, 5)),
            ((1, 7, 4, 3), (0, 7, 3, 5)),
            ((7, 4, 3), (0, 7, 3, 5)),
        ],
    )
    def test_matmul_empty(self, order_pair, shape_pair):
        order1, order2 = order_pair
        shape1, shape2 = shape_pair
        dtype = dpnp.default_float_type()
        a1 = numpy.arange(numpy.prod(shape1), dtype=dtype).reshape(shape1)
        a2 = numpy.arange(numpy.prod(shape2), dtype=dtype).reshape(shape2)
        a1 = numpy.array(a1, order=order1)
        a2 = numpy.array(a2, order=order2)

        b1 = dpnp.asarray(a1)
        b2 = dpnp.asarray(a2)

        result = dpnp.matmul(b1, b2)
        expected = numpy.matmul(a1, a2)
        assert_dtype_allclose(result, expected)

    @pytest.mark.parametrize(
        "shape_pair",
        [
            ((2, 4), (4, 3)),
            ((4, 2, 3), (4, 3, 5)),
            ((6, 7, 4, 3), (6, 7, 3, 5)),
        ],
        ids=[
            "((2, 4), (4, 3))",
            "((4, 2, 3), (4, 3, 5))",
            "((6, 7, 4, 3), (6, 7, 3, 5))",
        ],
    )
    def test_matmul_bool(self, shape_pair):
        shape1, shape2 = shape_pair
        a1 = numpy.resize(
            numpy.arange(2, dtype=numpy.bool_), numpy.prod(shape1)
        ).reshape(shape1)
        a2 = numpy.resize(
            numpy.arange(2, dtype=numpy.bool_), numpy.prod(shape2)
        ).reshape(shape2)

        b1 = dpnp.asarray(a1)
        b2 = dpnp.asarray(a2)

        result = dpnp.matmul(b1, b2)
        expected = numpy.matmul(a1, a2)
        assert_dtype_allclose(result, expected)

    @pytest.mark.parametrize("dtype", get_all_dtypes(no_bool=True))
    @pytest.mark.parametrize(
        "shape_pair",
        [
            ((2, 4), (4, 3)),
            ((4, 2, 3), (4, 3, 5)),
            ((6, 7, 4, 3), (6, 7, 3, 5)),
        ],
        ids=[
            "((2, 4), (4, 3))",
            "((4, 2, 3), (4, 3, 5))",
            "((6, 7, 4, 3), (6, 7, 3, 5))",
        ],
    )
    def test_matmul_dtype(self, dtype, shape_pair):
        shape1, shape2 = shape_pair
        a1 = numpy.arange(numpy.prod(shape1)).reshape(shape1)
        a2 = numpy.arange(numpy.prod(shape2)).reshape(shape2)

        b1 = dpnp.asarray(a1)
        b2 = dpnp.asarray(a2)

        result = dpnp.matmul(b1, b2, dtype=dtype)
        expected = numpy.matmul(a1, a2, dtype=dtype)
        assert_dtype_allclose(result, expected)

    @pytest.mark.parametrize("dtype", get_all_dtypes(no_bool=True))
    @pytest.mark.parametrize(
        "axes",
        [
            [(-3, -1), (0, 2), (-2, -3)],
            [(3, 1), (2, 0), (3, 1)],
            [(3, 1), (2, 0), (0, 1)],
        ],
    )
    def test_matmul_axes_ND_ND(self, dtype, axes):
        a = numpy.array(
            numpy.random.uniform(-10, 10, 120), dtype=dtype
        ).reshape(2, 5, 3, 4)
        b = numpy.array(
            numpy.random.uniform(-10, 10, 120), dtype=dtype
        ).reshape(4, 2, 5, 3)
        ia = dpnp.array(a)
        ib = dpnp.array(b)

        result = dpnp.matmul(ia, ib, axes=axes)
        expected = numpy.matmul(a, b, axes=axes)
        assert_dtype_allclose(result, expected)

    @pytest.mark.parametrize(
        "axes",
        [
            [(1, 0), (0), (0)],
            [(1, 0), 0, 0],
            [(1, 0), (0,), (0,)],
        ],
    )
    def test_matmul_axes_ND_1D(self, axes):
        a = numpy.arange(3 * 4 * 5).reshape(3, 4, 5)
        b = numpy.arange(3)
        ia = dpnp.array(a)
        ib = dpnp.array(b)

        result = dpnp.matmul(ia, ib, axes=axes)
        expected = numpy.matmul(a, b, axes=axes)
        assert_dtype_allclose(result, expected)

    @pytest.mark.parametrize(
        "axes",
        [
            [(0,), (0, 1), (0)],
            [(0), (0, 1), 0],
            [0, (0, 1), (0,)],
        ],
    )
    def test_matmul_axes_1D_ND(self, axes):
        a = numpy.arange(3 * 4 * 5).reshape(3, 4, 5)
        b = numpy.arange(3)
        ia = dpnp.array(a)
        ib = dpnp.array(b)

        result = dpnp.matmul(ib, ia, axes=axes)
        expected = numpy.matmul(b, a, axes=axes)
        assert_dtype_allclose(result, expected)

    def test_matmul_axes_1D_1D(self):
        a = numpy.arange(3)
        ia = dpnp.array(a)

        axes = [0, 0, ()]
        result = dpnp.matmul(ia, ia, axes=axes)
        expected = numpy.matmul(a, a, axes=axes)
        assert_dtype_allclose(result, expected)

        out = dpnp.empty((), dtype=ia.dtype)
        result = dpnp.matmul(ia, ia, axes=axes, out=out)
        assert out is result
        assert_dtype_allclose(result, expected)

    @pytest.mark.parametrize("dtype", get_all_dtypes(no_bool=True))
    @pytest.mark.parametrize(
        "axes, out_shape",
        [
            ([(-3, -1), (0, 2), (-2, -3)], (2, 5, 5, 3)),
            ([(3, 1), (2, 0), (3, 1)], (2, 4, 3, 4)),
            ([(3, 1), (2, 0), (1, 2)], (2, 4, 4, 3)),
        ],
    )
    def test_matmul_axes_out(self, dtype, axes, out_shape):
        a = numpy.array(
            numpy.random.uniform(-10, 10, 120), dtype=dtype
        ).reshape(2, 5, 3, 4)
        b = numpy.array(
            numpy.random.uniform(-10, 10, 120), dtype=dtype
        ).reshape(4, 2, 5, 3)
        ia = dpnp.array(a)
        ib = dpnp.array(b)

        out_dp = dpnp.empty(out_shape, dtype=dtype)
        result = dpnp.matmul(ia, ib, axes=axes, out=out_dp)
        assert result is out_dp
        expected = numpy.matmul(a, b, axes=axes)
        assert_dtype_allclose(result, expected)

    @pytest.mark.parametrize(
        "axes, b_shape, out_shape",
        [
            ([(1, 0), 0, 0], (3,), (4, 5)),
            ([(1, 0), 0, 1], (3,), (5, 4)),
            ([(1, 0), (0, 1), (1, 2)], (3, 1), (5, 4, 1)),
            ([(1, 0), (0, 1), (0, 2)], (3, 1), (4, 5, 1)),
            ([(1, 0), (0, 1), (1, 0)], (3, 1), (1, 4, 5)),
        ],
    )
    def test_matmul_axes_out_1D(self, axes, b_shape, out_shape):
        a = numpy.arange(3 * 4 * 5).reshape(3, 4, 5)
        b = numpy.arange(3).reshape(b_shape)
        ia = dpnp.array(a)
        ib = dpnp.array(b)

        out_dp = dpnp.empty(out_shape)
        out_np = numpy.empty(out_shape)
        result = dpnp.matmul(ia, ib, axes=axes, out=out_dp)
        assert result is out_dp
        expected = numpy.matmul(a, b, axes=axes, out=out_np)
        assert_dtype_allclose(result, expected)

    @pytest.mark.parametrize("dtype1", get_all_dtypes(no_bool=True))
    @pytest.mark.parametrize(
        "dtype2", get_all_dtypes(no_bool=True, no_none=True)
    )
    @pytest.mark.parametrize(
        "shape_pair",
        [
            ((2, 4), (4, 3)),
            ((4, 2, 3), (4, 3, 5)),
            ((6, 7, 4, 3), (6, 7, 3, 5)),
        ],
        ids=[
            "((2, 4), (4, 3))",
            "((4, 2, 3), (4, 3, 5))",
            "((6, 7, 4, 3), (6, 7, 3, 5))",
        ],
    )
    def test_matmul_dtype_matrix_inout(self, dtype1, dtype2, shape_pair):
        shape1, shape2 = shape_pair
        a1 = numpy.arange(numpy.prod(shape1), dtype=dtype1).reshape(shape1)
        a2 = numpy.arange(numpy.prod(shape2), dtype=dtype1).reshape(shape2)

        b1 = dpnp.asarray(a1)
        b2 = dpnp.asarray(a2)

        if dpnp.can_cast(dpnp.result_type(b1, b2), dtype2, casting="same_kind"):
            result = dpnp.matmul(b1, b2, dtype=dtype2)
            expected = numpy.matmul(a1, a2, dtype=dtype2)
            assert_dtype_allclose(result, expected)
        else:
            with pytest.raises(TypeError):
                dpnp.matmul(b1, b2, dtype=dtype2)

    @pytest.mark.parametrize("dtype1", get_all_dtypes(no_bool=True))
    @pytest.mark.parametrize("dtype2", get_all_dtypes(no_bool=True))
    @pytest.mark.parametrize(
        "shape_pair",
        [
            ((2, 4), (4, 3)),
            ((4, 2, 3), (4, 3, 5)),
            ((6, 7, 4, 3), (6, 7, 3, 5)),
        ],
        ids=[
            "((2, 4), (4, 3))",
            "((4, 2, 3), (4, 3, 5))",
            "((6, 7, 4, 3), (6, 7, 3, 5))",
        ],
    )
    def test_matmul_dtype_matrix_inputs(self, dtype1, dtype2, shape_pair):
        shape1, shape2 = shape_pair
        a1 = numpy.arange(numpy.prod(shape1), dtype=dtype1).reshape(shape1)
        a2 = numpy.arange(numpy.prod(shape2), dtype=dtype2).reshape(shape2)

        b1 = dpnp.asarray(a1)
        b2 = dpnp.asarray(a2)

        result = dpnp.matmul(b1, b2)
        expected = numpy.matmul(a1, a2)
        assert_dtype_allclose(result, expected)

    @pytest.mark.parametrize("order", ["C", "F", "K", "A"])
    @pytest.mark.parametrize(
        "shape_pair",
        [
            ((2, 4), (4, 3)),
            ((4, 2, 3), (4, 3, 5)),
            ((6, 7, 4, 3), (6, 7, 3, 5)),
        ],
        ids=[
            "((2, 4), (4, 3))",
            "((4, 2, 3), (4, 3, 5))",
            "((6, 7, 4, 3), (6, 7, 3, 5))",
        ],
    )
    def test_matmul_order(self, order, shape_pair):
        shape1, shape2 = shape_pair
        a1 = numpy.arange(numpy.prod(shape1)).reshape(shape1)
        a2 = numpy.arange(numpy.prod(shape2)).reshape(shape2)

        b1 = dpnp.asarray(a1)
        b2 = dpnp.asarray(a2)

        result = dpnp.matmul(b1, b2, order=order)
        expected = numpy.matmul(a1, a2, order=order)
        assert result.flags.c_contiguous == expected.flags.c_contiguous
        assert result.flags.f_contiguous == expected.flags.f_contiguous
        assert_dtype_allclose(result, expected)

    @pytest.mark.parametrize(
        "stride",
        [(-2, -2, -2, -2), (2, 2, 2, 2), (-2, 2, -2, 2), (2, -2, 2, -2)],
        ids=["-2", "2", "(-2, 2)", "(2, -2)"],
    )
    def test_matmul_strided1(self, stride):
        for dim in [1, 2, 3, 4]:
            shape = tuple(20 for _ in range(dim))
            A = numpy.random.rand(*shape)
            A_dp = dpnp.asarray(A)
            slices = tuple(slice(None, None, stride[i]) for i in range(dim))
            a = A[slices]
            a_dp = A_dp[slices]
            # input arrays will be copied into c-contiguous arrays
            # the 2D base is not c-contiguous nor f-contigous
            result = dpnp.matmul(a_dp, a_dp)
            expected = numpy.matmul(a, a)
            assert_dtype_allclose(result, expected)

            OUT = dpnp.empty(shape, dtype=result.dtype)
            out = OUT[slices]
            result = dpnp.matmul(a_dp, a_dp, out=out)
            assert result is out
            assert_dtype_allclose(result, expected)

    @pytest.mark.parametrize(
        "shape", [(10, 3, 3), (12, 10, 3, 3)], ids=["3D", "4D"]
    )
    @pytest.mark.parametrize("stride", [-1, -2, 2], ids=["-1", "-2", "2"])
    @pytest.mark.parametrize("transpose", [False, True], ids=["False", "True"])
    def test_matmul_strided2(self, shape, stride, transpose):
        # one dimension (-3) is strided
        # if negative stride, copy is needed and the base becomes c-contiguous
        # otherwise the base remains the same as input in gemm_batch
        A = numpy.random.rand(*shape)
        A_dp = dpnp.asarray(A)
        if transpose:
            A = numpy.moveaxis(A, (-2, -1), (-1, -2))
            A_dp = dpnp.moveaxis(A_dp, (-2, -1), (-1, -2))
        index = [slice(None)] * len(shape)
        index[-3] = slice(None, None, stride)
        index = tuple(index)
        a = A[index]
        a_dp = A_dp[index]
        result = dpnp.matmul(a_dp, a_dp)
        expected = numpy.matmul(a, a)
        assert_dtype_allclose(result, expected)

        OUT = dpnp.empty(shape, dtype=result.dtype)
        out = OUT[index]
        result = dpnp.matmul(a_dp, a_dp, out=out)
        assert result is out
        assert_dtype_allclose(result, expected)

    @pytest.mark.parametrize(
        "stride",
        [(-2, -2), (2, 2), (-2, 2), (2, -2)],
        ids=["(-2, -2)", "(2, 2)", "(-2, 2)", "(2, -2)"],
    )
    @pytest.mark.parametrize("transpose", [False, True], ids=["False", "True"])
    def test_matmul_strided3(self, stride, transpose):
        # 4D case, the 1st and 2nd dimensions are strided
        # For negative stride, copy is needed and the base becomes c-contiguous.
        # For positive stride, no copy but reshape makes the base c-contiguous.
        stride0, stride1 = stride
        shape = (12, 10, 3, 3)  # 4D array
        A = numpy.random.rand(*shape)
        A_dp = dpnp.asarray(A)
        if transpose:
            A = numpy.moveaxis(A, (-2, -1), (-1, -2))
            A_dp = dpnp.moveaxis(A_dp, (-2, -1), (-1, -2))
        a = A[::stride0, ::stride1]
        a_dp = A_dp[::stride0, ::stride1]
        result = dpnp.matmul(a_dp, a_dp)
        expected = numpy.matmul(a, a)
        assert_dtype_allclose(result, expected)

        OUT = dpnp.empty(shape, dtype=result.dtype)
        out = OUT[::stride0, ::stride1]
        result = dpnp.matmul(a_dp, a_dp, out=out)
        assert result is out
        assert_dtype_allclose(result, expected)

    @pytest.mark.parametrize("shape", [(8, 10)], ids=["2D"])
    @pytest.mark.parametrize("incx", [-2, 2], ids=["-2", "2"])
    @pytest.mark.parametrize("incy", [-2, 2], ids=["-2", "2"])
    @pytest.mark.parametrize("transpose", [False, True], ids=["False", "True"])
    def test_matmul_strided_mat_vec(self, shape, incx, incy, transpose):
        if transpose:
            s1 = shape[-2]
            s2 = shape[-1]
        else:
            s1 = shape[-1]
            s2 = shape[-2]
        a = numpy.random.rand(*shape)
        B = numpy.random.rand(2 * s1)
        a_dp = dpnp.asarray(a)
        if transpose:
            a = numpy.moveaxis(a, (-2, -1), (-1, -2))
            a_dp = dpnp.moveaxis(a_dp, (-2, -1), (-1, -2))
        B_dp = dpnp.asarray(B)
        b = B[::incx]
        b_dp = B_dp[::incx]

        result = dpnp.matmul(a_dp, b_dp)
        expected = numpy.matmul(a, b)
        assert_dtype_allclose(result, expected)

        out_shape = shape[:-2] + (2 * s2,)
        OUT = dpnp.empty(out_shape, dtype=result.dtype)
        out = OUT[..., ::incy]
        result = dpnp.matmul(a_dp, b_dp, out=out)
        assert result is out
        assert_dtype_allclose(result, expected)

    @pytest.mark.parametrize("shape", [(8, 10)], ids=["2D"])
    @pytest.mark.parametrize("incx", [-2, 2], ids=["-2", "2"])
    @pytest.mark.parametrize("incy", [-2, 2], ids=["-2", "2"])
    @pytest.mark.parametrize("transpose", [False, True], ids=["False", "True"])
    def test_matmul_strided_vec_mat(self, shape, incx, incy, transpose):
        if transpose:
            s1 = shape[-2]
            s2 = shape[-1]
        else:
            s1 = shape[-1]
            s2 = shape[-2]
        a = numpy.random.rand(*shape)
        B = numpy.random.rand(2 * s2)
        a_dp = dpnp.asarray(a)
        if transpose:
            a = numpy.moveaxis(a, (-2, -1), (-1, -2))
            a_dp = dpnp.moveaxis(a_dp, (-2, -1), (-1, -2))
        B_dp = dpnp.asarray(B)
        b = B[::incx]
        b_dp = B_dp[::incx]

        result = dpnp.matmul(b_dp, a_dp)
        expected = numpy.matmul(b, a)
        assert_dtype_allclose(result, expected)

        out_shape = shape[:-2] + (2 * s1,)
        OUT = dpnp.empty(out_shape, dtype=result.dtype)
        out = OUT[..., ::incy]
        result = dpnp.matmul(b_dp, a_dp, out=out)
        assert result is out
        assert_dtype_allclose(result, expected)

    @pytest.mark.parametrize(
        "dtype", get_all_dtypes(no_none=True, no_bool=True)
    )
    def test_matmul_out(self, dtype):
        a1 = numpy.arange(5 * 4, dtype=dtype).reshape(5, 4)
        a2 = numpy.arange(7 * 4, dtype=dtype).reshape(4, 7)

        b1 = dpnp.asarray(a1)
        b2 = dpnp.asarray(a2)

        dpnp_out = dpnp.empty((5, 7), dtype=dtype)
        result = dpnp.matmul(b1, b2, out=dpnp_out)
        expected = numpy.matmul(a1, a2)
        assert result is dpnp_out
        assert_dtype_allclose(result, expected)

    @pytest.mark.parametrize(
        "out_shape",
        [
            ((4, 5)),
            ((6,)),
            ((4, 7, 2)),
        ],
    )
    def test_matmul_out_0D(self, out_shape):
        a = numpy.arange(3)
        b = dpnp.asarray(a)

        numpy_out = numpy.empty(out_shape)
        dpnp_out = dpnp.empty(out_shape)
        result = dpnp.matmul(b, b, out=dpnp_out)
        expected = numpy.matmul(a, a, out=numpy_out)
        assert result is dpnp_out
        assert_dtype_allclose(result, expected)

    @testing.slow
    @pytest.mark.parametrize(
        "shape_pair",
        [
            ((4096, 4096, 2, 2), (4096, 4096, 2, 2)),
            ((2, 2), (4096, 4096, 2, 2)),
            ((4096, 4096, 2, 2), (2, 2)),
        ],
    )
    def test_matmul_large(self, shape_pair):
        shape1, shape2 = shape_pair
        size1 = numpy.prod(shape1, dtype=int)
        size2 = numpy.prod(shape2, dtype=int)
        a = numpy.array(numpy.random.uniform(-5, 5, size1)).reshape(shape1)
        b = numpy.array(numpy.random.uniform(-5, 5, size2)).reshape(shape2)
        a_dp = dpnp.asarray(a)
        b_dp = dpnp.asarray(b)

        result = dpnp.matmul(a_dp, b_dp)
        expected = numpy.matmul(a, b)
        assert_dtype_allclose(result, expected, factor=24)


class TestMatmulInvalidCases:
    @pytest.mark.parametrize(
        "shape_pair",
        [
            ((3, 2), ()),
            ((), (3, 2)),
            ((), ()),
        ],
    )
    def test_zero_dim(self, shape_pair):
        for xp in (numpy, dpnp):
            shape1, shape2 = shape_pair
            x1 = xp.arange(numpy.prod(shape1), dtype=xp.float32).reshape(shape1)
            x2 = xp.arange(numpy.prod(shape2), dtype=xp.float32).reshape(shape2)
            with pytest.raises(ValueError):
                xp.matmul(x1, x2)

    @pytest.mark.parametrize(
        "shape_pair",
        [
            ((3,), (4,)),
            ((2, 3), (4, 5)),
            ((2, 4), (3, 5)),
            ((2, 3), (4,)),
            ((3,), (4, 5)),
            ((2, 2, 3), (2, 4, 5)),
            ((3, 2, 3), (2, 4, 5)),
            ((4, 3, 2), (6, 5, 2, 4)),
            ((6, 5, 3, 2), (3, 2, 4)),
        ],
    )
    def test_invalid_shape(self, shape_pair):
        for xp in (numpy, dpnp):
            shape1, shape2 = shape_pair
            x1 = xp.arange(numpy.prod(shape1), dtype=xp.float32).reshape(shape1)
            x2 = xp.arange(numpy.prod(shape2), dtype=xp.float32).reshape(shape2)
            with pytest.raises(ValueError):
                xp.matmul(x1, x2)

    @pytest.mark.parametrize(
        "shape_pair",
        [
            ((5, 4, 3), (3, 1), (3, 4, 1)),
            ((5, 4, 3), (3, 1), (5, 6, 1)),
            ((5, 4, 3), (3, 1), (5, 4, 2)),
            ((5, 4, 3), (3, 1), (4, 1)),
            ((5, 4, 3), (3,), (5, 3)),
            ((5, 4, 3), (3,), (6, 4)),
            ((4,), (3, 4, 5), (4, 5)),
            ((4,), (3, 4, 5), (3, 6)),
        ],
    )
    def test_invalid_shape_out(self, shape_pair):
        for xp in (numpy, dpnp):
            shape1, shape2, out_shape = shape_pair
            x1 = xp.arange(numpy.prod(shape1), dtype=xp.float32).reshape(shape1)
            x2 = xp.arange(numpy.prod(shape2), dtype=xp.float32).reshape(shape2)
            res = xp.empty(out_shape)
            with pytest.raises(ValueError):
                xp.matmul(x1, x2, out=res)

    @pytest.mark.parametrize("dtype", get_all_dtypes(no_none=True)[:-2])
    def test_invalid_dtype(self, dtype):
        dpnp_dtype = get_all_dtypes(no_none=True)[-1]
        a1 = dpnp.arange(5 * 4, dtype=dpnp_dtype).reshape(5, 4)
        a2 = dpnp.arange(7 * 4, dtype=dpnp_dtype).reshape(4, 7)
        dp_out = dpnp.empty((5, 7), dtype=dtype)

        with pytest.raises(TypeError):
            dpnp.matmul(a1, a2, out=dp_out)

    def test_exe_q(self):
        x1 = dpnp.ones((5, 4), sycl_queue=dpctl.SyclQueue())
        x2 = dpnp.ones((4, 7), sycl_queue=dpctl.SyclQueue())

        with pytest.raises(ValueError):
            dpnp.matmul(x1, x2)

    def test_matmul_casting(self):
        a1 = dpnp.arange(2 * 4, dtype=dpnp.float32).reshape(2, 4)
        a2 = dpnp.arange(4 * 3).reshape(4, 3)

        res = dpnp.empty((2, 3), dtype=dpnp.int64)
        with pytest.raises(TypeError):
            dpnp.matmul(a1, a2, out=res, casting="safe")

    def test_matmul_not_implemented(self):
        a1 = dpnp.arange(2 * 4).reshape(2, 4)
        a2 = dpnp.arange(4 * 3).reshape(4, 3)

        with pytest.raises(NotImplementedError):
            dpnp.matmul(a1, a2, subok=False)

        with pytest.raises(NotImplementedError):
            dpnp.matmul(
                a1, a2, signature=(dpnp.float32, dpnp.float32, dpnp.float32)
            )

        def custom_error_callback(err):
            print("Custom error callback triggered with error:", err)

        with pytest.raises(NotImplementedError):
            dpnp.matmul(a1, a2, extobj=[32, 1, custom_error_callback])

        with pytest.raises(NotImplementedError):
            dpnp.matmul(a1, a2, axis=2)

    def test_matmul_axes(self):
        a1 = dpnp.arange(120).reshape(2, 5, 3, 4)
        a2 = dpnp.arange(120).reshape(4, 2, 5, 3)

        # axes must be a list
        axes = ((3, 1), (2, 0), (0, 1))
        with pytest.raises(TypeError):
            dpnp.matmul(a1, a2, axes=axes)

        # axes must be be a list of three tuples
        axes = [(3, 1), (2, 0)]
        with pytest.raises(ValueError):
            dpnp.matmul(a1, a2, axes=axes)

        # axes item should be a tuple
        axes = [(3, 1), (2, 0), [0, 1]]
        with pytest.raises(TypeError):
            dpnp.matmul(a1, a2, axes=axes)

        # axes item should be a tuple with 2 elements
        axes = [(3, 1), (2, 0), (0, 1, 2)]
        with pytest.raises(ValueError):
            dpnp.matmul(a1, a2, axes=axes)

        # axes must be an integer
        axes = [(3, 1), (2, 0), (0.0, 1)]
        with pytest.raises(TypeError):
            dpnp.matmul(a1, a2, axes=axes)

        # axes item 2 should be an empty tuple
        a = dpnp.arange(3)
        axes = [0, 0, 0]
        with pytest.raises(TypeError):
            dpnp.matmul(a, a, axes=axes)

        a = dpnp.arange(3 * 4 * 5).reshape(3, 4, 5)
        b = dpnp.arange(3)
        # list object cannot be interpreted as an integer
        axes = [(1, 0), (0), [0]]
        with pytest.raises(TypeError):
            dpnp.matmul(a, b, axes=axes)

        # axes item should be a tuple with a single element, or an integer
        axes = [(1, 0), (0), (0, 1)]
        with pytest.raises(ValueError):
            dpnp.matmul(a, b, axes=axes)


def test_elemenwise_nin_nout():
    assert dpnp.abs.nin == 1
    assert dpnp.add.nin == 2

    assert dpnp.abs.nout == 1
    assert dpnp.add.nout == 1


def test_elemenwise_error():
    x = dpnp.array([1, 2, 3])
    out = dpnp.array([1, 2, 3])

    with pytest.raises(NotImplementedError):
        dpnp.abs(x, unknown_kwarg=1)
    with pytest.raises(NotImplementedError):
        dpnp.abs(x, where=False)
    with pytest.raises(NotImplementedError):
        dpnp.abs(x, subok=False)
    with pytest.raises(TypeError):
        dpnp.abs(1)
    with pytest.raises(TypeError):
        dpnp.abs([1, 2])
    with pytest.raises(TypeError):
        dpnp.abs(x, out=out, dtype="f4")
    with pytest.raises(ValueError):
        dpnp.abs(x, order="H")

    with pytest.raises(NotImplementedError):
        dpnp.add(x, x, unknown_kwarg=1)
    with pytest.raises(NotImplementedError):
        dpnp.add(x, x, where=False)
    with pytest.raises(NotImplementedError):
        dpnp.add(x, x, subok=False)
    with pytest.raises(TypeError):
        dpnp.add(1, 2)
    with pytest.raises(TypeError):
        dpnp.add([1, 2], [1, 2])
    with pytest.raises(TypeError):
        dpnp.add(x, [1, 2])
    with pytest.raises(TypeError):
        dpnp.add([1, 2], x)
    with pytest.raises(TypeError):
        dpnp.add(x, x, out=out, dtype="f4")
    with pytest.raises(ValueError):
        dpnp.add(x, x, order="H")


def test_elemenwise_order_none():
    x_np = numpy.array([1, 2, 3])
    x = dpnp.array([1, 2, 3])

    result = dpnp.abs(x, order=None)
    expected = numpy.abs(x_np, order=None)
    assert_dtype_allclose(result, expected)

    result = dpnp.add(x, x, order=None)
    expected = numpy.add(x_np, x_np, order=None)
    assert_dtype_allclose(result, expected)


def test_bitwise_1array_input():
    x = dpnp.array([1, 2, 3])
    x_np = numpy.array([1, 2, 3])

    result = dpnp.add(x, 1, dtype="f4")
    expected = numpy.add(x_np, 1, dtype="f4")
    assert_dtype_allclose(result, expected)

    result = dpnp.add(1, x, dtype="f4")
    expected = numpy.add(1, x_np, dtype="f4")
    assert_dtype_allclose(result, expected)


@pytest.mark.parametrize(
    "x_shape",
    [
        (),
        (2),
        (3, 4),
        (3, 4, 5),
    ],
)
@pytest.mark.parametrize(
    "y_shape",
    [
        (),
        (2),
        (3, 4),
        (3, 4, 5),
    ],
)
def test_elemenwise_outer(x_shape, y_shape):
    x_np = numpy.random.random(x_shape)
    y_np = numpy.random.random(y_shape)
    expected = numpy.multiply.outer(x_np, y_np)

    x = dpnp.asarray(x_np)
    y = dpnp.asarray(y_np)
    result = dpnp.multiply.outer(x, y)

    assert_dtype_allclose(result, expected)

    result_outer = dpnp.outer(x, y)
    assert dpnp.allclose(result.flatten(), result_outer.flatten())


def test_elemenwise_outer_scalar():
    s = 5
    x = dpnp.asarray([1, 2, 3])
    y = dpnp.asarray(s)
    expected = dpnp.add.outer(x, y)
    result = dpnp.add.outer(x, s)
    assert_dtype_allclose(result, expected)<|MERGE_RESOLUTION|>--- conflicted
+++ resolved
@@ -621,21 +621,6 @@
         result = dpnp.gradient(ix)
         assert_array_equal(result, expected)
 
-<<<<<<< HEAD
-    def test_mode(self):
-        d = dpnp.ones(100)
-        k = dpnp.ones(3)
-        default_mode = dpnp.convolve(d, k, mode="full")
-        full_mode = dpnp.convolve(d, k, mode="full")
-        assert_array_equal(full_mode, default_mode)
-        # integer mode
-        with assert_raises(ValueError):
-            dpnp.convolve(d, k, mode=-1)
-        assert_array_equal(dpnp.convolve(d, k, mode=2), full_mode)
-        # illegal arguments
-        with assert_raises(TypeError):
-            dpnp.convolve(d, k, mode=None)
-=======
     @pytest.mark.parametrize(
         "args",
         [3.0, numpy.array(3.0), numpy.cumsum(numpy.ones(5))],
@@ -967,7 +952,6 @@
         x = dpnp.array([[1, 2], [2, 3]])
         res = dpnp.gradient(x)
         assert type(res) is tuple
->>>>>>> 006ccf95
 
 
 @pytest.mark.parametrize("dtype1", get_all_dtypes())
