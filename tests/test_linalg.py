--- conflicted
+++ resolved
@@ -635,7 +635,118 @@
         )
 
 
-<<<<<<< HEAD
+class TestSlogdet:
+    # TODO: Remove the use of fixture for test_slogdet_2d and test_slogdet_3d
+    # when dpnp.prod() will support complex dtypes on Gen9
+    @pytest.mark.usefixtures("allow_fall_back_on_numpy")
+    @pytest.mark.parametrize("dtype", get_all_dtypes(no_bool=True))
+    def test_slogdet_2d(self, dtype):
+        a_np = numpy.array([[1, 2], [3, 4]], dtype=dtype)
+        a_dp = inp.array(a_np)
+
+        sign_expected, logdet_expected = numpy.linalg.slogdet(a_np)
+        sign_result, logdet_result = inp.linalg.slogdet(a_dp)
+
+        assert_allclose(sign_expected, sign_result)
+        assert_allclose(logdet_expected, logdet_result, rtol=1e-3, atol=1e-4)
+
+    @pytest.mark.usefixtures("allow_fall_back_on_numpy")
+    @pytest.mark.parametrize("dtype", get_all_dtypes(no_bool=True))
+    def test_slogdet_3d(self, dtype):
+        a_np = numpy.array(
+            [
+                [[1, 2], [3, 4]],
+                [[1, 2], [2, 1]],
+                [[1, 3], [3, 1]],
+            ],
+            dtype=dtype,
+        )
+        a_dp = inp.array(a_np)
+
+        sign_expected, logdet_expected = numpy.linalg.slogdet(a_np)
+        sign_result, logdet_result = inp.linalg.slogdet(a_dp)
+
+        assert_allclose(sign_expected, sign_result)
+        assert_allclose(logdet_expected, logdet_result, rtol=1e-3, atol=1e-4)
+
+    def test_slogdet_strides(self):
+        a_np = numpy.array(
+            [
+                [2, 3, 1, 4, 5],
+                [5, 6, 7, 8, 9],
+                [9, 7, 7, 2, 3],
+                [1, 4, 5, 1, 8],
+                [8, 9, 8, 5, 3],
+            ]
+        )
+
+        a_dp = inp.array(a_np)
+
+        # positive strides
+        sign_expected, logdet_expected = numpy.linalg.slogdet(a_np[::2, ::2])
+        sign_result, logdet_result = inp.linalg.slogdet(a_dp[::2, ::2])
+        assert_allclose(sign_expected, sign_result)
+        assert_allclose(logdet_expected, logdet_result, rtol=1e-3, atol=1e-4)
+
+        # negative strides
+        sign_expected, logdet_expected = numpy.linalg.slogdet(a_np[::-2, ::-2])
+        sign_result, logdet_result = inp.linalg.slogdet(a_dp[::-2, ::-2])
+        assert_allclose(sign_expected, sign_result)
+        assert_allclose(logdet_expected, logdet_result, rtol=1e-3, atol=1e-4)
+
+    @pytest.mark.parametrize(
+        "matrix",
+        [
+            [[1, 2], [2, 4]],
+            [[0, 0], [0, 0]],
+            [[1, 1], [1, 1]],
+            [[2, 4], [1, 2]],
+            [[1, 2], [0, 0]],
+            [[1, 0], [2, 0]],
+        ],
+        ids=[
+            "Linearly dependent rows",
+            "Zero matrix",
+            "Identical rows",
+            "Linearly dependent columns",
+            "Zero row",
+            "Zero column",
+        ],
+    )
+    def test_slogdet_singular_matrix(self, matrix):
+        a_np = numpy.array(matrix, dtype="float32")
+        a_dp = inp.array(a_np)
+
+        sign_expected, logdet_expected = numpy.linalg.slogdet(a_np)
+        sign_result, logdet_result = inp.linalg.slogdet(a_dp)
+
+        assert_allclose(sign_expected, sign_result)
+        assert_allclose(logdet_expected, logdet_result, rtol=1e-3, atol=1e-4)
+
+    # TODO: remove skipif when MKLD-16626 is resolved
+    # _getrf_batch does not raise an error with singular matrices.
+    # Skip running on cpu because dpnp uses _getrf_batch only on cpu.
+    @pytest.mark.skipif(is_cpu_device(), reason="MKLD-16626")
+    def test_slogdet_singular_matrix_3D(self):
+        a_np = numpy.array(
+            [[[1, 2], [3, 4]], [[1, 2], [1, 2]], [[1, 3], [3, 1]]]
+        )
+        a_dp = inp.array(a_np)
+
+        sign_expected, logdet_expected = numpy.linalg.slogdet(a_np)
+        sign_result, logdet_result = inp.linalg.slogdet(a_dp)
+
+        assert_allclose(sign_expected, sign_result)
+        assert_allclose(logdet_expected, logdet_result, rtol=1e-3, atol=1e-4)
+
+    def test_slogdet_errors(self):
+        a_dp = inp.array([[1, 2], [3, 5]], dtype="float32")
+
+        # unsupported type
+        a_np = inp.asnumpy(a_dp)
+        assert_raises(TypeError, inp.linalg.slogdet, a_np)
+
+
 class TestSvd:
     def get_tol(self, dtype):
         tol = 1e-06
@@ -779,116 +890,4 @@
 
         # a.ndim < 2
         a_dp_ndim_1 = a_dp.flatten()
-        assert_raises(inp.linalg.LinAlgError, inp.linalg.svd, a_dp_ndim_1)
-=======
-class TestSlogdet:
-    # TODO: Remove the use of fixture for test_slogdet_2d and test_slogdet_3d
-    # when dpnp.prod() will support complex dtypes on Gen9
-    @pytest.mark.usefixtures("allow_fall_back_on_numpy")
-    @pytest.mark.parametrize("dtype", get_all_dtypes(no_bool=True))
-    def test_slogdet_2d(self, dtype):
-        a_np = numpy.array([[1, 2], [3, 4]], dtype=dtype)
-        a_dp = inp.array(a_np)
-
-        sign_expected, logdet_expected = numpy.linalg.slogdet(a_np)
-        sign_result, logdet_result = inp.linalg.slogdet(a_dp)
-
-        assert_allclose(sign_expected, sign_result)
-        assert_allclose(logdet_expected, logdet_result, rtol=1e-3, atol=1e-4)
-
-    @pytest.mark.usefixtures("allow_fall_back_on_numpy")
-    @pytest.mark.parametrize("dtype", get_all_dtypes(no_bool=True))
-    def test_slogdet_3d(self, dtype):
-        a_np = numpy.array(
-            [
-                [[1, 2], [3, 4]],
-                [[1, 2], [2, 1]],
-                [[1, 3], [3, 1]],
-            ],
-            dtype=dtype,
-        )
-        a_dp = inp.array(a_np)
-
-        sign_expected, logdet_expected = numpy.linalg.slogdet(a_np)
-        sign_result, logdet_result = inp.linalg.slogdet(a_dp)
-
-        assert_allclose(sign_expected, sign_result)
-        assert_allclose(logdet_expected, logdet_result, rtol=1e-3, atol=1e-4)
-
-    def test_slogdet_strides(self):
-        a_np = numpy.array(
-            [
-                [2, 3, 1, 4, 5],
-                [5, 6, 7, 8, 9],
-                [9, 7, 7, 2, 3],
-                [1, 4, 5, 1, 8],
-                [8, 9, 8, 5, 3],
-            ]
-        )
-
-        a_dp = inp.array(a_np)
-
-        # positive strides
-        sign_expected, logdet_expected = numpy.linalg.slogdet(a_np[::2, ::2])
-        sign_result, logdet_result = inp.linalg.slogdet(a_dp[::2, ::2])
-        assert_allclose(sign_expected, sign_result)
-        assert_allclose(logdet_expected, logdet_result, rtol=1e-3, atol=1e-4)
-
-        # negative strides
-        sign_expected, logdet_expected = numpy.linalg.slogdet(a_np[::-2, ::-2])
-        sign_result, logdet_result = inp.linalg.slogdet(a_dp[::-2, ::-2])
-        assert_allclose(sign_expected, sign_result)
-        assert_allclose(logdet_expected, logdet_result, rtol=1e-3, atol=1e-4)
-
-    @pytest.mark.parametrize(
-        "matrix",
-        [
-            [[1, 2], [2, 4]],
-            [[0, 0], [0, 0]],
-            [[1, 1], [1, 1]],
-            [[2, 4], [1, 2]],
-            [[1, 2], [0, 0]],
-            [[1, 0], [2, 0]],
-        ],
-        ids=[
-            "Linearly dependent rows",
-            "Zero matrix",
-            "Identical rows",
-            "Linearly dependent columns",
-            "Zero row",
-            "Zero column",
-        ],
-    )
-    def test_slogdet_singular_matrix(self, matrix):
-        a_np = numpy.array(matrix, dtype="float32")
-        a_dp = inp.array(a_np)
-
-        sign_expected, logdet_expected = numpy.linalg.slogdet(a_np)
-        sign_result, logdet_result = inp.linalg.slogdet(a_dp)
-
-        assert_allclose(sign_expected, sign_result)
-        assert_allclose(logdet_expected, logdet_result, rtol=1e-3, atol=1e-4)
-
-    # TODO: remove skipif when MKLD-16626 is resolved
-    # _getrf_batch does not raise an error with singular matrices.
-    # Skip running on cpu because dpnp uses _getrf_batch only on cpu.
-    @pytest.mark.skipif(is_cpu_device(), reason="MKLD-16626")
-    def test_slogdet_singular_matrix_3D(self):
-        a_np = numpy.array(
-            [[[1, 2], [3, 4]], [[1, 2], [1, 2]], [[1, 3], [3, 1]]]
-        )
-        a_dp = inp.array(a_np)
-
-        sign_expected, logdet_expected = numpy.linalg.slogdet(a_np)
-        sign_result, logdet_result = inp.linalg.slogdet(a_dp)
-
-        assert_allclose(sign_expected, sign_result)
-        assert_allclose(logdet_expected, logdet_result, rtol=1e-3, atol=1e-4)
-
-    def test_slogdet_errors(self):
-        a_dp = inp.array([[1, 2], [3, 5]], dtype="float32")
-
-        # unsupported type
-        a_np = inp.asnumpy(a_dp)
-        assert_raises(TypeError, inp.linalg.slogdet, a_np)
->>>>>>> 249eeb17
+        assert_raises(inp.linalg.LinAlgError, inp.linalg.svd, a_dp_ndim_1)