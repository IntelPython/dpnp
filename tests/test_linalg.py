import dpctl
import numpy
import pytest
from numpy.testing import assert_allclose, assert_array_equal, assert_raises

import dpnp as inp

<<<<<<< HEAD
from .helper import get_all_dtypes, has_support_aspect64, is_cpu_device
=======
from .helper import (
    assert_dtype_allclose,
    get_all_dtypes,
    has_support_aspect64,
    is_cpu_device,
)
>>>>>>> 74609d63


def vvsort(val, vec, size, xp):
    val_kwargs = {}
    if hasattr(val, "sycl_queue"):
        val_kwargs["sycl_queue"] = getattr(val, "sycl_queue", None)

    vec_kwargs = {}
    if hasattr(vec, "sycl_queue"):
        vec_kwargs["sycl_queue"] = getattr(vec, "sycl_queue", None)

    for i in range(size):
        imax = i
        for j in range(i + 1, size):
            unravel_imax = numpy.unravel_index(imax, val.shape)
            unravel_j = numpy.unravel_index(j, val.shape)
            if xp.abs(val[unravel_imax]) < xp.abs(val[unravel_j]):
                imax = j

        unravel_i = numpy.unravel_index(i, val.shape)
        unravel_imax = numpy.unravel_index(imax, val.shape)

        # swap elements in val array
        temp = xp.array(val[unravel_i], dtype=val.dtype, **val_kwargs)
        val[unravel_i] = val[unravel_imax]
        val[unravel_imax] = temp

        # swap corresponding columns in vec matrix
        temp = xp.array(vec[:, i], dtype=vec.dtype, **vec_kwargs)
        vec[:, i] = vec[:, imax]
        vec[:, imax] = temp


@pytest.mark.parametrize(
    "array",
    [
        [[[1, -2], [2, 5]]],
        [[[1.0, -2.0], [2.0, 5.0]]],
        [[[1.0, -2.0], [2.0, 5.0]], [[1.0, -2.0], [2.0, 5.0]]],
    ],
    ids=[
        "[[[1, -2], [2, 5]]]",
        "[[[1., -2.], [2., 5.]]]",
        "[[[1., -2.], [2., 5.]], [[1., -2.], [2., 5.]]]",
    ],
)
def test_cholesky(array):
    a = numpy.array(array)
    ia = inp.array(a)
    result = inp.linalg.cholesky(ia)
    expected = numpy.linalg.cholesky(a)
    assert_array_equal(expected, result)


@pytest.mark.parametrize(
    "shape",
    [
        (0, 0),
        (3, 0, 0),
    ],
    ids=[
        "(0, 0)",
        "(3, 0, 0)",
    ],
)
def test_cholesky_0D(shape):
    a = numpy.empty(shape)
    ia = inp.array(a)
    result = inp.linalg.cholesky(ia)
    expected = numpy.linalg.cholesky(a)
    assert_array_equal(expected, result)


@pytest.mark.parametrize(
    "arr",
    [[[1, 0, -1], [0, 1, 0], [1, 0, 1]], [[1, 2, 3], [4, 5, 6], [7, 8, 9]]],
    ids=[
        "[[1, 0, -1], [0, 1, 0], [1, 0, 1]]",
        "[[1, 2, 3], [4, 5, 6], [7, 8, 9]]",
    ],
)
@pytest.mark.parametrize(
    "p",
    [None, 1, -1, 2, -2, numpy.inf, -numpy.inf, "fro"],
    ids=["None", "1", "-1", "2", "-2", "numpy.inf", "-numpy.inf", '"fro"'],
)
def test_cond(arr, p):
    a = numpy.array(arr)
    ia = inp.array(a)
    result = inp.linalg.cond(ia, p)
    expected = numpy.linalg.cond(a, p)
    assert_array_equal(expected, result)


@pytest.mark.skipif(is_cpu_device(), reason="MKL bug MKLD-16626")
@pytest.mark.parametrize(
    "array",
    [
        [[0, 0], [0, 0]],
        [[1, 2], [1, 2]],
        [[1, 2], [3, 4]],
        [[[1, 2], [3, 4]], [[1, 2], [2, 1]], [[1, 3], [3, 1]]],
        [
            [[[1, 2], [3, 4]], [[1, 2], [2, 1]]],
            [[[1, 3], [3, 1]], [[0, 1], [1, 3]]],
        ],
    ],
    ids=[
        "[[0, 0], [0, 0]]",
        "[[1, 2], [1, 2]]",
        "[[1, 2], [3, 4]]",
        "[[[1, 2], [3, 4]], [[1, 2], [2, 1]], [[1, 3], [3, 1]]]",
        "[[[[1, 2], [3, 4]], [[1, 2], [2, 1]]], [[[1, 3], [3, 1]], [[0, 1], [1, 3]]]]",
    ],
)
def test_det(array):
    a = numpy.array(array)
    ia = inp.array(a)
    result = inp.linalg.det(ia)
    expected = numpy.linalg.det(a)
    assert_allclose(expected, result)


def test_det_empty():
    a = numpy.empty((0, 0, 2, 2), dtype=numpy.float32)
    ia = inp.array(a)

    np_det = numpy.linalg.det(a)
    dpnp_det = inp.linalg.det(ia)

    assert dpnp_det.dtype == np_det.dtype
    assert dpnp_det.shape == np_det.shape

    assert_allclose(np_det, dpnp_det)


@pytest.mark.parametrize("type", get_all_dtypes(no_bool=True, no_complex=True))
@pytest.mark.parametrize("size", [2, 4, 8, 16, 300])
def test_eig_arange(type, size):
    a = numpy.arange(size * size, dtype=type).reshape((size, size))
    symm_orig = (
        numpy.tril(a)
        + numpy.tril(a, -1).T
        + numpy.diag(numpy.full((size,), size * size, dtype=type))
    )
    symm = symm_orig
    dpnp_symm_orig = inp.array(symm)
    dpnp_symm = dpnp_symm_orig

    dpnp_val, dpnp_vec = inp.linalg.eig(dpnp_symm)
    np_val, np_vec = numpy.linalg.eig(symm)

    # DPNP sort val/vec by abs value
    vvsort(dpnp_val, dpnp_vec, size, inp)

    # NP sort val/vec by abs value
    vvsort(np_val, np_vec, size, numpy)

    # NP change sign of vectors
    for i in range(np_vec.shape[1]):
        if np_vec[0, i] * dpnp_vec[0, i] < 0:
            np_vec[:, i] = -np_vec[:, i]

    assert_array_equal(symm_orig, symm)
    assert_array_equal(dpnp_symm_orig, dpnp_symm)

    if has_support_aspect64():
        assert dpnp_val.dtype == np_val.dtype
        assert dpnp_vec.dtype == np_vec.dtype
    assert dpnp_val.shape == np_val.shape
    assert dpnp_vec.shape == np_vec.shape
    assert dpnp_val.usm_type == dpnp_symm.usm_type
    assert dpnp_vec.usm_type == dpnp_symm.usm_type

    assert_allclose(dpnp_val, np_val, rtol=1e-05, atol=1e-05)
    assert_allclose(dpnp_vec, np_vec, rtol=1e-05, atol=1e-05)


@pytest.mark.parametrize("type", get_all_dtypes(no_bool=True, no_none=True))
@pytest.mark.parametrize("size", [2, 4, 8])
def test_eigh_arange(type, size):
    if dpctl.get_current_device_type() != dpctl.device_type.gpu:
        pytest.skip(
            "eig function doesn't work on CPU: https://github.com/IntelPython/dpnp/issues/1005"
        )
    a = numpy.arange(size * size, dtype=type).reshape((size, size))
    symm_orig = (
        numpy.tril(a)
        + numpy.tril(a, -1).T
        + numpy.diag(numpy.full((size,), size * size, dtype=type))
    )
    symm = symm_orig
    dpnp_symm_orig = inp.array(symm)
    dpnp_symm = dpnp_symm_orig

    dpnp_val, dpnp_vec = inp.linalg.eigh(dpnp_symm)
    np_val, np_vec = numpy.linalg.eigh(symm)

    # DPNP sort val/vec by abs value
    vvsort(dpnp_val, dpnp_vec, size, inp)

    # NP sort val/vec by abs value
    vvsort(np_val, np_vec, size, numpy)

    # NP change sign of vectors
    for i in range(np_vec.shape[1]):
        if (np_vec[0, i] * dpnp_vec[0, i]).asnumpy() < 0:
            np_vec[:, i] = -np_vec[:, i]

    assert_array_equal(symm_orig, symm)
    assert_array_equal(dpnp_symm_orig, dpnp_symm)

    assert dpnp_val.shape == np_val.shape
    assert dpnp_vec.shape == np_vec.shape
    assert dpnp_val.usm_type == dpnp_symm.usm_type
    assert dpnp_vec.usm_type == dpnp_symm.usm_type

    assert_allclose(dpnp_val, np_val, rtol=1e-05, atol=1e-04)
    assert_allclose(dpnp_vec, np_vec, rtol=1e-05, atol=1e-04)


@pytest.mark.parametrize("type", get_all_dtypes(no_bool=True, no_complex=True))
def test_eigvals(type):
    if dpctl.get_current_device_type() != dpctl.device_type.gpu:
        pytest.skip(
            "eigvals function doesn't work on CPU: https://github.com/IntelPython/dpnp/issues/1005"
        )
    arrays = [[[0, 0], [0, 0]], [[1, 2], [1, 2]], [[1, 2], [3, 4]]]
    for array in arrays:
        a = numpy.array(array, dtype=type)
        ia = inp.array(a)
        result = inp.linalg.eigvals(ia)
        expected = numpy.linalg.eigvals(a)
        assert_allclose(expected, result, atol=0.5)


@pytest.mark.parametrize("type", get_all_dtypes(no_bool=True, no_complex=True))
@pytest.mark.parametrize(
    "array",
    [[[1.0, 2.0], [3.0, 4.0]], [[0, 1, 2], [3, 2, -1], [4, -2, 3]]],
    ids=["[[1., 2.], [3., 4.]]", "[[0, 1, 2], [3, 2, -1], [4, -2, 3]]"],
)
def test_inv(type, array):
    a = numpy.array(array, dtype=type)
    ia = inp.array(a)
    result = inp.linalg.inv(ia)
    expected = numpy.linalg.inv(a)
    assert_allclose(expected, result, rtol=1e-06)


@pytest.mark.parametrize(
    "type", get_all_dtypes(no_bool=True, no_complex=True, no_none=True)
)
@pytest.mark.parametrize(
    "array",
    [
        [0, 0],
        [0, 1],
        [1, 2],
        [[0, 0], [0, 0]],
        [[1, 2], [1, 2]],
        [[1, 2], [3, 4]],
    ],
    ids=[
        "[0, 0]",
        "[0, 1]",
        "[1, 2]",
        "[[0, 0], [0, 0]]",
        "[[1, 2], [1, 2]]",
        "[[1, 2], [3, 4]]",
    ],
)
@pytest.mark.parametrize("tol", [None], ids=["None"])
def test_matrix_rank(type, tol, array):
    a = numpy.array(array, dtype=type)
    ia = inp.array(a)

    result = inp.linalg.matrix_rank(ia, tol=tol)
    expected = numpy.linalg.matrix_rank(a, tol=tol)

    assert_allclose(expected, result)


@pytest.mark.usefixtures("allow_fall_back_on_numpy")
@pytest.mark.usefixtures("suppress_divide_numpy_warnings")
@pytest.mark.parametrize(
    "array", [[7], [1, 2], [1, 0]], ids=["[7]", "[1, 2]", "[1, 0]"]
)
@pytest.mark.parametrize(
    "ord",
    [None, -inp.Inf, -2, -1, 0, 1, 2, 3, inp.Inf],
    ids=["None", "-dpnp.Inf", "-2", "-1", "0", "1", "2", "3", "dpnp.Inf"],
)
@pytest.mark.parametrize("axis", [0, None], ids=["0", "None"])
def test_norm1(array, ord, axis):
    a = numpy.array(array)
    ia = inp.array(a)
    result = inp.linalg.norm(ia, ord=ord, axis=axis)
    expected = numpy.linalg.norm(a, ord=ord, axis=axis)
    assert_allclose(expected, result)


@pytest.mark.usefixtures("allow_fall_back_on_numpy")
@pytest.mark.parametrize(
    "array",
    [[[1, 0]], [[1, 2]], [[1, 0], [3, 0]], [[1, 2], [3, 4]]],
    ids=["[[1, 0]]", "[[1, 2]]", "[[1, 0], [3, 0]]", "[[1, 2], [3, 4]]"],
)
@pytest.mark.parametrize(
    "ord",
    [None, -inp.Inf, -2, -1, 1, 2, inp.Inf, "fro", "nuc"],
    ids=[
        "None",
        "-dpnp.Inf",
        "-2",
        "-1",
        "1",
        "2",
        "dpnp.Inf",
        '"fro"',
        '"nuc"',
    ],
)
@pytest.mark.parametrize("axis", [(0, 1), None], ids=["(0, 1)", "None"])
def test_norm2(array, ord, axis):
    a = numpy.array(array)
    ia = inp.array(a)
    result = inp.linalg.norm(ia, ord=ord, axis=axis)
    expected = numpy.linalg.norm(a, ord=ord, axis=axis)
    assert_allclose(expected, result)


@pytest.mark.usefixtures("allow_fall_back_on_numpy")
@pytest.mark.parametrize(
    "array",
    [
        [[[1, 2], [3, 4]], [[5, 6], [7, 8]]],
        [[[1, 0], [3, 0]], [[5, 0], [7, 0]]],
    ],
    ids=[
        "[[[1, 2], [3, 4]], [[5, 6], [7, 8]]]",
        "[[[1, 0], [3, 0]], [[5, 0], [7, 0]]]",
    ],
)
@pytest.mark.parametrize(
    "ord",
    [None, -inp.Inf, -2, -1, 1, 2, inp.Inf],
    ids=["None", "-dpnp.Inf", "-2", "-1", "1", "2", "dpnp.Inf"],
)
@pytest.mark.parametrize(
    "axis",
    [0, 1, 2, (0, 1), (0, 2), (1, 2)],
    ids=["0", "1", "2", "(0, 1)", "(0, 2)", "(1, 2)"],
)
def test_norm3(array, ord, axis):
    a = numpy.array(array)
    ia = inp.array(a)
    result = inp.linalg.norm(ia, ord=ord, axis=axis)
    expected = numpy.linalg.norm(a, ord=ord, axis=axis)
    assert_allclose(expected, result)


@pytest.mark.usefixtures("allow_fall_back_on_numpy")
@pytest.mark.parametrize("type", get_all_dtypes(no_bool=True, no_complex=True))
@pytest.mark.parametrize(
    "shape",
    [(2, 2), (3, 4), (5, 3), (16, 16), (0, 0), (0, 2), (2, 0)],
    ids=["(2,2)", "(3,4)", "(5,3)", "(16,16)", "(0,0)", "(0,2)", "(2,0)"],
)
@pytest.mark.parametrize(
    "mode", ["complete", "reduced"], ids=["complete", "reduced"]
)
def test_qr(type, shape, mode):
    a = numpy.arange(shape[0] * shape[1], dtype=type).reshape(shape)
    ia = inp.array(a)

    np_q, np_r = numpy.linalg.qr(a, mode)
    dpnp_q, dpnp_r = inp.linalg.qr(ia, mode)

    support_aspect64 = has_support_aspect64()

    if support_aspect64:
        assert dpnp_q.dtype == np_q.dtype
        assert dpnp_r.dtype == np_r.dtype
    assert dpnp_q.shape == np_q.shape
    assert dpnp_r.shape == np_r.shape

    tol = 1e-6
    if type == inp.float32:
        tol = 1e-02
    elif not support_aspect64 and type in (inp.int32, inp.int64, None):
        tol = 1e-02

    # check decomposition
    assert_allclose(
        ia,
        inp.dot(dpnp_q, dpnp_r),
        rtol=tol,
        atol=tol,
    )

    # NP change sign for comparison
    ncols = min(a.shape[0], a.shape[1])
    for i in range(ncols):
        j = numpy.where(numpy.abs(np_q[:, i]) > tol)[0][0]
        if np_q[j, i] * dpnp_q[j, i] < 0:
            np_q[:, i] = -np_q[:, i]
            np_r[i, :] = -np_r[i, :]

        if numpy.any(numpy.abs(np_r[i, :]) > tol):
            assert_allclose(
                inp.asnumpy(dpnp_q)[:, i], np_q[:, i], rtol=tol, atol=tol
            )

    assert_allclose(dpnp_r, np_r, rtol=tol, atol=tol)


@pytest.mark.usefixtures("allow_fall_back_on_numpy")
def test_qr_not_2D():
    a = numpy.arange(12, dtype=numpy.float32).reshape((3, 2, 2))
    ia = inp.array(a)

    np_q, np_r = numpy.linalg.qr(a)
    dpnp_q, dpnp_r = inp.linalg.qr(ia)

    assert dpnp_q.dtype == np_q.dtype
    assert dpnp_r.dtype == np_r.dtype
    assert dpnp_q.shape == np_q.shape
    assert dpnp_r.shape == np_r.shape

    assert_allclose(ia, inp.matmul(dpnp_q, dpnp_r))

    a = numpy.empty((0, 3, 2), dtype=numpy.float32)
    ia = inp.array(a)

    np_q, np_r = numpy.linalg.qr(a)
    dpnp_q, dpnp_r = inp.linalg.qr(ia)

    assert dpnp_q.dtype == np_q.dtype
    assert dpnp_r.dtype == np_r.dtype
    assert dpnp_q.shape == np_q.shape
    assert dpnp_r.shape == np_r.shape

    assert_allclose(ia, inp.matmul(dpnp_q, dpnp_r))


@pytest.mark.parametrize("type", get_all_dtypes(no_bool=True, no_complex=True))
@pytest.mark.parametrize(
    "shape",
    [(2, 2), (3, 4), (5, 3), (16, 16)],
    ids=["(2,2)", "(3,4)", "(5,3)", "(16,16)"],
)
def test_svd(type, shape):
    a = numpy.arange(shape[0] * shape[1], dtype=type).reshape(shape)
    ia = inp.array(a)

    np_u, np_s, np_vt = numpy.linalg.svd(a)
    dpnp_u, dpnp_s, dpnp_vt = inp.linalg.svd(ia)

    support_aspect64 = has_support_aspect64()

    if support_aspect64:
        assert dpnp_u.dtype == np_u.dtype
        assert dpnp_s.dtype == np_s.dtype
        assert dpnp_vt.dtype == np_vt.dtype
    assert dpnp_u.shape == np_u.shape
    assert dpnp_s.shape == np_s.shape
    assert dpnp_vt.shape == np_vt.shape

    tol = 1e-12
    if type == inp.float32:
        tol = 1e-03
    elif not support_aspect64 and type in (inp.int32, inp.int64, None):
        tol = 1e-03

    # check decomposition
    dpnp_diag_s = inp.zeros(shape, dtype=dpnp_s.dtype)
    for i in range(dpnp_s.size):
        dpnp_diag_s[i, i] = dpnp_s[i]

    # check decomposition
    assert_allclose(
        ia, inp.dot(dpnp_u, inp.dot(dpnp_diag_s, dpnp_vt)), rtol=tol, atol=tol
    )

    # compare singular values
    # assert_allclose(dpnp_s, np_s, rtol=tol, atol=tol)

    # change sign of vectors
    for i in range(min(shape[0], shape[1])):
        if np_u[0, i] * dpnp_u[0, i] < 0:
            np_u[:, i] = -np_u[:, i]
            np_vt[i, :] = -np_vt[i, :]

    # compare vectors for non-zero values
    for i in range(numpy.count_nonzero(np_s > tol)):
        assert_allclose(
            inp.asnumpy(dpnp_u)[:, i], np_u[:, i], rtol=tol, atol=tol
        )
        assert_allclose(
            inp.asnumpy(dpnp_vt)[i, :], np_vt[i, :], rtol=tol, atol=tol
        )


<<<<<<< HEAD
class TestSlogdet:
    @pytest.mark.parametrize("dtype", get_all_dtypes(no_bool=True))
    def test_slogdet_2d(self, dtype):
        a_np = numpy.array([[1, 2], [3, 4]], dtype=dtype)
        a_dp = inp.array(a_np)

        sign_expected, logdet_expected = numpy.linalg.slogdet(a_np)
        sign_result, logdet_result = inp.linalg.slogdet(a_dp)

        assert_allclose(sign_expected, sign_result)
        assert_allclose(logdet_expected, logdet_result, rtol=1e-3, atol=1e-4)

    @pytest.mark.parametrize("dtype", get_all_dtypes(no_bool=True))
    def test_slogdet_3d(self, dtype):
        a_np = numpy.array(
            [
                [[1, 2], [3, 4]],
                [[1, 2], [2, 1]],
                [[1, 3], [3, 1]],
            ],
            dtype=dtype,
        )
        a_dp = inp.array(a_np)

        sign_expected, logdet_expected = numpy.linalg.slogdet(a_np)
        sign_result, logdet_result = inp.linalg.slogdet(a_dp)

        assert_allclose(sign_expected, sign_result)
        assert_allclose(logdet_expected, logdet_result, rtol=1e-3, atol=1e-4)

    def test_slogdet_strides(self):
=======
class TestSolve:
    @pytest.mark.parametrize("dtype", get_all_dtypes(no_bool=True))
    def test_solve(self, dtype):
        a_np = numpy.array([[1, 0.5], [0.5, 1]], dtype=dtype)
        a_dp = inp.array(a_np)

        expected = numpy.linalg.solve(a_np, a_np)
        result = inp.linalg.solve(a_dp, a_dp)

        assert_allclose(expected, result, rtol=1e-06)

    @pytest.mark.parametrize("a_dtype", get_all_dtypes(no_bool=True))
    @pytest.mark.parametrize("b_dtype", get_all_dtypes(no_bool=True))
    def test_solve_diff_type(self, a_dtype, b_dtype):
        a_np = numpy.array([[1, 2], [3, -5]], dtype=a_dtype)
        b_np = numpy.array([4, 1], dtype=b_dtype)

        a_dp = inp.array(a_np)
        b_dp = inp.array(b_np)

        expected = numpy.linalg.solve(a_np, b_np)
        result = inp.linalg.solve(a_dp, b_dp)

        assert_dtype_allclose(result, expected)

    def test_solve_strides(self):
>>>>>>> 74609d63
        a_np = numpy.array(
            [
                [2, 3, 1, 4, 5],
                [5, 6, 7, 8, 9],
                [9, 7, 7, 2, 3],
                [1, 4, 5, 1, 8],
                [8, 9, 8, 5, 3],
            ]
        )
<<<<<<< HEAD

        a_dp = inp.array(a_np)

        # positive strides
        sign_expected, logdet_expected = numpy.linalg.slogdet(a_np[::2, ::2])
        sign_result, logdet_result = inp.linalg.slogdet(a_dp[::2, ::2])
        assert_allclose(sign_expected, sign_result)
        assert_allclose(logdet_expected, logdet_result, rtol=1e-3, atol=1e-4)

        # negative strides
        sign_expected, logdet_expected = numpy.linalg.slogdet(a_np[::-2, ::-2])
        sign_result, logdet_result = inp.linalg.slogdet(a_dp[::-2, ::-2])
        assert_allclose(sign_expected, sign_result)
        assert_allclose(logdet_expected, logdet_result, rtol=1e-3, atol=1e-4)

    # TODO: remove skipif when MKLD-16626 is resolved
    @pytest.mark.skipif(is_cpu_device(), reason="MKL bug MKLD-16626")
    @pytest.mark.parametrize(
        "matrix",
        [
            [[1, 2], [2, 4]],
            [[0, 0], [0, 0]],
            [[1, 1], [1, 1]],
            [[2, 4], [1, 2]],
            [[1, 2], [0, 0]],
            [[1, 0], [2, 0]],
=======
        b_np = numpy.array([5, 8, 9, 2, 1])

        a_dp = inp.array(a_np)
        b_dp = inp.array(b_np)

        # positive strides
        expected = numpy.linalg.solve(a_np[::2, ::2], b_np[::2])
        result = inp.linalg.solve(a_dp[::2, ::2], b_dp[::2])
        assert_allclose(expected, result, rtol=1e-05)

        # negative strides
        expected = numpy.linalg.solve(a_np[::-2, ::-2], b_np[::-2])
        result = inp.linalg.solve(a_dp[::-2, ::-2], b_dp[::-2])
        assert_allclose(expected, result, rtol=1e-05)

    # TODO: remove skipif when MKLD-16626 is resolved
    @pytest.mark.skipif(is_cpu_device(), reason="MKLD-16626")
    @pytest.mark.parametrize(
        "matrix, vector",
        [
            ([[1, 2], [2, 4]], [1, 2]),
            ([[0, 0], [0, 0]], [0, 0]),
            ([[1, 1], [1, 1]], [2, 2]),
            ([[2, 4], [1, 2]], [3, 1.5]),
            ([[1, 2], [0, 0]], [3, 0]),
            ([[1, 0], [2, 0]], [3, 4]),
>>>>>>> 74609d63
        ],
        ids=[
            "Linearly dependent rows",
            "Zero matrix",
            "Identical rows",
            "Linearly dependent columns",
            "Zero row",
            "Zero column",
        ],
    )
<<<<<<< HEAD
    def test_slogdet_singular_matrix(self, matrix):
        a_np = numpy.array(matrix, dtype="float32")
        a_dp = inp.array(a_np)

        sign_expected, logdet_expected = numpy.linalg.slogdet(a_np)
        sign_result, logdet_result = inp.linalg.slogdet(a_dp)

        assert_allclose(sign_expected, sign_result)
        assert_allclose(logdet_expected, logdet_result, rtol=1e-3, atol=1e-4)

    def test_solve_errors(self):
        a_dp = inp.array([[1, 2], [3, 5]], dtype="float32")

        # unsupported type
        a_np = inp.asnumpy(a_dp)
        assert_raises(TypeError, inp.linalg.slogdet, a_np)
=======
    def test_solve_singular_matrix(self, matrix, vector):
        a_np = numpy.array(matrix, dtype="float32")
        b_np = numpy.array(vector, dtype="float32")

        a_dp = inp.array(a_np)
        b_dp = inp.array(b_np)

        assert_raises(numpy.linalg.LinAlgError, numpy.linalg.solve, a_np, b_np)
        assert_raises(inp.linalg.LinAlgError, inp.linalg.solve, a_dp, b_dp)

    def test_solve_errors(self):
        a_dp = inp.array([[1, 0.5], [0.5, 1]], dtype="float32")
        b_dp = inp.array(a_dp, dtype="float32")

        # diffetent queue
        a_queue = dpctl.SyclQueue()
        b_queue = dpctl.SyclQueue()
        a_dp_q = inp.array(a_dp, sycl_queue=a_queue)
        b_dp_q = inp.array(b_dp, sycl_queue=b_queue)
        assert_raises(ValueError, inp.linalg.solve, a_dp_q, b_dp_q)

        # unsupported type
        a_np = inp.asnumpy(a_dp)
        b_np = inp.asnumpy(b_dp)
        assert_raises(TypeError, inp.linalg.solve, a_np, b_dp)
        assert_raises(TypeError, inp.linalg.solve, a_dp, b_np)

        # a.ndim < 2
        a_dp_ndim_1 = a_dp.flatten()
        assert_raises(
            inp.linalg.LinAlgError, inp.linalg.solve, a_dp_ndim_1, b_dp
        )
>>>>>>> 74609d63
<|MERGE_RESOLUTION|>--- conflicted
+++ resolved
@@ -5,16 +5,12 @@
 
 import dpnp as inp
 
-<<<<<<< HEAD
-from .helper import get_all_dtypes, has_support_aspect64, is_cpu_device
-=======
 from .helper import (
     assert_dtype_allclose,
     get_all_dtypes,
     has_support_aspect64,
     is_cpu_device,
 )
->>>>>>> 74609d63
 
 
 def vvsort(val, vec, size, xp):
@@ -519,7 +515,111 @@
         )
 
 
-<<<<<<< HEAD
+class TestSolve:
+    @pytest.mark.parametrize("dtype", get_all_dtypes(no_bool=True))
+    def test_solve(self, dtype):
+        a_np = numpy.array([[1, 0.5], [0.5, 1]], dtype=dtype)
+        a_dp = inp.array(a_np)
+
+        expected = numpy.linalg.solve(a_np, a_np)
+        result = inp.linalg.solve(a_dp, a_dp)
+
+        assert_allclose(expected, result, rtol=1e-06)
+
+    @pytest.mark.parametrize("a_dtype", get_all_dtypes(no_bool=True))
+    @pytest.mark.parametrize("b_dtype", get_all_dtypes(no_bool=True))
+    def test_solve_diff_type(self, a_dtype, b_dtype):
+        a_np = numpy.array([[1, 2], [3, -5]], dtype=a_dtype)
+        b_np = numpy.array([4, 1], dtype=b_dtype)
+
+        a_dp = inp.array(a_np)
+        b_dp = inp.array(b_np)
+
+        expected = numpy.linalg.solve(a_np, b_np)
+        result = inp.linalg.solve(a_dp, b_dp)
+
+        assert_dtype_allclose(result, expected)
+
+    def test_solve_strides(self):
+        a_np = numpy.array(
+            [
+                [2, 3, 1, 4, 5],
+                [5, 6, 7, 8, 9],
+                [9, 7, 7, 2, 3],
+                [1, 4, 5, 1, 8],
+                [8, 9, 8, 5, 3],
+            ]
+        )
+        b_np = numpy.array([5, 8, 9, 2, 1])
+
+        a_dp = inp.array(a_np)
+        b_dp = inp.array(b_np)
+
+        # positive strides
+        expected = numpy.linalg.solve(a_np[::2, ::2], b_np[::2])
+        result = inp.linalg.solve(a_dp[::2, ::2], b_dp[::2])
+        assert_allclose(expected, result, rtol=1e-05)
+
+        # negative strides
+        expected = numpy.linalg.solve(a_np[::-2, ::-2], b_np[::-2])
+        result = inp.linalg.solve(a_dp[::-2, ::-2], b_dp[::-2])
+        assert_allclose(expected, result, rtol=1e-05)
+
+    # TODO: remove skipif when MKLD-16626 is resolved
+    @pytest.mark.skipif(is_cpu_device(), reason="MKLD-16626")
+    @pytest.mark.parametrize(
+        "matrix, vector",
+        [
+            ([[1, 2], [2, 4]], [1, 2]),
+            ([[0, 0], [0, 0]], [0, 0]),
+            ([[1, 1], [1, 1]], [2, 2]),
+            ([[2, 4], [1, 2]], [3, 1.5]),
+            ([[1, 2], [0, 0]], [3, 0]),
+            ([[1, 0], [2, 0]], [3, 4]),
+        ],
+        ids=[
+            "Linearly dependent rows",
+            "Zero matrix",
+            "Identical rows",
+            "Linearly dependent columns",
+            "Zero row",
+            "Zero column",
+        ],
+    )
+    def test_solve_singular_matrix(self, matrix, vector):
+        a_np = numpy.array(matrix, dtype="float32")
+        b_np = numpy.array(vector, dtype="float32")
+
+        a_dp = inp.array(a_np)
+        b_dp = inp.array(b_np)
+
+        assert_raises(numpy.linalg.LinAlgError, numpy.linalg.solve, a_np, b_np)
+        assert_raises(inp.linalg.LinAlgError, inp.linalg.solve, a_dp, b_dp)
+
+    def test_solve_errors(self):
+        a_dp = inp.array([[1, 0.5], [0.5, 1]], dtype="float32")
+        b_dp = inp.array(a_dp, dtype="float32")
+
+        # diffetent queue
+        a_queue = dpctl.SyclQueue()
+        b_queue = dpctl.SyclQueue()
+        a_dp_q = inp.array(a_dp, sycl_queue=a_queue)
+        b_dp_q = inp.array(b_dp, sycl_queue=b_queue)
+        assert_raises(ValueError, inp.linalg.solve, a_dp_q, b_dp_q)
+
+        # unsupported type
+        a_np = inp.asnumpy(a_dp)
+        b_np = inp.asnumpy(b_dp)
+        assert_raises(TypeError, inp.linalg.solve, a_np, b_dp)
+        assert_raises(TypeError, inp.linalg.solve, a_dp, b_np)
+
+        # a.ndim < 2
+        a_dp_ndim_1 = a_dp.flatten()
+        assert_raises(
+            inp.linalg.LinAlgError, inp.linalg.solve, a_dp_ndim_1, b_dp
+        )
+
+
 class TestSlogdet:
     @pytest.mark.parametrize("dtype", get_all_dtypes(no_bool=True))
     def test_slogdet_2d(self, dtype):
@@ -551,34 +651,6 @@
         assert_allclose(logdet_expected, logdet_result, rtol=1e-3, atol=1e-4)
 
     def test_slogdet_strides(self):
-=======
-class TestSolve:
-    @pytest.mark.parametrize("dtype", get_all_dtypes(no_bool=True))
-    def test_solve(self, dtype):
-        a_np = numpy.array([[1, 0.5], [0.5, 1]], dtype=dtype)
-        a_dp = inp.array(a_np)
-
-        expected = numpy.linalg.solve(a_np, a_np)
-        result = inp.linalg.solve(a_dp, a_dp)
-
-        assert_allclose(expected, result, rtol=1e-06)
-
-    @pytest.mark.parametrize("a_dtype", get_all_dtypes(no_bool=True))
-    @pytest.mark.parametrize("b_dtype", get_all_dtypes(no_bool=True))
-    def test_solve_diff_type(self, a_dtype, b_dtype):
-        a_np = numpy.array([[1, 2], [3, -5]], dtype=a_dtype)
-        b_np = numpy.array([4, 1], dtype=b_dtype)
-
-        a_dp = inp.array(a_np)
-        b_dp = inp.array(b_np)
-
-        expected = numpy.linalg.solve(a_np, b_np)
-        result = inp.linalg.solve(a_dp, b_dp)
-
-        assert_dtype_allclose(result, expected)
-
-    def test_solve_strides(self):
->>>>>>> 74609d63
         a_np = numpy.array(
             [
                 [2, 3, 1, 4, 5],
@@ -588,7 +660,6 @@
                 [8, 9, 8, 5, 3],
             ]
         )
-<<<<<<< HEAD
 
         a_dp = inp.array(a_np)
 
@@ -615,34 +686,6 @@
             [[2, 4], [1, 2]],
             [[1, 2], [0, 0]],
             [[1, 0], [2, 0]],
-=======
-        b_np = numpy.array([5, 8, 9, 2, 1])
-
-        a_dp = inp.array(a_np)
-        b_dp = inp.array(b_np)
-
-        # positive strides
-        expected = numpy.linalg.solve(a_np[::2, ::2], b_np[::2])
-        result = inp.linalg.solve(a_dp[::2, ::2], b_dp[::2])
-        assert_allclose(expected, result, rtol=1e-05)
-
-        # negative strides
-        expected = numpy.linalg.solve(a_np[::-2, ::-2], b_np[::-2])
-        result = inp.linalg.solve(a_dp[::-2, ::-2], b_dp[::-2])
-        assert_allclose(expected, result, rtol=1e-05)
-
-    # TODO: remove skipif when MKLD-16626 is resolved
-    @pytest.mark.skipif(is_cpu_device(), reason="MKLD-16626")
-    @pytest.mark.parametrize(
-        "matrix, vector",
-        [
-            ([[1, 2], [2, 4]], [1, 2]),
-            ([[0, 0], [0, 0]], [0, 0]),
-            ([[1, 1], [1, 1]], [2, 2]),
-            ([[2, 4], [1, 2]], [3, 1.5]),
-            ([[1, 2], [0, 0]], [3, 0]),
-            ([[1, 0], [2, 0]], [3, 4]),
->>>>>>> 74609d63
         ],
         ids=[
             "Linearly dependent rows",
@@ -653,7 +696,6 @@
             "Zero column",
         ],
     )
-<<<<<<< HEAD
     def test_slogdet_singular_matrix(self, matrix):
         a_np = numpy.array(matrix, dtype="float32")
         a_dp = inp.array(a_np)
@@ -669,38 +711,4 @@
 
         # unsupported type
         a_np = inp.asnumpy(a_dp)
-        assert_raises(TypeError, inp.linalg.slogdet, a_np)
-=======
-    def test_solve_singular_matrix(self, matrix, vector):
-        a_np = numpy.array(matrix, dtype="float32")
-        b_np = numpy.array(vector, dtype="float32")
-
-        a_dp = inp.array(a_np)
-        b_dp = inp.array(b_np)
-
-        assert_raises(numpy.linalg.LinAlgError, numpy.linalg.solve, a_np, b_np)
-        assert_raises(inp.linalg.LinAlgError, inp.linalg.solve, a_dp, b_dp)
-
-    def test_solve_errors(self):
-        a_dp = inp.array([[1, 0.5], [0.5, 1]], dtype="float32")
-        b_dp = inp.array(a_dp, dtype="float32")
-
-        # diffetent queue
-        a_queue = dpctl.SyclQueue()
-        b_queue = dpctl.SyclQueue()
-        a_dp_q = inp.array(a_dp, sycl_queue=a_queue)
-        b_dp_q = inp.array(b_dp, sycl_queue=b_queue)
-        assert_raises(ValueError, inp.linalg.solve, a_dp_q, b_dp_q)
-
-        # unsupported type
-        a_np = inp.asnumpy(a_dp)
-        b_np = inp.asnumpy(b_dp)
-        assert_raises(TypeError, inp.linalg.solve, a_np, b_dp)
-        assert_raises(TypeError, inp.linalg.solve, a_dp, b_np)
-
-        # a.ndim < 2
-        a_dp_ndim_1 = a_dp.flatten()
-        assert_raises(
-            inp.linalg.LinAlgError, inp.linalg.solve, a_dp_ndim_1, b_dp
-        )
->>>>>>> 74609d63
+        assert_raises(TypeError, inp.linalg.slogdet, a_np)