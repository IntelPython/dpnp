--- conflicted
+++ resolved
@@ -5,16 +5,12 @@
 
 import dpnp as inp
 
-<<<<<<< HEAD
-from .helper import get_all_dtypes, has_support_aspect64
-=======
 from .helper import (
     assert_dtype_allclose,
     get_all_dtypes,
     has_support_aspect64,
     is_cpu_device,
 )
->>>>>>> d9c1ca1b
 
 
 def vvsort(val, vec, size, xp):
@@ -459,106 +455,6 @@
     assert dpnp_r.shape == np_r.shape
 
     assert_allclose(ia, inp.matmul(dpnp_q, dpnp_r))
-
-
-class TestSvd:
-    @pytest.mark.parametrize("dtype", get_all_dtypes(no_bool=True))
-    @pytest.mark.parametrize(
-        "shape",
-        [(2, 2), (3, 4), (5, 3), (16, 16)],
-        ids=["(2,2)", "(3,4)", "(5,3)", "(16,16)"],
-    )
-    def test_svd(self, dtype, shape):
-        a = numpy.arange(shape[0] * shape[1], dtype=dtype).reshape(shape)
-        ia = inp.array(a)
-
-        np_u, np_s, np_vt = numpy.linalg.svd(a)
-        dpnp_u, dpnp_s, dpnp_vt = inp.linalg.svd(ia)
-
-        support_aspect64 = has_support_aspect64()
-
-        if support_aspect64:
-            assert dpnp_u.dtype == np_u.dtype
-            assert dpnp_s.dtype == np_s.dtype
-            assert dpnp_vt.dtype == np_vt.dtype
-        assert dpnp_u.shape == np_u.shape
-        assert dpnp_s.shape == np_s.shape
-        assert dpnp_vt.shape == np_vt.shape
-
-        tol = 1e-06
-        if dtype in (inp.float32, inp.complex64):
-            tol = 1e-05
-        elif not support_aspect64 and dtype in (inp.int32, inp.int64, None):
-            tol = 1e-05
-
-        # check decomposition
-        dpnp_diag_s = inp.zeros(shape, dtype=dpnp_s.dtype)
-        for i in range(dpnp_s.size):
-            dpnp_diag_s[i, i] = dpnp_s[i]
-
-        # check decomposition
-        # TODO: remove it when dpnp.dot is updated
-        # dpnp.dot does not support complex type
-        if inp.issubdtype(dtype, inp.complexfloating):
-            assert_allclose(
-                inp.asnumpy(ia),
-                numpy.dot(
-                    inp.asnumpy(dpnp_u),
-                    numpy.dot(inp.asnumpy(dpnp_diag_s), inp.asnumpy(dpnp_vt)),
-                ),
-                rtol=tol,
-                atol=tol,
-            )
-        else:
-            assert_allclose(
-                ia,
-                inp.dot(dpnp_u, inp.dot(dpnp_diag_s, dpnp_vt)),
-                rtol=tol,
-                atol=tol,
-            )
-
-        # compare singular values
-        assert_allclose(dpnp_s, np_s, rtol=tol, atol=1e-03)
-
-        # change sign of vectors
-        for i in range(min(shape[0], shape[1])):
-            if np_u[0, i] * dpnp_u[0, i] < 0:
-                np_u[:, i] = -np_u[:, i]
-                np_vt[i, :] = -np_vt[i, :]
-
-        # compare vectors for non-zero values
-        for i in range(numpy.count_nonzero(np_s > tol)):
-            assert_allclose(
-                inp.asnumpy(dpnp_u)[:, i], np_u[:, i], rtol=tol, atol=tol
-            )
-            assert_allclose(
-                inp.asnumpy(dpnp_vt)[i, :], np_vt[i, :], rtol=tol, atol=tol
-            )
-
-    def test_svd_errors(self):
-        a_dp = inp.array([[1, 2], [3, 4]], dtype="float32")
-
-        # unsupported type
-        a_np = inp.asnumpy(a_dp)
-        assert_raises(TypeError, inp.linalg.svd, a_np)
-
-        # unsupported hermitian argument
-        assert_raises(ValueError, inp.linalg.svd, a_dp, hermitian=True)
-
-<<<<<<< HEAD
-        # a.ndim < 2
-        # TODO: use inp.linalg.LinAlgError
-        a_dp_ndim_1 = a_dp.flatten()
-        assert_raises(ValueError, inp.linalg.svd, a_dp_ndim_1)
-=======
-    # compare vectors for non-zero values
-    for i in range(numpy.count_nonzero(np_s > tol)):
-        assert_allclose(
-            inp.asnumpy(dpnp_u)[:, i], np_u[:, i], rtol=tol, atol=tol
-        )
-        assert_allclose(
-            inp.asnumpy(dpnp_vt)[i, :], np_vt[i, :], rtol=tol, atol=tol
-        )
 
 
 class TestSolve:
@@ -664,4 +560,93 @@
         assert_raises(
             inp.linalg.LinAlgError, inp.linalg.solve, a_dp_ndim_1, b_dp
         )
->>>>>>> d9c1ca1b
+
+
+class TestSvd:
+    @pytest.mark.parametrize("dtype", get_all_dtypes(no_bool=True))
+    @pytest.mark.parametrize(
+        "shape",
+        [(2, 2), (3, 4), (5, 3), (16, 16)],
+        ids=["(2,2)", "(3,4)", "(5,3)", "(16,16)"],
+    )
+    def test_svd(self, dtype, shape):
+        a = numpy.arange(shape[0] * shape[1], dtype=dtype).reshape(shape)
+        ia = inp.array(a)
+
+        np_u, np_s, np_vt = numpy.linalg.svd(a)
+        dpnp_u, dpnp_s, dpnp_vt = inp.linalg.svd(ia)
+
+        support_aspect64 = has_support_aspect64()
+
+        if support_aspect64:
+            assert dpnp_u.dtype == np_u.dtype
+            assert dpnp_s.dtype == np_s.dtype
+            assert dpnp_vt.dtype == np_vt.dtype
+        assert dpnp_u.shape == np_u.shape
+        assert dpnp_s.shape == np_s.shape
+        assert dpnp_vt.shape == np_vt.shape
+
+        tol = 1e-06
+        if dtype in (inp.float32, inp.complex64):
+            tol = 1e-05
+        elif not support_aspect64 and dtype in (inp.int32, inp.int64, None):
+            tol = 1e-05
+
+        # check decomposition
+        dpnp_diag_s = inp.zeros(shape, dtype=dpnp_s.dtype)
+        for i in range(dpnp_s.size):
+            dpnp_diag_s[i, i] = dpnp_s[i]
+
+        # check decomposition
+        # TODO: remove it when dpnp.dot is updated
+        # dpnp.dot does not support complex type
+        if inp.issubdtype(dtype, inp.complexfloating):
+            assert_allclose(
+                inp.asnumpy(ia),
+                numpy.dot(
+                    inp.asnumpy(dpnp_u),
+                    numpy.dot(inp.asnumpy(dpnp_diag_s), inp.asnumpy(dpnp_vt)),
+                ),
+                rtol=tol,
+                atol=tol,
+            )
+        else:
+            assert_allclose(
+                ia,
+                inp.dot(dpnp_u, inp.dot(dpnp_diag_s, dpnp_vt)),
+                rtol=tol,
+                atol=tol,
+            )
+
+        # compare singular values
+        assert_allclose(dpnp_s, np_s, rtol=tol, atol=1e-03)
+
+        # change sign of vectors
+        for i in range(min(shape[0], shape[1])):
+            if np_u[0, i] * dpnp_u[0, i] < 0:
+                np_u[:, i] = -np_u[:, i]
+                np_vt[i, :] = -np_vt[i, :]
+
+        # compare vectors for non-zero values
+        for i in range(numpy.count_nonzero(np_s > tol)):
+            assert_allclose(
+                inp.asnumpy(dpnp_u)[:, i], np_u[:, i], rtol=tol, atol=tol
+            )
+            assert_allclose(
+                inp.asnumpy(dpnp_vt)[i, :], np_vt[i, :], rtol=tol, atol=tol
+            )
+
+    def test_svd_errors(self):
+        a_dp = inp.array([[1, 2], [3, 4]], dtype="float32")
+
+        # unsupported type
+        a_np = inp.asnumpy(a_dp)
+        assert_raises(TypeError, inp.linalg.svd, a_np)
+
+        # unsupported hermitian argument
+        assert_raises(ValueError, inp.linalg.svd, a_dp, hermitian=True)
+
+        # a.ndim < 2
+        # TODO: use inp.linalg.LinAlgError
+        a_dp_ndim_1 = a_dp.flatten()
+        assert_raises(ValueError, inp.linalg.svd, a_dp_ndim_1)