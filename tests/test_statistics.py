import dpctl
import dpctl.tensor as dpt
import numpy
import pytest
from numpy.testing import (
    assert_allclose,
    assert_array_equal,
)

import dpnp

from .helper import (
    assert_dtype_allclose,
    get_all_dtypes,
    get_complex_dtypes,
    get_float_complex_dtypes,
    has_support_aspect64,
)


<<<<<<< HEAD
@pytest.mark.usefixtures("allow_fall_back_on_numpy")
@pytest.mark.parametrize(
    "dtype", get_all_dtypes(no_none=True, no_bool=True, no_complex=True)
)
@pytest.mark.parametrize("size", [2, 4, 8, 16, 3, 9, 27, 81])
def test_median(dtype, size):
    a = numpy.arange(size, dtype=dtype)
    ia = dpnp.array(a)

    np_res = numpy.median(a)
    dpnp_res = dpnp.median(ia)

    assert_allclose(dpnp_res, np_res)


class TestMaxMin:
    @pytest.mark.parametrize("func", ["max", "min"])
    @pytest.mark.parametrize("axis", [None, 0, 1, -1, 2, -2, (1, 2), (0, -2)])
    @pytest.mark.parametrize("keepdims", [False, True])
    @pytest.mark.parametrize("dtype", get_all_dtypes(no_bool=True))
    def test_func(self, func, axis, keepdims, dtype):
        a = numpy.arange(768, dtype=dtype).reshape((4, 4, 6, 8))
        ia = dpnp.array(a)

        np_res = getattr(numpy, func)(a, axis=axis, keepdims=keepdims)
        dpnp_res = getattr(dpnp, func)(ia, axis=axis, keepdims=keepdims)
        assert_dtype_allclose(dpnp_res, np_res)

    @pytest.mark.parametrize("func", ["max", "min"])
    @pytest.mark.parametrize("dtype", get_all_dtypes(no_bool=True))
    def test_strided(self, func, dtype):
        a = numpy.arange(20, dtype=dtype)
        ia = dpnp.array(a)

        np_res = getattr(numpy, func)(a[::-1])
        dpnp_res = getattr(dpnp, func)(ia[::-1])
        assert_dtype_allclose(dpnp_res, np_res)

        np_res = getattr(numpy, func)(a[::2])
        dpnp_res = getattr(dpnp, func)(ia[::2])
        assert_dtype_allclose(dpnp_res, np_res)

    @pytest.mark.parametrize("func", ["max", "min"])
    @pytest.mark.parametrize("axis", [None, 0, 1, -1])
    @pytest.mark.parametrize("keepdims", [False, True])
    def test_bool(self, func, axis, keepdims):
        a = numpy.arange(2, dtype=numpy.bool_)
        a = numpy.tile(a, (2, 2))
        ia = dpnp.array(a)

        np_res = getattr(numpy, func)(a, axis=axis, keepdims=keepdims)
        dpnp_res = getattr(dpnp, func)(ia, axis=axis, keepdims=keepdims)
        assert_dtype_allclose(dpnp_res, np_res)

    @pytest.mark.parametrize("func", ["max", "min"])
    def test_out(self, func):
        a = numpy.arange(12, dtype=numpy.float32).reshape((2, 2, 3))
        ia = dpnp.array(a)

        # out is dpnp_array
        np_res = getattr(numpy, func)(a, axis=0)
        dpnp_out = dpnp.empty(np_res.shape, dtype=np_res.dtype)
        dpnp_res = getattr(dpnp, func)(ia, axis=0, out=dpnp_out)
        assert dpnp_out is dpnp_res
        assert_allclose(dpnp_res, np_res)

        # out is usm_ndarray
        dpt_out = dpt.empty(np_res.shape, dtype=np_res.dtype)
        dpnp_res = getattr(dpnp, func)(ia, axis=0, out=dpt_out)
        assert dpt_out is dpnp_res.get_array()
        assert_allclose(dpnp_res, np_res)

        # output is numpy array -> Error
        dpnp_res = numpy.empty_like(np_res)
        with pytest.raises(TypeError):
            getattr(dpnp, func)(ia, axis=0, out=dpnp_res)

        # output has incorrect shape -> Error
        dpnp_res = dpnp.array(numpy.zeros((4, 2)))
        with pytest.raises(ValueError):
            getattr(dpnp, func)(ia, axis=0, out=dpnp_res)

    @pytest.mark.usefixtures("suppress_complex_warning")
    @pytest.mark.parametrize("func", ["max", "min"])
    @pytest.mark.parametrize("arr_dt", get_all_dtypes(no_none=True))
    @pytest.mark.parametrize("out_dt", get_all_dtypes(no_none=True))
    def test_out_dtype(self, func, arr_dt, out_dt):
        a = (
            numpy.arange(12, dtype=numpy.float32)
            .reshape((2, 2, 3))
            .astype(dtype=arr_dt)
        )
        out = numpy.zeros_like(a, shape=(2, 3), dtype=out_dt)

        ia = dpnp.array(a)
        iout = dpnp.array(out)

        result = getattr(dpnp, func)(ia, out=iout, axis=1)
        expected = getattr(numpy, func)(a, out=out, axis=1)
        assert_array_equal(expected, result)
        assert result is iout

    @pytest.mark.parametrize("func", ["max", "min"])
    def test_error(self, func):
        ia = dpnp.arange(5)
        # where is not supported
        with pytest.raises(NotImplementedError):
            getattr(dpnp, func)(ia, where=False)

        # initial is not supported
        with pytest.raises(NotImplementedError):
            getattr(dpnp, func)(ia, initial=6)


=======
>>>>>>> 7c45c103
class TestAverage:
    @pytest.mark.parametrize("dtype", get_all_dtypes())
    @pytest.mark.parametrize("axis", [None, 0, 1])
    @pytest.mark.parametrize("returned", [True, False])
    def test_avg_no_wgt(self, dtype, axis, returned):
        dp_array = dpnp.array([[1, 1, 2], [3, 4, 5]], dtype=dtype)
        np_array = dpnp.asnumpy(dp_array)

        result = dpnp.average(dp_array, axis=axis, returned=returned)
        expected = numpy.average(np_array, axis=axis, returned=returned)
        if returned:
            assert_dtype_allclose(result[0], expected[0])
            assert_dtype_allclose(result[1], expected[1])
        else:
            assert_dtype_allclose(result, expected)

    @pytest.mark.parametrize("dtype", get_all_dtypes())
    @pytest.mark.parametrize("axis", [None, 0, 1, (0, 1)])
    @pytest.mark.parametrize("returned", [True, False])
    def test_avg(self, dtype, axis, returned):
        dp_array = dpnp.array([[1, 1, 2], [3, 4, 5]], dtype=dtype)
        dp_wgt = dpnp.array([[3, 1, 2], [3, 4, 2]], dtype=dtype)
        np_array = dpnp.asnumpy(dp_array)
        np_wgt = dpnp.asnumpy(dp_wgt)

        result = dpnp.average(
            dp_array, axis=axis, weights=dp_wgt, returned=returned
        )
        expected = numpy.average(
            np_array, axis=axis, weights=np_wgt, returned=returned
        )

        if returned:
            assert_dtype_allclose(result[0], expected[0])
            assert_dtype_allclose(result[1], expected[1])
        else:
            assert_dtype_allclose(result, expected)

    @pytest.mark.parametrize("dtype", get_complex_dtypes())
    def test_avg_complex(self, dtype):
        x1 = numpy.random.rand(10)
        x2 = numpy.random.rand(10)
        a = numpy.array(x1 + 1j * x2, dtype=dtype)
        w = numpy.array(x2 + 1j * x1, dtype=dtype)
        ia = dpnp.array(a)
        iw = dpnp.array(w)

        expected = numpy.average(a, weights=w)
        result = dpnp.average(ia, weights=iw)
        assert_dtype_allclose(result, expected)

    @pytest.mark.parametrize(
        "weight",
        [[[3, 1, 2], [3, 4, 2]], ((3, 1, 2), (3, 4, 2))],
        ids=["list", "tuple"],
    )
    def test_avg_weight_array_like(self, weight):
        dp_array = dpnp.array([[1, 1, 2], [3, 4, 5]])
        wgt = weight
        np_array = dpnp.asnumpy(dp_array)

        res = dpnp.average(dp_array, weights=wgt)
        exp = numpy.average(np_array, weights=wgt)
        assert_dtype_allclose(res, exp)

    def test_avg_weight_1D(self):
        dp_array = dpnp.arange(12).reshape(3, 4)
        wgt = [1, 2, 3]
        np_array = dpnp.asnumpy(dp_array)

        res = dpnp.average(dp_array, axis=0, weights=wgt)
        exp = numpy.average(np_array, axis=0, weights=wgt)
        assert_dtype_allclose(res, exp)

    @pytest.mark.parametrize("dtype", get_all_dtypes(no_bool=True))
    def test_avg_strided(self, dtype):
        dp_array = dpnp.arange(20, dtype=dtype)
        dp_wgt = dpnp.arange(-10, 10, dtype=dtype)
        np_array = dpnp.asnumpy(dp_array)
        np_wgt = dpnp.asnumpy(dp_wgt)

        result = dpnp.average(dp_array[::-1], weights=dp_wgt[::-1])
        expected = numpy.average(np_array[::-1], weights=np_wgt[::-1])
        assert_allclose(expected, result)

        result = dpnp.average(dp_array[::2], weights=dp_wgt[::2])
        expected = numpy.average(np_array[::2], weights=np_wgt[::2])
        assert_allclose(expected, result)

    def test_avg_error(self):
        a = dpnp.arange(5)
        w = dpnp.zeros(5)
        # Weights sum to zero
        with pytest.raises(ZeroDivisionError):
            dpnp.average(a, weights=w)

        a = dpnp.arange(12).reshape(3, 4)
        w = dpnp.ones(12)
        # Axis must be specified when shapes of input array and weights differ
        with pytest.raises(TypeError):
            dpnp.average(a, weights=w)

        a = dpnp.arange(12).reshape(3, 4)
        w = dpnp.ones(12).reshape(2, 6)
        # 1D weights expected when shapes of input array and weights differ.
        with pytest.raises(TypeError):
            dpnp.average(a, axis=0, weights=w)

        a = dpnp.arange(12).reshape(3, 4)
        w = dpnp.ones(12)
        # Length of weights not compatible with specified axis.
        with pytest.raises(ValueError):
            dpnp.average(a, axis=0, weights=w)

        a = dpnp.arange(12, sycl_queue=dpctl.SyclQueue())
        w = dpnp.ones(12, sycl_queue=dpctl.SyclQueue())
        # Execution placement can not be unambiguously inferred
        with pytest.raises(ValueError):
            dpnp.average(a, axis=0, weights=w)


class TestMaxMin:
    @pytest.mark.parametrize("func", ["max", "min"])
    @pytest.mark.parametrize("axis", [None, 0, 1, -1, 2, -2, (1, 2), (0, -2)])
    @pytest.mark.parametrize("keepdims", [False, True])
    @pytest.mark.parametrize("dtype", get_all_dtypes(no_bool=True))
    def test_func(self, func, axis, keepdims, dtype):
        a = numpy.arange(768, dtype=dtype).reshape((4, 4, 6, 8))
        ia = dpnp.array(a)

        np_res = getattr(numpy, func)(a, axis=axis, keepdims=keepdims)
        dpnp_res = getattr(dpnp, func)(ia, axis=axis, keepdims=keepdims)
        assert_dtype_allclose(dpnp_res, np_res)

    @pytest.mark.parametrize("func", ["max", "min"])
    @pytest.mark.parametrize("axis", [None, 0, 1, -1])
    @pytest.mark.parametrize("keepdims", [False, True])
    def test_bool(self, func, axis, keepdims):
        a = numpy.arange(2, dtype=numpy.bool_)
        a = numpy.tile(a, (2, 2))
        ia = dpnp.array(a)

        np_res = getattr(numpy, func)(a, axis=axis, keepdims=keepdims)
        dpnp_res = getattr(dpnp, func)(ia, axis=axis, keepdims=keepdims)
        assert_dtype_allclose(dpnp_res, np_res)

    @pytest.mark.parametrize("func", ["max", "min"])
    def test_out(self, func):
        a = numpy.arange(12, dtype=numpy.float32).reshape((2, 2, 3))
        ia = dpnp.array(a)

        # out is dpnp_array
        np_res = getattr(numpy, func)(a, axis=0)
        dpnp_out = dpnp.empty(np_res.shape, dtype=np_res.dtype)
        dpnp_res = getattr(dpnp, func)(ia, axis=0, out=dpnp_out)
        assert dpnp_out is dpnp_res
        assert_allclose(dpnp_res, np_res)

        # out is usm_ndarray
        dpt_out = dpt.empty(np_res.shape, dtype=np_res.dtype)
        dpnp_res = getattr(dpnp, func)(ia, axis=0, out=dpt_out)
        assert dpt_out is dpnp_res.get_array()
        assert_allclose(dpnp_res, np_res)

        # output is numpy array -> Error
        dpnp_res = numpy.empty_like(np_res)
        with pytest.raises(TypeError):
            getattr(dpnp, func)(ia, axis=0, out=dpnp_res)

        # output has incorrect shape -> Error
        dpnp_res = dpnp.array(numpy.zeros((4, 2)))
        with pytest.raises(ValueError):
            getattr(dpnp, func)(ia, axis=0, out=dpnp_res)

    @pytest.mark.usefixtures("suppress_complex_warning")
    @pytest.mark.parametrize("func", ["max", "min"])
    @pytest.mark.parametrize("arr_dt", get_all_dtypes(no_none=True))
    @pytest.mark.parametrize("out_dt", get_all_dtypes(no_none=True))
    def test_out_dtype(self, func, arr_dt, out_dt):
        a = (
            numpy.arange(12, dtype=numpy.float32)
            .reshape((2, 2, 3))
            .astype(dtype=arr_dt)
        )
        out = numpy.zeros_like(a, shape=(2, 3), dtype=out_dt)

        ia = dpnp.array(a)
        iout = dpnp.array(out)

        result = getattr(dpnp, func)(ia, out=iout, axis=1)
        expected = getattr(numpy, func)(a, out=out, axis=1)
        assert_array_equal(expected, result)
        assert result is iout

    @pytest.mark.parametrize("func", ["max", "min"])
    def test_error(self, func):
        ia = dpnp.arange(5)
        # where is not supported
        with pytest.raises(NotImplementedError):
            getattr(dpnp, func)(ia, where=False)

        # initial is not supported
        with pytest.raises(NotImplementedError):
            getattr(dpnp, func)(ia, initial=6)


class TestMean:
    @pytest.mark.parametrize("dtype", get_all_dtypes())
    @pytest.mark.parametrize("axis", [None, 0, 1, (0, 1)])
    @pytest.mark.parametrize("keepdims", [True, False])
    def test_mean(self, dtype, axis, keepdims):
        dp_array = dpnp.array([[0, 1, 2], [3, 4, 0]], dtype=dtype)
        np_array = dpnp.asnumpy(dp_array)

        result = dpnp.mean(dp_array, axis=axis, keepdims=keepdims)
        expected = numpy.mean(np_array, axis=axis, keepdims=keepdims)
        assert_dtype_allclose(result, expected)

    @pytest.mark.parametrize("dtype", get_all_dtypes())
    @pytest.mark.parametrize(
        "axis, out_shape", [(0, (3,)), (1, (2,)), ((0, 1), ())]
    )
    def test_mean_out(self, dtype, axis, out_shape):
        ia = dpnp.array([[5, 1, 2], [8, 4, 3]], dtype=dtype)
        a = dpnp.asnumpy(ia)

        out_np = numpy.empty_like(a, shape=out_shape)
        out_dp = dpnp.empty_like(ia, shape=out_shape)
        expected = numpy.mean(a, axis=axis, out=out_np)
        result = dpnp.mean(ia, axis=axis, out=out_dp)
        assert result is out_dp
        assert_dtype_allclose(result, expected)

    @pytest.mark.parametrize("dtype", get_complex_dtypes())
    def test_mean_complex(self, dtype):
        x1 = numpy.random.rand(10)
        x2 = numpy.random.rand(10)
        a = numpy.array(x1 + 1j * x2, dtype=dtype)
        ia = dpnp.array(a)

        expected = numpy.mean(a)
        result = dpnp.mean(ia)
        assert_dtype_allclose(result, expected)

    @pytest.mark.parametrize("dtype", get_all_dtypes())
    def test_mean_dtype(self, dtype):
        dp_array = dpnp.array([[0, 1, 2], [3, 4, 0]])
        np_array = dpnp.asnumpy(dp_array)

        expected = numpy.mean(np_array, dtype=dtype)
        result = dpnp.mean(dp_array, dtype=dtype)
        assert_allclose(expected, result)

    @pytest.mark.usefixtures(
        "suppress_invalid_numpy_warnings",
        "suppress_mean_empty_slice_numpy_warnings",
    )
    @pytest.mark.parametrize("axis", [0, 1, (0, 1)])
    @pytest.mark.parametrize("shape", [(2, 3), (2, 0), (0, 3)])
    def test_mean_empty(self, axis, shape):
        dp_array = dpnp.empty(shape, dtype=dpnp.int64)
        np_array = dpnp.asnumpy(dp_array)

        result = dpnp.mean(dp_array, axis=axis)
        expected = numpy.mean(np_array, axis=axis)
        assert_allclose(expected, result)

    def test_mean_scalar(self):
        dp_array = dpnp.array(5)
        np_array = dpnp.asnumpy(dp_array)

        result = dp_array.mean()
        expected = np_array.mean()
        assert_allclose(expected, result)

    def test_mean_NotImplemented(self):
        ia = dpnp.arange(5)
        with pytest.raises(NotImplementedError):
            dpnp.mean(ia, where=False)


class TestMedian:
    @pytest.mark.parametrize("dtype", get_all_dtypes(no_none=True))
    @pytest.mark.parametrize("size", [1, 2, 3, 4, 8, 9])
    def test_basic(self, dtype, size):
        if dtype == dpnp.bool:
            a = numpy.arange(2, dtype=dtype)
            a = numpy.repeat(a, size)
        else:
            a = numpy.array(numpy.random.uniform(-5, 5, size), dtype=dtype)
        ia = dpnp.array(a)

        expected = numpy.median(a)
        result = dpnp.median(ia)

        assert_dtype_allclose(result, expected)

    @pytest.mark.parametrize("axis", [None, 0, (-1,), [0, 1], (0, -2, -1)])
    @pytest.mark.parametrize("keepdims", [True, False])
    def test_axis(self, axis, keepdims):
        a = numpy.random.uniform(-5, 5, 24).reshape(2, 3, 4)
        ia = dpnp.array(a)

        expected = numpy.median(a, axis=axis, keepdims=keepdims)
        result = dpnp.median(ia, axis=axis, keepdims=keepdims)

        assert_dtype_allclose(result, expected)

    @pytest.mark.usefixtures(
        "suppress_invalid_numpy_warnings",
        "suppress_mean_empty_slice_numpy_warnings",
    )
    @pytest.mark.parametrize("axis", [0, 1, (0, 1)])
    @pytest.mark.parametrize("shape", [(2, 3), (2, 0), (0, 3)])
    def test_empty(self, axis, shape):
        a = numpy.empty(shape)
        ia = dpnp.array(a)

        result = dpnp.median(ia, axis=axis)
        expected = numpy.median(a, axis=axis)
        assert_dtype_allclose(result, expected)

    @pytest.mark.parametrize("dtype", get_all_dtypes())
    @pytest.mark.parametrize(
        "axis, out_shape", [(0, (3,)), (1, (2,)), ((0, 1), ())]
    )
    def test_out(self, dtype, axis, out_shape):
        a = numpy.array([[5, 1, 2], [8, 4, 3]], dtype=dtype)
        ia = dpnp.array(a)

        out_np = numpy.empty_like(a, shape=out_shape)
        out_dp = dpnp.empty_like(ia, shape=out_shape)
        expected = numpy.median(a, axis=axis, out=out_np)
        result = dpnp.median(ia, axis=axis, out=out_dp)
        assert result is out_dp
        assert_dtype_allclose(result, expected)

    def test_0d_array(self):
        a = numpy.array(20)
        ia = dpnp.array(a)

        result = dpnp.median(ia)
        expected = numpy.median(a)
        assert_dtype_allclose(result, expected)

    @pytest.mark.parametrize("axis", [None, 0, (0, 1), (0, -2, -1)])
    @pytest.mark.parametrize("keepdims", [True, False])
    def test_nan(self, axis, keepdims):
        a = numpy.random.uniform(-5, 5, 24).reshape(2, 3, 4)
        a[0, 0, 0] = a[-1, -1, -1] = numpy.nan
        ia = dpnp.array(a)

        expected = numpy.median(a, axis=axis, keepdims=keepdims)
        result = dpnp.median(ia, axis=axis, keepdims=keepdims)

        assert_dtype_allclose(result, expected)

    @pytest.mark.parametrize("axis", [None, 0, -1, (0, -2, -1)])
    @pytest.mark.parametrize("keepdims", [True, False])
    def test_overwrite_input(self, axis, keepdims):
        a = numpy.random.uniform(-5, 5, 24).reshape(2, 3, 4)
        ia = dpnp.array(a)

        b = a.copy()
        ib = ia.copy()
        expected = numpy.median(
            b, axis=axis, keepdims=keepdims, overwrite_input=True
        )
        result = dpnp.median(
            ib, axis=axis, keepdims=keepdims, overwrite_input=True
        )
        assert not numpy.all(a == b)
        assert not dpnp.all(ia == ib)

        assert_dtype_allclose(result, expected)

    @pytest.mark.parametrize("axis", [None, 0, (-1,), [0, 1]])
    @pytest.mark.parametrize("overwrite_input", [True, False])
    def test_usm_ndarray(self, axis, overwrite_input):
        a = numpy.random.uniform(-5, 5, 24).reshape(2, 3, 4)
        ia = dpt.asarray(a)

        expected = numpy.median(a, axis=axis, overwrite_input=overwrite_input)
        result = dpnp.median(ia, axis=axis, overwrite_input=overwrite_input)

        assert_dtype_allclose(result, expected)


class TestVar:
    @pytest.mark.usefixtures(
        "suppress_divide_invalid_numpy_warnings", "suppress_dof_numpy_warnings"
    )
    @pytest.mark.parametrize("dtype", get_all_dtypes())
    @pytest.mark.parametrize("axis", [None, 0, 1, (0, 1)])
    @pytest.mark.parametrize("keepdims", [True, False])
    @pytest.mark.parametrize("ddof", [0, 0.5, 1, 1.5, 2])
    def test_var(self, dtype, axis, keepdims, ddof):
        dp_array = dpnp.array([[0, 1, 2], [3, 4, 0]], dtype=dtype)
        np_array = dpnp.asnumpy(dp_array)

        expected = numpy.var(np_array, axis=axis, keepdims=keepdims, ddof=ddof)
        result = dpnp.var(dp_array, axis=axis, keepdims=keepdims, ddof=ddof)

        if axis == 0 and ddof == 2:
            assert dpnp.all(dpnp.isnan(result))
        else:
            assert_dtype_allclose(result, expected)

    @pytest.mark.usefixtures(
        "suppress_divide_invalid_numpy_warnings", "suppress_dof_numpy_warnings"
    )
    @pytest.mark.parametrize("dtype", get_all_dtypes())
    @pytest.mark.parametrize("axis", [None, 0, 1])
    @pytest.mark.parametrize("ddof", [0, 1])
    def test_var_out(self, dtype, axis, ddof):
        dp_array = dpnp.array([[0, 1, 2], [3, 4, 0]], dtype=dtype)
        np_array = dpnp.asnumpy(dp_array)

        expected = numpy.var(np_array, axis=axis, ddof=ddof)
        if has_support_aspect64():
            res_dtype = expected.dtype
        else:
            res_dtype = dpnp.default_float_type(dp_array.device)
        out = dpnp.empty(expected.shape, dtype=res_dtype)
        result = dpnp.var(dp_array, axis=axis, out=out, ddof=ddof)
        assert result is out
        assert_dtype_allclose(result, expected)

    @pytest.mark.usefixtures(
        "suppress_invalid_numpy_warnings", "suppress_dof_numpy_warnings"
    )
    @pytest.mark.parametrize("axis", [0, 1, (0, 1)])
    @pytest.mark.parametrize("shape", [(2, 3), (2, 0), (0, 3)])
    def test_var_empty(self, axis, shape):
        dp_array = dpnp.empty(shape, dtype=dpnp.int64)
        np_array = dpnp.asnumpy(dp_array)

        result = dpnp.var(dp_array, axis=axis)
        expected = numpy.var(np_array, axis=axis)
        assert_dtype_allclose(result, expected)

    @pytest.mark.usefixtures("suppress_complex_warning")
    @pytest.mark.parametrize("dt_in", get_all_dtypes(no_bool=True))
    @pytest.mark.parametrize("dt_out", get_float_complex_dtypes())
    def test_var_dtype(self, dt_in, dt_out):
        dp_array = dpnp.array([[0, 1, 2], [3, 4, 0]], dtype=dt_in)
        np_array = dpnp.asnumpy(dp_array)

        expected = numpy.var(np_array, dtype=dt_out)
        result = dpnp.var(dp_array, dtype=dt_out)
        assert expected.dtype == result.dtype
        assert_allclose(result, expected, rtol=1e-06)

    def test_var_scalar(self):
        dp_array = dpnp.array(5)
        np_array = dpnp.asnumpy(dp_array)

        result = dp_array.var()
        expected = np_array.var()
        assert_allclose(expected, result)

    def test_var_error(self):
        ia = dpnp.arange(5)
        # where keyword is not implemented
        with pytest.raises(NotImplementedError):
            dpnp.var(ia, where=False)

        # ddof should be an integer or float
        with pytest.raises(TypeError):
            dpnp.var(ia, ddof="1")


class TestStd:
    @pytest.mark.usefixtures(
        "suppress_divide_invalid_numpy_warnings", "suppress_dof_numpy_warnings"
    )
    @pytest.mark.parametrize("dtype", get_all_dtypes())
    @pytest.mark.parametrize("axis", [0, 1, (0, 1)])
    @pytest.mark.parametrize("keepdims", [True, False])
    @pytest.mark.parametrize("ddof", [0, 0.5, 1, 1.5, 2])
    def test_std(self, dtype, axis, keepdims, ddof):
        dp_array = dpnp.array([[0, 1, 2], [3, 4, 0]], dtype=dtype)
        np_array = dpnp.asnumpy(dp_array)

        expected = numpy.std(np_array, axis=axis, keepdims=keepdims, ddof=ddof)
        result = dpnp.std(dp_array, axis=axis, keepdims=keepdims, ddof=ddof)
        if axis == 0 and ddof == 2:
            assert dpnp.all(dpnp.isnan(result))
        else:
            assert_dtype_allclose(result, expected)

    @pytest.mark.usefixtures(
        "suppress_divide_invalid_numpy_warnings", "suppress_dof_numpy_warnings"
    )
    @pytest.mark.parametrize("dtype", get_all_dtypes())
    @pytest.mark.parametrize("axis", [0, 1])
    @pytest.mark.parametrize("ddof", [0, 1])
    def test_std_out(self, dtype, axis, ddof):
        dp_array = dpnp.array([[0, 1, 2], [3, 4, 0]], dtype=dtype)
        np_array = dpnp.asnumpy(dp_array)

        expected = numpy.std(np_array, axis=axis, ddof=ddof)
        if has_support_aspect64():
            res_dtype = expected.dtype
        else:
            res_dtype = dpnp.default_float_type(dp_array.device)
        out = dpnp.empty(expected.shape, dtype=res_dtype)
        result = dpnp.std(dp_array, axis=axis, out=out, ddof=ddof)
        assert out is result
        assert_dtype_allclose(result, expected)

    @pytest.mark.usefixtures(
        "suppress_invalid_numpy_warnings", "suppress_dof_numpy_warnings"
    )
    @pytest.mark.parametrize("axis", [None, 0, 1, (0, 1)])
    @pytest.mark.parametrize("shape", [(2, 3), (2, 0), (0, 3)])
    def test_std_empty(self, axis, shape):
        dp_array = dpnp.empty(shape, dtype=dpnp.int64)
        np_array = dpnp.asnumpy(dp_array)

        result = dpnp.std(dp_array, axis=axis)
        expected = numpy.std(np_array, axis=axis)
        assert_dtype_allclose(result, expected)

    @pytest.mark.usefixtures("suppress_complex_warning")
    @pytest.mark.parametrize("dt_in", get_all_dtypes(no_bool=True))
    @pytest.mark.parametrize("dt_out", get_float_complex_dtypes())
    def test_std_dtype(self, dt_in, dt_out):
        dp_array = dpnp.array([[0, 1, 2], [3, 4, 0]], dtype=dt_in)
        np_array = dpnp.asnumpy(dp_array)

        expected = numpy.std(np_array, dtype=dt_out)
        result = dpnp.std(dp_array, dtype=dt_out)
        assert expected.dtype == result.dtype
        assert_allclose(result, expected, rtol=1e-6)

    def test_std_scalar(self):
        dp_array = dpnp.array(5)
        np_array = dpnp.asnumpy(dp_array)

        result = dp_array.std()
        expected = np_array.std()
        assert_dtype_allclose(result, expected)

    def test_std_error(self):
        ia = dpnp.arange(5)
        # where keyword is not implemented
        with pytest.raises(NotImplementedError):
            dpnp.std(ia, where=False)

        # ddof should be an integer or float
        with pytest.raises(TypeError):
            dpnp.std(ia, ddof="1")


@pytest.mark.usefixtures("allow_fall_back_on_numpy")
class TestBincount:
    @pytest.mark.parametrize(
        "array",
        [[1, 2, 3], [1, 2, 2, 1, 2, 4], [2, 2, 2, 2]],
        ids=["[1, 2, 3]", "[1, 2, 2, 1, 2, 4]", "[2, 2, 2, 2]"],
    )
    @pytest.mark.parametrize(
        "minlength", [0, 1, 3, 5], ids=["0", "1", "3", "5"]
    )
    def test_bincount_minlength(self, array, minlength):
        np_a = numpy.array(array)
        dpnp_a = dpnp.array(array)

        expected = numpy.bincount(np_a, minlength=minlength)
        result = dpnp.bincount(dpnp_a, minlength=minlength)
        assert_allclose(expected, result)

    @pytest.mark.parametrize(
        "array", [[1, 2, 2, 1, 2, 4]], ids=["[1, 2, 2, 1, 2, 4]"]
    )
    @pytest.mark.parametrize(
        "weights",
        [None, [0.3, 0.5, 0.2, 0.7, 1.0, -0.6], [2, 2, 2, 2, 2, 2]],
        ids=["None", "[0.3, 0.5, 0.2, 0.7, 1., -0.6]", "[2, 2, 2, 2, 2, 2]"],
    )
    def test_bincount_weights(self, array, weights):
        np_a = numpy.array(array)
        dpnp_a = dpnp.array(array)

        expected = numpy.bincount(np_a, weights=weights)
        result = dpnp.bincount(dpnp_a, weights=weights)
        assert_allclose(expected, result)


@pytest.mark.parametrize(
    "dtype", get_all_dtypes(no_bool=True, no_none=True, no_complex=True)
)
def test_cov_rowvar(dtype):
    a = dpnp.array([[0, 2], [1, 1], [2, 0]], dtype=dtype)
    b = numpy.array([[0, 2], [1, 1], [2, 0]], dtype=dtype)
    assert_allclose(dpnp.cov(a.T), dpnp.cov(a, rowvar=False))
    assert_allclose(numpy.cov(b, rowvar=False), dpnp.cov(a, rowvar=False))


@pytest.mark.parametrize(
    "dtype", get_all_dtypes(no_bool=True, no_none=True, no_complex=True)
)
def test_cov_1D_rowvar(dtype):
    a = dpnp.array([[0, 1, 2]], dtype=dtype)
    b = numpy.array([[0, 1, 2]], dtype=dtype)
    assert_allclose(numpy.cov(b, rowvar=False), dpnp.cov(a, rowvar=False))


@pytest.mark.parametrize(
    "axis",
    [None, 0, 1],
    ids=["None", "0", "1"],
)
@pytest.mark.parametrize(
    "v",
    [
        [[0, 0], [0, 0]],
        [[1, 2], [1, 2]],
        [[1, 2], [3, 4]],
        [[0, 1, 2], [3, 4, 5], [6, 7, 8]],
        [[0, 1, 2, 3, 4], [5, 6, 7, 8, 9]],
    ],
    ids=[
        "[[0, 0], [0, 0]]",
        "[[1, 2], [1, 2]]",
        "[[1, 2], [3, 4]]",
        "[[0, 1, 2], [3, 4, 5], [6, 7, 8]]",
        "[[0, 1, 2, 3, 4], [5, 6, 7, 8, 9]]",
    ],
)
def test_ptp(v, axis):
    a = numpy.array(v)
    ia = dpnp.array(a)
    expected = numpy.ptp(a, axis)
    result = dpnp.ptp(ia, axis)
    assert_array_equal(expected, result)


@pytest.mark.parametrize(
    "axis",
    [None, 0, 1],
    ids=["None", "0", "1"],
)
@pytest.mark.parametrize(
    "v",
    [
        [[0, 0], [0, 0]],
        [[1, 2], [1, 2]],
        [[1, 2], [3, 4]],
        [[0, 1, 2], [3, 4, 5], [6, 7, 8]],
        [[0, 1, 2, 3, 4], [5, 6, 7, 8, 9]],
    ],
    ids=[
        "[[0, 0], [0, 0]]",
        "[[1, 2], [1, 2]]",
        "[[1, 2], [3, 4]]",
        "[[0, 1, 2], [3, 4, 5], [6, 7, 8]]",
        "[[0, 1, 2, 3, 4], [5, 6, 7, 8, 9]]",
    ],
)
def test_ptp_out(v, axis):
    a = numpy.array(v)
    ia = dpnp.array(a)
    expected = numpy.ptp(a, axis)
    result = dpnp.array(numpy.empty_like(expected))
    dpnp.ptp(ia, axis, out=result)
    assert_array_equal(expected, result)<|MERGE_RESOLUTION|>--- conflicted
+++ resolved
@@ -18,123 +18,6 @@
 )
 
 
-<<<<<<< HEAD
-@pytest.mark.usefixtures("allow_fall_back_on_numpy")
-@pytest.mark.parametrize(
-    "dtype", get_all_dtypes(no_none=True, no_bool=True, no_complex=True)
-)
-@pytest.mark.parametrize("size", [2, 4, 8, 16, 3, 9, 27, 81])
-def test_median(dtype, size):
-    a = numpy.arange(size, dtype=dtype)
-    ia = dpnp.array(a)
-
-    np_res = numpy.median(a)
-    dpnp_res = dpnp.median(ia)
-
-    assert_allclose(dpnp_res, np_res)
-
-
-class TestMaxMin:
-    @pytest.mark.parametrize("func", ["max", "min"])
-    @pytest.mark.parametrize("axis", [None, 0, 1, -1, 2, -2, (1, 2), (0, -2)])
-    @pytest.mark.parametrize("keepdims", [False, True])
-    @pytest.mark.parametrize("dtype", get_all_dtypes(no_bool=True))
-    def test_func(self, func, axis, keepdims, dtype):
-        a = numpy.arange(768, dtype=dtype).reshape((4, 4, 6, 8))
-        ia = dpnp.array(a)
-
-        np_res = getattr(numpy, func)(a, axis=axis, keepdims=keepdims)
-        dpnp_res = getattr(dpnp, func)(ia, axis=axis, keepdims=keepdims)
-        assert_dtype_allclose(dpnp_res, np_res)
-
-    @pytest.mark.parametrize("func", ["max", "min"])
-    @pytest.mark.parametrize("dtype", get_all_dtypes(no_bool=True))
-    def test_strided(self, func, dtype):
-        a = numpy.arange(20, dtype=dtype)
-        ia = dpnp.array(a)
-
-        np_res = getattr(numpy, func)(a[::-1])
-        dpnp_res = getattr(dpnp, func)(ia[::-1])
-        assert_dtype_allclose(dpnp_res, np_res)
-
-        np_res = getattr(numpy, func)(a[::2])
-        dpnp_res = getattr(dpnp, func)(ia[::2])
-        assert_dtype_allclose(dpnp_res, np_res)
-
-    @pytest.mark.parametrize("func", ["max", "min"])
-    @pytest.mark.parametrize("axis", [None, 0, 1, -1])
-    @pytest.mark.parametrize("keepdims", [False, True])
-    def test_bool(self, func, axis, keepdims):
-        a = numpy.arange(2, dtype=numpy.bool_)
-        a = numpy.tile(a, (2, 2))
-        ia = dpnp.array(a)
-
-        np_res = getattr(numpy, func)(a, axis=axis, keepdims=keepdims)
-        dpnp_res = getattr(dpnp, func)(ia, axis=axis, keepdims=keepdims)
-        assert_dtype_allclose(dpnp_res, np_res)
-
-    @pytest.mark.parametrize("func", ["max", "min"])
-    def test_out(self, func):
-        a = numpy.arange(12, dtype=numpy.float32).reshape((2, 2, 3))
-        ia = dpnp.array(a)
-
-        # out is dpnp_array
-        np_res = getattr(numpy, func)(a, axis=0)
-        dpnp_out = dpnp.empty(np_res.shape, dtype=np_res.dtype)
-        dpnp_res = getattr(dpnp, func)(ia, axis=0, out=dpnp_out)
-        assert dpnp_out is dpnp_res
-        assert_allclose(dpnp_res, np_res)
-
-        # out is usm_ndarray
-        dpt_out = dpt.empty(np_res.shape, dtype=np_res.dtype)
-        dpnp_res = getattr(dpnp, func)(ia, axis=0, out=dpt_out)
-        assert dpt_out is dpnp_res.get_array()
-        assert_allclose(dpnp_res, np_res)
-
-        # output is numpy array -> Error
-        dpnp_res = numpy.empty_like(np_res)
-        with pytest.raises(TypeError):
-            getattr(dpnp, func)(ia, axis=0, out=dpnp_res)
-
-        # output has incorrect shape -> Error
-        dpnp_res = dpnp.array(numpy.zeros((4, 2)))
-        with pytest.raises(ValueError):
-            getattr(dpnp, func)(ia, axis=0, out=dpnp_res)
-
-    @pytest.mark.usefixtures("suppress_complex_warning")
-    @pytest.mark.parametrize("func", ["max", "min"])
-    @pytest.mark.parametrize("arr_dt", get_all_dtypes(no_none=True))
-    @pytest.mark.parametrize("out_dt", get_all_dtypes(no_none=True))
-    def test_out_dtype(self, func, arr_dt, out_dt):
-        a = (
-            numpy.arange(12, dtype=numpy.float32)
-            .reshape((2, 2, 3))
-            .astype(dtype=arr_dt)
-        )
-        out = numpy.zeros_like(a, shape=(2, 3), dtype=out_dt)
-
-        ia = dpnp.array(a)
-        iout = dpnp.array(out)
-
-        result = getattr(dpnp, func)(ia, out=iout, axis=1)
-        expected = getattr(numpy, func)(a, out=out, axis=1)
-        assert_array_equal(expected, result)
-        assert result is iout
-
-    @pytest.mark.parametrize("func", ["max", "min"])
-    def test_error(self, func):
-        ia = dpnp.arange(5)
-        # where is not supported
-        with pytest.raises(NotImplementedError):
-            getattr(dpnp, func)(ia, where=False)
-
-        # initial is not supported
-        with pytest.raises(NotImplementedError):
-            getattr(dpnp, func)(ia, initial=6)
-
-
-=======
->>>>>>> 7c45c103
 class TestAverage:
     @pytest.mark.parametrize("dtype", get_all_dtypes())
     @pytest.mark.parametrize("axis", [None, 0, 1])
