--- conflicted
+++ resolved
@@ -149,7 +149,247 @@
 @testing.parameterize(
     *testing.product(
         {
-<<<<<<< HEAD
+            "full_matrices": [True, False],
+        }
+    )
+)
+@testing.fix_random()
+class TestSVD(unittest.TestCase):
+    # TODO: New packages that fix issue CMPLRLLVM-53771 are only available in internal CI.
+    # Skip the tests on cpu until these packages are available for the external CI.
+    # Specifically dpcpp_linux-64>=2024.1.0
+    @classmethod
+    def setUpClass(cls):
+        if is_cpu_device():
+            raise unittest.SkipTest("CMPLRLLVM-53771")
+
+    def setUp(self):
+        self.seed = testing.generate_seed()
+
+    @testing.for_dtypes(
+        [
+            numpy.int32,
+            numpy.int64,
+            numpy.uint32,
+            numpy.uint64,
+            numpy.float32,
+            numpy.float64,
+            numpy.complex64,
+            numpy.complex128,
+        ]
+    )
+    def check_usv(self, shape, dtype):
+        array = testing.shaped_random(shape, numpy, dtype=dtype, seed=self.seed)
+        a_cpu = numpy.asarray(array, dtype=dtype)
+        a_gpu = cupy.asarray(array, dtype=dtype)
+        result_cpu = numpy.linalg.svd(a_cpu, full_matrices=self.full_matrices)
+        result_gpu = cupy.linalg.svd(a_gpu, full_matrices=self.full_matrices)
+        # Check if the input matrix is not broken
+        testing.assert_allclose(a_gpu, a_cpu)
+
+        assert len(result_gpu) == 3
+        for i in range(3):
+            assert result_gpu[i].shape == result_cpu[i].shape
+            if has_support_aspect64():
+                assert result_gpu[i].dtype == result_cpu[i].dtype
+            else:
+                assert result_gpu[i].dtype.kind == result_cpu[i].dtype.kind
+        u_cpu, s_cpu, vh_cpu = result_cpu
+        u_gpu, s_gpu, vh_gpu = result_gpu
+        testing.assert_allclose(s_gpu, s_cpu, rtol=1e-5, atol=1e-4)
+
+        # reconstruct the matrix
+        k = s_cpu.shape[-1]
+
+        # dpnp.dot/matmul does not support complex type and unstable on cpu
+        # TODO: remove it and use xp.dot/matmul when dpnp.dot/matmul is updated
+        u_gpu = u_gpu.asnumpy()
+        vh_gpu = vh_gpu.asnumpy()
+        s_gpu = s_gpu.asnumpy()
+        xp = numpy
+
+        if len(shape) == 2:
+            if self.full_matrices:
+                a_gpu_usv = numpy.dot(u_gpu[:, :k] * s_gpu, vh_gpu[:k, :])
+            else:
+                a_gpu_usv = numpy.dot(u_gpu * s_gpu, vh_gpu)
+        else:
+            if self.full_matrices:
+                a_gpu_usv = numpy.matmul(
+                    u_gpu[..., :k] * s_gpu[..., None, :], vh_gpu[..., :k, :]
+                )
+            else:
+                a_gpu_usv = numpy.matmul(u_gpu * s_gpu[..., None, :], vh_gpu)
+        testing.assert_allclose(a_gpu, a_gpu_usv, rtol=1e-4, atol=1e-4)
+
+        # assert unitary
+        u_len = u_gpu.shape[-1]
+        vh_len = vh_gpu.shape[-2]
+        testing.assert_allclose(
+            xp.matmul(u_gpu.swapaxes(-1, -2).conj(), u_gpu),
+            stacked_identity(xp, shape[:-2], u_len, dtype),
+            atol=1e-4,
+        )
+        testing.assert_allclose(
+            xp.matmul(vh_gpu, vh_gpu.swapaxes(-1, -2).conj()),
+            stacked_identity(xp, shape[:-2], vh_len, dtype),
+            atol=1e-4,
+        )
+
+    @testing.for_dtypes(
+        [
+            numpy.int32,
+            numpy.int64,
+            numpy.uint32,
+            numpy.uint64,
+            numpy.float32,
+            numpy.float64,
+            numpy.complex64,
+            numpy.complex128,
+        ]
+    )
+    # dpnp.linalg.svd() returns results as F-contiguous
+    # while numpy.linalg.svd() returns as C-contiguous
+    @testing.numpy_cupy_allclose(
+        rtol=1e-5,
+        atol=1e-4,
+        type_check=has_support_aspect64(),
+        contiguous_check=False,
+    )
+    def check_singular(self, shape, xp, dtype):
+        array = testing.shaped_random(shape, xp, dtype=dtype, seed=self.seed)
+        a = xp.asarray(array, dtype=dtype)
+        a_copy = a.copy()
+        result = xp.linalg.svd(
+            a, full_matrices=self.full_matrices, compute_uv=False
+        )
+        # Check if the input matrix is not broken
+        assert (a == a_copy).all()
+        return result
+
+    @_condition.repeat(3, 10)
+    def test_svd_rank2(self):
+        self.check_usv((3, 7))
+        self.check_usv((2, 2))
+        self.check_usv((7, 3))
+
+    @_condition.repeat(3, 10)
+    def test_svd_rank2_no_uv(self):
+        self.check_singular((3, 7))
+        self.check_singular((2, 2))
+        self.check_singular((7, 3))
+
+    @testing.with_requires("numpy>=1.16")
+    def test_svd_rank2_empty_array(self):
+        self.check_usv((0, 3))
+        self.check_usv((3, 0))
+        self.check_usv((1, 0))
+
+    @testing.with_requires("numpy>=1.16")
+    @testing.numpy_cupy_array_equal(type_check=has_support_aspect64())
+    def test_svd_rank2_empty_array_compute_uv_false(self, xp):
+        array = xp.empty((3, 0))
+        return xp.linalg.svd(
+            array, full_matrices=self.full_matrices, compute_uv=False
+        )
+
+    @_condition.repeat(3, 10)
+    def test_svd_rank3(self):
+        self.check_usv((2, 3, 4))
+        self.check_usv((2, 3, 7))
+        self.check_usv((2, 4, 4))
+        self.check_usv((2, 7, 3))
+        self.check_usv((2, 4, 3))
+        self.check_usv((2, 32, 32))
+
+    @_condition.repeat(3, 10)
+    def test_svd_rank3_loop(self):
+        # This tests the loop-based batched gesvd on CUDA (_gesvd_batched)
+        self.check_usv((2, 64, 64))
+        self.check_usv((2, 64, 32))
+        self.check_usv((2, 32, 64))
+
+    @_condition.repeat(3, 10)
+    def test_svd_rank3_no_uv(self):
+        self.check_singular((2, 3, 4))
+        self.check_singular((2, 3, 7))
+        self.check_singular((2, 4, 4))
+        self.check_singular((2, 7, 3))
+        self.check_singular((2, 4, 3))
+
+    @_condition.repeat(3, 10)
+    def test_svd_rank3_no_uv_loop(self):
+        # This tests the loop-based batched gesvd on CUDA (_gesvd_batched)
+        self.check_singular((2, 64, 64))
+        self.check_singular((2, 64, 32))
+        self.check_singular((2, 32, 64))
+
+    @testing.with_requires("numpy>=1.16")
+    def test_svd_rank3_empty_array(self):
+        self.check_usv((0, 3, 4))
+        self.check_usv((3, 0, 4))
+        self.check_usv((3, 4, 0))
+        self.check_usv((3, 0, 0))
+        self.check_usv((0, 3, 0))
+        self.check_usv((0, 0, 3))
+
+    @testing.with_requires("numpy>=1.16")
+    @testing.numpy_cupy_array_equal(type_check=has_support_aspect64())
+    def test_svd_rank3_empty_array_compute_uv_false1(self, xp):
+        array = xp.empty((3, 0, 4))
+        return xp.linalg.svd(
+            array, full_matrices=self.full_matrices, compute_uv=False
+        )
+
+    @testing.with_requires("numpy>=1.16")
+    @testing.numpy_cupy_array_equal(type_check=has_support_aspect64())
+    def test_svd_rank3_empty_array_compute_uv_false2(self, xp):
+        array = xp.empty((0, 3, 4))
+        return xp.linalg.svd(
+            array, full_matrices=self.full_matrices, compute_uv=False
+        )
+
+    @_condition.repeat(3, 10)
+    def test_svd_rank4(self):
+        self.check_usv((2, 2, 3, 4))
+        self.check_usv((2, 2, 3, 7))
+        self.check_usv((2, 2, 4, 4))
+        self.check_usv((2, 2, 7, 3))
+        self.check_usv((2, 2, 4, 3))
+        self.check_usv((2, 2, 32, 32))
+
+    @_condition.repeat(3, 10)
+    def test_svd_rank4_loop(self):
+        # This tests the loop-based batched gesvd on CUDA (_gesvd_batched)
+        self.check_usv((3, 2, 64, 64))
+        self.check_usv((3, 2, 64, 32))
+        self.check_usv((3, 2, 32, 64))
+
+    @_condition.repeat(3, 10)
+    def test_svd_rank4_no_uv(self):
+        self.check_singular((2, 2, 3, 4))
+        self.check_singular((2, 2, 3, 7))
+        self.check_singular((2, 2, 4, 4))
+        self.check_singular((2, 2, 7, 3))
+        self.check_singular((2, 2, 4, 3))
+
+    @_condition.repeat(3, 10)
+    def test_svd_rank4_no_uv_loop(self):
+        # This tests the loop-based batched gesvd on CUDA (_gesvd_batched)
+        self.check_singular((3, 2, 64, 64))
+        self.check_singular((3, 2, 64, 32))
+        self.check_singular((3, 2, 32, 64))
+
+    @testing.with_requires("numpy>=1.16")
+    def test_svd_rank4_empty_array(self):
+        self.check_usv((0, 2, 3, 4))
+        self.check_usv((1, 2, 0, 4))
+        self.check_usv((1, 2, 3, 0))
+
+
+@testing.parameterize(
+    *testing.product(
+        {
             "mode": ["r", "raw", "complete", "reduced"],
         }
     )
@@ -212,242 +452,4 @@
         self.check_mode(numpy.empty((3, 3, 0)), mode=self.mode)
         self.check_mode(numpy.empty((0, 2, 3)), mode=self.mode)
         self.check_mode(numpy.empty((2, 0, 3)), mode=self.mode)
-        self.check_mode(numpy.empty((2, 3, 0)), mode=self.mode)
-=======
-            "full_matrices": [True, False],
-        }
-    )
-)
-@testing.fix_random()
-class TestSVD(unittest.TestCase):
-    # TODO: New packages that fix issue CMPLRLLVM-53771 are only available in internal CI.
-    # Skip the tests on cpu until these packages are available for the external CI.
-    # Specifically dpcpp_linux-64>=2024.1.0
-    @classmethod
-    def setUpClass(cls):
-        if is_cpu_device():
-            raise unittest.SkipTest("CMPLRLLVM-53771")
-
-    def setUp(self):
-        self.seed = testing.generate_seed()
-
-    @testing.for_dtypes(
-        [
-            numpy.int32,
-            numpy.int64,
-            numpy.uint32,
-            numpy.uint64,
-            numpy.float32,
-            numpy.float64,
-            numpy.complex64,
-            numpy.complex128,
-        ]
-    )
-    def check_usv(self, shape, dtype):
-        array = testing.shaped_random(shape, numpy, dtype=dtype, seed=self.seed)
-        a_cpu = numpy.asarray(array, dtype=dtype)
-        a_gpu = cupy.asarray(array, dtype=dtype)
-        result_cpu = numpy.linalg.svd(a_cpu, full_matrices=self.full_matrices)
-        result_gpu = cupy.linalg.svd(a_gpu, full_matrices=self.full_matrices)
-        # Check if the input matrix is not broken
-        testing.assert_allclose(a_gpu, a_cpu)
-
-        assert len(result_gpu) == 3
-        for i in range(3):
-            assert result_gpu[i].shape == result_cpu[i].shape
-            if has_support_aspect64():
-                assert result_gpu[i].dtype == result_cpu[i].dtype
-            else:
-                assert result_gpu[i].dtype.kind == result_cpu[i].dtype.kind
-        u_cpu, s_cpu, vh_cpu = result_cpu
-        u_gpu, s_gpu, vh_gpu = result_gpu
-        testing.assert_allclose(s_gpu, s_cpu, rtol=1e-5, atol=1e-4)
-
-        # reconstruct the matrix
-        k = s_cpu.shape[-1]
-
-        # dpnp.dot/matmul does not support complex type and unstable on cpu
-        # TODO: remove it and use xp.dot/matmul when dpnp.dot/matmul is updated
-        u_gpu = u_gpu.asnumpy()
-        vh_gpu = vh_gpu.asnumpy()
-        s_gpu = s_gpu.asnumpy()
-        xp = numpy
-
-        if len(shape) == 2:
-            if self.full_matrices:
-                a_gpu_usv = numpy.dot(u_gpu[:, :k] * s_gpu, vh_gpu[:k, :])
-            else:
-                a_gpu_usv = numpy.dot(u_gpu * s_gpu, vh_gpu)
-        else:
-            if self.full_matrices:
-                a_gpu_usv = numpy.matmul(
-                    u_gpu[..., :k] * s_gpu[..., None, :], vh_gpu[..., :k, :]
-                )
-            else:
-                a_gpu_usv = numpy.matmul(u_gpu * s_gpu[..., None, :], vh_gpu)
-        testing.assert_allclose(a_gpu, a_gpu_usv, rtol=1e-4, atol=1e-4)
-
-        # assert unitary
-        u_len = u_gpu.shape[-1]
-        vh_len = vh_gpu.shape[-2]
-        testing.assert_allclose(
-            xp.matmul(u_gpu.swapaxes(-1, -2).conj(), u_gpu),
-            stacked_identity(xp, shape[:-2], u_len, dtype),
-            atol=1e-4,
-        )
-        testing.assert_allclose(
-            xp.matmul(vh_gpu, vh_gpu.swapaxes(-1, -2).conj()),
-            stacked_identity(xp, shape[:-2], vh_len, dtype),
-            atol=1e-4,
-        )
-
-    @testing.for_dtypes(
-        [
-            numpy.int32,
-            numpy.int64,
-            numpy.uint32,
-            numpy.uint64,
-            numpy.float32,
-            numpy.float64,
-            numpy.complex64,
-            numpy.complex128,
-        ]
-    )
-    # dpnp.linalg.svd() returns results as F-contiguous
-    # while numpy.linalg.svd() returns as C-contiguous
-    @testing.numpy_cupy_allclose(
-        rtol=1e-5,
-        atol=1e-4,
-        type_check=has_support_aspect64(),
-        contiguous_check=False,
-    )
-    def check_singular(self, shape, xp, dtype):
-        array = testing.shaped_random(shape, xp, dtype=dtype, seed=self.seed)
-        a = xp.asarray(array, dtype=dtype)
-        a_copy = a.copy()
-        result = xp.linalg.svd(
-            a, full_matrices=self.full_matrices, compute_uv=False
-        )
-        # Check if the input matrix is not broken
-        assert (a == a_copy).all()
-        return result
-
-    @_condition.repeat(3, 10)
-    def test_svd_rank2(self):
-        self.check_usv((3, 7))
-        self.check_usv((2, 2))
-        self.check_usv((7, 3))
-
-    @_condition.repeat(3, 10)
-    def test_svd_rank2_no_uv(self):
-        self.check_singular((3, 7))
-        self.check_singular((2, 2))
-        self.check_singular((7, 3))
-
-    @testing.with_requires("numpy>=1.16")
-    def test_svd_rank2_empty_array(self):
-        self.check_usv((0, 3))
-        self.check_usv((3, 0))
-        self.check_usv((1, 0))
-
-    @testing.with_requires("numpy>=1.16")
-    @testing.numpy_cupy_array_equal(type_check=has_support_aspect64())
-    def test_svd_rank2_empty_array_compute_uv_false(self, xp):
-        array = xp.empty((3, 0))
-        return xp.linalg.svd(
-            array, full_matrices=self.full_matrices, compute_uv=False
-        )
-
-    @_condition.repeat(3, 10)
-    def test_svd_rank3(self):
-        self.check_usv((2, 3, 4))
-        self.check_usv((2, 3, 7))
-        self.check_usv((2, 4, 4))
-        self.check_usv((2, 7, 3))
-        self.check_usv((2, 4, 3))
-        self.check_usv((2, 32, 32))
-
-    @_condition.repeat(3, 10)
-    def test_svd_rank3_loop(self):
-        # This tests the loop-based batched gesvd on CUDA (_gesvd_batched)
-        self.check_usv((2, 64, 64))
-        self.check_usv((2, 64, 32))
-        self.check_usv((2, 32, 64))
-
-    @_condition.repeat(3, 10)
-    def test_svd_rank3_no_uv(self):
-        self.check_singular((2, 3, 4))
-        self.check_singular((2, 3, 7))
-        self.check_singular((2, 4, 4))
-        self.check_singular((2, 7, 3))
-        self.check_singular((2, 4, 3))
-
-    @_condition.repeat(3, 10)
-    def test_svd_rank3_no_uv_loop(self):
-        # This tests the loop-based batched gesvd on CUDA (_gesvd_batched)
-        self.check_singular((2, 64, 64))
-        self.check_singular((2, 64, 32))
-        self.check_singular((2, 32, 64))
-
-    @testing.with_requires("numpy>=1.16")
-    def test_svd_rank3_empty_array(self):
-        self.check_usv((0, 3, 4))
-        self.check_usv((3, 0, 4))
-        self.check_usv((3, 4, 0))
-        self.check_usv((3, 0, 0))
-        self.check_usv((0, 3, 0))
-        self.check_usv((0, 0, 3))
-
-    @testing.with_requires("numpy>=1.16")
-    @testing.numpy_cupy_array_equal(type_check=has_support_aspect64())
-    def test_svd_rank3_empty_array_compute_uv_false1(self, xp):
-        array = xp.empty((3, 0, 4))
-        return xp.linalg.svd(
-            array, full_matrices=self.full_matrices, compute_uv=False
-        )
-
-    @testing.with_requires("numpy>=1.16")
-    @testing.numpy_cupy_array_equal(type_check=has_support_aspect64())
-    def test_svd_rank3_empty_array_compute_uv_false2(self, xp):
-        array = xp.empty((0, 3, 4))
-        return xp.linalg.svd(
-            array, full_matrices=self.full_matrices, compute_uv=False
-        )
-
-    @_condition.repeat(3, 10)
-    def test_svd_rank4(self):
-        self.check_usv((2, 2, 3, 4))
-        self.check_usv((2, 2, 3, 7))
-        self.check_usv((2, 2, 4, 4))
-        self.check_usv((2, 2, 7, 3))
-        self.check_usv((2, 2, 4, 3))
-        self.check_usv((2, 2, 32, 32))
-
-    @_condition.repeat(3, 10)
-    def test_svd_rank4_loop(self):
-        # This tests the loop-based batched gesvd on CUDA (_gesvd_batched)
-        self.check_usv((3, 2, 64, 64))
-        self.check_usv((3, 2, 64, 32))
-        self.check_usv((3, 2, 32, 64))
-
-    @_condition.repeat(3, 10)
-    def test_svd_rank4_no_uv(self):
-        self.check_singular((2, 2, 3, 4))
-        self.check_singular((2, 2, 3, 7))
-        self.check_singular((2, 2, 4, 4))
-        self.check_singular((2, 2, 7, 3))
-        self.check_singular((2, 2, 4, 3))
-
-    @_condition.repeat(3, 10)
-    def test_svd_rank4_no_uv_loop(self):
-        # This tests the loop-based batched gesvd on CUDA (_gesvd_batched)
-        self.check_singular((3, 2, 64, 64))
-        self.check_singular((3, 2, 64, 32))
-        self.check_singular((3, 2, 32, 64))
-
-    @testing.with_requires("numpy>=1.16")
-    def test_svd_rank4_empty_array(self):
-        self.check_usv((0, 2, 3, 4))
-        self.check_usv((1, 2, 0, 4))
-        self.check_usv((1, 2, 3, 0))
->>>>>>> e7f7a7cb
+        self.check_mode(numpy.empty((2, 3, 0)), mode=self.mode)