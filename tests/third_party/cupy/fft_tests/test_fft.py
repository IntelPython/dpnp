--- conflicted
+++ resolved
@@ -25,12 +25,9 @@
         rtol=1e-4,
         atol=1e-7,
         accept_error=ValueError,
-<<<<<<< HEAD
-=======
         type_check=False,
->>>>>>> 313e0b70
-        contiguous_check=False,
-        type_check=has_support_aspect64(),
+        contiguous_check=False,
+        type_check=False,,
     )
     def test_fft(self, xp, dtype):
         a = testing.shaped_random(self.shape, xp, dtype)
@@ -43,12 +40,8 @@
         rtol=1e-4,
         atol=1e-7,
         accept_error=ValueError,
-<<<<<<< HEAD
-=======
+        contiguous_check=False,
         type_check=False,
->>>>>>> 313e0b70
-        contiguous_check=False,
-        type_check=has_support_aspect64(),
     )
     def test_ifft(self, xp, dtype):
         a = testing.shaped_random(self.shape, xp, dtype)
