--- conflicted
+++ resolved
@@ -1,4 +1,3 @@
-<<<<<<< HEAD
 import math
 import sys
 import unittest
@@ -55,7 +54,7 @@
 
     def test_arange9(self):
         for xp in (numpy, cupy):
-            with pytest.raises(ValueError):
+            with pytest.raises((ValueError, TypeError)):
                 xp.arange(10, dtype=xp.bool_)
 
     @testing.numpy_cupy_array_equal()
@@ -369,377 +368,4 @@
         # check len(keys) > 1
         x = xp.zeros(10)[:, None]
         y = xp.ones(10)[:, None]
-        return xp.ogrid[x:y:10j, x:y:10j]
-=======
-import math
-import sys
-import unittest
-
-import numpy
-import pytest
-
-import dpnp as cupy
-from tests.third_party.cupy import testing
-
-
-@testing.gpu
-class TestRanges(unittest.TestCase):
-
-    @testing.for_all_dtypes(no_bool=True)
-    @testing.numpy_cupy_array_equal()
-    def test_arange(self, xp, dtype):
-        return xp.arange(10, dtype=dtype)
-
-    @testing.for_all_dtypes(no_bool=True)
-    @testing.numpy_cupy_array_equal()
-    def test_arange2(self, xp, dtype):
-        return xp.arange(5, 10, dtype=dtype)
-
-    @testing.for_all_dtypes(no_bool=True)
-    @testing.numpy_cupy_array_equal()
-    def test_arange3(self, xp, dtype):
-        return xp.arange(1, 11, 2, dtype=dtype)
-
-    @testing.for_all_dtypes(no_bool=True)
-    @testing.numpy_cupy_array_equal()
-    def test_arange4(self, xp, dtype):
-        return xp.arange(20, 2, -3, dtype=dtype)
-
-    @testing.for_all_dtypes(no_bool=True)
-    @testing.numpy_cupy_array_equal()
-    def test_arange5(self, xp, dtype):
-        return xp.arange(0, 100, None, dtype=dtype)
-
-    @testing.for_all_dtypes()
-    @testing.numpy_cupy_array_equal()
-    def test_arange6(self, xp, dtype):
-        return xp.arange(0, 2, dtype=dtype)
-
-    @testing.for_all_dtypes()
-    @testing.numpy_cupy_array_equal()
-    def test_arange7(self, xp, dtype):
-        return xp.arange(10, 11, dtype=dtype)
-
-    @testing.for_all_dtypes()
-    @testing.numpy_cupy_array_equal()
-    def test_arange8(self, xp, dtype):
-        return xp.arange(10, 8, -1, dtype=dtype)
-
-    def test_arange9(self):
-        for xp in (numpy, cupy):
-            with pytest.raises((ValueError, TypeError)):
-                xp.arange(10, dtype=xp.bool_)
-
-    @testing.numpy_cupy_array_equal()
-    def test_arange_no_dtype_int(self, xp):
-        return xp.arange(1, 11, 2)
-
-    @testing.numpy_cupy_array_equal()
-    def test_arange_no_dtype_float(self, xp):
-        return xp.arange(1.0, 11.0, 2.0)
-
-    @testing.numpy_cupy_array_equal()
-    def test_arange_negative_size(self, xp):
-        return xp.arange(3, 1)
-
-    @testing.for_all_dtypes(no_bool=True)
-    @testing.numpy_cupy_array_equal()
-    def test_linspace(self, xp, dtype):
-        return xp.linspace(0, 10, 5, dtype=dtype)
-
-    @testing.for_all_dtypes(no_bool=True)
-    @testing.numpy_cupy_array_equal()
-    def test_linspace2(self, xp, dtype):
-        return xp.linspace(10, 0, 5, dtype=dtype)
-
-    @testing.for_all_dtypes(no_bool=True)
-    @testing.numpy_cupy_array_equal()
-    def test_linspace_zero_num(self, xp, dtype):
-        return xp.linspace(0, 10, 0, dtype=dtype)
-
-    @testing.for_all_dtypes(no_bool=True)
-    @testing.numpy_cupy_array_equal()
-    def test_linspace_zero_num_no_endopoint_with_retstep(self, xp, dtype):
-        x, step = xp.linspace(0, 10, 0, dtype=dtype, endpoint=False,
-                              retstep=True)
-        self.assertTrue(math.isnan(step))
-        return x
-
-    @testing.with_requires('numpy>=1.18')
-    @testing.for_all_dtypes(no_bool=True)
-    @testing.numpy_cupy_array_equal()
-    def test_linspace_one_num_no_endopoint_with_retstep(self, xp, dtype):
-        start, stop = 3, 7
-        x, step = xp.linspace(start, stop, 1, dtype=dtype, endpoint=False,
-                              retstep=True)
-        self.assertEqual(step, stop - start)
-        return x
-
-    @testing.for_all_dtypes(no_bool=True)
-    @testing.numpy_cupy_array_equal()
-    def test_linspace_one_num(self, xp, dtype):
-        return xp.linspace(0, 2, 1, dtype=dtype)
-
-    @testing.for_all_dtypes(no_bool=True)
-    @testing.numpy_cupy_array_equal()
-    def test_linspace_no_endpoint(self, xp, dtype):
-        return xp.linspace(0, 10, 5, dtype=dtype, endpoint=False)
-
-    @testing.for_all_dtypes(no_bool=True)
-    @testing.numpy_cupy_array_equal()
-    def test_linspace_with_retstep(self, xp, dtype):
-        x, step = xp.linspace(0, 10, 5, dtype=dtype, retstep=True)
-        self.assertEqual(step, 2.5)
-        return x
-
-    @testing.numpy_cupy_allclose()
-    def test_linspace_no_dtype_int(self, xp):
-        return xp.linspace(0, 10)
-
-    @testing.numpy_cupy_allclose()
-    def test_linspace_no_dtype_float(self, xp):
-        return xp.linspace(0.0, 10.0)
-
-    @testing.numpy_cupy_allclose()
-    def test_linspace_float_args_with_int_dtype(self, xp):
-        return xp.linspace(0.1, 9.1, 11, dtype=int)
-
-    def test_linspace_neg_num(self):
-        for xp in (numpy, cupy):
-            with pytest.raises(ValueError):
-                xp.linspace(0, 10, -1)
-
-    @testing.numpy_cupy_allclose()
-    def test_linspace_float_overflow(self, xp):
-        return xp.linspace(0., sys.float_info.max / 5, 10, dtype=float)
-
-    @testing.numpy_cupy_array_equal()
-    def test_linspace_float_underflow(self, xp):
-        # find minimum subnormal number
-        x = sys.float_info.min
-        while x / 2 > 0:
-            x /= 2
-        return xp.linspace(0., x, 10, dtype=float)
-
-    @testing.with_requires('numpy>=1.16')
-    @testing.for_all_dtypes_combination(names=('dtype_range', 'dtype_out'),
-                                        no_bool=True, no_complex=True)
-    @testing.numpy_cupy_array_equal()
-    def test_linspace_array_start_stop(self, xp, dtype_range, dtype_out):
-        start = xp.array([0, 120], dtype=dtype_range)
-        stop = xp.array([100, 0], dtype=dtype_range)
-        return xp.linspace(start, stop, num=50, dtype=dtype_out)
-
-    @testing.with_requires('numpy>=1.16')
-    @testing.for_all_dtypes_combination(names=('dtype_range', 'dtype_out'),
-                                        no_bool=True, no_complex=True)
-    @testing.numpy_cupy_array_equal()
-    def test_linspace_mixed_start_stop(self, xp, dtype_range, dtype_out):
-        start = 0.0
-        if xp.dtype(dtype_range).kind in 'u':
-            stop = xp.array([100, 16], dtype=dtype_range)
-        else:
-            stop = xp.array([100, -100], dtype=dtype_range)
-        return xp.linspace(start, stop, num=50, dtype=dtype_out)
-
-    @testing.with_requires('numpy>=1.16')
-    @testing.for_all_dtypes_combination(names=('dtype_range', 'dtype_out'),
-                                        no_bool=True, no_complex=True)
-    @testing.numpy_cupy_array_equal()
-    def test_linspace_mixed_start_stop2(self, xp, dtype_range, dtype_out):
-        if xp.dtype(dtype_range).kind in 'u':
-            start = xp.array([160, 120], dtype=dtype_range)
-        else:
-            start = xp.array([-120, 120], dtype=dtype_range)
-        stop = 0
-        return xp.linspace(start, stop, num=50, dtype=dtype_out)
-
-    @testing.with_requires('numpy>=1.16')
-    @testing.for_all_dtypes_combination(names=('dtype_range', 'dtype_out'),
-                                        no_bool=True, no_complex=True)
-    @testing.numpy_cupy_array_equal()
-    def test_linspace_array_start_stop_axis1(self, xp, dtype_range, dtype_out):
-        start = xp.array([0, 120], dtype=dtype_range)
-        stop = xp.array([100, 0], dtype=dtype_range)
-        return xp.linspace(start, stop, num=50, dtype=dtype_out, axis=1)
-
-    @testing.with_requires('numpy>=1.16')
-    @testing.for_complex_dtypes()
-    @testing.numpy_cupy_array_equal()
-    def test_linspace_complex_start_stop(self, xp, dtype):
-        start = xp.array([0, 120], dtype=dtype)
-        stop = xp.array([100, 0], dtype=dtype)
-        return xp.linspace(start, stop, num=50, dtype=dtype)
-
-    @testing.with_requires('numpy>=1.16')
-    @testing.for_all_dtypes(no_bool=True)
-    @testing.numpy_cupy_array_equal()
-    def test_linspace_start_stop_list(self, xp, dtype):
-        start = [0, 0]
-        stop = [100, 16]
-        return xp.linspace(start, stop, num=50, dtype=dtype)
-
-    @pytest.mark.usefixtures("allow_fall_back_on_numpy")
-    @testing.for_all_dtypes(no_bool=True)
-    @testing.numpy_cupy_allclose()
-    def test_logspace(self, xp, dtype):
-        return xp.logspace(0, 2, 5, dtype=dtype)
-
-    @pytest.mark.usefixtures("allow_fall_back_on_numpy")
-    @testing.for_all_dtypes(no_bool=True)
-    @testing.numpy_cupy_allclose()
-    def test_logspace2(self, xp, dtype):
-        return xp.logspace(2, 0, 5, dtype=dtype)
-
-    @testing.for_all_dtypes(no_bool=True)
-    @testing.numpy_cupy_allclose()
-    def test_logspace_zero_num(self, xp, dtype):
-        return xp.logspace(0, 2, 0, dtype=dtype)
-
-    @pytest.mark.usefixtures("allow_fall_back_on_numpy")
-    @testing.for_all_dtypes(no_bool=True)
-    @testing.numpy_cupy_allclose()
-    def test_logspace_one_num(self, xp, dtype):
-        return xp.logspace(0, 2, 1, dtype=dtype)
-
-    @pytest.mark.usefixtures("allow_fall_back_on_numpy")
-    @testing.for_all_dtypes(no_bool=True)
-    @testing.numpy_cupy_allclose()
-    def test_logspace_no_endpoint(self, xp, dtype):
-        return xp.logspace(0, 2, 5, dtype=dtype, endpoint=False)
-
-    @pytest.mark.usefixtures("allow_fall_back_on_numpy")
-    @testing.numpy_cupy_allclose()
-    def test_logspace_no_dtype_int(self, xp):
-        return xp.logspace(0, 2)
-
-    @pytest.mark.usefixtures("allow_fall_back_on_numpy")
-    @testing.numpy_cupy_allclose()
-    def test_logspace_no_dtype_float(self, xp):
-        return xp.logspace(0.0, 2.0)
-
-    @pytest.mark.usefixtures("allow_fall_back_on_numpy")
-    @testing.numpy_cupy_allclose()
-    def test_logspace_float_args_with_int_dtype(self, xp):
-        return xp.logspace(0.1, 2.1, 11, dtype=int)
-
-    def test_logspace_neg_num(self):
-        for xp in (numpy, cupy):
-            with pytest.raises(ValueError):
-                xp.logspace(0, 10, -1)
-
-    @pytest.mark.usefixtures("allow_fall_back_on_numpy")
-    @testing.for_all_dtypes(no_bool=True)
-    @testing.numpy_cupy_allclose()
-    def test_logspace_base(self, xp, dtype):
-        return xp.logspace(0, 2, 5, base=2.0, dtype=dtype)
-
-
-@testing.parameterize(
-    *testing.product({
-        'indexing': ['xy', 'ij'],
-        'sparse': [False, True],
-        'copy': [False, True],
-    })
-)
-@testing.gpu
-class TestMeshgrid(unittest.TestCase):
-
-    @testing.for_all_dtypes()
-    def test_meshgrid0(self, dtype):
-        out = cupy.meshgrid(indexing=self.indexing, sparse=self.sparse,
-                            copy=self.copy)
-        assert(out == [])
-
-    @testing.for_all_dtypes()
-    @testing.numpy_cupy_array_equal()
-    def test_meshgrid1(self, xp, dtype):
-        x = xp.arange(2).astype(dtype)
-        return xp.meshgrid(x, indexing=self.indexing, sparse=self.sparse,
-                           copy=self.copy)
-
-    @testing.for_all_dtypes()
-    @testing.numpy_cupy_array_equal()
-    def test_meshgrid2(self, xp, dtype):
-        x = xp.arange(2).astype(dtype)
-        y = xp.arange(3).astype(dtype)
-        return xp.meshgrid(x, y, indexing=self.indexing, sparse=self.sparse,
-                           copy=self.copy)
-
-    @testing.for_all_dtypes()
-    @testing.numpy_cupy_array_equal()
-    def test_meshgrid3(self, xp, dtype):
-        x = xp.arange(2).astype(dtype)
-        y = xp.arange(3).astype(dtype)
-        z = xp.arange(4).astype(dtype)
-        return xp.meshgrid(x, y, z, indexing=self.indexing, sparse=self.sparse,
-                           copy=self.copy)
-
-
-@testing.gpu
-class TestMgrid(unittest.TestCase):
-
-    @testing.numpy_cupy_array_equal()
-    def test_mgrid0(self, xp):
-        return xp.mgrid[0:]
-
-    @testing.numpy_cupy_array_equal()
-    def test_mgrid1(self, xp):
-        return xp.mgrid[-10:10]
-
-    @testing.numpy_cupy_array_equal()
-    def test_mgrid2(self, xp):
-        return xp.mgrid[-10:10:10j]
-
-    @testing.numpy_cupy_array_equal()
-    def test_mgrid3(self, xp):
-        x = xp.zeros(10)[:, None]
-        y = xp.ones(10)[:, None]
-        return xp.mgrid[x:y:10j]
-
-    @testing.numpy_cupy_array_equal()
-    def test_mgrid4(self, xp):
-        # check len(keys) > 1
-        return xp.mgrid[-10:10:10j, -10:10:10j]
-
-    @testing.numpy_cupy_array_equal()
-    def test_mgrid5(self, xp):
-        # check len(keys) > 1
-        x = xp.zeros(10)[:, None]
-        y = xp.ones(10)[:, None]
-        return xp.mgrid[x:y:10j, x:y:10j]
-
-
-@testing.gpu
-class TestOgrid(unittest.TestCase):
-
-    @testing.numpy_cupy_array_equal()
-    def test_ogrid0(self, xp):
-        return xp.ogrid[0:]
-
-    @testing.numpy_cupy_array_equal()
-    def test_ogrid1(self, xp):
-        return xp.ogrid[-10:10]
-
-    @testing.numpy_cupy_array_equal()
-    def test_ogrid2(self, xp):
-        return xp.ogrid[-10:10:10j]
-
-    @testing.numpy_cupy_array_equal()
-    def test_ogrid3(self, xp):
-        x = xp.zeros(10)[:, None]
-        y = xp.ones(10)[:, None]
-        return xp.ogrid[x:y:10j]
-
-    @testing.numpy_cupy_array_equal()
-    def test_ogrid4(self, xp):
-        # check len(keys) > 1
-        return xp.ogrid[-10:10:10j, -10:10:10j]
-
-    @testing.numpy_cupy_array_equal()
-    def test_ogrid5(self, xp):
-        # check len(keys) > 1
-        x = xp.zeros(10)[:, None]
-        y = xp.ones(10)[:, None]
-        return xp.ogrid[x:y:10j, x:y:10j]
->>>>>>> 09a387ac
+        return xp.ogrid[x:y:10j, x:y:10j]