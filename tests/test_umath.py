--- conflicted
+++ resolved
@@ -313,7 +313,6 @@
         assert_dtype_allclose(result, expected)
 
 
-<<<<<<< HEAD
 class TestFloatPower:
     @pytest.mark.parametrize("dt1", get_all_dtypes(no_none=True))
     @pytest.mark.parametrize("dt2", get_all_dtypes(no_none=True))
@@ -361,10 +360,7 @@
         assert_allclose(result, expected)
 
 
-class TestLogaddexp:
-=======
 class TestLogAddExp:
->>>>>>> d3532993
     @pytest.mark.parametrize("dtype", get_all_dtypes(no_complex=True))
     def test_logaddexp(self, dtype):
         np_array1, np_array2, expected = _get_numpy_arrays_2in_1out(
