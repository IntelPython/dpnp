import pytest
<<<<<<< HEAD
from .helper import get_float_dtypes
=======
from .helper import (
    get_all_dtypes
)
>>>>>>> 21680936

import numpy
from numpy.testing import (
    assert_allclose,
    assert_array_equal
)

import dpnp

# full list of umaths
umaths = [i for i in dir(numpy) if isinstance(getattr(numpy, i), numpy.ufunc)]
# print(umaths)
umaths = ['equal']
# trigonometric
umaths.extend(['arccos', 'arcsin', 'arctan', 'cos', 'deg2rad', 'degrees',
               'rad2deg', 'radians', 'sin', 'tan', 'arctan2', 'hypot'])
# 'unwrap'

types = {
    'd': numpy.float64,
    'f': numpy.float32,
    'l': numpy.int64,
    'i': numpy.int32,
}

supported_types = 'dfli'


def check_types(args_str):
    for s in args_str:
        if s not in supported_types:
            return False
    return True


def shaped_arange(shape, xp=numpy, dtype=numpy.float32):
    size = 1
    for i in shape:
        size = size * i
    array_data = numpy.arange(1, size + 1, 1).tolist()
    return xp.reshape(xp.array(array_data, dtype=dtype), shape)


def get_args(args_str, xp=numpy):
    args = []
    for s in args_str:
        args.append(shaped_arange(shape=(3, 4), xp=xp, dtype=types[s]))
    return tuple(args)


test_cases = []
for umath in umaths:
    np_umath = getattr(numpy, umath)
    _types = np_umath.types
    for type in _types:
        args_str = type[:type.find('->')]
        if check_types(args_str):
            test_cases.append((umath, args_str))


def get_id(val):
    return val.__str__()


@pytest.mark.usefixtures("allow_fall_back_on_numpy")
@pytest.mark.parametrize('test_cases', test_cases, ids=get_id)
def test_umaths(test_cases):
    umath, args_str = test_cases
    args = get_args(args_str, xp=numpy)
    iargs = get_args(args_str, xp=dpnp)

    # original
    expected = getattr(numpy, umath)(*args)

    # DPNP
    result = getattr(dpnp, umath)(*iargs)

    assert_allclose(result, expected, rtol=1e-6)


class TestSin:

    def test_sin_ordinary(self):
        array_data = numpy.arange(10)
        out = numpy.empty(10, dtype=numpy.float64)

        # DPNP
        dp_array = dpnp.array(array_data, dtype=dpnp.float64)
        dp_out = dpnp.array(out, dtype=dpnp.float64)
        result = dpnp.sin(dp_array, out=dp_out)

        # original
        np_array = numpy.array(array_data, dtype=numpy.float64)
        expected = numpy.sin(np_array, out=out)

        assert_array_equal(expected, result)

    @pytest.mark.parametrize("dtype",
                             [numpy.float32, numpy.int64, numpy.int32],
                             ids=['numpy.float32', 'numpy.int64', 'numpy.int32'])
    def test_invalid_dtype(self, dtype):

        dp_array = dpnp.arange(10, dtype=dpnp.float64)
        dp_out = dpnp.empty(10, dtype=dtype)

        with pytest.raises(ValueError):
            dpnp.sin(dp_array, out=dp_out)

    @pytest.mark.parametrize("shape",
                             [(0,), (15, ), (2, 2)],
                             ids=['(0,)', '(15, )', '(2,2)'])
    def test_invalid_shape(self, shape):

        dp_array = dpnp.arange(10, dtype=dpnp.float64)
        dp_out = dpnp.empty(shape, dtype=dpnp.float64)

        with pytest.raises(ValueError):
            dpnp.sin(dp_array, out=dp_out)


class TestCos:

    def test_cos(self):
        array_data = numpy.arange(10)
        out = numpy.empty(10, dtype=numpy.float64)

        # DPNP
        dp_array = dpnp.array(array_data, dtype=dpnp.float64)
        dp_out = dpnp.array(out, dtype=dpnp.float64)
        result = dpnp.cos(dp_array, out=dp_out)

        # original
        np_array = numpy.array(array_data, dtype=numpy.float64)
        expected = numpy.cos(np_array, out=out)

        assert_array_equal(expected, result)

    @pytest.mark.parametrize("dtype",
                             [numpy.float32, numpy.int64, numpy.int32],
                             ids=['numpy.float32', 'numpy.int64', 'numpy.int32'])
    def test_invalid_dtype(self, dtype):

        dp_array = dpnp.arange(10, dtype=dpnp.float64)
        dp_out = dpnp.empty(10, dtype=dtype)

        with pytest.raises(ValueError):
            dpnp.cos(dp_array, out=dp_out)

    @pytest.mark.parametrize("shape",
                             [(0,), (15, ), (2, 2)],
                             ids=['(0,)', '(15, )', '(2,2)'])
    def test_invalid_shape(self, shape):

        dp_array = dpnp.arange(10, dtype=dpnp.float64)
        dp_out = dpnp.empty(shape, dtype=dpnp.float64)

        with pytest.raises(ValueError):
            dpnp.cos(dp_array, out=dp_out)


class TestsLog:

    def test_log(self):
        array_data = numpy.arange(10)
        out = numpy.empty(10, dtype=numpy.float64)

        # DPNP
        dp_array = dpnp.array(array_data, dtype=dpnp.float64)
        dp_out = dpnp.array(out, dtype=dpnp.float64)
        result = dpnp.log(dp_array, out=dp_out)

        # original
        np_array = numpy.array(array_data, dtype=numpy.float64)
        expected = numpy.log(np_array, out=out)

        assert_array_equal(expected, result)

    @pytest.mark.parametrize("dtype",
                             [numpy.float32, numpy.int64, numpy.int32],
                             ids=['numpy.float32', 'numpy.int64', 'numpy.int32'])
    def test_invalid_dtype(self, dtype):

        dp_array = dpnp.arange(10, dtype=dpnp.float64)
        dp_out = dpnp.empty(10, dtype=dtype)

        with pytest.raises(ValueError):
            dpnp.log(dp_array, out=dp_out)

    @pytest.mark.parametrize("shape",
                             [(0,), (15, ), (2, 2)],
                             ids=['(0,)', '(15, )', '(2,2)'])
    def test_invalid_shape(self, shape):

        dp_array = dpnp.arange(10, dtype=dpnp.float64)
        dp_out = dpnp.empty(shape, dtype=dpnp.float64)

        with pytest.raises(ValueError):
            dpnp.log(dp_array, out=dp_out)


class TestExp:

    def test_exp(self):
        array_data = numpy.arange(10)
        out = numpy.empty(10, dtype=numpy.float64)

        # DPNP
        dp_array = dpnp.array(array_data, dtype=dpnp.float64)
        dp_out = dpnp.array(out, dtype=dpnp.float64)
        result = dpnp.exp(dp_array, out=dp_out)

        # original
        np_array = numpy.array(array_data, dtype=numpy.float64)
        expected = numpy.exp(np_array, out=out)

        assert_array_equal(expected, result)

    @pytest.mark.parametrize("dtype",
                             [numpy.float32, numpy.int64, numpy.int32],
                             ids=['numpy.float32', 'numpy.int64', 'numpy.int32'])
    def test_invalid_dtype(self, dtype):

        dp_array = dpnp.arange(10, dtype=dpnp.float64)
        dp_out = dpnp.empty(10, dtype=dtype)

        with pytest.raises(ValueError):
            dpnp.exp(dp_array, out=dp_out)

    @pytest.mark.parametrize("shape",
                             [(0,), (15, ), (2, 2)],
                             ids=['(0,)', '(15, )', '(2,2)'])
    def test_invalid_shape(self, shape):

        dp_array = dpnp.arange(10, dtype=dpnp.float64)
        dp_out = dpnp.empty(shape, dtype=dpnp.float64)

        with pytest.raises(ValueError):
            dpnp.exp(dp_array, out=dp_out)


class TestArcsin:

    def test_arcsin(self):
        array_data = numpy.arange(10)
        out = numpy.empty(10, dtype=numpy.float64)

        # DPNP
        dp_array = dpnp.array(array_data, dtype=dpnp.float64)
        dp_out = dpnp.array(out, dtype=dpnp.float64)
        result = dpnp.arcsin(dp_array, out=dp_out)

        # original
        np_array = numpy.array(array_data, dtype=numpy.float64)
        expected = numpy.arcsin(np_array, out=out)

        assert_array_equal(expected, result)

    @pytest.mark.parametrize("dtype",
                             [numpy.float32, numpy.int64, numpy.int32],
                             ids=['numpy.float32', 'numpy.int64', 'numpy.int32'])
    def test_invalid_dtype(self, dtype):

        dp_array = dpnp.arange(10, dtype=dpnp.float64)
        dp_out = dpnp.empty(10, dtype=dtype)

        with pytest.raises(ValueError):
            dpnp.arcsin(dp_array, out=dp_out)

    @pytest.mark.parametrize("shape",
                             [(0,), (15, ), (2, 2)],
                             ids=['(0,)', '(15, )', '(2,2)'])
    def test_invalid_shape(self, shape):

        dp_array = dpnp.arange(10, dtype=dpnp.float64)
        dp_out = dpnp.empty(shape, dtype=dpnp.float64)

        with pytest.raises(ValueError):
            dpnp.arcsin(dp_array, out=dp_out)


class TestArctan:

    def test_arctan(self):
        array_data = numpy.arange(10)
        out = numpy.empty(10, dtype=numpy.float64)

        # DPNP
        dp_array = dpnp.array(array_data, dtype=dpnp.float64)
        dp_out = dpnp.array(out, dtype=dpnp.float64)
        result = dpnp.arctan(dp_array, out=dp_out)

        # original
        np_array = numpy.array(array_data, dtype=numpy.float64)
        expected = numpy.arctan(np_array, out=out)

        assert_array_equal(expected, result)

    @pytest.mark.parametrize("dtype",
                             [numpy.float32, numpy.int64, numpy.int32],
                             ids=['numpy.float32', 'numpy.int64', 'numpy.int32'])
    def test_invalid_dtype(self, dtype):

        dp_array = dpnp.arange(10, dtype=dpnp.float64)
        dp_out = dpnp.empty(10, dtype=dtype)

        with pytest.raises(ValueError):
            dpnp.arctan(dp_array, out=dp_out)

    @pytest.mark.parametrize("shape",
                             [(0,), (15, ), (2, 2)],
                             ids=['(0,)', '(15, )', '(2,2)'])
    def test_invalid_shape(self, shape):

        dp_array = dpnp.arange(10, dtype=dpnp.float64)
        dp_out = dpnp.empty(shape, dtype=dpnp.float64)

        with pytest.raises(ValueError):
            dpnp.arctan(dp_array, out=dp_out)


class TestTan:

    def test_tan(self):
        array_data = numpy.arange(10)
        out = numpy.empty(10, dtype=numpy.float64)

        # DPNP
        dp_array = dpnp.array(array_data, dtype=dpnp.float64)
        dp_out = dpnp.array(out, dtype=dpnp.float64)
        result = dpnp.tan(dp_array, out=dp_out)

        # original
        np_array = numpy.array(array_data, dtype=numpy.float64)
        expected = numpy.tan(np_array, out=out)

        assert_array_equal(expected, result)

    @pytest.mark.parametrize("dtype",
                             [numpy.float32, numpy.int64, numpy.int32],
                             ids=['numpy.float32', 'numpy.int64', 'numpy.int32'])
    def test_invalid_dtype(self, dtype):

        dp_array = dpnp.arange(10, dtype=dpnp.float64)
        dp_out = dpnp.empty(10, dtype=dtype)

        with pytest.raises(ValueError):
            dpnp.tan(dp_array, out=dp_out)

    @pytest.mark.parametrize("shape",
                             [(0,), (15, ), (2, 2)],
                             ids=['(0,)', '(15, )', '(2,2)'])
    def test_invalid_shape(self, shape):

        dp_array = dpnp.arange(10, dtype=dpnp.float64)
        dp_out = dpnp.empty(shape, dtype=dpnp.float64)

        with pytest.raises(ValueError):
            dpnp.tan(dp_array, out=dp_out)


class TestArctan2:
    def test_arctan2(self):
        array_data = numpy.arange(10)
        out = numpy.empty(10, dtype=numpy.float64)

        # DPNP
        dp_array = dpnp.array(array_data, dtype=dpnp.float64)
        dp_out = dpnp.array(out, dtype=dpnp.float64)
        result = dpnp.arctan2(dp_array, dp_array, out=dp_out)

        # original
        np_array = numpy.array(array_data, dtype=numpy.float64)
        expected = numpy.arctan2(np_array, np_array, out=out)

        assert_array_equal(expected, result)

    @pytest.mark.parametrize("dtype", get_all_dtypes(no_bool=True, no_complex=True, no_none=True))
    def test_out_dtypes(self, dtype):
        size = 2 if dtype == dpnp.bool else 10

        np_array = numpy.arange(size, dtype=dtype)
        np_out = numpy.empty(size, dtype=numpy.complex64)
        expected = numpy.arctan2(np_array, np_array, out=np_out)

        dp_array = dpnp.arange(size, dtype=dtype)
        dp_out = dpnp.empty(size, dtype=dpnp.complex64)
        result = dpnp.arctan2(dp_array, dp_array, out=dp_out)

        assert_allclose(expected, result)

    @pytest.mark.parametrize("shape",
                             [(0,), (15, ), (2, 2)],
                             ids=['(0,)', '(15, )', '(2,2)'])
    def test_invalid_shape(self, shape):

        dp_array = dpnp.arange(10, dtype=dpnp.float64)
        dp_out = dpnp.empty(shape, dtype=dpnp.float64)

        with pytest.raises(ValueError):
            dpnp.arctan2(dp_array, dp_array, out=dp_out)


class TestSqrt:
    @pytest.mark.parametrize("dtype", get_float_dtypes())
    def test_sqrt_ordinary(self, dtype):
        array_data = numpy.arange(10)
        out = numpy.empty(10, dtype=dtype)

        # DPNP
        dp_array = dpnp.array(array_data, dtype=dtype)
        dp_out = dpnp.array(out, dtype=dtype)
        result = dpnp.sqrt(dp_array, out=dp_out)

        # original
        np_array = numpy.array(array_data, dtype=dtype)
        expected = numpy.sqrt(np_array, out=out)

        numpy.testing.assert_allclose(expected, result)
        numpy.testing.assert_allclose(out, dp_out)

    @pytest.mark.parametrize("dtype",
                             [numpy.int64, numpy.int32],
                             ids=['numpy.int64', 'numpy.int32'])
    def test_invalid_dtype(self, dtype):

        dp_array = dpnp.arange(10, dtype=dpnp.float32)
        dp_out = dpnp.empty(10, dtype=dtype)

        with pytest.raises(ValueError):
            dpnp.sqrt(dp_array, out=dp_out)

    @pytest.mark.parametrize("shape",
                             [(0,), (15, ), (2, 2)],
                             ids=['(0,)', '(15, )', '(2,2)'])
    def test_invalid_shape(self, shape):

        dp_array = dpnp.arange(10, dtype=dpnp.float32)
        dp_out = dpnp.empty(shape, dtype=dpnp.float32)

        with pytest.raises(ValueError):
            dpnp.sqrt(dp_array, out=dp_out)

    @pytest.mark.parametrize("out",
                             [4, (), [], (3, 7), [2, 4]],
                             ids=['4', '()', '[]', '(3, 7)', '[2, 4]'])
    def test_invalid_out(self, out):
        a = dpnp.arange(10)

        numpy.testing.assert_raises(TypeError, dpnp.sqrt, a, out)
        numpy.testing.assert_raises(TypeError, numpy.sqrt, a.asnumpy(), out)<|MERGE_RESOLUTION|>--- conflicted
+++ resolved
@@ -1,11 +1,7 @@
 import pytest
-<<<<<<< HEAD
-from .helper import get_float_dtypes
-=======
 from .helper import (
     get_all_dtypes
 )
->>>>>>> 21680936
 
 import numpy
 from numpy.testing import (
