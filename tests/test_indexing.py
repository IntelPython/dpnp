import pytest

import dpnp

import numpy


@pytest.mark.parametrize("offset",
                         [0, 1],
                         ids=['0', '1'])
@pytest.mark.parametrize("array",
                         [[[0, 0], [0, 0]],
                          [[1, 2], [1, 2]],
                          [[1, 2], [3, 4]],
                          [[0, 1, 2], [3, 4, 5], [6, 7, 8]],
                          [[0, 1, 2, 3, 4], [5, 6, 7, 8, 9]],
                          [[[1, 2], [3, 4]], [[1, 2], [2, 1]], [[1, 3], [3, 1]]],
                          [[[[1, 2], [3, 4]], [[1, 2], [2, 1]]], [[[1, 3], [3, 1]], [[0, 1], [1, 3]]]],
                          [[[[1, 2, 3], [3, 4, 5]], [[1, 2, 3], [2, 1, 0]]], [
                              [[1, 3, 5], [3, 1, 0]], [[0, 1, 2], [1, 3, 4]]]],
                          [[[[1, 2, 3], [4, 5, 6]], [[7, 8, 9], [10, 11, 12]]], [[[13, 14, 15], [16, 17, 18]], [[19, 20, 21], [22, 23, 24]]]]],
                         ids=['[[0, 0], [0, 0]]',
                              '[[1, 2], [1, 2]]',
                              '[[1, 2], [3, 4]]',
                              '[[0, 1, 2], [3, 4, 5], [6, 7, 8]]',
                              '[[0, 1, 2, 3, 4], [5, 6, 7, 8, 9]]',
                              '[[[1, 2], [3, 4]], [[1, 2], [2, 1]], [[1, 3], [3, 1]]]',
                              '[[[[1, 2], [3, 4]], [[1, 2], [2, 1]]], [[[1, 3], [3, 1]], [[0, 1], [1, 3]]]]',
                              '[[[[1, 2, 3], [3, 4, 5]], [[1, 2, 3], [2, 1, 0]]], [[[1, 3, 5], [3, 1, 0]], [[0, 1, 2], [1, 3, 4]]]]',
                              '[[[[1, 2, 3], [4, 5, 6]], [[7, 8, 9], [10, 11, 12]]], [[[13, 14, 15], [16, 17, 18]], [[19, 20, 21], [22, 23, 24]]]]'])
def test_diagonal(array, offset):
    a = numpy.array(array)
    ia = dpnp.array(a)
    expected = numpy.diagonal(a, offset)
    result = dpnp.diagonal(ia, offset)
    numpy.testing.assert_array_equal(expected, result)


<<<<<<< HEAD
@pytest.mark.parametrize("vals",
                         [[100, 200],
                          (100, 200)],
                         ids=['[100, 200]',
                              '(100, 200)'])
@pytest.mark.parametrize("mask",
                         [[[True, False], [False, True]],
                          [[False, True], [True, False]],
                          [[False, False], [True, True]]],
                         ids=['[[True, False], [False, True]]',
                              '[[False, True], [True, False]]',
                              '[[False, False], [True, True]]'])
@pytest.mark.parametrize("arr",
                         [[[0, 0], [0, 0]],
                          [[1, 2], [1, 2]],
                          [[1, 2], [3, 4]]],
                         ids=['[[0, 0], [0, 0]]',
                              '[[1, 2], [1, 2]]',
                              '[[1, 2], [3, 4]]'])
def test_place1(arr, mask, vals):
    a = numpy.array(arr)
    ia = dpnp.array(a)
    m = numpy.array(mask)
    im = dpnp.array(m)
    numpy.place(a, m, vals)
    dpnp.place(ia, im, vals)
    numpy.testing.assert_array_equal(a, ia)


@pytest.mark.parametrize("vals",
                         [[100, 200],
                          [100, 200, 300, 400, 500, 600],
                          [100, 200, 300, 400, 500, 600, 800, 900]],
                         ids=['[100, 200]',
                              '[100, 200, 300, 400, 500, 600]',
                              '[100, 200, 300, 400, 500, 600, 800, 900]'])
@pytest.mark.parametrize("mask",
                         [[[[True, False], [False, True]], [[False, True], [True, False]], [[False, False], [True, True]]]],
                         ids=['[[[True, False], [False, True]], [[False, True], [True, False]], [[False, False], [True, True]]]'])
@pytest.mark.parametrize("arr",
                         [[[[1, 2], [3, 4]], [[1, 2], [2, 1]], [[1, 3], [3, 1]]]],
                         ids=['[[[1, 2], [3, 4]], [[1, 2], [2, 1]], [[1, 3], [3, 1]]]'])
def test_place2(arr, mask, vals):
    a = numpy.array(arr)
    ia = dpnp.array(a)
    m = numpy.array(mask)
    im = dpnp.array(m)
    numpy.place(a, m, vals)
    dpnp.place(ia, im, vals)
    numpy.testing.assert_array_equal(a, ia)


@pytest.mark.parametrize("vals",
                         [[100, 200],
                          [100, 200, 300, 400, 500, 600],
                          [100, 200, 300, 400, 500, 600, 800, 900]],
                         ids=['[100, 200]',
                              '[100, 200, 300, 400, 500, 600]',
                              '[100, 200, 300, 400, 500, 600, 800, 900]'])
@pytest.mark.parametrize("mask",
                         [[[[[False, False], [True, True]], [[True, True], [True, True]]], [[[False, False], [True, True]], [[False, False], [False, False]]]]],
                         ids=['[[[[False, False], [True, True]], [[True, True], [True, True]]], [[[False, False], [True, True]], [[False, False], [False, False]]]]'])
@pytest.mark.parametrize("arr",
                         [[[[[1, 2], [3, 4]], [[1, 2], [2, 1]]], [[[1, 3], [3, 1]], [[0, 1], [1, 3]]]]],
                         ids=['[[[[1, 2], [3, 4]], [[1, 2], [2, 1]]], [[[1, 3], [3, 1]], [[0, 1], [1, 3]]]]'])
def test_place3(arr, mask, vals):
    a = numpy.array(arr)
    ia = dpnp.array(a)
    m = numpy.array(mask)
    im = dpnp.array(m)
    numpy.place(a, m, vals)
    dpnp.place(ia, im, vals)
    numpy.testing.assert_array_equal(a, ia)
=======
@pytest.mark.parametrize("val",
                         [-1, 0, 1],
                         ids=['-1', '0', '1'])
@pytest.mark.parametrize("array",
                         [[[0, 0], [0, 0]],
                          [[1, 2], [1, 2]],
                          [[1, 2], [3, 4]],
                          [[0, 1, 2], [3, 4, 5], [6, 7, 8]],
                          [[0, 1, 2, 3, 4], [5, 6, 7, 8, 9]],
                          [[[[1, 2], [3, 4]], [[1, 2], [2, 1]]], [[[1, 3], [3, 1]], [[0, 1], [1, 3]]]]],
                         ids=['[[0, 0], [0, 0]]',
                              '[[1, 2], [1, 2]]',
                              '[[1, 2], [3, 4]]',
                              '[[0, 1, 2], [3, 4, 5], [6, 7, 8]]',
                              '[[0, 1, 2, 3, 4], [5, 6, 7, 8, 9]]',
                              '[[[[1, 2], [3, 4]], [[1, 2], [2, 1]]], [[[1, 3], [3, 1]], [[0, 1], [1, 3]]]]'])
def test_fill_diagonal(array, val):
    a = numpy.array(array)
    ia = dpnp.array(a)
    expected = numpy.fill_diagonal(a, val)
    result = dpnp.fill_diagonal(ia, val)
    numpy.testing.assert_array_equal(expected, result)
>>>>>>> b23a36e1


@pytest.mark.parametrize("v",
                         [0, 1, 2, 3, 4],
                         ids=['0', '1', '2', '3', '4'])
@pytest.mark.parametrize("ind",
                         [0, 1, 2, 3],
                         ids=['0', '1', '2', '3'])
@pytest.mark.parametrize("array",
                         [[[0, 0], [0, 0]],
                          [[1, 2], [1, 2]],
                          [[1, 2], [3, 4]],
                          [[[1, 2], [3, 4]], [[1, 2], [2, 1]], [[1, 3], [3, 1]]],
                          [[[[1, 2], [3, 4]], [[1, 2], [2, 1]]], [[[1, 3], [3, 1]], [[0, 1], [1, 3]]]]],
                         ids=['[[0, 0], [0, 0]]',
                              '[[1, 2], [1, 2]]',
                              '[[1, 2], [3, 4]]',
                              '[[[1, 2], [3, 4]], [[1, 2], [2, 1]], [[1, 3], [3, 1]]]',
                              '[[[[1, 2], [3, 4]], [[1, 2], [2, 1]]], [[[1, 3], [3, 1]], [[0, 1], [1, 3]]]]'])
def test_put(array, ind, v):
    a = numpy.array(array)
    ia = dpnp.array(a)
    numpy.put(a, ind, v)
    dpnp.put(ia, ind, v)
    numpy.testing.assert_array_equal(a, ia)


@pytest.mark.parametrize("v",
                         [[10, 20], [30, 40]],
                         ids=['[10, 20]', '[30, 40]'])
@pytest.mark.parametrize("ind",
                         [[0, 1], [2, 3]],
                         ids=['[0, 1]', '[2, 3]'])
@pytest.mark.parametrize("array",
                         [[[0, 0], [0, 0]],
                          [[1, 2], [1, 2]],
                          [[1, 2], [3, 4]],
                          [[[1, 2], [3, 4]], [[1, 2], [2, 1]], [[1, 3], [3, 1]]],
                          [[[[1, 2], [3, 4]], [[1, 2], [2, 1]]], [[[1, 3], [3, 1]], [[0, 1], [1, 3]]]]],
                         ids=['[[0, 0], [0, 0]]',
                              '[[1, 2], [1, 2]]',
                              '[[1, 2], [3, 4]]',
                              '[[[1, 2], [3, 4]], [[1, 2], [2, 1]], [[1, 3], [3, 1]]]',
                              '[[[[1, 2], [3, 4]], [[1, 2], [2, 1]]], [[[1, 3], [3, 1]], [[0, 1], [1, 3]]]]'])
def test_put2(array, ind, v):
    a = numpy.array(array)
    ia = dpnp.array(a)
    numpy.put(a, ind, v)
    dpnp.put(ia, ind, v)
    numpy.testing.assert_array_equal(a, ia)


def test_put3():
    a = numpy.arange(5)
    ia = dpnp.array(a)
    dpnp.put(ia, [0, 2], [-44, -55])
    numpy.put(a, [0, 2], [-44, -55])
    numpy.testing.assert_array_equal(a, ia)


@pytest.mark.parametrize("indices",
                         [[[0, 0], [0, 0]],
                          [[1, 2], [1, 2]],
                          [[1, 2], [3, 4]]],
                         ids=['[[0, 0], [0, 0]]',
                              '[[1, 2], [1, 2]]',
                              '[[1, 2], [3, 4]]'])
@pytest.mark.parametrize("array",
                         [[[0, 1, 2], [3, 4, 5], [6, 7, 8]],
                          [[0, 1, 2, 3, 4], [5, 6, 7, 8, 9]],
                          [[[1, 2], [3, 4]], [[1, 2], [2, 1]], [[1, 3], [3, 1]]],
                          [[[[1, 2], [3, 4]], [[1, 2], [2, 1]]], [[[1, 3], [3, 1]], [[0, 1], [1, 3]]]],
                          [[[[1, 2, 3], [3, 4, 5]], [[1, 2, 3], [2, 1, 0]]], [
                              [[1, 3, 5], [3, 1, 0]], [[0, 1, 2], [1, 3, 4]]]],
                          [[[[1, 2, 3], [4, 5, 6]], [[7, 8, 9], [10, 11, 12]]], [[[13, 14, 15], [16, 17, 18]], [[19, 20, 21], [22, 23, 24]]]]],
                         ids=['[[0, 1, 2], [3, 4, 5], [6, 7, 8]]',
                              '[[0, 1, 2, 3, 4], [5, 6, 7, 8, 9]]',
                              '[[[1, 2], [3, 4]], [[1, 2], [2, 1]], [[1, 3], [3, 1]]]',
                              '[[[[1, 2], [3, 4]], [[1, 2], [2, 1]]], [[[1, 3], [3, 1]], [[0, 1], [1, 3]]]]',
                              '[[[[1, 2, 3], [3, 4, 5]], [[1, 2, 3], [2, 1, 0]]], [[[1, 3, 5], [3, 1, 0]], [[0, 1, 2], [1, 3, 4]]]]',
                              '[[[[1, 2, 3], [4, 5, 6]], [[7, 8, 9], [10, 11, 12]]], [[[13, 14, 15], [16, 17, 18]], [[19, 20, 21], [22, 23, 24]]]]'])
def test_take(array, indices):
    a = numpy.array(array)
    ind = numpy.array(indices)
    ia = dpnp.array(a)
    iind = dpnp.array(ind)
    expected = numpy.take(a, ind)
    result = dpnp.take(ia, iind)
    numpy.testing.assert_array_equal(expected, result)


@pytest.mark.parametrize("m",
                         [None, 0, 1, 2, 3, 4],
                         ids=['None', '0', '1', '2', '3', '4'])
@pytest.mark.parametrize("k",
                         [0, 1, 2, 3, 4, 5],
                         ids=['0', '1', '2', '3', '4', '5'])
@pytest.mark.parametrize("n",
                         [1, 2, 3, 4, 5, 6],
                         ids=['1', '2', '3', '4', '5', '6'])
def test_tril_indices(n, k, m):
    result = dpnp.tril_indices(n, k, m)
    expected = numpy.tril_indices(n, k, m)
    numpy.testing.assert_array_equal(expected, result)


@pytest.mark.parametrize("k",
                         [0, 1, 2, 3, 4, 5],
                         ids=['0', '1', '2', '3', '4', '5'])
@pytest.mark.parametrize("array",
                         [[[0, 0], [0, 0]],
                          [[1, 2], [1, 2]],
                          [[1, 2], [3, 4]], ],
                         ids=['[[0, 0], [0, 0]]',
                              '[[1, 2], [1, 2]]',
                              '[[1, 2], [3, 4]]'])
def test_tril_indices_from(array, k):
    a = numpy.array(array)
    ia = dpnp.array(a)
    result = dpnp.tril_indices_from(ia, k)
    expected = numpy.tril_indices_from(a, k)
    numpy.testing.assert_array_equal(expected, result)


@pytest.mark.parametrize("m",
                         [None, 0, 1, 2, 3, 4],
                         ids=['None', '0', '1', '2', '3', '4'])
@pytest.mark.parametrize("k",
                         [0, 1, 2, 3, 4, 5],
                         ids=['0', '1', '2', '3', '4', '5'])
@pytest.mark.parametrize("n",
                         [1, 2, 3, 4, 5, 6],
                         ids=['1', '2', '3', '4', '5', '6'])
def test_triu_indices(n, k, m):
    result = dpnp.triu_indices(n, k, m)
    expected = numpy.triu_indices(n, k, m)
    numpy.testing.assert_array_equal(expected, result)


@pytest.mark.parametrize("k",
                         [0, 1, 2, 3, 4, 5],
                         ids=['0', '1', '2', '3', '4', '5'])
@pytest.mark.parametrize("array",
                         [[[0, 0], [0, 0]],
                          [[1, 2], [1, 2]],
                          [[1, 2], [3, 4]], ],
                         ids=['[[0, 0], [0, 0]]',
                              '[[1, 2], [1, 2]]',
                              '[[1, 2], [3, 4]]'])
def test_triu_indices_from(array, k):
    a = numpy.array(array)
    ia = dpnp.array(a)
    result = dpnp.triu_indices_from(ia, k)
    expected = numpy.triu_indices_from(a, k)
    numpy.testing.assert_array_equal(expected, result)<|MERGE_RESOLUTION|>--- conflicted
+++ resolved
@@ -36,7 +36,30 @@
     numpy.testing.assert_array_equal(expected, result)
 
 
-<<<<<<< HEAD
+@pytest.mark.parametrize("val",
+                         [-1, 0, 1],
+                         ids=['-1', '0', '1'])
+@pytest.mark.parametrize("array",
+                         [[[0, 0], [0, 0]],
+                          [[1, 2], [1, 2]],
+                          [[1, 2], [3, 4]],
+                          [[0, 1, 2], [3, 4, 5], [6, 7, 8]],
+                          [[0, 1, 2, 3, 4], [5, 6, 7, 8, 9]],
+                          [[[[1, 2], [3, 4]], [[1, 2], [2, 1]]], [[[1, 3], [3, 1]], [[0, 1], [1, 3]]]]],
+                         ids=['[[0, 0], [0, 0]]',
+                              '[[1, 2], [1, 2]]',
+                              '[[1, 2], [3, 4]]',
+                              '[[0, 1, 2], [3, 4, 5], [6, 7, 8]]',
+                              '[[0, 1, 2, 3, 4], [5, 6, 7, 8, 9]]',
+                              '[[[[1, 2], [3, 4]], [[1, 2], [2, 1]]], [[[1, 3], [3, 1]], [[0, 1], [1, 3]]]]'])
+def test_fill_diagonal(array, val):
+    a = numpy.array(array)
+    ia = dpnp.array(a)
+    expected = numpy.fill_diagonal(a, val)
+    result = dpnp.fill_diagonal(ia, val)
+    numpy.testing.assert_array_equal(expected, result)
+
+
 @pytest.mark.parametrize("vals",
                          [[100, 200],
                           (100, 200)],
@@ -110,30 +133,6 @@
     numpy.place(a, m, vals)
     dpnp.place(ia, im, vals)
     numpy.testing.assert_array_equal(a, ia)
-=======
-@pytest.mark.parametrize("val",
-                         [-1, 0, 1],
-                         ids=['-1', '0', '1'])
-@pytest.mark.parametrize("array",
-                         [[[0, 0], [0, 0]],
-                          [[1, 2], [1, 2]],
-                          [[1, 2], [3, 4]],
-                          [[0, 1, 2], [3, 4, 5], [6, 7, 8]],
-                          [[0, 1, 2, 3, 4], [5, 6, 7, 8, 9]],
-                          [[[[1, 2], [3, 4]], [[1, 2], [2, 1]]], [[[1, 3], [3, 1]], [[0, 1], [1, 3]]]]],
-                         ids=['[[0, 0], [0, 0]]',
-                              '[[1, 2], [1, 2]]',
-                              '[[1, 2], [3, 4]]',
-                              '[[0, 1, 2], [3, 4, 5], [6, 7, 8]]',
-                              '[[0, 1, 2, 3, 4], [5, 6, 7, 8, 9]]',
-                              '[[[[1, 2], [3, 4]], [[1, 2], [2, 1]]], [[[1, 3], [3, 1]], [[0, 1], [1, 3]]]]'])
-def test_fill_diagonal(array, val):
-    a = numpy.array(array)
-    ia = dpnp.array(a)
-    expected = numpy.fill_diagonal(a, val)
-    result = dpnp.fill_diagonal(ia, val)
-    numpy.testing.assert_array_equal(expected, result)
->>>>>>> b23a36e1
 
 
 @pytest.mark.parametrize("v",
