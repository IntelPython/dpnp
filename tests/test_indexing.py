import functools

import numpy
import pytest
from dpctl.tensor._numpy_helper import AxisError
from numpy.testing import (
    assert_,
    assert_array_equal,
    assert_equal,
    assert_raises,
    assert_raises_regex,
)

import dpnp

from .helper import get_all_dtypes, get_integer_dtypes, has_support_aspect64


def _add_keepdims(func):
    """
    Hack in keepdims behavior into a function taking an axis.
    """

    @functools.wraps(func)
    def wrapped(a, axis, **kwargs):
        res = func(a, axis=axis, **kwargs)
        if axis is None:
            axis = 0  # res is now 0d and we can insert this anywhere
        return dpnp.expand_dims(res, axis=axis)

    return wrapped


class TestDiagonal:
    @pytest.mark.parametrize("dtype", get_all_dtypes(no_bool=True))
    @pytest.mark.parametrize("offset", [-3, -1, 0, 1, 3])
    @pytest.mark.parametrize(
        "shape",
        [(2, 2), (3, 3), (2, 5), (3, 2, 2), (2, 2, 2, 2), (2, 2, 2, 3)],
        ids=[
            "(2,2)",
            "(3,3)",
            "(2,5)",
            "(3,2,2)",
            "(2,2,2,2)",
            "(2,2,2,3)",
        ],
    )
    def test_diagonal_offset(self, shape, dtype, offset):
        a = numpy.arange(numpy.prod(shape), dtype=dtype).reshape(shape)
        a_dp = dpnp.array(a)
        expected = numpy.diagonal(a, offset)
        result = dpnp.diagonal(a_dp, offset)
        assert_array_equal(expected, result)

    @pytest.mark.parametrize("dtype", get_all_dtypes(no_bool=True))
    @pytest.mark.parametrize(
        "shape, axis_pairs",
        [
            ((3, 4), [(0, 1), (1, 0)]),
            ((3, 4, 5), [(0, 1), (1, 2), (0, 2)]),
            ((4, 3, 5, 2), [(0, 1), (1, 2), (2, 3), (0, 3)]),
        ],
    )
    def test_diagonal_axes(self, shape, axis_pairs, dtype):
        a = numpy.arange(numpy.prod(shape), dtype=dtype).reshape(shape)
        a_dp = dpnp.array(a)
        for axis1, axis2 in axis_pairs:
            expected = numpy.diagonal(a, axis1=axis1, axis2=axis2)
            result = dpnp.diagonal(a_dp, axis1=axis1, axis2=axis2)
            assert_array_equal(expected, result)

    def test_diagonal_errors(self):
        a = dpnp.arange(12).reshape(3, 4)

        # unsupported type
        a_np = dpnp.asnumpy(a)
        assert_raises(TypeError, dpnp.diagonal, a_np)

        # a.ndim < 2
        a_ndim_1 = a.flatten()
        assert_raises(ValueError, dpnp.diagonal, a_ndim_1)

        # unsupported type `offset`
        assert_raises(TypeError, dpnp.diagonal, a, offset=1.0)
        assert_raises(TypeError, dpnp.diagonal, a, offset=[0])

        # axes are out of bounds
        assert_raises(AxisError, a.diagonal, axis1=0, axis2=5)
        assert_raises(AxisError, a.diagonal, axis1=5, axis2=0)
        assert_raises(AxisError, a.diagonal, axis1=5, axis2=5)

        # same axes
        assert_raises(ValueError, a.diagonal, axis1=1, axis2=1)
        assert_raises(ValueError, a.diagonal, axis1=1, axis2=-1)


class TestExtins:
    @pytest.mark.parametrize("dt", get_all_dtypes(no_none=True))
    def test_extract(self, dt):
        a = numpy.array([1, 3, 2, 1, 2, 3, 3], dtype=dt)
        ia = dpnp.array(a)

        result = dpnp.extract(ia > 1, ia)
        expected = numpy.extract(a > 1, a)
        assert_array_equal(result, expected)

    @pytest.mark.parametrize("a_dt", get_all_dtypes(no_none=True))
    @pytest.mark.parametrize("cond_dt", get_all_dtypes(no_none=True))
    def test_extract_diff_dtypes(self, a_dt, cond_dt):
        a = numpy.array([-2, -1, 0, 1, 2, 3], dtype=a_dt)
        cond = numpy.array([1, -1, 2, 0, -2, 3], dtype=cond_dt)
        ia, icond = dpnp.array(a), dpnp.array(cond)

        result = dpnp.extract(icond, ia)
        expected = numpy.extract(cond, a)
        assert_array_equal(result, expected)

    @pytest.mark.parametrize("a_dt", get_all_dtypes(no_none=True))
    def test_extract_list_cond(self, a_dt):
        a = numpy.array([-2, -1, 0, 1, 2, 3], dtype=a_dt)
        cond = [1, -1, 2, 0, -2, 3]
        ia = dpnp.array(a)

        result = dpnp.extract(cond, ia)
        expected = numpy.extract(cond, a)
        assert_array_equal(result, expected)

    @pytest.mark.parametrize("dt", get_all_dtypes(no_none=True))
    def test_place(self, dt):
        a = numpy.array([1, 4, 3, 2, 5, 8, 7], dtype=dt)
        ia = dpnp.array(a)

        dpnp.place(ia, [0, 1, 0, 1, 0, 1, 0], [2, 4, 6])
        numpy.place(a, [0, 1, 0, 1, 0, 1, 0], [2, 4, 6])
        assert_array_equal(ia, a)

    @pytest.mark.parametrize("a_dt", get_all_dtypes(no_none=True))
    @pytest.mark.parametrize("mask_dt", get_all_dtypes(no_none=True))
    @pytest.mark.parametrize("vals_dt", get_all_dtypes(no_none=True))
    def test_place_diff_dtypes(self, a_dt, mask_dt, vals_dt):
        a = numpy.array(
            [[[1, 2], [3, 4]], [[1, 2], [2, 1]], [[1, 3], [3, 1]]], dtype=a_dt
        )
        mask = numpy.array(
            [
                [[True, False], [False, True]],
                [[False, True], [True, False]],
                [[False, False], [True, True]],
            ],
            dtype=mask_dt,
        )
        vals = numpy.array(
            [100, 200, 300, 400, 500, 600, 800, 900], dtype=vals_dt
        )
        ia, imask, ivals = dpnp.array(a), dpnp.array(mask), dpnp.array(vals)

        if numpy.can_cast(vals_dt, a_dt, casting="safe"):
            dpnp.place(ia, imask, ivals)
            numpy.place(a, mask, vals)
            assert_array_equal(ia, a)
        else:
            assert_raises(TypeError, dpnp.place, ia, imask, ivals)
            assert_raises(TypeError, numpy.place, a, mask, vals)

    def test_place_broadcast_vals(self):
        a = numpy.array([1, 4, 3, 2, 5, 8, 7])
        ia = dpnp.array(a)

        dpnp.place(ia, [1, 0, 1, 0, 1, 0, 1], [8, 9])
        numpy.place(a, [1, 0, 1, 0, 1, 0, 1], [8, 9])
        assert_array_equal(ia, a)

    def test_place_empty_vals(self):
        a = numpy.array([1, 4, 3, 2, 5, 8, 7])
        mask = numpy.zeros(7)
        ia, imask = dpnp.array(a), dpnp.array(mask)
        vals = []

        dpnp.place(ia, imask, vals)
        numpy.place(a, mask, vals)
        assert_array_equal(ia, a)

    @pytest.mark.parametrize("xp", [numpy, dpnp])
    def test_place_insert_from_empty_vals(self, xp):
        a = xp.array([1, 4, 3, 2, 5, 8, 7])
        assert_raises_regex(
            ValueError,
            "Cannot insert from an empty array",
            lambda: xp.place(a, [0, 0, 0, 0, 0, 1, 0], []),
        )

    @pytest.mark.parametrize("xp", [numpy, dpnp])
    def test_place_wrong_array_type(self, xp):
        assert_raises(TypeError, xp.place, [1, 2, 3], [True, False], [0, 1])

    @pytest.mark.parametrize("dt", get_all_dtypes(no_none=True))
    def test_both(self, dt):
        a = numpy.random.rand(10).astype(dt)
        mask = a > 0.5
        ia, imask = dpnp.array(a), dpnp.array(mask)

        result = dpnp.extract(imask, ia)
        expected = numpy.extract(mask, a)
        assert_array_equal(result, expected)

        ic = dpnp.extract(imask, ia)
        c = numpy.extract(mask, a)
        assert_array_equal(ic, c)

        dpnp.place(ia, imask, 0)
        dpnp.place(ia, imask, ic)

        numpy.place(a, mask, 0)
        numpy.place(a, mask, c)
        assert_array_equal(ia, a)


class TestIndexing:
    def test_ellipsis_index(self):
        a = dpnp.array([[1, 2, 3], [4, 5, 6], [7, 8, 9]])
        assert_(a[...] is not a)
        assert_equal(a[...], a)

        # test that slicing with ellipsis doesn't skip an arbitrary number of dimensions
        assert_equal(a[0, ...], a[0])
        assert_equal(a[0, ...], a[0, :])
        assert_equal(a[..., 0], a[:, 0])

        # test that slicing with ellipsis always results in an array
        assert_equal(a[0, ..., 1], dpnp.array(2))

        # assignment with `(Ellipsis,)` on 0-d arrays
        b = dpnp.array(1)
        b[(Ellipsis,)] = 2
        assert_equal(b, 2)

    def test_boolean_indexing_list(self):
        a = dpnp.array([1, 2, 3])
        b = dpnp.array([True, False, True])

        assert_equal(a[b], [1, 3])
        assert_equal(a[None, b], [[1, 3]])

    def test_indexing_array_weird_strides(self):
        np_x = numpy.ones(10)
        dp_x = dpnp.ones(10)

        np_ind = numpy.arange(10)[:, None, None, None]
        np_ind = numpy.broadcast_to(np_ind, (10, 55, 4, 4))

        dp_ind = dpnp.arange(10)[:, None, None, None]
        dp_ind = dpnp.broadcast_to(dp_ind, (10, 55, 4, 4))

        # single advanced index case
        assert_array_equal(dp_x[dp_ind], np_x[np_ind])

        np_x2 = numpy.ones((10, 2))
        dp_x2 = dpnp.ones((10, 2))

        np_zind = numpy.zeros(4, dtype=np_ind.dtype)
        dp_zind = dpnp.zeros(4, dtype=dp_ind.dtype)

        # higher dimensional advanced index
        assert_array_equal(dp_x2[dp_ind, dp_zind], np_x2[np_ind, np_zind])

    def test_indexing_array_negative_strides(self):
        arr = dpnp.zeros((4, 4))[::-1, ::-1]

        slices = (slice(None), dpnp.array([0, 1, 2, 3]))
        arr[slices] = 10
        assert_array_equal(arr, 10.0)


class TestNonzero:
    @pytest.mark.parametrize("list_val", [[], [0], [1]])
    def test_trivial(self, list_val):
        np_res = numpy.nonzero(numpy.array(list_val))
        dpnp_res = dpnp.nonzero(dpnp.array(list_val))
        assert_array_equal(np_res, dpnp_res)

    @pytest.mark.parametrize("val", [0, 1])
    def test_0d(self, val):
        assert_raises(ValueError, dpnp.nonzero, dpnp.array(val))
        assert_raises(ValueError, dpnp.nonzero, dpnp.array(val))

    @pytest.mark.parametrize("dtype", get_all_dtypes(no_none=True))
    def test_1d(self, dtype):
        a = numpy.array([1, 0, 2, -1, 0, 0, 8], dtype=dtype)
        ia = dpnp.array(a)

        np_res = numpy.nonzero(a)
        dpnp_res = dpnp.nonzero(ia)
        assert_array_equal(np_res, dpnp_res)

    @pytest.mark.parametrize("dtype", get_all_dtypes(no_none=True))
    def test_2d(self, dtype):
        a = numpy.array([[0, 1, 0], [2, 0, 3]], dtype=dtype)
        ia = dpnp.array(a)

        np_res = numpy.nonzero(a)
        dpnp_res = dpnp.nonzero(ia)
        assert_array_equal(np_res, dpnp_res)

        a = numpy.eye(3, dtype=dtype)
        ia = dpnp.eye(3, dtype=dtype)

        np_res = numpy.nonzero(a)
        dpnp_res = dpnp.nonzero(ia)
        assert_array_equal(np_res, dpnp_res)

    def test_sparse(self):
        for i in range(20):
            a = numpy.zeros(200, dtype=bool)
            a[i::20] = True
            ia = dpnp.array(a)

            np_res = numpy.nonzero(a)
            dpnp_res = dpnp.nonzero(ia)
            assert_array_equal(np_res, dpnp_res)

            a = numpy.zeros(400, dtype=bool)
            a[10 + i : 20 + i] = True
            a[20 + i * 2] = True
            ia = dpnp.array(a)

            np_res = numpy.nonzero(a)
            dpnp_res = dpnp.nonzero(ia)
            assert_array_equal(np_res, dpnp_res)

    @pytest.mark.parametrize("dtype", get_all_dtypes())
    def test_array_method(self, dtype):
        a = numpy.array([[1, 0, 0], [4, 0, 6]], dtype=dtype)
        ia = dpnp.array(a)
        assert_array_equal(a.nonzero(), ia.nonzero())


class TestPut:
    @pytest.mark.parametrize("a_dt", get_all_dtypes(no_none=True))
    @pytest.mark.parametrize(
        "indices", [[0, 2], [-5, 4]], ids=["[0, 2]", "[-5, 4]"]
    )
    @pytest.mark.parametrize("ind_dt", get_all_dtypes(no_none=True))
    @pytest.mark.parametrize(
        "vals",
        [0, [1, 2], (2, 2), dpnp.array([1, 2])],
        ids=["0", "[1, 2]", "(2, 2)", "dpnp.array([1,2])"],
    )
    @pytest.mark.parametrize("mode", ["clip", "wrap"])
    def test_input_1d(self, a_dt, indices, ind_dt, vals, mode):
        a = numpy.array([-2, -1, 0, 1, 2], dtype=a_dt)
        b = numpy.copy(a)
        ia = dpnp.array(a)
        ib = dpnp.array(b)

        ind = numpy.array(indices, dtype=ind_dt)
        if ind_dt == dpnp.bool and ind.all():
            ind[0] = False  # to get rid of duplicate indices
        iind = dpnp.array(ind)

        if numpy.can_cast(ind_dt, numpy.intp, casting="safe"):
            numpy.put(a, ind, vals, mode=mode)
            dpnp.put(ia, iind, vals, mode=mode)
            assert_array_equal(ia, a)

            b.put(ind, vals, mode=mode)
            ib.put(iind, vals, mode=mode)
            assert_array_equal(ib, b)
        else:
            assert_raises(TypeError, numpy.put, a, ind, vals, mode=mode)
            assert_raises(TypeError, dpnp.put, ia, iind, vals, mode=mode)

            assert_raises(TypeError, b.put, ind, vals, mode=mode)
            assert_raises(TypeError, ib.put, iind, vals, mode=mode)

    @pytest.mark.parametrize("a_dt", get_all_dtypes(no_none=True))
    @pytest.mark.parametrize(
        "indices",
        [
            [0, 7],
            [3, 4],
            [-9, 8],
        ],
        ids=[
            "[0, 7]",
            "[3, 4]",
            "[-9, 8]",
        ],
    )
    @pytest.mark.parametrize("ind_dt", get_integer_dtypes())
    @pytest.mark.parametrize("vals", [[10, 20]], ids=["[10, 20]"])
    @pytest.mark.parametrize("mode", ["clip", "wrap"])
    def test_input_2d(self, a_dt, indices, ind_dt, vals, mode):
        a = numpy.array([[-1, 0, 1], [-2, -3, -4], [2, 3, 4]], dtype=a_dt)
        ia = dpnp.array(a)

        ind = numpy.array(indices, dtype=ind_dt)
        iind = dpnp.array(ind)

        numpy.put(a, ind, vals, mode=mode)
        dpnp.put(ia, iind, vals, mode=mode)
        assert_array_equal(ia, a)

    def test_indices_2d(self):
        a = numpy.arange(5)
        ia = dpnp.array(a)
        ind = numpy.array([[3, 0, 2, 1]])
        iind = dpnp.array(ind)

        numpy.put(a, ind, 10)
        dpnp.put(ia, iind, 10)
        assert_array_equal(ia, a)

    def test_non_contiguous(self):
        # force non C-contiguous array
        a = numpy.arange(6).reshape(2, 3).T
        ia = dpnp.arange(6).reshape(2, 3).T

        a.put([0, 2], [44, 55])
        ia.put([0, 2], [44, 55])
        assert_equal(ia, a)

    @pytest.mark.parametrize("dtype", get_all_dtypes(no_none=True))
    @pytest.mark.parametrize("mode", ["clip", "wrap"])
    def test_empty(self, dtype, mode):
        a = numpy.zeros(1000, dtype=dtype)
        ia = dpnp.array(a)

        numpy.put(a, [1, 2, 3], [], mode=mode)
        dpnp.put(ia, [1, 2, 3], [], mode=mode)
        assert_array_equal(ia, a)

    # TODO: enable test for numpy also since 2.0
    @pytest.mark.parametrize("mode", ["clip", "wrap"])
    def test_empty_input(self, mode):
        empty = dpnp.asarray(list())
        with pytest.raises(IndexError):
            empty.put(1, 1, mode=mode)

    @pytest.mark.parametrize(
        "shape",
        [
            (3,),
            (4,),
        ],
        ids=[
            "(3,)",
            "(4,)",
        ],
    )
    @pytest.mark.parametrize("mode", ["clip", "wrap"])
    def test_invalid_shape(self, shape, mode):
        a = dpnp.arange(7)
        ind = dpnp.array([2])
        vals = dpnp.ones(shape, dtype=a.dtype)
        # vals must be broadcastable to the shape of ind`
        with pytest.raises(ValueError):
            dpnp.put(a, ind, vals, mode=mode)

    @pytest.mark.parametrize("xp", [dpnp, numpy])
    @pytest.mark.parametrize(
        "axis",
        [
            1.0,
            (0,),
            [0, 1],
        ],
        ids=[
            "1.0",
            "(0,)",
            "[0, 1]",
        ],
    )
    def test_invalid_axis(self, xp, axis):
        a = xp.arange(6).reshape(2, 3)
        ind = xp.array([1])
        with pytest.raises(TypeError):
            a.put(ind, [1], axis=axis)

    @pytest.mark.parametrize("xp", [dpnp, numpy])
    def test_unsupported_input_array_type(self, xp):
        with pytest.raises(TypeError):
            xp.put([1, 2, 3], [0, 2], 5)

    @pytest.mark.parametrize("xp", [dpnp, numpy])
    def test_non_writeable_input_array(self, xp):
        a = xp.zeros(6)
        a.flags["W"] = False
        with pytest.raises(ValueError):
            a.put([1, 3, 5], [1, 3, 5])


class TestPutAlongAxis:
    @pytest.mark.parametrize(
        "arr_dt", get_all_dtypes(no_bool=True, no_none=True)
    )
    @pytest.mark.parametrize("axis", list(range(2)) + [None])
    def test_replace_max(self, arr_dt, axis):
        a = dpnp.array([[10, 30, 20], [60, 40, 50]], dtype=arr_dt)

        # replace the max with a small value
        i_max = _add_keepdims(dpnp.argmax)(a, axis=axis)
        dpnp.put_along_axis(a, i_max, -99, axis=axis)

        # find the new minimum, which should max
        i_min = _add_keepdims(dpnp.argmin)(a, axis=axis)
        assert_array_equal(i_min, i_max)

    @pytest.mark.parametrize(
        "arr_dt", get_all_dtypes(no_bool=True, no_none=True)
    )
    @pytest.mark.parametrize("idx_dt", get_integer_dtypes())
    @pytest.mark.parametrize("ndim", list(range(1, 4)))
    @pytest.mark.parametrize(
        "values",
        [
            777,
            [100, 200, 300, 400],
            (42,),
            range(4),
            numpy.arange(4),
            dpnp.ones(4),
        ],
        ids=[
            "scalar",
            "list",
            "tuple",
            "range",
            "numpy.ndarray",
            "dpnp.ndarray",
        ],
    )
    def test_values(self, arr_dt, idx_dt, ndim, values):
        np_a = numpy.arange(4**ndim, dtype=arr_dt).reshape((4,) * ndim)
        np_ai = numpy.array([3, 0, 2, 1], dtype=idx_dt).reshape(
            (1,) * (ndim - 1) + (4,)
        )

        dp_a = dpnp.array(np_a, dtype=arr_dt)
        dp_ai = dpnp.array(np_ai, dtype=idx_dt)

        for axis in range(ndim):
            numpy.put_along_axis(np_a, np_ai, values, axis)
            dpnp.put_along_axis(dp_a, dp_ai, values, axis)
            assert_array_equal(np_a, dp_a)

    @pytest.mark.parametrize("xp", [numpy, dpnp])
    @pytest.mark.parametrize("dt", [bool, numpy.float32])
    def test_invalid_indices_dtype(self, xp, dt):
        a = xp.ones((10, 10))
        ind = xp.ones(10, dtype=dt)
        assert_raises(IndexError, xp.put_along_axis, a, ind, 7, axis=1)

    @pytest.mark.parametrize("arr_dt", get_all_dtypes())
    @pytest.mark.parametrize("idx_dt", get_integer_dtypes())
    def test_broadcast(self, arr_dt, idx_dt):
        np_a = numpy.ones((3, 4, 1), dtype=arr_dt)
        np_ai = numpy.arange(10, dtype=idx_dt).reshape((1, 2, 5)) % 4

        dp_a = dpnp.array(np_a, dtype=arr_dt)
        dp_ai = dpnp.array(np_ai, dtype=idx_dt)

        numpy.put_along_axis(np_a, np_ai, 20, axis=1)
        dpnp.put_along_axis(dp_a, dp_ai, 20, axis=1)
        assert_array_equal(np_a, dp_a)


class TestTake:
    @pytest.mark.parametrize("a_dt", get_all_dtypes(no_none=True))
    @pytest.mark.parametrize("ind_dt", get_all_dtypes(no_none=True))
    @pytest.mark.parametrize(
        "indices", [[-2, 2], [-5, 4]], ids=["[-2, 2]", "[-5, 4]"]
    )
    @pytest.mark.parametrize("mode", ["clip", "wrap"])
    def test_1d(self, a_dt, ind_dt, indices, mode):
        a = numpy.array([-2, -1, 0, 1, 2], dtype=a_dt)
        ind = numpy.array(indices, dtype=ind_dt)
        ia, iind = dpnp.array(a), dpnp.array(ind)

        if numpy.can_cast(ind_dt, numpy.intp, casting="safe"):
            result = dpnp.take(ia, iind, mode=mode)
            expected = numpy.take(a, ind, mode=mode)
            assert_array_equal(result, expected)
        else:
            assert_raises(TypeError, ia.take, iind, mode=mode)
            assert_raises(TypeError, a.take, ind, mode=mode)

    @pytest.mark.parametrize("a_dt", get_all_dtypes(no_none=True))
    @pytest.mark.parametrize("ind_dt", get_integer_dtypes())
    @pytest.mark.parametrize(
        "indices", [[-1, 0], [-3, 2]], ids=["[-1, 0]", "[-3, 2]"]
    )
    @pytest.mark.parametrize("mode", ["clip", "wrap"])
    @pytest.mark.parametrize("axis", [0, 1], ids=["0", "1"])
    def test_2d(self, a_dt, ind_dt, indices, mode, axis):
        a = numpy.array([[-1, 0, 1], [-2, -3, -4], [2, 3, 4]], dtype=a_dt)
        ind = numpy.array(indices, dtype=ind_dt)
        ia, iind = dpnp.array(a), dpnp.array(ind)

        result = ia.take(iind, axis=axis, mode=mode)
        expected = a.take(ind, axis=axis, mode=mode)
        assert_array_equal(result, expected)

    @pytest.mark.parametrize("a_dt", get_all_dtypes(no_none=True))
    @pytest.mark.parametrize("indices", [[-5, 5]], ids=["[-5, 5]"])
    @pytest.mark.parametrize("mode", ["clip", "wrap"])
    def test_over_index(self, a_dt, indices, mode):
        a = dpnp.array([-2, -1, 0, 1, 2], dtype=a_dt)
        ind = dpnp.array(indices, dtype=numpy.intp)

        result = dpnp.take(a, ind, mode=mode)
        expected = dpnp.array([-2, 2], dtype=a.dtype)
        assert_array_equal(result, expected)

    @pytest.mark.parametrize("xp", [numpy, dpnp])
    @pytest.mark.parametrize("indices", [[0], [1]], ids=["[0]", "[1]"])
    @pytest.mark.parametrize("mode", ["clip", "wrap"])
    def test_index_error(self, xp, indices, mode):
        # take from a 0-length dimension
        a = xp.empty((2, 3, 0, 4))
        assert_raises(IndexError, a.take, indices, axis=2, mode=mode)

    def test_bool_axis(self):
        a = numpy.array([[[1]]])
        ia = dpnp.array(a)

        result = ia.take([0], axis=False)
        expected = a.take([0], axis=0)  # numpy raises an error for bool axis
        assert_array_equal(result, expected)

    def test_axis_as_array(self):
        a = numpy.array([[[1]]])
        ia = dpnp.array(a)

        result = ia.take([0], axis=ia)
        expected = a.take(
            [0], axis=1
        )  # numpy raises an error for axis as array
        assert_array_equal(result, expected)

    def test_mode_raise(self):
        a = dpnp.array([[1, 2], [3, 4]])
        assert_raises(ValueError, a.take, [-1, 4], mode="raise")

    @pytest.mark.parametrize("xp", [numpy, dpnp])
    def test_unicode_mode(self, xp):
        a = xp.arange(10)
        k = b"\xc3\xa4".decode("UTF8")
        assert_raises(ValueError, a.take, 5, mode=k)


class TestTakeAlongAxis:
    @pytest.mark.parametrize(
        "func, argfunc, kwargs",
        [
            pytest.param(dpnp.sort, dpnp.argsort, {}),
            pytest.param(
                _add_keepdims(dpnp.min), _add_keepdims(dpnp.argmin), {}
            ),
            pytest.param(
                _add_keepdims(dpnp.max), _add_keepdims(dpnp.argmax), {}
            ),
            # TODO: unmute, once `dpnp.argpartition` is implemented
            # pytest.param(dpnp.partition, dpnp.argpartition, {"kth": 2}),
        ],
    )
    def test_argequivalent(self, func, argfunc, kwargs):
        a = dpnp.random.random(size=(3, 4, 5))

        for axis in list(range(a.ndim)) + [None]:
            a_func = func(a, axis=axis, **kwargs)
            ai_func = argfunc(a, axis=axis, **kwargs)
            assert_array_equal(
                a_func, dpnp.take_along_axis(a, ai_func, axis=axis)
            )

    @pytest.mark.parametrize(
        "arr_dt", get_all_dtypes(no_bool=True, no_none=True)
    )
    @pytest.mark.parametrize("idx_dt", get_integer_dtypes())
    @pytest.mark.parametrize("ndim", list(range(1, 4)))
    def test_multi_dimensions(self, arr_dt, idx_dt, ndim):
        a = numpy.arange(4**ndim, dtype=arr_dt).reshape((4,) * ndim)
        ind = numpy.array([3, 0, 2, 1], dtype=idx_dt).reshape(
            (1,) * (ndim - 1) + (4,)
        )
        ia, iind = dpnp.array(a), dpnp.array(ind)

        for axis in range(ndim):
            result = dpnp.take_along_axis(ia, iind, axis)
            expected = numpy.take_along_axis(a, ind, axis)
            assert_array_equal(expected, result)

    @pytest.mark.parametrize("xp", [numpy, dpnp])
    def test_not_enough_indices(self, xp):
        a = xp.ones((10, 10))
        assert_raises(ValueError, xp.take_along_axis, a, xp.array(1), axis=1)

    @pytest.mark.parametrize("xp", [numpy, dpnp])
    @pytest.mark.parametrize("dt", [bool, numpy.float32])
    def test_invalid_indices_dtype(self, xp, dt):
        a = xp.ones((10, 10))
        ind = xp.ones((10, 2), dtype=dt)
        assert_raises(IndexError, xp.take_along_axis, a, ind, axis=1)

    @pytest.mark.parametrize("xp", [numpy, dpnp])
    def test_invalid_axis(self, xp):
        a = xp.ones((10, 10))
        ind = xp.ones((10, 2), dtype=xp.intp)
        assert_raises(AxisError, xp.take_along_axis, a, ind, axis=10)

    @pytest.mark.parametrize("xp", [numpy, dpnp])
    def test_indices_ndim_axis_none(self, xp):
        a = xp.ones((10, 10))
        ind = xp.ones((10, 2), dtype=xp.intp)
        assert_raises(ValueError, xp.take_along_axis, a, ind, axis=None)

    @pytest.mark.parametrize("a_dt", get_all_dtypes(no_none=True))
    @pytest.mark.parametrize("idx_dt", get_integer_dtypes())
    def test_empty(self, a_dt, idx_dt):
        a = numpy.ones((3, 4, 5), dtype=a_dt)
        ind = numpy.ones((3, 0, 5), dtype=idx_dt)
        ia, iind = dpnp.array(a), dpnp.array(ind)

        result = dpnp.take_along_axis(ia, iind, axis=1)
        expected = numpy.take_along_axis(a, ind, axis=1)
        assert_array_equal(expected, result)

    @pytest.mark.parametrize("a_dt", get_all_dtypes(no_none=True))
    @pytest.mark.parametrize("idx_dt", get_integer_dtypes())
    def test_broadcast(self, a_dt, idx_dt):
        a = numpy.ones((3, 4, 1), dtype=a_dt)
        ind = numpy.ones((1, 2, 5), dtype=idx_dt)
        ia, iind = dpnp.array(a), dpnp.array(ind)

        result = dpnp.take_along_axis(ia, iind, axis=1)
        expected = numpy.take_along_axis(a, ind, axis=1)
        assert_array_equal(expected, result)

    def test_mode_wrap(self):
        a = numpy.array([-2, -1, 0, 1, 2])
        ind = numpy.array([-2, 2, -5, 4])
        ia, iind = dpnp.array(a), dpnp.array(ind)

        result = dpnp.take_along_axis(ia, iind, axis=0, mode="wrap")
        expected = numpy.take_along_axis(a, ind, axis=0)
        assert_array_equal(result, expected)

    def test_mode_clip(self):
        a = dpnp.array([-2, -1, 0, 1, 2])
        ind = dpnp.array([-2, 2, -5, 4])

        # numpy does not support keyword `mode`
        result = dpnp.take_along_axis(a, ind, axis=0, mode="clip")
        assert (result == dpnp.array([-2, 0, -2, 2])).all()


@pytest.mark.usefixtures("allow_fall_back_on_numpy")
def test_choose():
    a = numpy.r_[:4]
    ia = dpnp.array(a)
    b = numpy.r_[-4:0]
    ib = dpnp.array(b)
    c = numpy.r_[100:500:100]
    ic = dpnp.array(c)

    expected = numpy.choose([0, 0, 0, 0], [a, b, c])
    result = dpnp.choose([0, 0, 0, 0], [ia, ib, ic])
    assert_array_equal(expected, result)


@pytest.mark.parametrize("val", [-1, 0, 1], ids=["-1", "0", "1"])
@pytest.mark.parametrize(
    "array",
    [
        [[0, 0], [0, 0]],
        [[1, 2], [1, 2]],
        [[1, 2], [3, 4]],
        [[0, 1, 2], [3, 4, 5], [6, 7, 8]],
        [[0, 1, 2, 3, 4], [5, 6, 7, 8, 9]],
        [
            [[[1, 2], [3, 4]], [[1, 2], [2, 1]]],
            [[[1, 3], [3, 1]], [[0, 1], [1, 3]]],
        ],
    ],
    ids=[
        "[[0, 0], [0, 0]]",
        "[[1, 2], [1, 2]]",
        "[[1, 2], [3, 4]]",
        "[[0, 1, 2], [3, 4, 5], [6, 7, 8]]",
        "[[0, 1, 2, 3, 4], [5, 6, 7, 8, 9]]",
        "[[[[1, 2], [3, 4]], [[1, 2], [2, 1]]], [[[1, 3], [3, 1]], [[0, 1], [1, 3]]]]",
    ],
)
def test_fill_diagonal(array, val):
    a = numpy.array(array)
    ia = dpnp.array(a)
    expected = numpy.fill_diagonal(a, val)
    result = dpnp.fill_diagonal(ia, val)
    assert_array_equal(expected, result)


@pytest.mark.parametrize(
    "dimension",
    [(), (1,), (2,), (1, 2), (2, 3), (3, 2), [1], [2], [1, 2], [2, 3], [3, 2]],
    ids=[
        "()",
        "(1, )",
        "(2, )",
        "(1, 2)",
        "(2, 3)",
        "(3, 2)",
        "[1]",
        "[2]",
        "[1, 2]",
        "[2, 3]",
        "[3, 2]",
    ],
)
@pytest.mark.parametrize("dtype", get_all_dtypes(no_bool=True))
@pytest.mark.parametrize("sparse", [True, False], ids=["True", "False"])
def test_indices(dimension, dtype, sparse):
    expected = numpy.indices(dimension, dtype=dtype, sparse=sparse)
    result = dpnp.indices(dimension, dtype=dtype, sparse=sparse)
    for Xnp, X in zip(expected, result):
        assert_array_equal(Xnp, X)


@pytest.mark.parametrize("vals", [[100, 200]], ids=["[100, 200]"])
@pytest.mark.parametrize(
    "mask",
    [
        [[True, False], [False, True]],
        [[False, True], [True, False]],
        [[False, False], [True, True]],
    ],
    ids=[
        "[[True, False], [False, True]]",
        "[[False, True], [True, False]]",
        "[[False, False], [True, True]]",
    ],
)
@pytest.mark.parametrize(
    "arr",
    [[[0, 0], [0, 0]], [[1, 2], [1, 2]], [[1, 2], [3, 4]]],
    ids=["[[0, 0], [0, 0]]", "[[1, 2], [1, 2]]", "[[1, 2], [3, 4]]"],
)
def test_putmask1(arr, mask, vals):
    a = numpy.array(arr)
    ia = dpnp.array(a)
    m = numpy.array(mask)
    im = dpnp.array(m)
    v = numpy.array(vals)
    iv = dpnp.array(v)
    numpy.putmask(a, m, v)
    dpnp.putmask(ia, im, iv)
    assert_array_equal(a, ia)


@pytest.mark.parametrize(
    "vals",
    [
        [100, 200],
        [100, 200, 300, 400, 500, 600],
        [100, 200, 300, 400, 500, 600, 800, 900],
    ],
    ids=[
        "[100, 200]",
        "[100, 200, 300, 400, 500, 600]",
        "[100, 200, 300, 400, 500, 600, 800, 900]",
    ],
)
@pytest.mark.parametrize(
    "mask",
    [
        [
            [[True, False], [False, True]],
            [[False, True], [True, False]],
            [[False, False], [True, True]],
        ]
    ],
    ids=[
        "[[[True, False], [False, True]], [[False, True], [True, False]], [[False, False], [True, True]]]"
    ],
)
@pytest.mark.parametrize(
    "arr",
    [[[[1, 2], [3, 4]], [[1, 2], [2, 1]], [[1, 3], [3, 1]]]],
    ids=["[[[1, 2], [3, 4]], [[1, 2], [2, 1]], [[1, 3], [3, 1]]]"],
)
def test_putmask2(arr, mask, vals):
    a = numpy.array(arr)
    ia = dpnp.array(a)
    m = numpy.array(mask)
    im = dpnp.array(m)
    v = numpy.array(vals)
    iv = dpnp.array(v)
    numpy.putmask(a, m, v)
    dpnp.putmask(ia, im, iv)
    assert_array_equal(a, ia)


@pytest.mark.parametrize(
    "vals",
    [
        [100, 200],
        [100, 200, 300, 400, 500, 600],
        [100, 200, 300, 400, 500, 600, 800, 900],
    ],
    ids=[
        "[100, 200]",
        "[100, 200, 300, 400, 500, 600]",
        "[100, 200, 300, 400, 500, 600, 800, 900]",
    ],
)
@pytest.mark.parametrize(
    "mask",
    [
        [
            [[[False, False], [True, True]], [[True, True], [True, True]]],
            [[[False, False], [True, True]], [[False, False], [False, False]]],
        ]
    ],
    ids=[
        "[[[[False, False], [True, True]], [[True, True], [True, True]]], [[[False, False], [True, True]], [[False, False], [False, False]]]]"
    ],
)
@pytest.mark.parametrize(
    "arr",
    [
        [
            [[[1, 2], [3, 4]], [[1, 2], [2, 1]]],
            [[[1, 3], [3, 1]], [[0, 1], [1, 3]]],
        ]
    ],
    ids=[
        "[[[[1, 2], [3, 4]], [[1, 2], [2, 1]]], [[[1, 3], [3, 1]], [[0, 1], [1, 3]]]]"
    ],
)
def test_putmask3(arr, mask, vals):
    a = numpy.array(arr)
    ia = dpnp.array(a)
    m = numpy.array(mask)
    im = dpnp.array(m)
    v = numpy.array(vals)
    iv = dpnp.array(v)
    numpy.putmask(a, m, v)
    dpnp.putmask(ia, im, iv)
    assert_array_equal(a, ia)


@pytest.mark.parametrize(
    "m", [None, 0, 1, 2, 3, 4], ids=["None", "0", "1", "2", "3", "4"]
)
@pytest.mark.parametrize(
    "k", [-3, -2, -1, 0, 1, 2, 3], ids=["-3", "-2", "-1", "0", "1", "2", "3"]
)
@pytest.mark.parametrize(
    "n", [1, 2, 3, 4, 5, 6], ids=["1", "2", "3", "4", "5", "6"]
)
def test_tril_indices(n, k, m):
    result = dpnp.tril_indices(n, k, m)
    expected = numpy.tril_indices(n, k, m)
    assert_array_equal(expected, result)


@pytest.mark.parametrize(
    "k", [-3, -2, -1, 0, 1, 2, 3], ids=["-3", "-2", "-1", "0", "1", "2", "3"]
)
@pytest.mark.parametrize(
    "array",
    [
        [[0, 0], [0, 0]],
        [[1, 2], [1, 2]],
        [[1, 2], [3, 4]],
    ],
    ids=["[[0, 0], [0, 0]]", "[[1, 2], [1, 2]]", "[[1, 2], [3, 4]]"],
)
def test_tril_indices_from(array, k):
    a = numpy.array(array)
    ia = dpnp.array(a)
    result = dpnp.tril_indices_from(ia, k)
    expected = numpy.tril_indices_from(a, k)
    assert_array_equal(expected, result)


@pytest.mark.parametrize(
    "m", [None, 0, 1, 2, 3, 4], ids=["None", "0", "1", "2", "3", "4"]
)
@pytest.mark.parametrize(
    "k", [-3, -2, -1, 0, 1, 2, 3], ids=["-3", "-2", "-1", "0", "1", "2", "3"]
)
@pytest.mark.parametrize(
    "n", [1, 2, 3, 4, 5, 6], ids=["1", "2", "3", "4", "5", "6"]
)
def test_triu_indices(n, k, m):
    result = dpnp.triu_indices(n, k, m)
    expected = numpy.triu_indices(n, k, m)
    assert_array_equal(expected, result)


@pytest.mark.parametrize(
    "k", [-3, -2, -1, 0, 1, 2, 3], ids=["-3", "-2", "-1", "0", "1", "2", "3"]
)
@pytest.mark.parametrize(
    "array",
    [
        [[0, 0], [0, 0]],
        [[1, 2], [1, 2]],
        [[1, 2], [3, 4]],
    ],
    ids=["[[0, 0], [0, 0]]", "[[1, 2], [1, 2]]", "[[1, 2], [3, 4]]"],
)
def test_triu_indices_from(array, k):
    a = numpy.array(array)
    ia = dpnp.array(a)
    result = dpnp.triu_indices_from(ia, k)
    expected = numpy.triu_indices_from(a, k)
    assert_array_equal(expected, result)


def test_indices_from_err():
    arr = dpnp.array([1, 2, 3])
    with pytest.raises(ValueError):
        dpnp.tril_indices_from(arr)
    with pytest.raises(ValueError):
        dpnp.triu_indices_from(arr)
    with pytest.raises(ValueError):
        dpnp.diag_indices_from(arr)
    with pytest.raises(ValueError):
        dpnp.diag_indices_from(dpnp.ones((2, 3)))


def test_fill_diagonal_error():
    arr = dpnp.ones((1, 2, 3))
    with pytest.raises(ValueError):
        dpnp.fill_diagonal(arr, 5)


<<<<<<< HEAD
class TestIx:
    @pytest.mark.parametrize(
        "x0", [[0, 1], [True, True]], ids=["[0, 1]", "[True, True]"]
    )
    @pytest.mark.parametrize(
        "x1",
        [[2, 4], [False, False, True, False, True]],
        ids=["[2, 4]", "[False, False, True, False, True]"],
    )
    def test_ix(self, x0, x1):
        expected = dpnp.ix_(dpnp.array(x0), dpnp.array(x1))
        result = numpy.ix_(numpy.array(x0), numpy.array(x1))

        assert_array_equal(expected[0], result[0])
        assert_array_equal(expected[1], result[1])

    def test_ix_empty_out(self):
        (a,) = dpnp.ix_(dpnp.array([], dtype=dpnp.intp))
        assert_equal(a.dtype, dpnp.intp)

        (a,) = dpnp.ix_(dpnp.array([], dtype=dpnp.float32))
        assert_equal(a.dtype, dpnp.float32)

    def test_ix_error(self):
        with pytest.raises(ValueError):
            dpnp.ix_(dpnp.ones(()))

        with pytest.raises(ValueError):
            dpnp.ix_(dpnp.ones((2, 2)))
=======
class TestSelect:
    choices_np = [
        numpy.array([1, 2, 3]),
        numpy.array([4, 5, 6]),
        numpy.array([7, 8, 9]),
    ]
    choices_dp = [
        dpnp.array([1, 2, 3]),
        dpnp.array([4, 5, 6]),
        dpnp.array([7, 8, 9]),
    ]
    conditions_np = [
        numpy.array([False, False, False]),
        numpy.array([False, True, False]),
        numpy.array([False, False, True]),
    ]
    conditions_dp = [
        dpnp.array([False, False, False]),
        dpnp.array([False, True, False]),
        dpnp.array([False, False, True]),
    ]

    def test_basic(self):
        expected = numpy.select(self.conditions_np, self.choices_np, default=15)
        result = dpnp.select(self.conditions_dp, self.choices_dp, default=15)
        assert_array_equal(expected, result)

    def test_broadcasting(self):
        conditions_np = [numpy.array(True), numpy.array([False, True, False])]
        conditions_dp = [dpnp.array(True), dpnp.array([False, True, False])]
        choices_np = [numpy.array(1), numpy.arange(12).reshape(4, 3)]
        choices_dp = [dpnp.array(1), dpnp.arange(12).reshape(4, 3)]
        expected = numpy.select(conditions_np, choices_np)
        result = dpnp.select(conditions_dp, choices_dp)
        assert_array_equal(expected, result)

    def test_return_dtype(self):
        dtype = dpnp.complex128 if has_support_aspect64() else dpnp.complex64
        assert_equal(
            dpnp.select(self.conditions_dp, self.choices_dp, 1j).dtype, dtype
        )

        choices = [choice.astype(dpnp.int32) for choice in self.choices_dp]
        assert_equal(dpnp.select(self.conditions_dp, choices).dtype, dpnp.int32)

    def test_nan(self):
        choice_np = numpy.array([1, 2, 3, numpy.nan, 5, 7])
        choice_dp = dpnp.array([1, 2, 3, dpnp.nan, 5, 7])
        condition_np = numpy.isnan(choice_np)
        condition_dp = dpnp.isnan(choice_dp)
        expected = numpy.select([condition_np], [choice_np])
        result = dpnp.select([condition_dp], [choice_dp])
        assert_array_equal(expected, result)

    def test_many_arguments(self):
        condition_np = [numpy.array([False])] * 100
        condition_dp = [dpnp.array([False])] * 100
        choice_np = [numpy.array([1])] * 100
        choice_dp = [dpnp.array([1])] * 100
        expected = numpy.select(condition_np, choice_np)
        result = dpnp.select(condition_dp, choice_dp)
        assert_array_equal(expected, result)

    def test_deprecated_empty(self):
        assert_raises(ValueError, dpnp.select, [], [], 3j)
        assert_raises(ValueError, dpnp.select, [], [])

    def test_non_bool_deprecation(self):
        choices = self.choices_dp
        conditions = self.conditions_dp[:]
        conditions[0] = conditions[0].astype(dpnp.int64)
        assert_raises(TypeError, dpnp.select, conditions, choices)

    def test_error(self):
        x0 = dpnp.array([True, False])
        x1 = dpnp.array([1, 2])
        with pytest.raises(ValueError):
            dpnp.select([x0], [x1, x1])
        with pytest.raises(TypeError):
            dpnp.select([x0], [x1], default=x1)
        with pytest.raises(TypeError):
            dpnp.select([x1], [x1])
>>>>>>> f8378b0e
<|MERGE_RESOLUTION|>--- conflicted
+++ resolved
@@ -1037,7 +1037,6 @@
         dpnp.fill_diagonal(arr, 5)
 
 
-<<<<<<< HEAD
 class TestIx:
     @pytest.mark.parametrize(
         "x0", [[0, 1], [True, True]], ids=["[0, 1]", "[True, True]"]
@@ -1067,7 +1066,8 @@
 
         with pytest.raises(ValueError):
             dpnp.ix_(dpnp.ones((2, 2)))
-=======
+
+
 class TestSelect:
     choices_np = [
         numpy.array([1, 2, 3]),
@@ -1149,5 +1149,4 @@
         with pytest.raises(TypeError):
             dpnp.select([x0], [x1], default=x1)
         with pytest.raises(TypeError):
-            dpnp.select([x1], [x1])
->>>>>>> f8378b0e
+            dpnp.select([x1], [x1])