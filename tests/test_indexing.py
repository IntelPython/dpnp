import pytest

import dpnp

import numpy


@pytest.mark.parametrize("offset",
                         [0, 1],
                         ids=['0', '1'])
@pytest.mark.parametrize("array",
                         [[[0, 0], [0, 0]],
                          [[1, 2], [1, 2]],
                          [[1, 2], [3, 4]],
                          [[0, 1, 2], [3, 4, 5], [6, 7, 8]],
                          [[0, 1, 2, 3, 4], [5, 6, 7, 8, 9]],
                          [[[1, 2], [3, 4]], [[1, 2], [2, 1]], [[1, 3], [3, 1]]],
                          [[[[1, 2], [3, 4]], [[1, 2], [2, 1]]], [[[1, 3], [3, 1]], [[0, 1], [1, 3]]]],
                          [[[[1, 2, 3], [3, 4, 5]], [[1, 2, 3], [2, 1, 0]]], [
                              [[1, 3, 5], [3, 1, 0]], [[0, 1, 2], [1, 3, 4]]]],
                          [[[[1, 2, 3], [4, 5, 6]], [[7, 8, 9], [10, 11, 12]]], [[[13, 14, 15], [16, 17, 18]], [[19, 20, 21], [22, 23, 24]]]]],
                         ids=['[[0, 0], [0, 0]]',
                              '[[1, 2], [1, 2]]',
                              '[[1, 2], [3, 4]]',
                              '[[0, 1, 2], [3, 4, 5], [6, 7, 8]]',
                              '[[0, 1, 2, 3, 4], [5, 6, 7, 8, 9]]',
                              '[[[1, 2], [3, 4]], [[1, 2], [2, 1]], [[1, 3], [3, 1]]]',
                              '[[[[1, 2], [3, 4]], [[1, 2], [2, 1]]], [[[1, 3], [3, 1]], [[0, 1], [1, 3]]]]',
                              '[[[[1, 2, 3], [3, 4, 5]], [[1, 2, 3], [2, 1, 0]]], [[[1, 3, 5], [3, 1, 0]], [[0, 1, 2], [1, 3, 4]]]]',
                              '[[[[1, 2, 3], [4, 5, 6]], [[7, 8, 9], [10, 11, 12]]], [[[13, 14, 15], [16, 17, 18]], [[19, 20, 21], [22, 23, 24]]]]'])
def test_diagonal(array, offset):
    a = numpy.array(array)
    ia = dpnp.array(a)
    expected = numpy.diagonal(a, offset)
    result = dpnp.diagonal(ia, offset)
    numpy.testing.assert_array_equal(expected, result)


@pytest.mark.parametrize("val",
                         [-1, 0, 1],
                         ids=['-1', '0', '1'])
@pytest.mark.parametrize("array",
                         [[[0, 0], [0, 0]],
                          [[1, 2], [1, 2]],
                          [[1, 2], [3, 4]],
                          [[0, 1, 2], [3, 4, 5], [6, 7, 8]],
                          [[0, 1, 2, 3, 4], [5, 6, 7, 8, 9]],
                          [[[[1, 2], [3, 4]], [[1, 2], [2, 1]]], [[[1, 3], [3, 1]], [[0, 1], [1, 3]]]]],
                         ids=['[[0, 0], [0, 0]]',
                              '[[1, 2], [1, 2]]',
                              '[[1, 2], [3, 4]]',
                              '[[0, 1, 2], [3, 4, 5], [6, 7, 8]]',
                              '[[0, 1, 2, 3, 4], [5, 6, 7, 8, 9]]',
                              '[[[[1, 2], [3, 4]], [[1, 2], [2, 1]]], [[[1, 3], [3, 1]], [[0, 1], [1, 3]]]]'])
def test_fill_diagonal(array, val):
    a = numpy.array(array)
    ia = dpnp.array(a)
    expected = numpy.fill_diagonal(a, val)
    result = dpnp.fill_diagonal(ia, val)
    numpy.testing.assert_array_equal(expected, result)


<<<<<<< HEAD
@pytest.mark.parametrize("dimension",
                         [(1, ), (2, ), (1, 2), (2, 3), (3, 2), [1], [2], [1, 2], [2, 3], [3, 2]],
                         ids=['(1, )', '(2, )', '(1, 2)', '(2, 3)', '(3, 2)',
                              '[1]', '[2]', '[1, 2]', '[2, 3]', '[3, 2]'])
def test_indices(dimension):
    expected = numpy.indices(dimension)
    result = dpnp.indices(dimension)
    numpy.testing.assert_array_equal(expected, result)
=======
@pytest.mark.parametrize("vals",
                         [[100, 200],
                          (100, 200)],
                         ids=['[100, 200]',
                              '(100, 200)'])
@pytest.mark.parametrize("mask",
                         [[[True, False], [False, True]],
                          [[False, True], [True, False]],
                          [[False, False], [True, True]]],
                         ids=['[[True, False], [False, True]]',
                              '[[False, True], [True, False]]',
                              '[[False, False], [True, True]]'])
@pytest.mark.parametrize("arr",
                         [[[0, 0], [0, 0]],
                          [[1, 2], [1, 2]],
                          [[1, 2], [3, 4]]],
                         ids=['[[0, 0], [0, 0]]',
                              '[[1, 2], [1, 2]]',
                              '[[1, 2], [3, 4]]'])
def test_place1(arr, mask, vals):
    a = numpy.array(arr)
    ia = dpnp.array(a)
    m = numpy.array(mask)
    im = dpnp.array(m)
    numpy.place(a, m, vals)
    dpnp.place(ia, im, vals)
    numpy.testing.assert_array_equal(a, ia)


@pytest.mark.parametrize("vals",
                         [[100, 200],
                          [100, 200, 300, 400, 500, 600],
                          [100, 200, 300, 400, 500, 600, 800, 900]],
                         ids=['[100, 200]',
                              '[100, 200, 300, 400, 500, 600]',
                              '[100, 200, 300, 400, 500, 600, 800, 900]'])
@pytest.mark.parametrize("mask",
                         [[[[True, False], [False, True]], [[False, True], [True, False]], [[False, False], [True, True]]]],
                         ids=['[[[True, False], [False, True]], [[False, True], [True, False]], [[False, False], [True, True]]]'])
@pytest.mark.parametrize("arr",
                         [[[[1, 2], [3, 4]], [[1, 2], [2, 1]], [[1, 3], [3, 1]]]],
                         ids=['[[[1, 2], [3, 4]], [[1, 2], [2, 1]], [[1, 3], [3, 1]]]'])
def test_place2(arr, mask, vals):
    a = numpy.array(arr)
    ia = dpnp.array(a)
    m = numpy.array(mask)
    im = dpnp.array(m)
    numpy.place(a, m, vals)
    dpnp.place(ia, im, vals)
    numpy.testing.assert_array_equal(a, ia)


@pytest.mark.parametrize("vals",
                         [[100, 200],
                          [100, 200, 300, 400, 500, 600],
                          [100, 200, 300, 400, 500, 600, 800, 900]],
                         ids=['[100, 200]',
                              '[100, 200, 300, 400, 500, 600]',
                              '[100, 200, 300, 400, 500, 600, 800, 900]'])
@pytest.mark.parametrize("mask",
                         [[[[[False, False], [True, True]], [[True, True], [True, True]]], [[[False, False], [True, True]], [[False, False], [False, False]]]]],
                         ids=['[[[[False, False], [True, True]], [[True, True], [True, True]]], [[[False, False], [True, True]], [[False, False], [False, False]]]]'])
@pytest.mark.parametrize("arr",
                         [[[[[1, 2], [3, 4]], [[1, 2], [2, 1]]], [[[1, 3], [3, 1]], [[0, 1], [1, 3]]]]],
                         ids=['[[[[1, 2], [3, 4]], [[1, 2], [2, 1]]], [[[1, 3], [3, 1]], [[0, 1], [1, 3]]]]'])
def test_place3(arr, mask, vals):
    a = numpy.array(arr)
    ia = dpnp.array(a)
    m = numpy.array(mask)
    im = dpnp.array(m)
    numpy.place(a, m, vals)
    dpnp.place(ia, im, vals)
    numpy.testing.assert_array_equal(a, ia)
>>>>>>> 27e94bdf


@pytest.mark.parametrize("v",
                         [0, 1, 2, 3, 4],
                         ids=['0', '1', '2', '3', '4'])
@pytest.mark.parametrize("ind",
                         [0, 1, 2, 3],
                         ids=['0', '1', '2', '3'])
@pytest.mark.parametrize("array",
                         [[[0, 0], [0, 0]],
                          [[1, 2], [1, 2]],
                          [[1, 2], [3, 4]],
                          [[[1, 2], [3, 4]], [[1, 2], [2, 1]], [[1, 3], [3, 1]]],
                          [[[[1, 2], [3, 4]], [[1, 2], [2, 1]]], [[[1, 3], [3, 1]], [[0, 1], [1, 3]]]]],
                         ids=['[[0, 0], [0, 0]]',
                              '[[1, 2], [1, 2]]',
                              '[[1, 2], [3, 4]]',
                              '[[[1, 2], [3, 4]], [[1, 2], [2, 1]], [[1, 3], [3, 1]]]',
                              '[[[[1, 2], [3, 4]], [[1, 2], [2, 1]]], [[[1, 3], [3, 1]], [[0, 1], [1, 3]]]]'])
def test_put(array, ind, v):
    a = numpy.array(array)
    ia = dpnp.array(a)
    numpy.put(a, ind, v)
    dpnp.put(ia, ind, v)
    numpy.testing.assert_array_equal(a, ia)


@pytest.mark.parametrize("v",
                         [[10, 20], [30, 40]],
                         ids=['[10, 20]', '[30, 40]'])
@pytest.mark.parametrize("ind",
                         [[0, 1], [2, 3]],
                         ids=['[0, 1]', '[2, 3]'])
@pytest.mark.parametrize("array",
                         [[[0, 0], [0, 0]],
                          [[1, 2], [1, 2]],
                          [[1, 2], [3, 4]],
                          [[[1, 2], [3, 4]], [[1, 2], [2, 1]], [[1, 3], [3, 1]]],
                          [[[[1, 2], [3, 4]], [[1, 2], [2, 1]]], [[[1, 3], [3, 1]], [[0, 1], [1, 3]]]]],
                         ids=['[[0, 0], [0, 0]]',
                              '[[1, 2], [1, 2]]',
                              '[[1, 2], [3, 4]]',
                              '[[[1, 2], [3, 4]], [[1, 2], [2, 1]], [[1, 3], [3, 1]]]',
                              '[[[[1, 2], [3, 4]], [[1, 2], [2, 1]]], [[[1, 3], [3, 1]], [[0, 1], [1, 3]]]]'])
def test_put2(array, ind, v):
    a = numpy.array(array)
    ia = dpnp.array(a)
    numpy.put(a, ind, v)
    dpnp.put(ia, ind, v)
    numpy.testing.assert_array_equal(a, ia)


def test_put3():
    a = numpy.arange(5)
    ia = dpnp.array(a)
    dpnp.put(ia, [0, 2], [-44, -55])
    numpy.put(a, [0, 2], [-44, -55])
    numpy.testing.assert_array_equal(a, ia)


@pytest.mark.parametrize("indices",
                         [[[0, 0], [0, 0]],
                          [[1, 2], [1, 2]],
                          [[1, 2], [3, 4]]],
                         ids=['[[0, 0], [0, 0]]',
                              '[[1, 2], [1, 2]]',
                              '[[1, 2], [3, 4]]'])
@pytest.mark.parametrize("array",
                         [[[0, 1, 2], [3, 4, 5], [6, 7, 8]],
                          [[0, 1, 2, 3, 4], [5, 6, 7, 8, 9]],
                          [[[1, 2], [3, 4]], [[1, 2], [2, 1]], [[1, 3], [3, 1]]],
                          [[[[1, 2], [3, 4]], [[1, 2], [2, 1]]], [[[1, 3], [3, 1]], [[0, 1], [1, 3]]]],
                          [[[[1, 2, 3], [3, 4, 5]], [[1, 2, 3], [2, 1, 0]]], [
                              [[1, 3, 5], [3, 1, 0]], [[0, 1, 2], [1, 3, 4]]]],
                          [[[[1, 2, 3], [4, 5, 6]], [[7, 8, 9], [10, 11, 12]]], [[[13, 14, 15], [16, 17, 18]], [[19, 20, 21], [22, 23, 24]]]]],
                         ids=['[[0, 1, 2], [3, 4, 5], [6, 7, 8]]',
                              '[[0, 1, 2, 3, 4], [5, 6, 7, 8, 9]]',
                              '[[[1, 2], [3, 4]], [[1, 2], [2, 1]], [[1, 3], [3, 1]]]',
                              '[[[[1, 2], [3, 4]], [[1, 2], [2, 1]]], [[[1, 3], [3, 1]], [[0, 1], [1, 3]]]]',
                              '[[[[1, 2, 3], [3, 4, 5]], [[1, 2, 3], [2, 1, 0]]], [[[1, 3, 5], [3, 1, 0]], [[0, 1, 2], [1, 3, 4]]]]',
                              '[[[[1, 2, 3], [4, 5, 6]], [[7, 8, 9], [10, 11, 12]]], [[[13, 14, 15], [16, 17, 18]], [[19, 20, 21], [22, 23, 24]]]]'])
def test_take(array, indices):
    a = numpy.array(array)
    ind = numpy.array(indices)
    ia = dpnp.array(a)
    iind = dpnp.array(ind)
    expected = numpy.take(a, ind)
    result = dpnp.take(ia, iind)
    numpy.testing.assert_array_equal(expected, result)


@pytest.mark.parametrize("m",
                         [None, 0, 1, 2, 3, 4],
                         ids=['None', '0', '1', '2', '3', '4'])
@pytest.mark.parametrize("k",
                         [0, 1, 2, 3, 4, 5],
                         ids=['0', '1', '2', '3', '4', '5'])
@pytest.mark.parametrize("n",
                         [1, 2, 3, 4, 5, 6],
                         ids=['1', '2', '3', '4', '5', '6'])
def test_tril_indices(n, k, m):
    result = dpnp.tril_indices(n, k, m)
    expected = numpy.tril_indices(n, k, m)
    numpy.testing.assert_array_equal(expected, result)


@pytest.mark.parametrize("k",
                         [0, 1, 2, 3, 4, 5],
                         ids=['0', '1', '2', '3', '4', '5'])
@pytest.mark.parametrize("array",
                         [[[0, 0], [0, 0]],
                          [[1, 2], [1, 2]],
                          [[1, 2], [3, 4]], ],
                         ids=['[[0, 0], [0, 0]]',
                              '[[1, 2], [1, 2]]',
                              '[[1, 2], [3, 4]]'])
def test_tril_indices_from(array, k):
    a = numpy.array(array)
    ia = dpnp.array(a)
    result = dpnp.tril_indices_from(ia, k)
    expected = numpy.tril_indices_from(a, k)
    numpy.testing.assert_array_equal(expected, result)


@pytest.mark.parametrize("m",
                         [None, 0, 1, 2, 3, 4],
                         ids=['None', '0', '1', '2', '3', '4'])
@pytest.mark.parametrize("k",
                         [0, 1, 2, 3, 4, 5],
                         ids=['0', '1', '2', '3', '4', '5'])
@pytest.mark.parametrize("n",
                         [1, 2, 3, 4, 5, 6],
                         ids=['1', '2', '3', '4', '5', '6'])
def test_triu_indices(n, k, m):
    result = dpnp.triu_indices(n, k, m)
    expected = numpy.triu_indices(n, k, m)
    numpy.testing.assert_array_equal(expected, result)


@pytest.mark.parametrize("k",
                         [0, 1, 2, 3, 4, 5],
                         ids=['0', '1', '2', '3', '4', '5'])
@pytest.mark.parametrize("array",
                         [[[0, 0], [0, 0]],
                          [[1, 2], [1, 2]],
                          [[1, 2], [3, 4]], ],
                         ids=['[[0, 0], [0, 0]]',
                              '[[1, 2], [1, 2]]',
                              '[[1, 2], [3, 4]]'])
def test_triu_indices_from(array, k):
    a = numpy.array(array)
    ia = dpnp.array(a)
    result = dpnp.triu_indices_from(ia, k)
    expected = numpy.triu_indices_from(a, k)
    numpy.testing.assert_array_equal(expected, result)<|MERGE_RESOLUTION|>--- conflicted
+++ resolved
@@ -60,7 +60,6 @@
     numpy.testing.assert_array_equal(expected, result)
 
 
-<<<<<<< HEAD
 @pytest.mark.parametrize("dimension",
                          [(1, ), (2, ), (1, 2), (2, 3), (3, 2), [1], [2], [1, 2], [2, 3], [3, 2]],
                          ids=['(1, )', '(2, )', '(1, 2)', '(2, 3)', '(3, 2)',
@@ -69,7 +68,8 @@
     expected = numpy.indices(dimension)
     result = dpnp.indices(dimension)
     numpy.testing.assert_array_equal(expected, result)
-=======
+
+
 @pytest.mark.parametrize("vals",
                          [[100, 200],
                           (100, 200)],
@@ -143,7 +143,6 @@
     numpy.place(a, m, vals)
     dpnp.place(ia, im, vals)
     numpy.testing.assert_array_equal(a, ia)
->>>>>>> 27e94bdf
 
 
 @pytest.mark.parametrize("v",
