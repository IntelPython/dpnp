import functools

import numpy
import pytest
from numpy.testing import (
    assert_,
    assert_array_equal,
    assert_equal,
    assert_raises,
)

import dpnp

from .helper import get_all_dtypes, get_integer_dtypes


def _add_keepdims(func):
    """
    Hack in keepdims behavior into a function taking an axis.
    """

    @functools.wraps(func)
    def wrapped(a, axis, **kwargs):
        res = func(a, axis=axis, **kwargs)
        if axis is None:
            axis = 0  # res is now 0d and we can insert this anywhere
        return dpnp.expand_dims(res, axis=axis)

    return wrapped


class TestIndexing:
    def test_ellipsis_index(self):
        a = dpnp.array([[1, 2, 3], [4, 5, 6], [7, 8, 9]])
        assert_(a[...] is not a)
        assert_equal(a[...], a)

        # test that slicing with ellipsis doesn't skip an arbitrary number of dimensions
        assert_equal(a[0, ...], a[0])
        assert_equal(a[0, ...], a[0, :])
        assert_equal(a[..., 0], a[:, 0])

        # test that slicing with ellipsis always results in an array
        assert_equal(a[0, ..., 1], dpnp.array(2))

        # assignment with `(Ellipsis,)` on 0-d arrays
        b = dpnp.array(1)
        b[(Ellipsis,)] = 2
        assert_equal(b, 2)

    def test_boolean_indexing_list(self):
        a = dpnp.array([1, 2, 3])
        b = dpnp.array([True, False, True])

        assert_equal(a[b], [1, 3])
        assert_equal(a[None, b], [[1, 3]])

    def test_indexing_array_weird_strides(self):
        np_x = numpy.ones(10)
        dp_x = dpnp.ones(10)

        np_ind = numpy.arange(10)[:, None, None, None]
        np_ind = numpy.broadcast_to(np_ind, (10, 55, 4, 4))

        dp_ind = dpnp.arange(10)[:, None, None, None]
        dp_ind = dpnp.broadcast_to(dp_ind, (10, 55, 4, 4))

        # single advanced index case
        assert_array_equal(dp_x[dp_ind], np_x[np_ind])

        np_x2 = numpy.ones((10, 2))
        dp_x2 = dpnp.ones((10, 2))

        np_zind = numpy.zeros(4, dtype=np_ind.dtype)
        dp_zind = dpnp.zeros(4, dtype=dp_ind.dtype)

        # higher dimensional advanced index
        assert_array_equal(dp_x2[dp_ind, dp_zind], np_x2[np_ind, np_zind])

    def test_indexing_array_negative_strides(self):
        arr = dpnp.zeros((4, 4))[::-1, ::-1]

        slices = (slice(None), dpnp.array([0, 1, 2, 3]))
        arr[slices] = 10
        assert_array_equal(arr, 10.0)


class TestNonzero:
    @pytest.mark.parametrize("list_val", [[], [0], [1]])
    def test_trivial(self, list_val):
        np_res = numpy.nonzero(numpy.array(list_val))
        dpnp_res = dpnp.nonzero(dpnp.array(list_val))
        assert_array_equal(np_res, dpnp_res)

    @pytest.mark.parametrize("val", [0, 1])
    def test_0d(self, val):
        assert_raises(ValueError, dpnp.nonzero, dpnp.array(val))
        assert_raises(ValueError, dpnp.nonzero, dpnp.array(val))

    @pytest.mark.parametrize("dtype", get_all_dtypes(no_none=True))
    def test_1d(self, dtype):
        a = numpy.array([1, 0, 2, -1, 0, 0, 8], dtype=dtype)
        ia = dpnp.array(a)

        np_res = numpy.nonzero(a)
        dpnp_res = dpnp.nonzero(ia)
        assert_array_equal(np_res, dpnp_res)

    @pytest.mark.parametrize("dtype", get_all_dtypes(no_none=True))
    def test_2d(self, dtype):
        a = numpy.array([[0, 1, 0], [2, 0, 3]], dtype=dtype)
        ia = dpnp.array(a)

        np_res = numpy.nonzero(a)
        dpnp_res = dpnp.nonzero(ia)
        assert_array_equal(np_res, dpnp_res)

        a = numpy.eye(3, dtype=dtype)
        ia = dpnp.eye(3, dtype=dtype)

        np_res = numpy.nonzero(a)
        dpnp_res = dpnp.nonzero(ia)
        assert_array_equal(np_res, dpnp_res)

    def test_sparse(self):
        for i in range(20):
            a = numpy.zeros(200, dtype=bool)
            a[i::20] = True
            ia = dpnp.array(a)

            np_res = numpy.nonzero(a)
            dpnp_res = dpnp.nonzero(ia)
            assert_array_equal(np_res, dpnp_res)

            a = numpy.zeros(400, dtype=bool)
            a[10 + i : 20 + i] = True
            a[20 + i * 2] = True
            ia = dpnp.array(a)

            np_res = numpy.nonzero(a)
            dpnp_res = dpnp.nonzero(ia)
            assert_array_equal(np_res, dpnp_res)

    @pytest.mark.parametrize("dtype", get_all_dtypes())
    def test_array_method(self, dtype):
        a = numpy.array([[1, 0, 0], [4, 0, 6]], dtype=dtype)
        ia = dpnp.array(a)
        assert_array_equal(a.nonzero(), ia.nonzero())


class TestPut:
    @pytest.mark.parametrize("a_dt", get_all_dtypes(no_none=True))
    @pytest.mark.parametrize(
        "indices", [[0, 2], [-5, 4]], ids=["[0, 2]", "[-5, 4]"]
    )
    @pytest.mark.parametrize("ind_dt", get_all_dtypes(no_none=True))
    @pytest.mark.parametrize(
        "vals",
        [0, [1, 2], (2, 2), dpnp.array([1, 2])],
        ids=["0", "[1, 2]", "(2, 2)", "dpnp.array([1,2])"],
    )
    @pytest.mark.parametrize("mode", ["clip", "wrap"])
    def test_input_1d(self, a_dt, indices, ind_dt, vals, mode):
        a = numpy.array([-2, -1, 0, 1, 2], dtype=a_dt)
        b = numpy.copy(a)
        ia = dpnp.array(a)
        ib = dpnp.array(b)

        ind = numpy.array(indices, dtype=ind_dt)
        if ind_dt == dpnp.bool and ind.all():
            ind[0] = False  # to get rid of duplicate indices
        iind = dpnp.array(ind)

        if numpy.can_cast(ind_dt, numpy.intp, casting="safe"):
            numpy.put(a, ind, vals, mode=mode)
            dpnp.put(ia, iind, vals, mode=mode)
            assert_array_equal(ia, a)

            b.put(ind, vals, mode=mode)
            ib.put(iind, vals, mode=mode)
            assert_array_equal(ib, b)
        else:
            assert_raises(TypeError, numpy.put, a, ind, vals, mode=mode)
            assert_raises(TypeError, dpnp.put, ia, iind, vals, mode=mode)

            assert_raises(TypeError, b.put, ind, vals, mode=mode)
            assert_raises(TypeError, ib.put, iind, vals, mode=mode)

    @pytest.mark.parametrize("a_dt", get_all_dtypes(no_none=True))
    @pytest.mark.parametrize(
        "indices",
        [
            [0, 7],
            [3, 4],
            [-9, 8],
        ],
        ids=[
            "[0, 7]",
            "[3, 4]",
            "[-9, 8]",
        ],
    )
    @pytest.mark.parametrize("ind_dt", get_integer_dtypes())
    @pytest.mark.parametrize("vals", [[10, 20]], ids=["[10, 20]"])
    @pytest.mark.parametrize("mode", ["clip", "wrap"])
    def test_input_2d(self, a_dt, indices, ind_dt, vals, mode):
        a = numpy.array([[-1, 0, 1], [-2, -3, -4], [2, 3, 4]], dtype=a_dt)
        ia = dpnp.array(a)

        ind = numpy.array(indices, dtype=ind_dt)
        iind = dpnp.array(ind)

        numpy.put(a, ind, vals, mode=mode)
        dpnp.put(ia, iind, vals, mode=mode)
        assert_array_equal(ia, a)

    def test_indices_2d(self):
        a = numpy.arange(5)
        ia = dpnp.array(a)
        ind = numpy.array([[3, 0, 2, 1]])
        iind = dpnp.array(ind)

        numpy.put(a, ind, 10)
        dpnp.put(ia, iind, 10)
        assert_array_equal(ia, a)

    def test_non_contiguous(self):
        # force non C-contiguous array
        a = numpy.arange(6).reshape(2, 3).T
        ia = dpnp.arange(6).reshape(2, 3).T

        a.put([0, 2], [44, 55])
        ia.put([0, 2], [44, 55])
        assert_equal(ia, a)

    @pytest.mark.parametrize("dtype", get_all_dtypes(no_none=True))
    @pytest.mark.parametrize("mode", ["clip", "wrap"])
    def test_empty(self, dtype, mode):
        a = numpy.zeros(1000, dtype=dtype)
        ia = dpnp.array(a)

        numpy.put(a, [1, 2, 3], [], mode=mode)
        dpnp.put(ia, [1, 2, 3], [], mode=mode)
        assert_array_equal(ia, a)

    # TODO: enable test for numpy also since 2.0
    @pytest.mark.parametrize("mode", ["clip", "wrap"])
    def test_empty_input(self, mode):
        empty = dpnp.asarray(list())
        with pytest.raises(IndexError):
            empty.put(1, 1, mode=mode)

    @pytest.mark.parametrize(
        "shape",
        [
            (3,),
            (4,),
        ],
        ids=[
            "(3,)",
            "(4,)",
        ],
    )
    @pytest.mark.parametrize("mode", ["clip", "wrap"])
    def test_invalid_shape(self, shape, mode):
        a = dpnp.arange(7)
        ind = dpnp.array([2])
        vals = dpnp.ones(shape, dtype=a.dtype)
        # vals must be broadcastable to the shape of ind`
        with pytest.raises(ValueError):
            dpnp.put(a, ind, vals, mode=mode)

    @pytest.mark.parametrize("xp", [dpnp, numpy])
    @pytest.mark.parametrize(
        "axis",
        [
            1.0,
            (0,),
            [0, 1],
        ],
        ids=[
            "1.0",
            "(0,)",
            "[0, 1]",
        ],
    )
    def test_invalid_axis(self, xp, axis):
        a = xp.arange(6).reshape(2, 3)
        ind = xp.array([1])
        with pytest.raises(TypeError):
            a.put(ind, [1], axis=axis)

    @pytest.mark.parametrize("xp", [dpnp, numpy])
    def test_unsupported_input_array_type(self, xp):
        with pytest.raises(TypeError):
            xp.put([1, 2, 3], [0, 2], 5)

    @pytest.mark.parametrize("xp", [dpnp, numpy])
    def test_non_writeable_input_array(self, xp):
        a = xp.zeros(6)
        a.flags["W"] = False
        with pytest.raises(ValueError):
            a.put([1, 3, 5], [1, 3, 5])


class TestPutAlongAxis:
    @pytest.mark.parametrize(
        "arr_dt", get_all_dtypes(no_bool=True, no_none=True)
    )
    @pytest.mark.parametrize("axis", list(range(2)) + [None])
    def test_replace_max(self, arr_dt, axis):
        a = dpnp.array([[10, 30, 20], [60, 40, 50]], dtype=arr_dt)

        # replace the max with a small value
        i_max = _add_keepdims(dpnp.argmax)(a, axis=axis)
        dpnp.put_along_axis(a, i_max, -99, axis=axis)

        # find the new minimum, which should max
        i_min = _add_keepdims(dpnp.argmin)(a, axis=axis)
        assert_array_equal(i_min, i_max)

    @pytest.mark.parametrize(
        "arr_dt", get_all_dtypes(no_bool=True, no_none=True)
    )
    @pytest.mark.parametrize("idx_dt", get_integer_dtypes())
    @pytest.mark.parametrize("ndim", list(range(1, 4)))
    @pytest.mark.parametrize(
        "values",
        [
            777,
            [100, 200, 300, 400],
            (42,),
            range(4),
            numpy.arange(4),
            dpnp.ones(4),
        ],
        ids=[
            "scalar",
            "list",
            "tuple",
            "range",
            "numpy.ndarray",
            "dpnp.ndarray",
        ],
    )
    def test_values(self, arr_dt, idx_dt, ndim, values):
        np_a = numpy.arange(4**ndim, dtype=arr_dt).reshape((4,) * ndim)
        np_ai = numpy.array([3, 0, 2, 1], dtype=idx_dt).reshape(
            (1,) * (ndim - 1) + (4,)
        )

        dp_a = dpnp.array(np_a, dtype=arr_dt)
        dp_ai = dpnp.array(np_ai, dtype=idx_dt)

        for axis in range(ndim):
            numpy.put_along_axis(np_a, np_ai, values, axis)
            dpnp.put_along_axis(dp_a, dp_ai, values, axis)
            assert_array_equal(np_a, dp_a)

    @pytest.mark.parametrize("arr_dt", get_all_dtypes())
    @pytest.mark.parametrize("idx_dt", get_integer_dtypes())
    def test_broadcast(self, arr_dt, idx_dt):
        np_a = numpy.ones((3, 4, 1), dtype=arr_dt)
        np_ai = numpy.arange(10, dtype=idx_dt).reshape((1, 2, 5)) % 4

        dp_a = dpnp.array(np_a, dtype=arr_dt)
        dp_ai = dpnp.array(np_ai, dtype=idx_dt)

        numpy.put_along_axis(np_a, np_ai, 20, axis=1)
        dpnp.put_along_axis(dp_a, dp_ai, 20, axis=1)
        assert_array_equal(np_a, dp_a)


class TestTakeAlongAxis:
    @pytest.mark.parametrize(
        "func, argfunc, kwargs",
        [
            pytest.param(dpnp.sort, dpnp.argsort, {}),
            pytest.param(
                _add_keepdims(dpnp.min), _add_keepdims(dpnp.argmin), {}
            ),
            pytest.param(
                _add_keepdims(dpnp.max), _add_keepdims(dpnp.argmax), {}
            ),
            # TODO: unmute, once `dpnp.argpartition` is implemented
            # pytest.param(dpnp.partition, dpnp.argpartition, {"kth": 2}),
        ],
    )
    def test_argequivalent(self, func, argfunc, kwargs):
        a = dpnp.random.random(size=(3, 4, 5))

        for axis in list(range(a.ndim)) + [None]:
            a_func = func(a, axis=axis, **kwargs)
            ai_func = argfunc(a, axis=axis, **kwargs)
            assert_array_equal(
                a_func, dpnp.take_along_axis(a, ai_func, axis=axis)
            )

    @pytest.mark.parametrize(
        "arr_dt", get_all_dtypes(no_bool=True, no_none=True)
    )
    @pytest.mark.parametrize("idx_dt", get_integer_dtypes())
    @pytest.mark.parametrize("ndim", list(range(1, 4)))
    def test_multi_dimensions(self, arr_dt, idx_dt, ndim):
        np_a = numpy.arange(4**ndim, dtype=arr_dt).reshape((4,) * ndim)
        np_ai = numpy.array([3, 0, 2, 1], dtype=idx_dt).reshape(
            (1,) * (ndim - 1) + (4,)
        )

        dp_a = dpnp.array(np_a, dtype=arr_dt)
        dp_ai = dpnp.array(np_ai, dtype=idx_dt)

        for axis in range(ndim):
            expected = numpy.take_along_axis(np_a, np_ai, axis)
            result = dpnp.take_along_axis(dp_a, dp_ai, axis)
            assert_array_equal(expected, result)

    @pytest.mark.parametrize("xp", [numpy, dpnp])
    def test_invalid(self, xp):
        a = xp.ones((10, 10))
        ai = xp.ones((10, 2), dtype=xp.intp)

        # not enough indices
        assert_raises(ValueError, xp.take_along_axis, a, xp.array(1), axis=1)

        # bool arrays not allowed
        assert_raises(
            IndexError, xp.take_along_axis, a, ai.astype(bool), axis=1
        )

        # float arrays not allowed
        assert_raises(
            IndexError, xp.take_along_axis, a, ai.astype(numpy.float32), axis=1
        )

        # invalid axis
        assert_raises(numpy.AxisError, xp.take_along_axis, a, ai, axis=10)

    @pytest.mark.parametrize("arr_dt", get_all_dtypes())
    @pytest.mark.parametrize("idx_dt", get_integer_dtypes())
    def test_empty(self, arr_dt, idx_dt):
        np_a = numpy.ones((3, 4, 5), dtype=arr_dt)
        np_ai = numpy.ones((3, 0, 5), dtype=idx_dt)

        dp_a = dpnp.array(np_a, dtype=arr_dt)
        dp_ai = dpnp.array(np_ai, dtype=idx_dt)

        expected = numpy.take_along_axis(np_a, np_ai, axis=1)
        result = dpnp.take_along_axis(dp_a, dp_ai, axis=1)
        assert_array_equal(expected, result)

    @pytest.mark.parametrize("arr_dt", get_all_dtypes())
    @pytest.mark.parametrize("idx_dt", get_integer_dtypes())
    def test_broadcast(self, arr_dt, idx_dt):
        np_a = numpy.ones((3, 4, 1), dtype=arr_dt)
        np_ai = numpy.ones((1, 2, 5), dtype=idx_dt)

        dp_a = dpnp.array(np_a, dtype=arr_dt)
        dp_ai = dpnp.array(np_ai, dtype=idx_dt)

        expected = numpy.take_along_axis(np_a, np_ai, axis=1)
        result = dpnp.take_along_axis(dp_a, dp_ai, axis=1)
        assert_array_equal(expected, result)


@pytest.mark.usefixtures("allow_fall_back_on_numpy")
def test_choose():
    a = numpy.r_[:4]
    ia = dpnp.array(a)
    b = numpy.r_[-4:0]
    ib = dpnp.array(b)
    c = numpy.r_[100:500:100]
    ic = dpnp.array(c)

    expected = numpy.choose([0, 0, 0, 0], [a, b, c])
    result = dpnp.choose([0, 0, 0, 0], [ia, ib, ic])
    assert_array_equal(expected, result)


class TestDiagonal:
    @pytest.mark.parametrize("dtype", get_all_dtypes(no_bool=True))
    @pytest.mark.parametrize("offset", [-3, -1, 0, 1, 3])
    @pytest.mark.parametrize(
        "shape",
        [(2, 2), (3, 3), (2, 5), (3, 2, 2), (2, 2, 2, 2), (2, 2, 2, 3)],
        ids=[
            "(2,2)",
            "(3,3)",
            "(2,5)",
            "(3,2,2)",
            "(2,2,2,2)",
            "(2,2,2,3)",
        ],
    )
    def test_diagonal_offset(self, shape, dtype, offset):
        a = numpy.arange(numpy.prod(shape), dtype=dtype).reshape(shape)
        a_dp = dpnp.array(a)
        expected = numpy.diagonal(a, offset)
        result = dpnp.diagonal(a_dp, offset)
        assert_array_equal(expected, result)

    @pytest.mark.parametrize("dtype", get_all_dtypes(no_bool=True))
    @pytest.mark.parametrize(
        "shape, axis_pairs",
        [
            ((3, 4), [(0, 1), (1, 0)]),
            ((3, 4, 5), [(0, 1), (1, 2), (0, 2)]),
            ((4, 3, 5, 2), [(0, 1), (1, 2), (2, 3), (0, 3)]),
        ],
    )
    def test_diagonal_axes(self, shape, axis_pairs, dtype):
        a = numpy.arange(numpy.prod(shape), dtype=dtype).reshape(shape)
        a_dp = dpnp.array(a)
        for axis1, axis2 in axis_pairs:
            expected = numpy.diagonal(a, axis1=axis1, axis2=axis2)
            result = dpnp.diagonal(a_dp, axis1=axis1, axis2=axis2)
            assert_array_equal(expected, result)

    def test_diagonal_errors(self):
        a = dpnp.arange(12).reshape(3, 4)

        # unsupported type
        a_np = dpnp.asnumpy(a)
        assert_raises(TypeError, dpnp.diagonal, a_np)

        # a.ndim < 2
        a_ndim_1 = a.flatten()
        assert_raises(ValueError, dpnp.diagonal, a_ndim_1)

        # unsupported type `offset`
        assert_raises(TypeError, dpnp.diagonal, a, offset=1.0)
        assert_raises(TypeError, dpnp.diagonal, a, offset=[0])

        # axes are out of bounds
        assert_raises(numpy.AxisError, a.diagonal, axis1=0, axis2=5)
        assert_raises(numpy.AxisError, a.diagonal, axis1=5, axis2=0)
        assert_raises(numpy.AxisError, a.diagonal, axis1=5, axis2=5)

        # same axes
        assert_raises(ValueError, a.diagonal, axis1=1, axis2=1)
        assert_raises(ValueError, a.diagonal, axis1=1, axis2=-1)


@pytest.mark.parametrize("arr_dtype", get_all_dtypes())
@pytest.mark.parametrize("cond_dtype", get_all_dtypes())
def test_extract_1d(arr_dtype, cond_dtype):
    a = numpy.array([-2, -1, 0, 1, 2, 3], dtype=arr_dtype)
    ia = dpnp.array(a)
    cond = numpy.array([1, -1, 2, 0, -2, 3], dtype=cond_dtype)
    icond = dpnp.array(cond)
    expected = numpy.extract(cond, a)
    result = dpnp.extract(icond, ia)
    assert_array_equal(expected, result)


@pytest.mark.parametrize("val", [-1, 0, 1], ids=["-1", "0", "1"])
@pytest.mark.parametrize(
    "array",
    [
        [[0, 0], [0, 0]],
        [[1, 2], [1, 2]],
        [[1, 2], [3, 4]],
        [[0, 1, 2], [3, 4, 5], [6, 7, 8]],
        [[0, 1, 2, 3, 4], [5, 6, 7, 8, 9]],
        [
            [[[1, 2], [3, 4]], [[1, 2], [2, 1]]],
            [[[1, 3], [3, 1]], [[0, 1], [1, 3]]],
        ],
    ],
    ids=[
        "[[0, 0], [0, 0]]",
        "[[1, 2], [1, 2]]",
        "[[1, 2], [3, 4]]",
        "[[0, 1, 2], [3, 4, 5], [6, 7, 8]]",
        "[[0, 1, 2, 3, 4], [5, 6, 7, 8, 9]]",
        "[[[[1, 2], [3, 4]], [[1, 2], [2, 1]]], [[[1, 3], [3, 1]], [[0, 1], [1, 3]]]]",
    ],
)
def test_fill_diagonal(array, val):
    a = numpy.array(array)
    ia = dpnp.array(a)
    expected = numpy.fill_diagonal(a, val)
    result = dpnp.fill_diagonal(ia, val)
    assert_array_equal(expected, result)


@pytest.mark.parametrize(
    "dimension",
    [(1,), (2,), (1, 2), (2, 3), (3, 2), [1], [2], [1, 2], [2, 3], [3, 2]],
    ids=[
        "(1, )",
        "(2, )",
        "(1, 2)",
        "(2, 3)",
        "(3, 2)",
        "[1]",
        "[2]",
        "[1, 2]",
        "[2, 3]",
        "[3, 2]",
    ],
)
@pytest.mark.parametrize("dtype", get_all_dtypes(no_bool=True))
@pytest.mark.parametrize("sparse", [True, False], ids=["True", "False"])
def test_indices(dimension, dtype, sparse):
    expected = numpy.indices(dimension, dtype=dtype, sparse=sparse)
    result = dpnp.indices(dimension, dtype=dtype, sparse=sparse)
    for Xnp, X in zip(expected, result):
        assert_array_equal(Xnp, X)


@pytest.mark.parametrize(
    "vals", [[100, 200], (100, 200)], ids=["[100, 200]", "(100, 200)"]
)
@pytest.mark.parametrize(
    "mask",
    [
        [[True, False], [False, True]],
        [[False, True], [True, False]],
        [[False, False], [True, True]],
    ],
    ids=[
        "[[True, False], [False, True]]",
        "[[False, True], [True, False]]",
        "[[False, False], [True, True]]",
    ],
)
@pytest.mark.parametrize(
    "arr",
    [[[0, 0], [0, 0]], [[1, 2], [1, 2]], [[1, 2], [3, 4]]],
    ids=["[[0, 0], [0, 0]]", "[[1, 2], [1, 2]]", "[[1, 2], [3, 4]]"],
)
def test_place1(arr, mask, vals):
    a = numpy.array(arr)
    ia = dpnp.array(a)
    m = numpy.array(mask)
    im = dpnp.array(m)
    iv = dpnp.array(vals)
    numpy.place(a, m, vals)
    dpnp.place(ia, im, iv)
    assert_array_equal(a, ia)


@pytest.mark.parametrize(
    "vals",
    [
        [100, 200],
        [100, 200, 300, 400, 500, 600],
        [100, 200, 300, 400, 500, 600, 800, 900],
    ],
    ids=[
        "[100, 200]",
        "[100, 200, 300, 400, 500, 600]",
        "[100, 200, 300, 400, 500, 600, 800, 900]",
    ],
)
@pytest.mark.parametrize(
    "mask",
    [
        [
            [[True, False], [False, True]],
            [[False, True], [True, False]],
            [[False, False], [True, True]],
        ]
    ],
    ids=[
        "[[[True, False], [False, True]], [[False, True], [True, False]], [[False, False], [True, True]]]"
    ],
)
@pytest.mark.parametrize(
    "arr",
    [[[[1, 2], [3, 4]], [[1, 2], [2, 1]], [[1, 3], [3, 1]]]],
    ids=["[[[1, 2], [3, 4]], [[1, 2], [2, 1]], [[1, 3], [3, 1]]]"],
)
def test_place2(arr, mask, vals):
    a = numpy.array(arr)
    ia = dpnp.array(a)
    m = numpy.array(mask)
    im = dpnp.array(m)
    iv = dpnp.array(vals)
    numpy.place(a, m, vals)
    dpnp.place(ia, im, iv)
    assert_array_equal(a, ia)


@pytest.mark.parametrize(
    "vals",
    [
        [100, 200],
        [100, 200, 300, 400, 500, 600],
        [100, 200, 300, 400, 500, 600, 800, 900],
    ],
    ids=[
        "[100, 200]",
        "[100, 200, 300, 400, 500, 600]",
        "[100, 200, 300, 400, 500, 600, 800, 900]",
    ],
)
@pytest.mark.parametrize(
    "mask",
    [
        [
            [[[False, False], [True, True]], [[True, True], [True, True]]],
            [[[False, False], [True, True]], [[False, False], [False, False]]],
        ]
    ],
    ids=[
        "[[[[False, False], [True, True]], [[True, True], [True, True]]], [[[False, False], [True, True]], [[False, False], [False, False]]]]"
    ],
)
@pytest.mark.parametrize(
    "arr",
    [
        [
            [[[1, 2], [3, 4]], [[1, 2], [2, 1]]],
            [[[1, 3], [3, 1]], [[0, 1], [1, 3]]],
        ]
    ],
    ids=[
        "[[[[1, 2], [3, 4]], [[1, 2], [2, 1]]], [[[1, 3], [3, 1]], [[0, 1], [1, 3]]]]"
    ],
)
def test_place3(arr, mask, vals):
    a = numpy.array(arr)
    ia = dpnp.array(a)
    m = numpy.array(mask)
    im = dpnp.array(m)
    iv = dpnp.array(vals)
    numpy.place(a, m, vals)
    dpnp.place(ia, im, iv)
    assert_array_equal(a, ia)


<<<<<<< HEAD
@pytest.mark.parametrize("array_dtype", get_all_dtypes())
@pytest.mark.parametrize(
    "indices_dtype", [dpnp.int32, dpnp.int64], ids=["int32", "int64"]
)
@pytest.mark.parametrize(
    "indices", [[-2, 2], [-5, 4]], ids=["[-2, 2]", "[-5, 4]"]
)
@pytest.mark.parametrize(
    "vals",
    [0, [1, 2], (2, 2), dpnp.array([1, 2])],
    ids=["0", "[1, 2]", "(2, 2)", "dpnp.array([1,2])"],
)
@pytest.mark.parametrize("mode", ["clip", "wrap"], ids=["clip", "wrap"])
def test_put_1d(indices, vals, array_dtype, indices_dtype, mode):
    a = numpy.array([-2, -1, 0, 1, 2], dtype=array_dtype)
    b = numpy.copy(a)
    ia = dpnp.array(a)
    ib = dpnp.array(b)
    ind = numpy.array(indices, dtype=indices_dtype)
    iind = dpnp.array(ind)

    numpy.put(a, ind, vals, mode=mode)
    dpnp.put(ia, iind, vals, mode=mode)
    assert_array_equal(a, ia)

    b.put(ind, vals, mode=mode)
    ib.put(iind, vals, mode=mode)
    assert_array_equal(b, ib)


@pytest.mark.parametrize("array_dtype", get_all_dtypes())
@pytest.mark.parametrize(
    "indices_dtype", [dpnp.int32, dpnp.int64], ids=["int32", "int64"]
)
@pytest.mark.parametrize("vals", [[10, 20]], ids=["[10, 20]"])
@pytest.mark.parametrize(
    "indices",
    [
        [0, 7],
        [3, 4],
        [-9, 8],
    ],
    ids=[
        "[0, 7]",
        "[3, 4]",
        "[-9, 8]",
    ],
)
@pytest.mark.parametrize("mode", ["clip", "wrap"], ids=["clip", "wrap"])
def test_put_2d(array_dtype, indices_dtype, indices, vals, mode):
    a = numpy.array([[-1, 0, 1], [-2, -3, -4], [2, 3, 4]], dtype=array_dtype)
    ia = dpnp.array(a)
    ind = numpy.array(indices, dtype=indices_dtype)
    iind = dpnp.array(ind)
    numpy.put(a, ind, vals, mode=mode)
    dpnp.put(ia, iind, vals, mode=mode)
    assert_array_equal(a, ia)


@pytest.mark.usefixtures("allow_fall_back_on_numpy")
def test_put_2d_ind():
    a = numpy.arange(5)
    ia = dpnp.array(a)
    ind = numpy.array([[3, 0, 2, 1]])
    iind = dpnp.array(ind)
    numpy.put(a, ind, 10)
    dpnp.put(ia, iind, 10)
    assert_array_equal(a, ia)


@pytest.mark.parametrize(
    "shape",
    [
        (3,),
        (4,),
    ],
    ids=[
        "(3,)",
        "(4,)",
    ],
)
@pytest.mark.parametrize("mode", ["clip", "wrap"])
def test_put_invalid_shape(shape, mode):
    a = dpnp.arange(7)
    ind = dpnp.array([2])
    vals = dpnp.ones(shape, dtype=a.dtype)
    # vals must be broadcastable to the shape of ind`
    with pytest.raises(ValueError):
        dpnp.put(a, ind, vals, mode=mode)


@pytest.mark.parametrize(
    "axis",
    [
        1.0,
        (0,),
        [0, 1],
    ],
    ids=[
        "1.0",
        "(0,)",
        "[0, 1]",
    ],
)
def test_put_invalid_axis(axis):
    a = dpnp.arange(6).reshape(2, 3)
    ind = dpnp.array([1])
    vals = [1]
    with pytest.raises(TypeError):
        dpnp.put(a, ind, vals, axis=axis)


=======
>>>>>>> 614af339
@pytest.mark.parametrize("vals", [[100, 200]], ids=["[100, 200]"])
@pytest.mark.parametrize(
    "mask",
    [
        [[True, False], [False, True]],
        [[False, True], [True, False]],
        [[False, False], [True, True]],
    ],
    ids=[
        "[[True, False], [False, True]]",
        "[[False, True], [True, False]]",
        "[[False, False], [True, True]]",
    ],
)
@pytest.mark.parametrize(
    "arr",
    [[[0, 0], [0, 0]], [[1, 2], [1, 2]], [[1, 2], [3, 4]]],
    ids=["[[0, 0], [0, 0]]", "[[1, 2], [1, 2]]", "[[1, 2], [3, 4]]"],
)
def test_putmask1(arr, mask, vals):
    a = numpy.array(arr)
    ia = dpnp.array(a)
    m = numpy.array(mask)
    im = dpnp.array(m)
    v = numpy.array(vals)
    iv = dpnp.array(v)
    numpy.putmask(a, m, v)
    dpnp.putmask(ia, im, iv)
    assert_array_equal(a, ia)


@pytest.mark.parametrize(
    "vals",
    [
        [100, 200],
        [100, 200, 300, 400, 500, 600],
        [100, 200, 300, 400, 500, 600, 800, 900],
    ],
    ids=[
        "[100, 200]",
        "[100, 200, 300, 400, 500, 600]",
        "[100, 200, 300, 400, 500, 600, 800, 900]",
    ],
)
@pytest.mark.parametrize(
    "mask",
    [
        [
            [[True, False], [False, True]],
            [[False, True], [True, False]],
            [[False, False], [True, True]],
        ]
    ],
    ids=[
        "[[[True, False], [False, True]], [[False, True], [True, False]], [[False, False], [True, True]]]"
    ],
)
@pytest.mark.parametrize(
    "arr",
    [[[[1, 2], [3, 4]], [[1, 2], [2, 1]], [[1, 3], [3, 1]]]],
    ids=["[[[1, 2], [3, 4]], [[1, 2], [2, 1]], [[1, 3], [3, 1]]]"],
)
def test_putmask2(arr, mask, vals):
    a = numpy.array(arr)
    ia = dpnp.array(a)
    m = numpy.array(mask)
    im = dpnp.array(m)
    v = numpy.array(vals)
    iv = dpnp.array(v)
    numpy.putmask(a, m, v)
    dpnp.putmask(ia, im, iv)
    assert_array_equal(a, ia)


@pytest.mark.parametrize(
    "vals",
    [
        [100, 200],
        [100, 200, 300, 400, 500, 600],
        [100, 200, 300, 400, 500, 600, 800, 900],
    ],
    ids=[
        "[100, 200]",
        "[100, 200, 300, 400, 500, 600]",
        "[100, 200, 300, 400, 500, 600, 800, 900]",
    ],
)
@pytest.mark.parametrize(
    "mask",
    [
        [
            [[[False, False], [True, True]], [[True, True], [True, True]]],
            [[[False, False], [True, True]], [[False, False], [False, False]]],
        ]
    ],
    ids=[
        "[[[[False, False], [True, True]], [[True, True], [True, True]]], [[[False, False], [True, True]], [[False, False], [False, False]]]]"
    ],
)
@pytest.mark.parametrize(
    "arr",
    [
        [
            [[[1, 2], [3, 4]], [[1, 2], [2, 1]]],
            [[[1, 3], [3, 1]], [[0, 1], [1, 3]]],
        ]
    ],
    ids=[
        "[[[[1, 2], [3, 4]], [[1, 2], [2, 1]]], [[[1, 3], [3, 1]], [[0, 1], [1, 3]]]]"
    ],
)
def test_putmask3(arr, mask, vals):
    a = numpy.array(arr)
    ia = dpnp.array(a)
    m = numpy.array(mask)
    im = dpnp.array(m)
    v = numpy.array(vals)
    iv = dpnp.array(v)
    numpy.putmask(a, m, v)
    dpnp.putmask(ia, im, iv)
    assert_array_equal(a, ia)


def test_select():
    cond_val1 = numpy.array(
        [True, True, True, False, False, False, False, False, False, False]
    )
    cond_val2 = numpy.array(
        [False, False, False, False, False, True, True, True, True, True]
    )
    icond_val1 = dpnp.array(cond_val1)
    icond_val2 = dpnp.array(cond_val2)
    condlist = [cond_val1, cond_val2]
    icondlist = [icond_val1, icond_val2]
    choice_val1 = numpy.full(10, -2)
    choice_val2 = numpy.full(10, -1)
    ichoice_val1 = dpnp.array(choice_val1)
    ichoice_val2 = dpnp.array(choice_val2)
    choicelist = [choice_val1, choice_val2]
    ichoicelist = [ichoice_val1, ichoice_val2]
    expected = numpy.select(condlist, choicelist)
    result = dpnp.select(icondlist, ichoicelist)
    assert_array_equal(expected, result)


@pytest.mark.parametrize("array_type", get_all_dtypes())
@pytest.mark.parametrize(
    "indices_type", [numpy.int32, numpy.int64], ids=["int32", "int64"]
)
@pytest.mark.parametrize(
    "indices", [[-2, 2], [-5, 4]], ids=["[-2, 2]", "[-5, 4]"]
)
@pytest.mark.parametrize("mode", ["clip", "wrap"], ids=["clip", "wrap"])
def test_take_1d(indices, array_type, indices_type, mode):
    a = numpy.array([-2, -1, 0, 1, 2], dtype=array_type)
    ind = numpy.array(indices, dtype=indices_type)
    ia = dpnp.array(a)
    iind = dpnp.array(ind)
    expected = numpy.take(a, ind, mode=mode)
    result = dpnp.take(ia, iind, mode=mode)
    assert_array_equal(expected, result)


@pytest.mark.parametrize("array_type", get_all_dtypes())
@pytest.mark.parametrize(
    "indices_type", [numpy.int32, numpy.int64], ids=["int32", "int64"]
)
@pytest.mark.parametrize(
    "indices", [[-1, 0], [-3, 2]], ids=["[-1, 0]", "[-3, 2]"]
)
@pytest.mark.parametrize("mode", ["clip", "wrap"], ids=["clip", "wrap"])
@pytest.mark.parametrize("axis", [0, 1], ids=["0", "1"])
def test_take_2d(indices, array_type, indices_type, axis, mode):
    a = numpy.array([[-1, 0, 1], [-2, -3, -4], [2, 3, 4]], dtype=array_type)
    ind = numpy.array(indices, dtype=indices_type)
    ia = dpnp.array(a)
    iind = dpnp.array(ind)
    expected = numpy.take(a, ind, axis=axis, mode=mode)
    result = dpnp.take(ia, iind, axis=axis, mode=mode)
    assert_array_equal(expected, result)


@pytest.mark.parametrize("array_type", get_all_dtypes())
@pytest.mark.parametrize("indices", [[-5, 5]], ids=["[-5, 5]"])
@pytest.mark.parametrize("mode", ["clip", "wrap"], ids=["clip", "wrap"])
def test_take_over_index(indices, array_type, mode):
    a = dpnp.array([-2, -1, 0, 1, 2], dtype=array_type)
    ind = dpnp.array(indices, dtype=dpnp.int64)
    expected = dpnp.array([-2, 2], dtype=a.dtype)
    result = dpnp.take(a, ind, mode=mode)
    assert_array_equal(expected, result)


@pytest.mark.parametrize(
    "m", [None, 0, 1, 2, 3, 4], ids=["None", "0", "1", "2", "3", "4"]
)
@pytest.mark.parametrize(
    "k", [0, 1, 2, 3, 4, 5], ids=["0", "1", "2", "3", "4", "5"]
)
@pytest.mark.parametrize(
    "n", [1, 2, 3, 4, 5, 6], ids=["1", "2", "3", "4", "5", "6"]
)
def test_tril_indices(n, k, m):
    result = dpnp.tril_indices(n, k, m)
    expected = numpy.tril_indices(n, k, m)
    assert_array_equal(expected, result)


@pytest.mark.parametrize(
    "k", [0, 1, 2, 3, 4, 5], ids=["0", "1", "2", "3", "4", "5"]
)
@pytest.mark.parametrize(
    "array",
    [
        [[0, 0], [0, 0]],
        [[1, 2], [1, 2]],
        [[1, 2], [3, 4]],
    ],
    ids=["[[0, 0], [0, 0]]", "[[1, 2], [1, 2]]", "[[1, 2], [3, 4]]"],
)
def test_tril_indices_from(array, k):
    a = numpy.array(array)
    ia = dpnp.array(a)
    result = dpnp.tril_indices_from(ia, k)
    expected = numpy.tril_indices_from(a, k)
    assert_array_equal(expected, result)


@pytest.mark.parametrize(
    "m", [None, 0, 1, 2, 3, 4], ids=["None", "0", "1", "2", "3", "4"]
)
@pytest.mark.parametrize(
    "k", [0, 1, 2, 3, 4, 5], ids=["0", "1", "2", "3", "4", "5"]
)
@pytest.mark.parametrize(
    "n", [1, 2, 3, 4, 5, 6], ids=["1", "2", "3", "4", "5", "6"]
)
def test_triu_indices(n, k, m):
    result = dpnp.triu_indices(n, k, m)
    expected = numpy.triu_indices(n, k, m)
    assert_array_equal(expected, result)


@pytest.mark.parametrize(
    "k", [0, 1, 2, 3, 4, 5], ids=["0", "1", "2", "3", "4", "5"]
)
@pytest.mark.parametrize(
    "array",
    [
        [[0, 0], [0, 0]],
        [[1, 2], [1, 2]],
        [[1, 2], [3, 4]],
    ],
    ids=["[[0, 0], [0, 0]]", "[[1, 2], [1, 2]]", "[[1, 2], [3, 4]]"],
)
def test_triu_indices_from(array, k):
    a = numpy.array(array)
    ia = dpnp.array(a)
    result = dpnp.triu_indices_from(ia, k)
    expected = numpy.triu_indices_from(a, k)
    assert_array_equal(expected, result)<|MERGE_RESOLUTION|>--- conflicted
+++ resolved
@@ -731,121 +731,6 @@
     assert_array_equal(a, ia)
 
 
-<<<<<<< HEAD
-@pytest.mark.parametrize("array_dtype", get_all_dtypes())
-@pytest.mark.parametrize(
-    "indices_dtype", [dpnp.int32, dpnp.int64], ids=["int32", "int64"]
-)
-@pytest.mark.parametrize(
-    "indices", [[-2, 2], [-5, 4]], ids=["[-2, 2]", "[-5, 4]"]
-)
-@pytest.mark.parametrize(
-    "vals",
-    [0, [1, 2], (2, 2), dpnp.array([1, 2])],
-    ids=["0", "[1, 2]", "(2, 2)", "dpnp.array([1,2])"],
-)
-@pytest.mark.parametrize("mode", ["clip", "wrap"], ids=["clip", "wrap"])
-def test_put_1d(indices, vals, array_dtype, indices_dtype, mode):
-    a = numpy.array([-2, -1, 0, 1, 2], dtype=array_dtype)
-    b = numpy.copy(a)
-    ia = dpnp.array(a)
-    ib = dpnp.array(b)
-    ind = numpy.array(indices, dtype=indices_dtype)
-    iind = dpnp.array(ind)
-
-    numpy.put(a, ind, vals, mode=mode)
-    dpnp.put(ia, iind, vals, mode=mode)
-    assert_array_equal(a, ia)
-
-    b.put(ind, vals, mode=mode)
-    ib.put(iind, vals, mode=mode)
-    assert_array_equal(b, ib)
-
-
-@pytest.mark.parametrize("array_dtype", get_all_dtypes())
-@pytest.mark.parametrize(
-    "indices_dtype", [dpnp.int32, dpnp.int64], ids=["int32", "int64"]
-)
-@pytest.mark.parametrize("vals", [[10, 20]], ids=["[10, 20]"])
-@pytest.mark.parametrize(
-    "indices",
-    [
-        [0, 7],
-        [3, 4],
-        [-9, 8],
-    ],
-    ids=[
-        "[0, 7]",
-        "[3, 4]",
-        "[-9, 8]",
-    ],
-)
-@pytest.mark.parametrize("mode", ["clip", "wrap"], ids=["clip", "wrap"])
-def test_put_2d(array_dtype, indices_dtype, indices, vals, mode):
-    a = numpy.array([[-1, 0, 1], [-2, -3, -4], [2, 3, 4]], dtype=array_dtype)
-    ia = dpnp.array(a)
-    ind = numpy.array(indices, dtype=indices_dtype)
-    iind = dpnp.array(ind)
-    numpy.put(a, ind, vals, mode=mode)
-    dpnp.put(ia, iind, vals, mode=mode)
-    assert_array_equal(a, ia)
-
-
-@pytest.mark.usefixtures("allow_fall_back_on_numpy")
-def test_put_2d_ind():
-    a = numpy.arange(5)
-    ia = dpnp.array(a)
-    ind = numpy.array([[3, 0, 2, 1]])
-    iind = dpnp.array(ind)
-    numpy.put(a, ind, 10)
-    dpnp.put(ia, iind, 10)
-    assert_array_equal(a, ia)
-
-
-@pytest.mark.parametrize(
-    "shape",
-    [
-        (3,),
-        (4,),
-    ],
-    ids=[
-        "(3,)",
-        "(4,)",
-    ],
-)
-@pytest.mark.parametrize("mode", ["clip", "wrap"])
-def test_put_invalid_shape(shape, mode):
-    a = dpnp.arange(7)
-    ind = dpnp.array([2])
-    vals = dpnp.ones(shape, dtype=a.dtype)
-    # vals must be broadcastable to the shape of ind`
-    with pytest.raises(ValueError):
-        dpnp.put(a, ind, vals, mode=mode)
-
-
-@pytest.mark.parametrize(
-    "axis",
-    [
-        1.0,
-        (0,),
-        [0, 1],
-    ],
-    ids=[
-        "1.0",
-        "(0,)",
-        "[0, 1]",
-    ],
-)
-def test_put_invalid_axis(axis):
-    a = dpnp.arange(6).reshape(2, 3)
-    ind = dpnp.array([1])
-    vals = [1]
-    with pytest.raises(TypeError):
-        dpnp.put(a, ind, vals, axis=axis)
-
-
-=======
->>>>>>> 614af339
 @pytest.mark.parametrize("vals", [[100, 200]], ids=["[100, 200]"])
 @pytest.mark.parametrize(
     "mask",
