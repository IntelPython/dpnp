import dpctl
import dpctl.tensor as dpt
import numpy
import pytest
from dpctl.utils import ExecutionPlacementError
from numpy.testing import assert_allclose, assert_array_equal, assert_raises

import dpnp
from dpnp.dpnp_array import dpnp_array

from .helper import assert_dtype_allclose, get_all_dtypes, is_win_platform

list_of_backend_str = [
    "host",
    "level_zero",
    "opencl",
]

list_of_device_type_str = [
    "host",
    "gpu",
    "cpu",
]

available_devices = [
    d for d in dpctl.get_devices() if not getattr(d, "has_aspect_host", False)
]

valid_devices = []
for device in available_devices:
    if device.default_selector_score < 0:
        pass
    elif device.backend.name not in list_of_backend_str:
        pass
    elif device.device_type.name not in list_of_device_type_str:
        pass
    else:
        valid_devices.append(device)


def assert_sycl_queue_equal(result, expected):
    assert result.backend == expected.backend
    assert result.sycl_context == expected.sycl_context
    assert result.sycl_device == expected.sycl_device
    assert result.is_in_order == expected.is_in_order
    assert result.has_enable_profiling == expected.has_enable_profiling
    exec_queue = dpctl.utils.get_execution_queue([result, expected])
    assert exec_queue is not None


def vvsort(val, vec, size, xp):
    val_kwargs = {}
    if hasattr(val, "sycl_queue"):
        val_kwargs["sycl_queue"] = getattr(val, "sycl_queue", None)

    vec_kwargs = {}
    if hasattr(vec, "sycl_queue"):
        vec_kwargs["sycl_queue"] = getattr(vec, "sycl_queue", None)

    for i in range(size):
        imax = i
        for j in range(i + 1, size):
            unravel_imax = numpy.unravel_index(imax, val.shape)
            unravel_j = numpy.unravel_index(j, val.shape)
            if xp.abs(val[unravel_imax]) < xp.abs(val[unravel_j]):
                imax = j

        unravel_i = numpy.unravel_index(i, val.shape)
        unravel_imax = numpy.unravel_index(imax, val.shape)

        # swap elements in val array
        temp = xp.array(val[unravel_i], dtype=vec.dtype, **val_kwargs)
        val[unravel_i] = val[unravel_imax]
        val[unravel_imax] = temp

        # swap corresponding columns in vec matrix
        temp = xp.array(vec[:, i], dtype=val.dtype, **vec_kwargs)
        vec[:, i] = vec[:, imax]
        vec[:, imax] = temp


@pytest.mark.parametrize(
    "func, arg, kwargs",
    [
        pytest.param("arange", [-25.7], {"stop": 10**8, "step": 15}),
        pytest.param("full", [(2, 2)], {"fill_value": 5}),
        pytest.param("eye", [4, 2], {}),
        pytest.param("geomspace", [1, 4, 8], {}),
        pytest.param("identity", [4], {}),
        pytest.param("linspace", [0, 4, 8], {}),
        pytest.param("logspace", [0, 4, 8], {}),
        pytest.param("ones", [(2, 2)], {}),
        pytest.param("tri", [3, 5, 2], {}),
        pytest.param("zeros", [(2, 2)], {}),
    ],
)
@pytest.mark.parametrize(
    "device",
    valid_devices,
    ids=[device.filter_string for device in valid_devices],
)
def test_array_creation(func, arg, kwargs, device):
    dpnp_kwargs = dict(kwargs)
    dpnp_kwargs["device"] = device
    dpnp_array = getattr(dpnp, func)(*arg, **dpnp_kwargs)

    numpy_array = getattr(numpy, func)(*arg, dtype=dpnp_array.dtype, **kwargs)

    assert_dtype_allclose(dpnp_array, numpy_array)
    assert dpnp_array.sycl_device == device


@pytest.mark.parametrize(
    "device",
    valid_devices,
    ids=[device.filter_string for device in valid_devices],
)
def test_empty(device):
    dpnp_array = dpnp.empty((2, 2), device=device)
    assert dpnp_array.sycl_device == device


@pytest.mark.parametrize(
    "device_x",
    valid_devices,
    ids=[device.filter_string for device in valid_devices],
)
@pytest.mark.parametrize(
    "device_y",
    valid_devices,
    ids=[device.filter_string for device in valid_devices],
)
def test_empty_like(device_x, device_y):
    x = dpnp.array([1, 2, 3], device=device_x)
    y = dpnp.empty_like(x)
    assert_sycl_queue_equal(y.sycl_queue, x.sycl_queue)
    y = dpnp.empty_like(x, device=device_y)
    assert_sycl_queue_equal(y.sycl_queue, x.to_device(device_y).sycl_queue)


@pytest.mark.parametrize(
    "func, args, kwargs",
    [
        pytest.param("diag", ["x0"], {}),
        pytest.param("full_like", ["x0"], {"fill_value": 5}),
        pytest.param("geomspace", ["x0[0:3]", "8", "4"], {}),
        pytest.param("geomspace", ["1", "x0[2:4]", "4"], {}),
        pytest.param("linspace", ["x0[0:2]", "8", "4"], {}),
        pytest.param("linspace", ["0", "x0[2:4]", "4"], {}),
        pytest.param("logspace", ["x0[0:2]", "8", "4"], {}),
        pytest.param("logspace", ["0", "x0[2:4]", "4"], {}),
        pytest.param("ones_like", ["x0"], {}),
        pytest.param("tril", ["x0.reshape((2,2))"], {}),
        pytest.param("triu", ["x0.reshape((2,2))"], {}),
        pytest.param("linspace", ["x0", "4", "4"], {}),
        pytest.param("linspace", ["1", "x0", "4"], {}),
        pytest.param("vander", ["x0"], {}),
        pytest.param("zeros_like", ["x0"], {}),
    ],
)
@pytest.mark.parametrize(
    "device",
    valid_devices,
    ids=[device.filter_string for device in valid_devices],
)
def test_array_creation_follow_device(func, args, kwargs, device):
    x_orig = numpy.array([1, 2, 3, 4])
    numpy_args = [eval(val, {"x0": x_orig}) for val in args]
    y_orig = getattr(numpy, func)(*numpy_args, **kwargs)

    x = dpnp.array([1, 2, 3, 4], device=device)
    dpnp_args = [eval(val, {"x0": x}) for val in args]

    y = getattr(dpnp, func)(*dpnp_args, **kwargs)
    assert_allclose(y_orig, y, rtol=1e-04)
    assert_sycl_queue_equal(y.sycl_queue, x.sycl_queue)


@pytest.mark.skipif(
    numpy.lib.NumpyVersion(numpy.__version__) < "1.25.0",
    reason="numpy.logspace supports a non-scalar base argument since 1.25.0",
)
@pytest.mark.parametrize(
    "device",
    valid_devices,
    ids=[device.filter_string for device in valid_devices],
)
def test_array_creation_follow_device_logspace_base(device):
    x_orig = numpy.array([1, 2, 3, 4])
    y_orig = numpy.logspace(0, 8, 4, base=x_orig[1:3])

    x = dpnp.array([1, 2, 3, 4], device=device)
    y = dpnp.logspace(0, 8, 4, base=x[1:3])

    assert_allclose(y_orig, y, rtol=1e-04)
    assert_sycl_queue_equal(y.sycl_queue, x.sycl_queue)


@pytest.mark.parametrize(
    "func, args, kwargs",
    [
        pytest.param("diag", ["x0"], {}),
        pytest.param("diagflat", ["x0"], {}),
    ],
)
@pytest.mark.parametrize(
    "device",
    valid_devices,
    ids=[device.filter_string for device in valid_devices],
)
def test_array_creation_follow_device_2d_array(func, args, kwargs, device):
    x_orig = numpy.arange(9).reshape(3, 3)
    numpy_args = [eval(val, {"x0": x_orig}) for val in args]
    y_orig = getattr(numpy, func)(*numpy_args, **kwargs)

    x = dpnp.arange(9, device=device).reshape(3, 3)
    dpnp_args = [eval(val, {"x0": x}) for val in args]

    y = getattr(dpnp, func)(*dpnp_args, **kwargs)
    assert_allclose(y_orig, y)
    assert_sycl_queue_equal(y.sycl_queue, x.sycl_queue)


@pytest.mark.skip("muted until the issue reported by SAT-5969 is resolved")
@pytest.mark.parametrize(
    "func, args, kwargs",
    [
        pytest.param("diag", ["x0"], {}),
        pytest.param("full", ["10", "x0[3]"], {}),
        pytest.param("full_like", ["x0"], {"fill_value": 5}),
        pytest.param("ones_like", ["x0"], {}),
        pytest.param("zeros_like", ["x0"], {}),
        pytest.param("linspace", ["x0", "4", "4"], {}),
        pytest.param("linspace", ["1", "x0", "4"], {}),
        pytest.param("vander", ["x0"], {}),
    ],
)
@pytest.mark.parametrize(
    "device_x",
    valid_devices,
    ids=[device.filter_string for device in valid_devices],
)
@pytest.mark.parametrize(
    "device_y",
    valid_devices,
    ids=[device.filter_string for device in valid_devices],
)
def test_array_creation_cross_device(func, args, kwargs, device_x, device_y):
    if func == "linspace" and is_win_platform():
        pytest.skip("CPU driver experiences an instability on Windows.")

    x_orig = numpy.array([1, 2, 3, 4])
    numpy_args = [eval(val, {"x0": x_orig}) for val in args]
    y_orig = getattr(numpy, func)(*numpy_args, **kwargs)

    x = dpnp.array([1, 2, 3, 4], device=device_x)
    dpnp_args = [eval(val, {"x0": x}) for val in args]

    dpnp_kwargs = dict(kwargs)
    y = getattr(dpnp, func)(*dpnp_args, **dpnp_kwargs)
    assert_sycl_queue_equal(y.sycl_queue, x.sycl_queue)

    dpnp_kwargs["device"] = device_y
    y = getattr(dpnp, func)(*dpnp_args, **dpnp_kwargs)
    assert_allclose(y_orig, y)

    assert_sycl_queue_equal(y.sycl_queue, x.to_device(device_y).sycl_queue)


@pytest.mark.skip("muted until the issue reported by SAT-5969 is resolved")
@pytest.mark.parametrize(
    "func, args, kwargs",
    [
        pytest.param("diag", ["x0"], {}),
        pytest.param("diagflat", ["x0"], {}),
    ],
)
@pytest.mark.parametrize(
    "device_x",
    valid_devices,
    ids=[device.filter_string for device in valid_devices],
)
@pytest.mark.parametrize(
    "device_y",
    valid_devices,
    ids=[device.filter_string for device in valid_devices],
)
def test_array_creation_cross_device_2d_array(
    func, args, kwargs, device_x, device_y
):
    if func == "linspace" and is_win_platform():
        pytest.skip("CPU driver experiences an instability on Windows.")

    x_orig = numpy.arange(9).reshape(3, 3)
    numpy_args = [eval(val, {"x0": x_orig}) for val in args]
    y_orig = getattr(numpy, func)(*numpy_args, **kwargs)

    x = dpnp.arange(9, device=device_x).reshape(3, 3)
    dpnp_args = [eval(val, {"x0": x}) for val in args]

    dpnp_kwargs = dict(kwargs)
    y = getattr(dpnp, func)(*dpnp_args, **dpnp_kwargs)
    assert_sycl_queue_equal(y.sycl_queue, x.sycl_queue)

    dpnp_kwargs["device"] = device_y
    y = getattr(dpnp, func)(*dpnp_args, **dpnp_kwargs)
    assert_allclose(y_orig, y)

    assert_sycl_queue_equal(y.sycl_queue, x.to_device(device_y).sycl_queue)


@pytest.mark.parametrize(
    "device_x",
    valid_devices,
    ids=[device.filter_string for device in valid_devices],
)
@pytest.mark.parametrize(
    "device_y",
    valid_devices,
    ids=[device.filter_string for device in valid_devices],
)
def test_meshgrid(device_x, device_y):
    x = dpnp.arange(100, device=device_x)
    y = dpnp.arange(100, device=device_y)
    z = dpnp.meshgrid(x, y)
    assert_sycl_queue_equal(z[0].sycl_queue, x.sycl_queue)
    assert_sycl_queue_equal(z[1].sycl_queue, y.sycl_queue)


@pytest.mark.usefixtures("allow_fall_back_on_numpy")
@pytest.mark.parametrize(
    "func,data",
    [
        pytest.param("abs", [-1.2, 1.2]),
        pytest.param("arccos", [-0.5, 0.0, 0.5]),
        pytest.param("arccosh", [1.5, 3.5, 5.0]),
        pytest.param("arcsin", [-0.5, 0.0, 0.5]),
        pytest.param("arcsinh", [-5.0, -3.5, 0.0, 3.5, 5.0]),
        pytest.param("arctan", [-1.0, 0.0, 1.0]),
        pytest.param("arctanh", [-0.5, 0.0, 0.5]),
        pytest.param("argmax", [1.0, 2.0, 4.0, 7.0]),
        pytest.param("argmin", [1.0, 2.0, 4.0, 7.0]),
        pytest.param("cbrt", [1.0, 8.0, 27.0]),
        pytest.param("ceil", [-1.7, -1.5, -0.2, 0.2, 1.5, 1.7, 2.0]),
        pytest.param("conjugate", [[1.0 + 1.0j, 0.0], [0.0, 1.0 + 1.0j]]),
        pytest.param("copy", [1.0, 2.0, 3.0]),
        pytest.param(
            "cos", [-dpnp.pi / 2, -dpnp.pi / 4, 0.0, dpnp.pi / 4, dpnp.pi / 2]
        ),
        pytest.param("cosh", [-5.0, -3.5, 0.0, 3.5, 5.0]),
        pytest.param("count_nonzero", [3, 0, 2, -1.2]),
        pytest.param("cumprod", [[1.0, 2.0, 3.0], [4.0, 5.0, 6.0]]),
        pytest.param("cumsum", [[1.0, 2.0, 3.0], [4.0, 5.0, 6.0]]),
        pytest.param("diff", [1.0, 2.0, 4.0, 7.0, 0.0]),
        pytest.param("ediff1d", [1.0, 2.0, 4.0, 7.0, 0.0]),
        pytest.param("exp", [1.0, 2.0, 4.0, 7.0]),
        pytest.param("exp2", [0.0, 1.0, 2.0]),
        pytest.param("expm1", [1.0e-10, 1.0, 2.0, 4.0, 7.0]),
        pytest.param("fabs", [-1.2, 1.2]),
        pytest.param("floor", [-1.7, -1.5, -0.2, 0.2, 1.5, 1.7, 2.0]),
        pytest.param("gradient", [1.0, 2.0, 4.0, 7.0, 11.0, 16.0]),
        pytest.param(
            "imag", [complex(1.0, 2.0), complex(3.0, 4.0), complex(5.0, 6.0)]
        ),
        pytest.param("log", [1.0, 2.0, 4.0, 7.0]),
        pytest.param("log10", [1.0, 2.0, 4.0, 7.0]),
        pytest.param("log1p", [1.0e-10, 1.0, 2.0, 4.0, 7.0]),
        pytest.param("log2", [1.0, 2.0, 4.0, 7.0]),
        pytest.param("max", [1.0, 2.0, 4.0, 7.0]),
        pytest.param("mean", [1.0, 2.0, 4.0, 7.0]),
        pytest.param("min", [1.0, 2.0, 4.0, 7.0]),
        pytest.param("nancumprod", [1.0, dpnp.nan]),
        pytest.param("nancumsum", [1.0, dpnp.nan]),
        pytest.param("nanprod", [1.0, dpnp.nan]),
        pytest.param("nansum", [1.0, dpnp.nan]),
        pytest.param("negative", [1.0, 0.0, -1.0]),
        pytest.param("positive", [1.0, 0.0, -1.0]),
        pytest.param("prod", [1.0, 2.0]),
        pytest.param("ptp", [1.0, 2.0, 4.0, 7.0]),
        pytest.param(
            "real", [complex(1.0, 2.0), complex(3.0, 4.0), complex(5.0, 6.0)]
        ),
        pytest.param("sign", [-5.0, 0.0, 4.5]),
        pytest.param("signbit", [-5.0, 0.0, 4.5]),
        pytest.param(
            "sin", [-dpnp.pi / 2, -dpnp.pi / 4, 0.0, dpnp.pi / 4, dpnp.pi / 2]
        ),
        pytest.param("sinh", [-5.0, -3.5, 0.0, 3.5, 5.0]),
        pytest.param("sqrt", [1.0, 3.0, 9.0]),
        pytest.param("sum", [1.0, 2.0]),
        pytest.param(
            "tan", [-dpnp.pi / 2, -dpnp.pi / 4, 0.0, dpnp.pi / 4, dpnp.pi / 2]
        ),
        pytest.param("tanh", [-5.0, -3.5, 0.0, 3.5, 5.0]),
        pytest.param("trapz", [[0.0, 1.0, 2.0], [3.0, 4.0, 5.0]]),
        pytest.param("trunc", [-1.7, -1.5, -0.2, 0.2, 1.5, 1.7, 2.0]),
    ],
)
@pytest.mark.parametrize(
    "device",
    valid_devices,
    ids=[device.filter_string for device in valid_devices],
)
def test_1in_1out(func, data, device):
    x = dpnp.array(data, device=device)
    result = getattr(dpnp, func)(x)

    x_orig = dpnp.asnumpy(x)
    expected = getattr(numpy, func)(x_orig)

    tol = numpy.finfo(x.dtype).resolution
    assert_allclose(result, expected, rtol=tol)

    expected_queue = x.get_array().sycl_queue
    result_queue = result.get_array().sycl_queue

    assert_sycl_queue_equal(result_queue, expected_queue)


@pytest.mark.parametrize(
    "device",
    valid_devices,
    ids=[device.filter_string for device in valid_devices],
)
def test_proj(device):
    X = [
        complex(1, 2),
        complex(dpnp.inf, -1),
        complex(0, -dpnp.inf),
        complex(-dpnp.inf, dpnp.nan),
    ]
    Y = [
        complex(1, 2),
        complex(dpnp.inf, -0.0),
        complex(dpnp.inf, -0.0),
        complex(dpnp.inf, 0.0),
    ]

    x = dpnp.array(X, device=device)
    result = dpnp.proj(x)
    expected = dpnp.array(Y)
    assert_allclose(result, expected)

    expected_queue = x.get_array().sycl_queue
    result_queue = result.get_array().sycl_queue
    assert_sycl_queue_equal(result_queue, expected_queue)


@pytest.mark.parametrize(
    "device",
    valid_devices,
    ids=[device.filter_string for device in valid_devices],
)
def test_rsqrt(device):
    X = [1.0, 8.0, 27.0]
    x = dpnp.array(X, device=device)
    result = dpnp.rsqrt(x)
    expected = 1 / numpy.sqrt(x.asnumpy())
    assert_allclose(result, expected)

    expected_queue = x.get_array().sycl_queue
    result_queue = result.get_array().sycl_queue
    assert_sycl_queue_equal(result_queue, expected_queue)


@pytest.mark.parametrize(
    "func,data1,data2",
    [
        pytest.param(
            "add",
            [0.0, 1.0, 2.0, 3.0, 4.0, 5.0, 6.0, 7.0, 8.0],
            [0.0, 1.0, 2.0, 0.0, 1.0, 2.0, 0.0, 1.0, 2.0],
        ),
        pytest.param(
            "allclose", [1.0, dpnp.inf, -dpnp.inf], [1.0, dpnp.inf, -dpnp.inf]
        ),
        pytest.param("arctan2", [[-1, +1, +1, -1]], [[-1, -1, +1, +1]]),
        pytest.param("copysign", [0.0, 1.0, 2.0], [-1.0, 0.0, 1.0]),
        pytest.param("cross", [1.0, 2.0, 3.0], [4.0, 5.0, 6.0]),
        pytest.param(
            "divide", [0.0, 1.0, 2.0, 3.0, 4.0], [4.0, 4.0, 4.0, 4.0, 4.0]
        ),
        pytest.param(
            "dot",
            [[0.0, 1.0, 2.0], [3.0, 4.0, 5.0]],
            [[4.0, 4.0], [4.0, 4.0], [4.0, 4.0]],
        ),
        pytest.param(
            "floor_divide", [1.0, 2.0, 3.0, 4.0], [2.5, 2.5, 2.5, 2.5]
        ),
        pytest.param("fmax", [2.0, 3.0, 4.0], [1.0, 5.0, 2.0]),
        pytest.param("fmin", [2.0, 3.0, 4.0], [1.0, 5.0, 2.0]),
        pytest.param(
            "fmod",
            [-3.0, -2.0, -1.0, 1.0, 2.0, 3.0],
            [2.0, 2.0, 2.0, 2.0, 2.0, 2.0],
        ),
        pytest.param(
            "hypot", [[1.0, 2.0, 3.0, 4.0]], [[-1.0, -2.0, -4.0, -5.0]]
        ),
        pytest.param("logaddexp", [[-1, 2, 5, 9]], [[4, -3, 2, -8]]),
        pytest.param(
            "matmul", [[1.0, 0.0], [0.0, 1.0]], [[4.0, 1.0], [1.0, 2.0]]
        ),
        pytest.param("maximum", [2.0, 3.0, 4.0], [1.0, 5.0, 2.0]),
        pytest.param("minimum", [2.0, 3.0, 4.0], [1.0, 5.0, 2.0]),
        pytest.param(
            "multiply",
            [0.0, 1.0, 2.0, 3.0, 4.0, 5.0, 6.0, 7.0, 8.0],
            [0.0, 1.0, 2.0, 0.0, 1.0, 2.0, 0.0, 1.0, 2.0],
        ),
        pytest.param(
            "outer", [0.0, 1.0, 2.0, 3.0, 4.0, 5.0], [0.0, 1.0, 2.0, 0.0]
        ),
        pytest.param(
            "power",
            [0.0, 1.0, 2.0, 3.0, 4.0, 5.0],
            [1.0, 2.0, 3.0, 3.0, 2.0, 1.0],
        ),
        pytest.param(
            "remainder",
            [0.0, 1.0, 2.0, 3.0, 4.0, 5.0, 6.0],
            [5.0, 5.0, 5.0, 5.0, 5.0, 5.0, 5.0],
        ),
        pytest.param(
            "subtract",
            [0.0, 1.0, 2.0, 3.0, 4.0, 5.0, 6.0, 7.0, 8.0],
            [0.0, 1.0, 2.0, 0.0, 1.0, 2.0, 0.0, 1.0, 2.0],
        ),
    ],
)
@pytest.mark.parametrize(
    "device",
    valid_devices,
    ids=[device.filter_string for device in valid_devices],
)
def test_2in_1out(func, data1, data2, device):
    x1_orig = numpy.array(data1)
    x2_orig = numpy.array(data2)
    expected = getattr(numpy, func)(x1_orig, x2_orig)

    x1 = dpnp.array(data1, device=device)
    x2 = dpnp.array(data2, device=device)
    result = getattr(dpnp, func)(x1, x2)

    assert_allclose(result, expected)

    assert_sycl_queue_equal(result.sycl_queue, x1.sycl_queue)
    assert_sycl_queue_equal(result.sycl_queue, x2.sycl_queue)


@pytest.mark.parametrize(
    "func,data1,data2",
    [
        pytest.param(
            "add",
            [[0.0, 1.0, 2.0], [3.0, 4.0, 5.0], [6.0, 7.0, 8.0]],
            [0.0, 1.0, 2.0],
        ),
        pytest.param("divide", [0.0, 1.0, 2.0, 3.0, 4.0], [4.0]),
        pytest.param("floor_divide", [1.0, 2.0, 3.0, 4.0], [2.5]),
        pytest.param("fmod", [-3.0, -2.0, -1.0, 1.0, 2.0, 3.0], [2.0]),
        pytest.param(
            "multiply",
            [[0.0, 1.0, 2.0], [3.0, 4.0, 5.0], [6.0, 7.0, 8.0]],
            [0.0, 1.0, 2.0],
        ),
        pytest.param("remainder", [0.0, 1.0, 2.0, 3.0, 4.0, 5.0, 6.0], [5.0]),
        pytest.param(
            "subtract",
            [[0.0, 1.0, 2.0], [3.0, 4.0, 5.0], [6.0, 7.0, 8.0]],
            [0.0, 1.0, 2.0],
        ),
    ],
)
@pytest.mark.parametrize(
    "device",
    valid_devices,
    ids=[device.filter_string for device in valid_devices],
)
def test_broadcasting(func, data1, data2, device):
    x1_orig = numpy.array(data1)
    x2_orig = numpy.array(data2)
    expected = getattr(numpy, func)(x1_orig, x2_orig)

    x1 = dpnp.array(data1, device=device)
    x2 = dpnp.array(data2, device=device)
    result = getattr(dpnp, func)(x1, x2)

    assert_array_equal(result, expected)

    expected_queue = x1.get_array().sycl_queue
    result_queue = result.get_array().sycl_queue

    assert_sycl_queue_equal(result_queue, expected_queue)


@pytest.mark.parametrize(
    "func",
    [
        "add",
        "copysign",
        "divide",
        "floor_divide",
        "fmod",
        "maximum",
        "minimum",
        "multiply",
        "outer",
        "power",
        "remainder",
        "subtract",
    ],
)
@pytest.mark.parametrize(
    "device",
    valid_devices,
    ids=[device.filter_string for device in valid_devices],
)
def test_2in_1out_diff_queue_but_equal_context(func, device):
    x1 = dpnp.arange(10)
    x2 = dpnp.arange(10, sycl_queue=dpctl.SyclQueue(device))[::-1]
    with assert_raises((ValueError, ExecutionPlacementError)):
        getattr(dpnp, func)(x1, x2)


@pytest.mark.parametrize(
    "func, kwargs",
    [
        pytest.param("normal", {"loc": 1.0, "scale": 3.4, "size": (5, 12)}),
        pytest.param("rand", {"d0": 20}),
        pytest.param(
            "randint",
            {"low": 2, "high": 15, "size": (4, 8, 16), "dtype": dpnp.int32},
        ),
        pytest.param("randn", {"d0": 20}),
        pytest.param("random", {"size": (35, 45)}),
        pytest.param(
            "random_integers", {"low": -17, "high": 3, "size": (12, 16)}
        ),
        pytest.param("random_sample", {"size": (7, 7)}),
        pytest.param("ranf", {"size": (10, 7, 12)}),
        pytest.param("sample", {"size": (7, 9)}),
        pytest.param("standard_normal", {"size": (4, 4, 8)}),
        pytest.param("uniform", {"low": 1.0, "high": 2.0, "size": (4, 2, 5)}),
    ],
)
@pytest.mark.parametrize(
    "device",
    valid_devices,
    ids=[device.filter_string for device in valid_devices],
)
@pytest.mark.parametrize("usm_type", ["host", "device", "shared"])
def test_random(func, kwargs, device, usm_type):
    kwargs = {**kwargs, "device": device, "usm_type": usm_type}

    # test with default SYCL queue per a device
    res_array = getattr(dpnp.random, func)(**kwargs)
    assert device == res_array.sycl_device
    assert usm_type == res_array.usm_type

    sycl_queue = dpctl.SyclQueue(device, property="in_order")
    kwargs["device"] = None
    kwargs["sycl_queue"] = sycl_queue

    # test with in-order SYCL queue per a device and passed as argument
    res_array = getattr(dpnp.random, func)(**kwargs)
    assert usm_type == res_array.usm_type
    assert_sycl_queue_equal(res_array.sycl_queue, sycl_queue)


@pytest.mark.parametrize(
    "func, args, kwargs",
    [
        pytest.param("normal", [], {"loc": 1.0, "scale": 3.4, "size": (5, 12)}),
        pytest.param("rand", [15, 30, 5], {}),
        pytest.param(
            "randint",
            [],
            {"low": 2, "high": 15, "size": (4, 8, 16), "dtype": dpnp.int32},
        ),
        pytest.param("randn", [20, 5, 40], {}),
        pytest.param("random_sample", [], {"size": (7, 7)}),
        pytest.param("standard_normal", [], {"size": (4, 4, 8)}),
        pytest.param(
            "uniform", [], {"low": 1.0, "high": 2.0, "size": (4, 2, 5)}
        ),
    ],
)
@pytest.mark.parametrize(
    "device",
    valid_devices,
    ids=[device.filter_string for device in valid_devices],
)
@pytest.mark.parametrize("usm_type", ["host", "device", "shared"])
def test_random_state(func, args, kwargs, device, usm_type):
    kwargs = {**kwargs, "usm_type": usm_type}

    # test with default SYCL queue per a device
    rs = dpnp.random.RandomState(seed=1234567, device=device)
    res_array = getattr(rs, func)(*args, **kwargs)
    assert device == res_array.sycl_device
    assert usm_type == res_array.usm_type

    sycl_queue = dpctl.SyclQueue(device, property="in_order")

    # test with in-order SYCL queue per a device and passed as argument
    seed = (147, 56, 896) if device.is_cpu else 987654
    rs = dpnp.random.RandomState(seed, sycl_queue=sycl_queue)
    res_array = getattr(rs, func)(*args, **kwargs)
    assert usm_type == res_array.usm_type
    assert_sycl_queue_equal(res_array.sycl_queue, sycl_queue)


@pytest.mark.usefixtures("allow_fall_back_on_numpy")
@pytest.mark.parametrize(
    "func,data",
    [
        pytest.param("sqrt", [0.0, 1.0, 2.0, 3.0, 4.0, 5.0, 6.0, 7.0, 8.0]),
    ],
)
@pytest.mark.parametrize(
    "device",
    valid_devices,
    ids=[device.filter_string for device in valid_devices],
)
def test_out_1in_1out(func, data, device):
    x_orig = numpy.array(data)
    np_out = getattr(numpy, func)(x_orig)
    expected = numpy.empty_like(np_out)
    getattr(numpy, func)(x_orig, out=expected)

    x = dpnp.array(data, device=device)
    dp_out = getattr(dpnp, func)(x)
    result = dpnp.empty_like(dp_out)
    getattr(dpnp, func)(x, out=result)

    assert_allclose(result, expected)

    assert_sycl_queue_equal(result.sycl_queue, x.sycl_queue)


@pytest.mark.usefixtures("allow_fall_back_on_numpy")
@pytest.mark.parametrize(
    "func,data1,data2",
    [
        pytest.param(
            "add",
            [0.0, 1.0, 2.0, 3.0, 4.0, 5.0, 6.0, 7.0, 8.0],
            [0.0, 1.0, 2.0, 0.0, 1.0, 2.0, 0.0, 1.0, 2.0],
        ),
        pytest.param("copysign", [0.0, 1.0, 2.0], [-1.0, 0.0, 1.0]),
        pytest.param(
            "divide", [0.0, 1.0, 2.0, 3.0, 4.0], [4.0, 4.0, 4.0, 4.0, 4.0]
        ),
        pytest.param(
            "dot",
            [[0.0, 1.0, 2.0], [3.0, 4.0, 5.0]],
            [[4.0, 4.0], [4.0, 4.0], [4.0, 4.0]],
        ),
        pytest.param(
            "floor_divide", [1.0, 2.0, 3.0, 4.0], [2.5, 2.5, 2.5, 2.5]
        ),
        pytest.param(
            "fmod",
            [-3.0, -2.0, -1.0, 1.0, 2.0, 3.0],
            [2.0, 2.0, 2.0, 2.0, 2.0, 2.0],
        ),
        pytest.param("maximum", [2.0, 3.0, 4.0], [1.0, 5.0, 2.0]),
        pytest.param("minimum", [2.0, 3.0, 4.0], [1.0, 5.0, 2.0]),
        pytest.param(
            "multiply",
            [0.0, 1.0, 2.0, 3.0, 4.0, 5.0, 6.0, 7.0, 8.0],
            [0.0, 1.0, 2.0, 0.0, 1.0, 2.0, 0.0, 1.0, 2.0],
        ),
        pytest.param(
            "power",
            [0.0, 1.0, 2.0, 3.0, 4.0, 5.0],
            [1.0, 2.0, 3.0, 3.0, 2.0, 1.0],
        ),
        pytest.param(
            "remainder",
            [0.0, 1.0, 2.0, 3.0, 4.0, 5.0, 6.0],
            [5.0, 5.0, 5.0, 5.0, 5.0, 5.0, 5.0],
        ),
        pytest.param(
            "subtract",
            [0.0, 1.0, 2.0, 3.0, 4.0, 5.0, 6.0, 7.0, 8.0],
            [0.0, 1.0, 2.0, 0.0, 1.0, 2.0, 0.0, 1.0, 2.0],
        ),
    ],
)
@pytest.mark.parametrize(
    "device",
    valid_devices,
    ids=[device.filter_string for device in valid_devices],
)
def test_out_2in_1out(func, data1, data2, device):
    x1_orig = numpy.array(data1)
    x2_orig = numpy.array(data2)
    np_out = getattr(numpy, func)(x1_orig, x2_orig)
    expected = numpy.empty_like(np_out)
    getattr(numpy, func)(x1_orig, x2_orig, out=expected)

    x1 = dpnp.array(data1, device=device)
    x2 = dpnp.array(data2, device=device)
    dp_out = getattr(dpnp, func)(x1, x2)
    result = dpnp.empty_like(dp_out)
    getattr(dpnp, func)(x1, x2, out=result)

    assert_allclose(result, expected)

    assert_sycl_queue_equal(result.sycl_queue, x1.sycl_queue)
    assert_sycl_queue_equal(result.sycl_queue, x2.sycl_queue)


@pytest.mark.parametrize(
    "device",
    valid_devices,
    ids=[device.filter_string for device in valid_devices],
)
def test_modf(device):
    data = [0, 3.5]

    x_orig = numpy.array(data)
    expected1, expected2 = numpy.modf(x_orig)

    x = dpnp.array(data, device=device)
    result1, result2 = dpnp.modf(x)

    assert_array_equal(result1, expected1)
    assert_array_equal(result2, expected2)

    expected_queue = x.get_array().sycl_queue
    result1_queue = result1.get_array().sycl_queue
    result2_queue = result2.get_array().sycl_queue

    assert_sycl_queue_equal(result1_queue, expected_queue)
    assert_sycl_queue_equal(result2_queue, expected_queue)


@pytest.mark.parametrize("type", ["complex128"])
@pytest.mark.parametrize(
    "device",
    valid_devices,
    ids=[device.filter_string for device in valid_devices],
)
def test_fft(type, device):
    data = numpy.arange(100, dtype=numpy.dtype(type))

    dpnp_data = dpnp.array(data, device=device)

    expected = numpy.fft.fft(data)
    result = dpnp.fft.fft(dpnp_data)

    assert_allclose(result, expected, rtol=1e-4, atol=1e-7)

    expected_queue = dpnp_data.get_array().sycl_queue
    result_queue = result.get_array().sycl_queue

    assert_sycl_queue_equal(result_queue, expected_queue)


@pytest.mark.parametrize("type", ["float32"])
@pytest.mark.parametrize("shape", [(8, 8)])
@pytest.mark.parametrize(
    "device",
    valid_devices,
    ids=[device.filter_string for device in valid_devices],
)
def test_fft_rfft(type, shape, device):
    np_data = numpy.arange(64, dtype=numpy.dtype(type)).reshape(shape)
    dpnp_data = dpnp.array(np_data, device=device)

    np_res = numpy.fft.rfft(np_data)
    dpnp_res = dpnp.fft.rfft(dpnp_data)

    assert_dtype_allclose(dpnp_res, np_res, check_only_type_kind=True)

    expected_queue = dpnp_data.get_array().sycl_queue
    result_queue = dpnp_res.get_array().sycl_queue

    assert_sycl_queue_equal(result_queue, expected_queue)


@pytest.mark.parametrize(
    "device",
    valid_devices,
    ids=[device.filter_string for device in valid_devices],
)
def test_cholesky(device):
    data = [[[1.0, -2.0], [2.0, 5.0]], [[1.0, -2.0], [2.0, 5.0]]]
    numpy_data = numpy.array(data)
    dpnp_data = dpnp.array(data, device=device)

    result = dpnp.linalg.cholesky(dpnp_data)
    expected = numpy.linalg.cholesky(numpy_data)
    assert_array_equal(expected, result)

    expected_queue = dpnp_data.get_array().sycl_queue
    result_queue = result.get_array().sycl_queue

    assert_sycl_queue_equal(result_queue, expected_queue)


@pytest.mark.parametrize(
    "device",
    valid_devices,
    ids=[device.filter_string for device in valid_devices],
)
def test_det(device):
    data = [[[1, 2], [3, 4]], [[1, 2], [2, 1]], [[1, 3], [3, 1]]]
    numpy_data = numpy.array(data)
    dpnp_data = dpnp.array(data, device=device)

    result = dpnp.linalg.det(dpnp_data)
    expected = numpy.linalg.det(numpy_data)
    assert_allclose(expected, result)

    expected_queue = dpnp_data.get_array().sycl_queue
    result_queue = result.get_array().sycl_queue

    assert_sycl_queue_equal(result_queue, expected_queue)


@pytest.mark.usefixtures("allow_fall_back_on_numpy")
@pytest.mark.parametrize(
    "device",
    valid_devices,
    ids=[device.filter_string for device in valid_devices],
)
def test_eig(device):
    if device.device_type != dpctl.device_type.gpu:
        pytest.skip(
            "eig function doesn't work on CPU: https://github.com/IntelPython/dpnp/issues/1005"
        )

    size = 4
    dtype = dpnp.default_float_type(device)
    a = numpy.arange(size * size, dtype=dtype).reshape((size, size))
    symm_orig = (
        numpy.tril(a)
        + numpy.tril(a, -1).T
        + numpy.diag(numpy.full((size,), size * size, dtype=dtype))
    )
    numpy_data = symm_orig
    dpnp_symm_orig = dpnp.array(numpy_data, device=device)
    dpnp_data = dpnp_symm_orig

    dpnp_val, dpnp_vec = dpnp.linalg.eig(dpnp_data)
    numpy_val, numpy_vec = numpy.linalg.eig(numpy_data)

    # DPNP sort val/vec by abs value
    vvsort(dpnp_val, dpnp_vec, size, dpnp)

    # NP sort val/vec by abs value
    vvsort(numpy_val, numpy_vec, size, numpy)

    # NP change sign of vectors
    for i in range(numpy_vec.shape[1]):
        if numpy_vec[0, i] * dpnp_vec[0, i] < 0:
            numpy_vec[:, i] = -numpy_vec[:, i]

    assert_allclose(dpnp_val, numpy_val, rtol=1e-05, atol=1e-05)
    assert_allclose(dpnp_vec, numpy_vec, rtol=1e-05, atol=1e-05)

    assert dpnp_val.dtype == numpy_val.dtype
    assert dpnp_vec.dtype == numpy_vec.dtype
    assert dpnp_val.shape == numpy_val.shape
    assert dpnp_vec.shape == numpy_vec.shape

    expected_queue = dpnp_data.get_array().sycl_queue
    dpnp_val_queue = dpnp_val.get_array().sycl_queue
    dpnp_vec_queue = dpnp_vec.get_array().sycl_queue

    # compare queue and device
    assert_sycl_queue_equal(dpnp_val_queue, expected_queue)
    assert_sycl_queue_equal(dpnp_vec_queue, expected_queue)


@pytest.mark.usefixtures("allow_fall_back_on_numpy")
@pytest.mark.parametrize(
    "device",
    valid_devices,
    ids=[device.filter_string for device in valid_devices],
)
def test_eigh(device):
    size = 4
    dtype = dpnp.default_float_type(device)
    a = numpy.arange(size * size, dtype=dtype).reshape((size, size))
    symm_orig = (
        numpy.tril(a)
        + numpy.tril(a, -1).T
        + numpy.diag(numpy.full((size,), size * size, dtype=dtype))
    )
    numpy_data = symm_orig
    dpnp_symm_orig = dpnp.array(numpy_data, device=device)
    dpnp_data = dpnp_symm_orig

    dpnp_val, dpnp_vec = dpnp.linalg.eigh(dpnp_data)
    numpy_val, numpy_vec = numpy.linalg.eigh(numpy_data)

    assert_allclose(dpnp_val, numpy_val, rtol=1e-05, atol=1e-05)
    assert_allclose(dpnp_vec, numpy_vec, rtol=1e-05, atol=1e-05)

    assert dpnp_val.dtype == numpy_val.dtype
    assert dpnp_vec.dtype == numpy_vec.dtype
    assert dpnp_val.shape == numpy_val.shape
    assert dpnp_vec.shape == numpy_vec.shape

    expected_queue = dpnp_data.get_array().sycl_queue
    dpnp_val_queue = dpnp_val.get_array().sycl_queue
    dpnp_vec_queue = dpnp_vec.get_array().sycl_queue

    # compare queue and device
    assert_sycl_queue_equal(dpnp_val_queue, expected_queue)
    assert_sycl_queue_equal(dpnp_vec_queue, expected_queue)


@pytest.mark.parametrize(
    "device",
    valid_devices,
    ids=[device.filter_string for device in valid_devices],
)
def test_eigvals(device):
    if device.device_type != dpctl.device_type.gpu:
        pytest.skip(
            "eigvals function doesn't work on CPU: https://github.com/IntelPython/dpnp/issues/1005"
        )

    data = [[0, 0], [0, 0]]
    numpy_data = numpy.array(data)
    dpnp_data = dpnp.array(data, device=device)

    result = dpnp.linalg.eigvals(dpnp_data)
    expected = numpy.linalg.eigvals(numpy_data)
    assert_allclose(expected, result, atol=0.5)

    expected_queue = dpnp_data.get_array().sycl_queue
    result_queue = result.get_array().sycl_queue

    assert_sycl_queue_equal(result_queue, expected_queue)


@pytest.mark.parametrize(
    "device",
    valid_devices,
    ids=[device.filter_string for device in valid_devices],
)
def test_inv(device):
    data = [[1.0, 2.0], [3.0, 4.0]]
    numpy_data = numpy.array(data)
    dpnp_data = dpnp.array(data, device=device)

    result = dpnp.linalg.inv(dpnp_data)
    expected = numpy.linalg.inv(numpy_data)
    assert_allclose(expected, result)

    expected_queue = dpnp_data.get_array().sycl_queue
    result_queue = result.get_array().sycl_queue

    assert_sycl_queue_equal(result_queue, expected_queue)


@pytest.mark.parametrize(
    "device",
    valid_devices,
    ids=[device.filter_string for device in valid_devices],
)
def test_matrix_rank(device):
    data = [[0, 0], [0, 0]]
    numpy_data = numpy.array(data)
    dpnp_data = dpnp.array(data, device=device)

    result = dpnp.linalg.matrix_rank(dpnp_data)
    expected = numpy.linalg.matrix_rank(numpy_data)
    assert_array_equal(expected, result)


@pytest.mark.parametrize(
    "device",
    valid_devices,
    ids=[device.filter_string for device in valid_devices],
)
def test_qr(device):
    data = [[1.0, 2.0, 3.0], [1.0, 2.0, 3.0]]
    dpnp_data = dpnp.array(data, device=device)
    numpy_data = numpy.array(data, dtype=dpnp_data.dtype)

    np_q, np_r = numpy.linalg.qr(numpy_data, "reduced")
    dpnp_q, dpnp_r = dpnp.linalg.qr(dpnp_data, "reduced")

    assert dpnp_q.dtype == np_q.dtype
    assert dpnp_r.dtype == np_r.dtype
    assert dpnp_q.shape == np_q.shape
    assert dpnp_r.shape == np_r.shape

    assert_dtype_allclose(dpnp_q, np_q)
    assert_dtype_allclose(dpnp_r, np_r)

    expected_queue = dpnp_data.get_array().sycl_queue
    dpnp_q_queue = dpnp_q.get_array().sycl_queue
    dpnp_r_queue = dpnp_r.get_array().sycl_queue

    # compare queue and device
    assert_sycl_queue_equal(dpnp_q_queue, expected_queue)
    assert_sycl_queue_equal(dpnp_r_queue, expected_queue)


@pytest.mark.parametrize(
    "device",
    valid_devices,
    ids=[device.filter_string for device in valid_devices],
)
def test_svd(device):
    shape = (2, 2)
    dtype = dpnp.default_float_type(device)
    numpy_data = numpy.arange(shape[0] * shape[1], dtype=dtype).reshape(shape)
    dpnp_data = dpnp.arange(
        shape[0] * shape[1], dtype=dtype, device=device
    ).reshape(shape)

    np_u, np_s, np_vt = numpy.linalg.svd(numpy_data)
    dpnp_u, dpnp_s, dpnp_vt = dpnp.linalg.svd(dpnp_data)

    assert dpnp_u.dtype == np_u.dtype
    assert dpnp_s.dtype == np_s.dtype
    assert dpnp_vt.dtype == np_vt.dtype
    assert dpnp_u.shape == np_u.shape
    assert dpnp_s.shape == np_s.shape
    assert dpnp_vt.shape == np_vt.shape

    # check decomposition
    dpnp_diag_s = dpnp.zeros(shape, dtype=dpnp_s.dtype, device=device)
    for i in range(dpnp_s.size):
        dpnp_diag_s[i, i] = dpnp_s[i]

    # check decomposition
    assert_dtype_allclose(
        dpnp_data, dpnp.dot(dpnp_u, dpnp.dot(dpnp_diag_s, dpnp_vt))
    )

    for i in range(min(shape[0], shape[1])):
        if np_u[0, i] * dpnp_u[0, i] < 0:
            np_u[:, i] = -np_u[:, i]
            np_vt[i, :] = -np_vt[i, :]

    # compare vectors for non-zero values
    for i in range(numpy.count_nonzero(np_s)):
        assert_dtype_allclose(dpnp_u[:, i], np_u[:, i])
        assert_dtype_allclose(dpnp_vt[i, :], np_vt[i, :])

    expected_queue = dpnp_data.get_array().sycl_queue
    dpnp_u_queue = dpnp_u.get_array().sycl_queue
    dpnp_s_queue = dpnp_s.get_array().sycl_queue
    dpnp_vt_queue = dpnp_vt.get_array().sycl_queue

    # compare queue and device
    assert_sycl_queue_equal(dpnp_u_queue, expected_queue)
    assert_sycl_queue_equal(dpnp_s_queue, expected_queue)
    assert_sycl_queue_equal(dpnp_vt_queue, expected_queue)


@pytest.mark.parametrize(
    "device_from",
    valid_devices,
    ids=[device.filter_string for device in valid_devices],
)
@pytest.mark.parametrize(
    "device_to",
    valid_devices,
    ids=[device.filter_string for device in valid_devices],
)
def test_to_device(device_from, device_to):
    data = [1.0, 1.0, 1.0, 1.0, 1.0]

    x = dpnp.array(data, dtype=dpnp.float32, device=device_from)
    y = x.to_device(device_to)

    assert y.get_array().sycl_device == device_to


@pytest.mark.parametrize(
    "device",
    valid_devices,
    ids=[device.filter_string for device in valid_devices],
)
@pytest.mark.parametrize(
    "func",
    [
        "array",
        "asarray",
        "asanyarray",
        "ascontiguousarray",
        "asfarray",
        "asfortranarray",
    ],
)
@pytest.mark.parametrize(
    "device_param", ["", "None", "sycl_device"], ids=["Empty", "None", "device"]
)
@pytest.mark.parametrize(
    "queue_param", ["", "None", "sycl_queue"], ids=["Empty", "None", "queue"]
)
def test_array_copy(device, func, device_param, queue_param):
    data = numpy.ones(100)
    dpnp_data = getattr(dpnp, func)(data, device=device)

    kwargs_items = {"device": device_param, "sycl_queue": queue_param}.items()
    kwargs = {
        k: getattr(dpnp_data, v, None) for k, v in kwargs_items if v != ""
    }

    result = dpnp.array(dpnp_data, **kwargs)

    assert_sycl_queue_equal(result.sycl_queue, dpnp_data.sycl_queue)


@pytest.mark.parametrize(
    "copy", [True, False, None], ids=["True", "False", "None"]
)
@pytest.mark.parametrize(
    "device",
    valid_devices,
    ids=[device.filter_string for device in valid_devices],
)
def test_array_creation_from_dpctl(copy, device):
    dpt_data = dpt.ones((3, 3), device=device)

    result = dpnp.array(dpt_data, copy=copy)

    assert_sycl_queue_equal(result.sycl_queue, dpt_data.sycl_queue)
    assert isinstance(result, dpnp_array)


@pytest.mark.parametrize(
    "device",
    valid_devices,
    ids=[device.filter_string for device in valid_devices],
)
# TODO need to delete no_bool=True when use dlpack > 0.7 version
@pytest.mark.parametrize(
    "arr_dtype", get_all_dtypes(no_float16=True, no_bool=True)
)
@pytest.mark.parametrize("shape", [tuple(), (2,), (3, 0, 1), (2, 2, 2)])
def test_from_dlpack(arr_dtype, shape, device):
    X = dpnp.empty(shape=shape, dtype=arr_dtype, device=device)
    Y = dpnp.from_dlpack(X)
    assert_array_equal(X, Y)
    assert X.__dlpack_device__() == Y.__dlpack_device__()
    assert_sycl_queue_equal(X.sycl_queue, Y.sycl_queue)
    assert X.usm_type == Y.usm_type
    if Y.ndim:
        V = Y[::-1]
        W = dpnp.from_dlpack(V)
        assert V.strides == W.strides


@pytest.mark.parametrize(
    "device",
    valid_devices,
    ids=[device.filter_string for device in valid_devices],
)
@pytest.mark.parametrize("arr_dtype", get_all_dtypes(no_float16=True))
def test_from_dlpack_with_dpt(arr_dtype, device):
    X = dpctl.tensor.empty((64,), dtype=arr_dtype, device=device)
    Y = dpnp.from_dlpack(X)
    assert_array_equal(X, Y)
    assert isinstance(Y, dpnp.dpnp_array.dpnp_array)
    assert X.__dlpack_device__() == Y.__dlpack_device__()
    assert X.usm_type == Y.usm_type
    assert_sycl_queue_equal(X.sycl_queue, Y.sycl_queue)


@pytest.mark.parametrize(
    "device",
    valid_devices,
    ids=[device.filter_string for device in valid_devices],
)
def test_broadcast_to(device):
    x = dpnp.arange(5, device=device)
    y = dpnp.broadcast_to(x, (3, 5))
    assert_sycl_queue_equal(x.sycl_queue, y.sycl_queue)


@pytest.mark.parametrize(
    "device_x",
    valid_devices,
    ids=[device.filter_string for device in valid_devices],
)
@pytest.mark.parametrize(
    "device_y",
    valid_devices,
    ids=[device.filter_string for device in valid_devices],
)
def test_asarray(device_x, device_y):
    x = dpnp.array([1, 2, 3], device=device_x)
    y = dpnp.asarray([x, x, x], device=device_y)
    assert_sycl_queue_equal(y.sycl_queue, x.to_device(device_y).sycl_queue)


@pytest.mark.parametrize(
    "device",
    valid_devices,
    ids=[device.filter_string for device in valid_devices],
)
@pytest.mark.parametrize(
    "kwargs",
    [
        pytest.param({"prepend": 7}),
        pytest.param({"append": -2}),
        pytest.param({"prepend": -4, "append": 5}),
    ],
)
def test_diff_scalar_append(device, kwargs):
    numpy_data = numpy.arange(7)
    dpnp_data = dpnp.array(numpy_data, device=device)

    expected = numpy.diff(numpy_data, **kwargs)
    result = dpnp.diff(dpnp_data, **kwargs)
    assert_allclose(expected, result)

    expected_queue = dpnp_data.get_array().sycl_queue
    result_queue = result.get_array().sycl_queue
    assert_sycl_queue_equal(result_queue, expected_queue)


@pytest.mark.parametrize("func", ["take", "take_along_axis"])
@pytest.mark.parametrize(
    "device",
    valid_devices,
    ids=[device.filter_string for device in valid_devices],
)
def test_take(func, device):
    numpy_data = numpy.arange(5)
    dpnp_data = dpnp.array(numpy_data, device=device)

    dpnp_ind = dpnp.array([0, 2, 4], device=device)
    np_ind = dpnp_ind.asnumpy()

    result = getattr(dpnp, func)(dpnp_data, dpnp_ind, axis=None)
    expected = getattr(numpy, func)(numpy_data, np_ind, axis=None)
    assert_allclose(expected, result)

    expected_queue = dpnp_data.get_array().sycl_queue
    result_queue = result.get_array().sycl_queue
    assert_sycl_queue_equal(result_queue, expected_queue)


@pytest.mark.parametrize(
    "device",
    valid_devices,
    ids=[device.filter_string for device in valid_devices],
)
@pytest.mark.parametrize("sparse", [True, False], ids=["True", "False"])
def test_indices(device, sparse):
    dpnp_array = dpnp.indices((2, 3), sparse=sparse, device=device)
    for i in dpnp_array:
        assert i.sycl_device == device


@pytest.mark.parametrize(
    "device",
    valid_devices,
    ids=[device.filter_string for device in valid_devices],
)
def test_solve(device):
    x = [[1.0, 2.0], [3.0, 5.0]]
    y = [1.0, 2.0]

    numpy_x = numpy.array(x)
    numpy_y = numpy.array(y)
    dpnp_x = dpnp.array(x, device=device)
    dpnp_y = dpnp.array(y, device=device)

    result = dpnp.linalg.solve(dpnp_x, dpnp_y)
    expected = numpy.linalg.solve(numpy_x, numpy_y)
    assert_dtype_allclose(result, expected)

    result_queue = result.sycl_queue

<<<<<<< HEAD
    assert_allclose(numpy_array, dpnp_array)
    assert dpnp_array.sycl_device == device


@pytest.mark.parametrize(
    "device",
    valid_devices,
    ids=[device.filter_string for device in valid_devices],
)
@pytest.mark.parametrize("func", ["mgrid", "ogrid"])
def test_grid(device, func):
    assert getattr(dpnp, func)(device=device)[0:4].sycl_device == device
=======
    assert_sycl_queue_equal(result_queue, dpnp_x.sycl_queue)
    assert_sycl_queue_equal(result_queue, dpnp_y.sycl_queue)
>>>>>>> 07973ad6
<|MERGE_RESOLUTION|>--- conflicted
+++ resolved
@@ -1364,6 +1364,16 @@
     valid_devices,
     ids=[device.filter_string for device in valid_devices],
 )
+@pytest.mark.parametrize("func", ["mgrid", "ogrid"])
+def test_grid(device, func):
+    assert getattr(dpnp, func)(device=device)[0:4].sycl_device == device
+
+
+@pytest.mark.parametrize(
+    "device",
+    valid_devices,
+    ids=[device.filter_string for device in valid_devices],
+)
 def test_solve(device):
     x = [[1.0, 2.0], [3.0, 5.0]]
     y = [1.0, 2.0]
@@ -1379,20 +1389,5 @@
 
     result_queue = result.sycl_queue
 
-<<<<<<< HEAD
-    assert_allclose(numpy_array, dpnp_array)
-    assert dpnp_array.sycl_device == device
-
-
-@pytest.mark.parametrize(
-    "device",
-    valid_devices,
-    ids=[device.filter_string for device in valid_devices],
-)
-@pytest.mark.parametrize("func", ["mgrid", "ogrid"])
-def test_grid(device, func):
-    assert getattr(dpnp, func)(device=device)[0:4].sycl_device == device
-=======
     assert_sycl_queue_equal(result_queue, dpnp_x.sycl_queue)
-    assert_sycl_queue_equal(result_queue, dpnp_y.sycl_queue)
->>>>>>> 07973ad6
+    assert_sycl_queue_equal(result_queue, dpnp_y.sycl_queue)