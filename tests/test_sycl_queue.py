--- conflicted
+++ resolved
@@ -2392,17 +2392,7 @@
     assert_sycl_queue_equal(y.sycl_queue, sycl_queue)
 
 
-<<<<<<< HEAD
 @pytest.mark.parametrize("axis", [None, 0, -1])
-=======
-@pytest.mark.parametrize("copy", [True, False], ids=["True", "False"])
->>>>>>> 6c1bf98b
-@pytest.mark.parametrize(
-    "device",
-    valid_devices,
-    ids=[device.filter_string for device in valid_devices],
-)
-<<<<<<< HEAD
 def test_unique(axis, device):
     a = numpy.array([[1, 1], [2, 3]])
     ia = dpnp.array(a, device=device)
@@ -2414,7 +2404,14 @@
 
         iv_queue = iv.sycl_queue
         assert_sycl_queue_equal(iv_queue, ia.sycl_queue)
-=======
+
+
+@pytest.mark.parametrize("copy", [True, False], ids=["True", "False"])
+@pytest.mark.parametrize(
+    "device",
+    valid_devices,
+    ids=[device.filter_string for device in valid_devices],
+)
 def test_nan_to_num(copy, device):
     a = dpnp.array([-dpnp.nan, -1, 0, 1, dpnp.nan], device=device)
     result = dpnp.nan_to_num(a, copy=copy)
@@ -2448,5 +2445,4 @@
 
     res = dpnp.ediff1d(x, to_end=to_end, to_begin=to_begin)
 
-    assert_sycl_queue_equal(res.sycl_queue, x.sycl_queue)
->>>>>>> 6c1bf98b
+    assert_sycl_queue_equal(res.sycl_queue, x.sycl_queue)