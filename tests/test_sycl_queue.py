--- conflicted
+++ resolved
@@ -1352,36 +1352,32 @@
     valid_devices,
     ids=[device.filter_string for device in valid_devices],
 )
-def test_solve(device):
-    x = [[1.0, 2.0], [3.0, 5.0]]
-    y = [1.0, 2.0]
-
-    numpy_x = numpy.array(x)
-    numpy_y = numpy.array(y)
-    dpnp_x = dpnp.array(x, device=device)
-    dpnp_y = dpnp.array(y, device=device)
-
-    result = dpnp.linalg.solve(dpnp_x, dpnp_y)
-    expected = numpy.linalg.solve(numpy_x, numpy_y)
-    assert_dtype_allclose(result, expected)
-
-    result_queue = result.sycl_queue
-
-<<<<<<< HEAD
-    assert_sycl_queue_equal(result_queue, expected_queue)
-
-
-@pytest.mark.parametrize(
-    "device",
-    valid_devices,
-    ids=[device.filter_string for device in valid_devices],
-)
 @pytest.mark.parametrize("sparse", [True, False], ids=["True", "False"])
 def test_indices(device, sparse):
     dpnp_array = dpnp.indices((2, 3), sparse=sparse, device=device)
     for i in dpnp_array:
         assert i.sycl_device == device
-=======
+
+
+@pytest.mark.parametrize(
+    "device",
+    valid_devices,
+    ids=[device.filter_string for device in valid_devices],
+)
+def test_solve(device):
+    x = [[1.0, 2.0], [3.0, 5.0]]
+    y = [1.0, 2.0]
+
+    numpy_x = numpy.array(x)
+    numpy_y = numpy.array(y)
+    dpnp_x = dpnp.array(x, device=device)
+    dpnp_y = dpnp.array(y, device=device)
+
+    result = dpnp.linalg.solve(dpnp_x, dpnp_y)
+    expected = numpy.linalg.solve(numpy_x, numpy_y)
+    assert_dtype_allclose(result, expected)
+
+    result_queue = result.sycl_queue
+
     assert_sycl_queue_equal(result_queue, dpnp_x.sycl_queue)
-    assert_sycl_queue_equal(result_queue, dpnp_y.sycl_queue)
->>>>>>> 74609d63
+    assert_sycl_queue_equal(result_queue, dpnp_y.sycl_queue)