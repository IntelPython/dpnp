--- conflicted
+++ resolved
@@ -338,12 +338,9 @@
         pytest.param("arcsinh", [-5.0, -3.5, 0.0, 3.5, 5.0]),
         pytest.param("arctan", [-1.0, 0.0, 1.0]),
         pytest.param("arctanh", [-0.5, 0.0, 0.5]),
-<<<<<<< HEAD
-        pytest.param("cbrt", [1.0, 8.0, 27.0]),
-=======
         pytest.param("argmax", [1.0, 2.0, 4.0, 7.0]),
         pytest.param("argmin", [1.0, 2.0, 4.0, 7.0]),
->>>>>>> 0604f18b
+        pytest.param("cbrt", [1.0, 8.0, 27.0]),
         pytest.param("ceil", [-1.7, -1.5, -0.2, 0.2, 1.5, 1.7, 2.0]),
         pytest.param("conjugate", [[1.0 + 1.0j, 0.0], [0.0, 1.0 + 1.0j]]),
         pytest.param("copy", [1.0, 2.0, 3.0]),
