--- conflicted
+++ resolved
@@ -1367,8 +1367,8 @@
 
     result_queue = result.sycl_queue
 
-<<<<<<< HEAD
-    assert_sycl_queue_equal(result_queue, expected_queue)
+    assert_sycl_queue_equal(result_queue, dpnp_x.sycl_queue)
+    assert_sycl_queue_equal(result_queue, dpnp_y.sycl_queue)
 
 
 @pytest.mark.parametrize(
@@ -1411,8 +1411,4 @@
     logdet_queue = logdet_result.sycl_queue
 
     assert_sycl_queue_equal(sign_queue, dpnp_x.sycl_queue)
-    assert_sycl_queue_equal(logdet_queue, dpnp_x.sycl_queue)
-=======
-    assert_sycl_queue_equal(result_queue, dpnp_x.sycl_queue)
-    assert_sycl_queue_equal(result_queue, dpnp_y.sycl_queue)
->>>>>>> 74609d63
+    assert_sycl_queue_equal(logdet_queue, dpnp_x.sycl_queue)