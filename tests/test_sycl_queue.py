import pytest

import dpnp
import dpctl
import numpy


list_of_backend_str = [
    "host",
    "level_zero",
    "opencl",
]

list_of_device_type_str = [
    "host",
    "gpu",
    "cpu",
]

available_devices = dpctl.get_devices()

valid_devices = []
for device in available_devices:
    if device.backend.name not in list_of_backend_str:
        pass
    elif device.device_type.name not in list_of_device_type_str:
        pass
    else:
        valid_devices.append(device)


def assert_sycl_queue_equal(result, expected):
    exec_queue = dpctl.utils.get_execution_queue([result, expected])
    assert exec_queue is not None


@pytest.mark.parametrize(
    "func,data",
    [
        pytest.param("abs",
                     [-1.2, 1.2]),
        pytest.param("ceil",
                     [-1.7, -1.5, -0.2, 0.2, 1.5, 1.7, 2.0]),
        pytest.param("conjugate",
                     [[1.+1.j, 0.], [0., 1.+1.j]]),
        pytest.param("copy",
                     [1., 2., 3.]),
        pytest.param("cumprod",
                     [[1., 2., 3.], [4., 5., 6.]]),
        pytest.param("cumsum",
                     [[1., 2., 3.], [4., 5., 6.]]),
        pytest.param("diff",
                     [1., 2., 4., 7., 0.]),
        pytest.param("ediff1d",
                     [1., 2., 4., 7., 0.]),
        pytest.param("fabs",
                     [-1.2, 1.2]),
        pytest.param("floor",
                     [-1.7, -1.5, -0.2, 0.2, 1.5, 1.7, 2.0]),
        pytest.param("gradient",
                     [1., 2., 4., 7., 11., 16.]),
        pytest.param("nancumprod",
                     [1., dpnp.nan]),
        pytest.param("nancumsum",
                     [1., dpnp.nan]),
        pytest.param("nanprod",
                     [1., dpnp.nan]),
        pytest.param("nansum",
                     [1., dpnp.nan]),
        pytest.param("negative",
                     [1., -1.]),
        pytest.param("prod",
                     [1., 2.]),
        pytest.param("sign",
                     [-5., 4.5]),
        pytest.param("sum",
                     [1., 2.]),
        pytest.param("trapz",
                     [[0., 1., 2.], [3., 4., 5.]]),
        pytest.param("trunc",
                     [-1.7, -1.5, -0.2, 0.2, 1.5, 1.7, 2.0]),
    ],
)
@pytest.mark.parametrize("device",
                         valid_devices,
                         ids=[device.filter_string for device in valid_devices])
def test_1in_1out(func, data, device):
    x_orig = numpy.array(data)
    expected = getattr(numpy, func)(x_orig)

    x = dpnp.array(data, device=device)
    result = getattr(dpnp, func)(x)

    numpy.testing.assert_array_equal(result, expected)

    expected_queue = x.get_array().sycl_queue
    result_queue = result.get_array().sycl_queue

    assert_sycl_queue_equal(result_queue, expected_queue)
    assert result_queue.sycl_device == expected_queue.sycl_device


@pytest.mark.parametrize(
    "func,data1,data2",
    [
        pytest.param("add",
                     [0., 1., 2., 3., 4., 5., 6., 7., 8.],
                     [0., 1., 2., 0., 1., 2., 0., 1., 2.]),
        pytest.param("copysign",
                     [0., 1., 2.],
                     [-1., 0., 1.]),
        pytest.param("cross",
                     [1., 2., 3.],
                     [4., 5., 6.]),
        pytest.param("divide",
                     [0., 1., 2., 3., 4.],
                     [4., 4., 4., 4., 4.]),
        pytest.param("floor_divide",
                     [1., 2., 3., 4.],
                     [2.5, 2.5, 2.5, 2.5]),
        pytest.param("fmod",
                     [-3., -2., -1., 1., 2., 3.],
                     [2., 2., 2., 2., 2., 2.]),
        pytest.param("maximum",
                     [2., 3., 4.],
                     [1., 5., 2.]),
        pytest.param("minimum",
                     [2., 3., 4.],
                     [1., 5., 2.]),
        pytest.param("multiply",
                     [0., 1., 2., 3., 4., 5., 6., 7., 8.],
                     [0., 1., 2., 0., 1., 2., 0., 1., 2.]),
        pytest.param("power",
                     [0., 1., 2., 3., 4., 5.],
                     [1., 2., 3., 3., 2., 1.]),
        pytest.param("remainder",
                     [0., 1., 2., 3., 4., 5., 6.],
                     [5., 5., 5., 5., 5., 5., 5.]),
        pytest.param("subtract",
                     [0., 1., 2., 3., 4., 5., 6., 7., 8.],
                     [0., 1., 2., 0., 1., 2., 0., 1., 2.]),
        pytest.param("matmul",
                     [[1., 0.], [0., 1.]],
                     [[4., 1.], [1., 2.]]),
    ],
)
@pytest.mark.parametrize("device",
                         valid_devices,
                         ids=[device.filter_string for device in valid_devices])
def test_2in_1out(func, data1, data2, device):
    x1_orig = numpy.array(data1)
    x2_orig = numpy.array(data2)
    expected = getattr(numpy, func)(x1_orig, x2_orig)

    x1 = dpnp.array(data1, device=device)
    x2 = dpnp.array(data2, device=device)
    result = getattr(dpnp, func)(x1, x2)

    numpy.testing.assert_array_equal(result, expected)

    expected_queue = x1.get_array().sycl_queue
    result_queue = result.get_array().sycl_queue

    assert_sycl_queue_equal(result_queue, expected_queue)
    assert result_queue.sycl_device == expected_queue.sycl_device


@pytest.mark.parametrize(
    "func,data1,data2",
    [
        pytest.param("add",
                     [[0., 1., 2.], [3., 4., 5.], [6., 7., 8.]],
                     [0., 1., 2.]),
        pytest.param("divide",
                     [0., 1., 2., 3., 4.],
                     [4.]),
        pytest.param("floor_divide",
                     [1., 2., 3., 4.],
                     [2.5]),
        pytest.param("fmod",
                     [-3., -2., -1., 1., 2., 3.],
                     [2.]),
        pytest.param("multiply",
                     [[0., 1., 2.], [3., 4., 5.], [6., 7., 8.]],
                     [0., 1., 2.]),
        pytest.param("remainder",
                     [0., 1., 2., 3., 4., 5., 6.],
                     [5.]),
        pytest.param("subtract",
                     [[0., 1., 2.], [3., 4., 5.], [6., 7., 8.]],
                     [0., 1., 2.]),
    ],
)
@pytest.mark.parametrize("device",
                         valid_devices,
                         ids=[device.filter_string for device in valid_devices])
def test_broadcasting(func, data1, data2, device):
    x1_orig = numpy.array(data1)
    x2_orig = numpy.array(data2)
    expected = getattr(numpy, func)(x1_orig, x2_orig)

    x1 = dpnp.array(data1, device=device)
    x2 = dpnp.array(data2, device=device)
    result = getattr(dpnp, func)(x1, x2)

    numpy.testing.assert_array_equal(result, expected)

    expected_queue = x1.get_array().sycl_queue
    result_queue = result.get_array().sycl_queue

    assert_sycl_queue_equal(result_queue, expected_queue)
    assert result_queue.sycl_device == expected_queue.sycl_device


<<<<<<< HEAD
@pytest.mark.parametrize(
    "func,data1,data2",
    [
        pytest.param("add",
                     [0., 1., 2., 3., 4., 5., 6., 7., 8.],
                     [0., 1., 2., 0., 1., 2., 0., 1., 2.]),
        pytest.param("copysign",
                     [0., 1., 2.],
                     [-1., 0., 1.]),
        pytest.param("divide",
                     [0., 1., 2., 3., 4.],
                     [4., 4., 4., 4., 4.]),
        pytest.param("floor_divide",
                     [1., 2., 3., 4.],
                     [2.5, 2.5, 2.5, 2.5]),
        pytest.param("fmod",
                     [-3., -2., -1., 1., 2., 3.],
                     [2., 2., 2., 2., 2., 2.]),
        pytest.param("maximum",
                     [2., 3., 4.],
                     [1., 5., 2.]),
        pytest.param("minimum",
                     [2., 3., 4.],
                     [1., 5., 2.]),
        pytest.param("multiply",
                     [0., 1., 2., 3., 4., 5., 6., 7., 8.],
                     [0., 1., 2., 0., 1., 2., 0., 1., 2.]),
        pytest.param("power",
                     [0., 1., 2., 3., 4., 5.],
                     [1., 2., 3., 3., 2., 1.]),
        pytest.param("remainder",
                     [0., 1., 2., 3., 4., 5., 6.],
                     [5., 5., 5., 5., 5., 5., 5.]),
        pytest.param("subtract",
                     [0., 1., 2., 3., 4., 5., 6., 7., 8.],
                     [0., 1., 2., 0., 1., 2., 0., 1., 2.]),
    ],
)
@pytest.mark.parametrize("device",
                         valid_devices,
                         ids=[device.filter_string for device in valid_devices])
def test_out(func, data1, data2, device):
    x1_orig = numpy.array(data1)
    x2_orig = numpy.array(data2)
    expected = numpy.empty(x1_orig.size)
    numpy.add(x1_orig, x2_orig, out=expected)

    x1 = dpnp.array(data1, device=device)
    x2 = dpnp.array(data2, device=device)
    result = dpnp.empty(x1.size, device=device)
    dpnp.add(x1, x2, out=result)

    numpy.testing.assert_array_equal(result, expected)

    expected_queue = x1.get_array().sycl_queue
    result_queue = result.get_array().sycl_queue

    assert_sycl_queue_equal(result_queue, expected_queue)
    assert result_queue.sycl_device == expected_queue.sycl_device


@pytest.mark.parametrize("device",
                         valid_devices,
                         ids=[device.filter_string for device in valid_devices])
def test_modf(device):
    data = [0, 3.5]

    x_orig = numpy.array(data)
    expected1, expected2 = numpy.modf(x_orig)

    x = dpnp.array(data, device=device)
    result1, result2 = dpnp.modf(x)

    numpy.testing.assert_array_equal(result1, expected1)
    numpy.testing.assert_array_equal(result2, expected2)

    expected_queue = x.get_array().sycl_queue
    result1_queue = result1.get_array().sycl_queue
    result2_queue = result2.get_array().sycl_queue

    assert_sycl_queue_equal(result1_queue, expected_queue)
    assert_sycl_queue_equal(result2_queue, expected_queue)

    assert result1_queue.sycl_device == expected_queue.sycl_device
    assert result2_queue.sycl_device == expected_queue.sycl_device
=======
@pytest.mark.parametrize("device_from",
                         valid_devices,
                         ids=[device.filter_string for device in valid_devices])
@pytest.mark.parametrize("device_to",
                         valid_devices,
                         ids=[device.filter_string for device in valid_devices])
def test_to_device(device_from, device_to):
    data = [1., 1., 1., 1., 1.]

    x = dpnp.array(data, device=device_from)
    y = x.to_device(device_to)

    assert y.get_array().sycl_device == device_to
>>>>>>> 02345907
<|MERGE_RESOLUTION|>--- conflicted
+++ resolved
@@ -212,7 +212,6 @@
     assert result_queue.sycl_device == expected_queue.sycl_device
 
 
-<<<<<<< HEAD
 @pytest.mark.parametrize(
     "func,data1,data2",
     [
@@ -298,7 +297,8 @@
 
     assert result1_queue.sycl_device == expected_queue.sycl_device
     assert result2_queue.sycl_device == expected_queue.sycl_device
-=======
+
+
 @pytest.mark.parametrize("device_from",
                          valid_devices,
                          ids=[device.filter_string for device in valid_devices])
@@ -311,5 +311,4 @@
     x = dpnp.array(data, device=device_from)
     y = x.to_device(device_to)
 
-    assert y.get_array().sycl_device == device_to
->>>>>>> 02345907
+    assert y.get_array().sycl_device == device_to