import pytest
from .helper import get_all_dtypes

import dpnp
import dpctl
import numpy

from numpy.testing import (
    assert_array_equal
)


list_of_backend_str = [
    "host",
    "level_zero",
    "opencl",
]

list_of_device_type_str = [
    "host",
    "gpu",
    "cpu",
]

available_devices = [d for d in dpctl.get_devices() if not getattr(d, 'has_aspect_host', False)]

valid_devices = []
for device in available_devices:
    if device.default_selector_score < 0:
        pass
    elif device.backend.name not in list_of_backend_str:
        pass
    elif device.device_type.name not in list_of_device_type_str:
        pass
    else:
        valid_devices.append(device)


def assert_sycl_queue_equal(result, expected):
    assert result.backend == expected.backend
    assert result.sycl_context == expected.sycl_context
    assert result.sycl_device == expected.sycl_device
    assert result.is_in_order == expected.is_in_order
    assert result.has_enable_profiling == expected.has_enable_profiling
    exec_queue = dpctl.utils.get_execution_queue([result, expected])
    assert exec_queue is not None


def vvsort(val, vec, size, xp):
    val_kwargs = dict()
    if hasattr(val, 'sycl_queue'):
        val_kwargs['sycl_queue'] = getattr(val, "sycl_queue", None)

    vec_kwargs = dict()
    if hasattr(vec, 'sycl_queue'):
        vec_kwargs['sycl_queue'] = getattr(vec, "sycl_queue", None)

    for i in range(size):
        imax = i
        for j in range(i + 1, size):
            unravel_imax = numpy.unravel_index(imax, val.shape)
            unravel_j = numpy.unravel_index(j, val.shape)
            if xp.abs(val[unravel_imax]) < xp.abs(val[unravel_j]):
                imax = j

        unravel_i = numpy.unravel_index(i, val.shape)
        unravel_imax = numpy.unravel_index(imax, val.shape)

        # swap elements in val array
        temp = xp.array(val[unravel_i], dtype=vec.dtype, **val_kwargs)
        val[unravel_i] = val[unravel_imax]
        val[unravel_imax] = temp

        # swap corresponding columns in vec matrix
        temp = xp.array(vec[:, i], dtype=val.dtype, **vec_kwargs)
        vec[:, i] = vec[:, imax]
        vec[:, imax] = temp


@pytest.mark.parametrize(
    "func, arg, kwargs",
    [
        pytest.param("arange",
                     [-25.7],
                     {'stop': 10**8, 'step': 15}),
        pytest.param("full",
                     [(2,2)],
                     {'fill_value': 5}),
        pytest.param("eye",
                     [4, 2],
                     {}),
        pytest.param("linspace",
                     [0, 4, 8],
                     {}),
        pytest.param("ones",
                     [(2,2)],
                     {}),
        pytest.param("zeros",
                     [(2,2)],
                     {})
    ])
@pytest.mark.parametrize("device",
                          valid_devices,
                          ids=[device.filter_string for device in valid_devices])
def test_array_creation(func, arg, kwargs, device):
    numpy_array = getattr(numpy, func)(*arg, **kwargs)

    dpnp_kwargs = dict(kwargs)
    dpnp_kwargs['device'] = device
    dpnp_array = getattr(dpnp, func)(*arg, **dpnp_kwargs)

    numpy.testing.assert_array_equal(numpy_array, dpnp_array)
    assert dpnp_array.sycl_device == device


@pytest.mark.parametrize("device",
                          valid_devices,
                          ids=[device.filter_string for device in valid_devices])
def test_empty(device):
    dpnp_array = dpnp.empty((2, 2), device=device)
    assert dpnp_array.sycl_device == device


@pytest.mark.parametrize("device_x",
                          valid_devices,
                          ids=[device.filter_string for device in valid_devices])
@pytest.mark.parametrize("device_y",
                          valid_devices,
                          ids=[device.filter_string for device in valid_devices])
def test_empty_like(device_x, device_y):
    x = dpnp.ndarray([1, 2, 3], device=device_x)
    y = dpnp.empty_like(x)
    assert_sycl_queue_equal(y.sycl_queue, x.sycl_queue)
    y = dpnp.empty_like(x, device=device_y)
    assert_sycl_queue_equal(y.sycl_queue, x.to_device(device_y).sycl_queue)


@pytest.mark.parametrize(
    "func, args, kwargs",
    [
        pytest.param("full_like",
                     ['x0'],
                     {'fill_value': 5}),
        pytest.param("ones_like",
                     ['x0'],
                     {}),
        pytest.param("zeros_like",
                     ['x0'],
                     {}),
        pytest.param("linspace",
                     ['x0', '4', '4'],
                     {}),
        pytest.param("linspace",
                     ['1', 'x0', '4'],
                     {})
    ])
@pytest.mark.parametrize("device_x",
                          valid_devices,
                          ids=[device.filter_string for device in valid_devices])
@pytest.mark.parametrize("device_y",
                          valid_devices,
                          ids=[device.filter_string for device in valid_devices])
def test_array_creation_like(func, args, kwargs, device_x, device_y):
    x_orig = numpy.array([1, 2, 3])
    numpy_args = [eval(val, {'x0' : x_orig}) for val in args]
    y_orig = getattr(numpy, func)(*numpy_args, **kwargs)

    x = dpnp.array([1, 2, 3], device=device_x)
    dpnp_args = [eval(val, {'x0' : x}) for val in args]

    y = getattr(dpnp, func)(*dpnp_args, **kwargs)
    numpy.testing.assert_allclose(y_orig, y)
    assert_sycl_queue_equal(y.sycl_queue, x.sycl_queue)

    dpnp_kwargs = dict(kwargs)
    dpnp_kwargs['device'] = device_y
<<<<<<< HEAD
    
    y = getattr(dpnp, func)(*dpnp_args, **dpnp_kwargs)
    numpy.testing.assert_allclose(y_orig, y)
=======

    y = getattr(dpnp, func)(x, **dpnp_kwargs)
    numpy.testing.assert_array_equal(y_orig, y)
>>>>>>> 19715ded
    assert_sycl_queue_equal(y.sycl_queue, x.to_device(device_y).sycl_queue)


@pytest.mark.parametrize("func", ["tril", "triu"], ids=["tril", "triu"])
@pytest.mark.parametrize("device",
                          valid_devices,
                          ids=[device.filter_string for device in valid_devices])
def test_tril_triu(func, device):
    x0 = dpnp.ones((3,3), device=device)
    x = getattr(dpnp, func)(x0)
    assert_sycl_queue_equal(x.sycl_queue, x0.sycl_queue)


@pytest.mark.usefixtures("allow_fall_back_on_numpy")
@pytest.mark.parametrize(
    "func,data",
    [
        pytest.param("abs",
                     [-1.2, 1.2]),
        pytest.param("ceil",
                     [-1.7, -1.5, -0.2, 0.2, 1.5, 1.7, 2.0]),
        pytest.param("conjugate",
                     [[1.+1.j, 0.], [0., 1.+1.j]]),
        pytest.param("copy",
                     [1., 2., 3.]),
        pytest.param("cumprod",
                     [[1., 2., 3.], [4., 5., 6.]]),
        pytest.param("cumsum",
                     [[1., 2., 3.], [4., 5., 6.]]),
        pytest.param("diff",
                     [1., 2., 4., 7., 0.]),
        pytest.param("ediff1d",
                     [1., 2., 4., 7., 0.]),
        pytest.param("fabs",
                     [-1.2, 1.2]),
        pytest.param("floor",
                     [-1.7, -1.5, -0.2, 0.2, 1.5, 1.7, 2.0]),
        pytest.param("gradient",
                     [1., 2., 4., 7., 11., 16.]),
        pytest.param("nancumprod",
                     [1., dpnp.nan]),
        pytest.param("nancumsum",
                     [1., dpnp.nan]),
        pytest.param("nanprod",
                     [1., dpnp.nan]),
        pytest.param("nansum",
                     [1., dpnp.nan]),
        pytest.param("negative",
                     [1., -1.]),
        pytest.param("prod",
                     [1., 2.]),
        pytest.param("sign",
                     [-5., 4.5]),
        pytest.param("sum",
                     [1., 2.]),
        pytest.param("trapz",
                     [[0., 1., 2.], [3., 4., 5.]]),
        pytest.param("trunc",
                     [-1.7, -1.5, -0.2, 0.2, 1.5, 1.7, 2.0]),
    ],
)
@pytest.mark.parametrize("device",
                         valid_devices,
                         ids=[device.filter_string for device in valid_devices])
def test_1in_1out(func, data, device):
    x_orig = numpy.array(data)
    expected = getattr(numpy, func)(x_orig)

    x = dpnp.array(data, device=device)
    result = getattr(dpnp, func)(x)

    numpy.testing.assert_array_equal(result, expected)

    expected_queue = x.get_array().sycl_queue
    result_queue = result.get_array().sycl_queue

    assert_sycl_queue_equal(result_queue, expected_queue)


@pytest.mark.parametrize(
    "func,data1,data2",
    [
        pytest.param("add",
                     [0., 1., 2., 3., 4., 5., 6., 7., 8.],
                     [0., 1., 2., 0., 1., 2., 0., 1., 2.]),
        pytest.param("copysign",
                     [0., 1., 2.],
                     [-1., 0., 1.]),
        pytest.param("cross",
                     [1., 2., 3.],
                     [4., 5., 6.]),
        pytest.param("divide",
                     [0., 1., 2., 3., 4.],
                     [4., 4., 4., 4., 4.]),
        pytest.param("floor_divide",
                     [1., 2., 3., 4.],
                     [2.5, 2.5, 2.5, 2.5]),
        pytest.param("fmod",
                     [-3., -2., -1., 1., 2., 3.],
                     [2., 2., 2., 2., 2., 2.]),
        pytest.param("matmul",
                     [[1., 0.], [0., 1.]],
                     [[4., 1.], [1., 2.]]),
        pytest.param("maximum",
                     [2., 3., 4.],
                     [1., 5., 2.]),
        pytest.param("minimum",
                     [2., 3., 4.],
                     [1., 5., 2.]),
        pytest.param("multiply",
                     [0., 1., 2., 3., 4., 5., 6., 7., 8.],
                     [0., 1., 2., 0., 1., 2., 0., 1., 2.]),
        pytest.param("outer",
                     [0., 1., 2., 3., 4., 5.],
                     [0., 1., 2., 0.]),
        pytest.param("power",
                     [0., 1., 2., 3., 4., 5.],
                     [1., 2., 3., 3., 2., 1.]),
        pytest.param("remainder",
                     [0., 1., 2., 3., 4., 5., 6.],
                     [5., 5., 5., 5., 5., 5., 5.]),
        pytest.param("subtract",
                     [0., 1., 2., 3., 4., 5., 6., 7., 8.],
                     [0., 1., 2., 0., 1., 2., 0., 1., 2.]),
    ],
)
@pytest.mark.parametrize("device",
                         valid_devices,
                         ids=[device.filter_string for device in valid_devices])
def test_2in_1out(func, data1, data2, device):
    x1_orig = numpy.array(data1)
    x2_orig = numpy.array(data2)
    expected = getattr(numpy, func)(x1_orig, x2_orig)

    x1 = dpnp.array(data1, device=device)
    x2 = dpnp.array(data2, device=device)
    result = getattr(dpnp, func)(x1, x2)

    numpy.testing.assert_array_equal(result, expected)

    assert_sycl_queue_equal(result.sycl_queue, x1.sycl_queue)
    assert_sycl_queue_equal(result.sycl_queue, x2.sycl_queue)


@pytest.mark.parametrize(
    "func,data1,data2",
    [
        pytest.param("add",
                     [[0., 1., 2.], [3., 4., 5.], [6., 7., 8.]],
                     [0., 1., 2.]),
        pytest.param("divide",
                     [0., 1., 2., 3., 4.],
                     [4.]),
        pytest.param("floor_divide",
                     [1., 2., 3., 4.],
                     [2.5]),
        pytest.param("fmod",
                     [-3., -2., -1., 1., 2., 3.],
                     [2.]),
        pytest.param("multiply",
                     [[0., 1., 2.], [3., 4., 5.], [6., 7., 8.]],
                     [0., 1., 2.]),
        pytest.param("remainder",
                     [0., 1., 2., 3., 4., 5., 6.],
                     [5.]),
        pytest.param("subtract",
                     [[0., 1., 2.], [3., 4., 5.], [6., 7., 8.]],
                     [0., 1., 2.]),
    ],
)
@pytest.mark.parametrize("device",
                         valid_devices,
                         ids=[device.filter_string for device in valid_devices])
def test_broadcasting(func, data1, data2, device):
    x1_orig = numpy.array(data1)
    x2_orig = numpy.array(data2)
    expected = getattr(numpy, func)(x1_orig, x2_orig)

    x1 = dpnp.array(data1, device=device)
    x2 = dpnp.array(data2, device=device)
    result = getattr(dpnp, func)(x1, x2)

    numpy.testing.assert_array_equal(result, expected)

    expected_queue = x1.get_array().sycl_queue
    result_queue = result.get_array().sycl_queue

    assert_sycl_queue_equal(result_queue, expected_queue)


@pytest.mark.parametrize(
    "func, kwargs",
    [
        pytest.param("normal",
                     {'loc': 1.0, 'scale': 3.4, 'size': (5, 12)}),
        pytest.param("rand",
                     {'d0': 20}),
        pytest.param("randint",
                     {'low': 2, 'high': 15, 'size': (4, 8, 16), 'dtype': dpnp.int32}),
        pytest.param("randn",
                     {'d0': 20}),
        pytest.param("random",
                     {'size': (35, 45)}),
        pytest.param("random_integers",
                     {'low': -17, 'high': 3, 'size': (12, 16)}),
        pytest.param("random_sample",
                     {'size': (7, 7)}),
        pytest.param("ranf",
                     {'size': (10, 7, 12)}),
        pytest.param("sample",
                     {'size': (7, 9)}),
        pytest.param("standard_normal",
                     {'size': (4, 4, 8)}),
        pytest.param("uniform",
                     {'low': 1.0, 'high': 2.0, 'size': (4, 2, 5)})
    ])
@pytest.mark.parametrize("device",
                         valid_devices,
                         ids=[device.filter_string for device in valid_devices])
@pytest.mark.parametrize("usm_type",
                         ["host", "device", "shared"])
def test_random(func, kwargs, device, usm_type):
    kwargs = {**kwargs, 'device': device, 'usm_type': usm_type}

    # test with default SYCL queue per a device
    res_array = getattr(dpnp.random, func)(**kwargs)
    assert device == res_array.sycl_device
    assert usm_type == res_array.usm_type

    sycl_queue = dpctl.SyclQueue(device, property="in_order")
    kwargs['device'] = None
    kwargs['sycl_queue'] = sycl_queue

    # test with in-order SYCL queue per a device and passed as argument
    res_array = getattr(dpnp.random, func)(**kwargs)
    assert usm_type == res_array.usm_type
    assert_sycl_queue_equal(res_array.sycl_queue, sycl_queue)


@pytest.mark.parametrize(
    "func, args, kwargs",
    [
        pytest.param("normal",
                     [],
                     {'loc': 1.0, 'scale': 3.4, 'size': (5, 12)}),
        pytest.param("rand",
                     [15, 30, 5],
                     {}),
        pytest.param("randint",
                     [],
                     {'low': 2, 'high': 15, 'size': (4, 8, 16), 'dtype': dpnp.int32}),
        pytest.param("randn",
                     [20, 5, 40],
                     {}),
        pytest.param("random_sample",
                     [],
                     {'size': (7, 7)}),
        pytest.param("standard_normal",
                     [],
                     {'size': (4, 4, 8)}),
        pytest.param("uniform",
                     [],
                     {'low': 1.0, 'high': 2.0, 'size': (4, 2, 5)})
    ])
@pytest.mark.parametrize("device",
                         valid_devices,
                         ids=[device.filter_string for device in valid_devices])
@pytest.mark.parametrize("usm_type",
                         ["host", "device", "shared"])
def test_random_state(func, args, kwargs, device, usm_type):
    kwargs = {**kwargs, 'usm_type': usm_type}

    # test with default SYCL queue per a device
    rs = dpnp.random.RandomState(seed=1234567, device=device)
    res_array = getattr(rs, func)(*args, **kwargs)
    assert device == res_array.sycl_device
    assert usm_type == res_array.usm_type

    sycl_queue = dpctl.SyclQueue(device, property="in_order")

    # test with in-order SYCL queue per a device and passed as argument
    rs = dpnp.random.RandomState((147, 56, 896), sycl_queue=sycl_queue)
    res_array = getattr(rs, func)(*args, **kwargs)
    assert usm_type == res_array.usm_type
    assert_sycl_queue_equal(res_array.sycl_queue, sycl_queue)


@pytest.mark.usefixtures("allow_fall_back_on_numpy")
@pytest.mark.parametrize(
    "func,data1,data2",
    [
        pytest.param("add",
                     [0., 1., 2., 3., 4., 5., 6., 7., 8.],
                     [0., 1., 2., 0., 1., 2., 0., 1., 2.]),
        pytest.param("copysign",
                     [0., 1., 2.],
                     [-1., 0., 1.]),
        pytest.param("divide",
                     [0., 1., 2., 3., 4.],
                     [4., 4., 4., 4., 4.]),
        pytest.param("floor_divide",
                     [1., 2., 3., 4.],
                     [2.5, 2.5, 2.5, 2.5]),
        pytest.param("fmod",
                     [-3., -2., -1., 1., 2., 3.],
                     [2., 2., 2., 2., 2., 2.]),
        pytest.param("maximum",
                     [2., 3., 4.],
                     [1., 5., 2.]),
        pytest.param("minimum",
                     [2., 3., 4.],
                     [1., 5., 2.]),
        pytest.param("multiply",
                     [0., 1., 2., 3., 4., 5., 6., 7., 8.],
                     [0., 1., 2., 0., 1., 2., 0., 1., 2.]),
        pytest.param("power",
                     [0., 1., 2., 3., 4., 5.],
                     [1., 2., 3., 3., 2., 1.]),
        pytest.param("remainder",
                     [0., 1., 2., 3., 4., 5., 6.],
                     [5., 5., 5., 5., 5., 5., 5.]),
        pytest.param("subtract",
                     [0., 1., 2., 3., 4., 5., 6., 7., 8.],
                     [0., 1., 2., 0., 1., 2., 0., 1., 2.]),
    ],
)
@pytest.mark.parametrize("device",
                         valid_devices,
                         ids=[device.filter_string for device in valid_devices])
def test_out(func, data1, data2, device):
    x1_orig = numpy.array(data1)
    x2_orig = numpy.array(data2)
    expected = numpy.empty(x1_orig.size)
    numpy.add(x1_orig, x2_orig, out=expected)

    x1 = dpnp.array(data1, device=device)
    x2 = dpnp.array(data2, device=device)
    result = dpnp.empty(x1.size, device=device)
    dpnp.add(x1, x2, out=result)

    numpy.testing.assert_array_equal(result, expected)

    expected_queue = x1.get_array().sycl_queue
    result_queue = result.get_array().sycl_queue

    assert_sycl_queue_equal(result_queue, expected_queue)


@pytest.mark.parametrize("device",
                         valid_devices,
                         ids=[device.filter_string for device in valid_devices])
def test_modf(device):
    data = [0, 3.5]

    x_orig = numpy.array(data)
    expected1, expected2 = numpy.modf(x_orig)

    x = dpnp.array(data, device=device)
    result1, result2 = dpnp.modf(x)

    numpy.testing.assert_array_equal(result1, expected1)
    numpy.testing.assert_array_equal(result2, expected2)

    expected_queue = x.get_array().sycl_queue
    result1_queue = result1.get_array().sycl_queue
    result2_queue = result2.get_array().sycl_queue

    assert_sycl_queue_equal(result1_queue, expected_queue)
    assert_sycl_queue_equal(result2_queue, expected_queue)


@pytest.mark.parametrize("type", ['complex128'])
@pytest.mark.parametrize("device",
                         valid_devices,
                         ids=[device.filter_string for device in valid_devices])
def test_fft(type, device):
    data = numpy.arange(100, dtype=numpy.dtype(type))

    dpnp_data = dpnp.array(data, device=device)

    expected = numpy.fft.fft(data)
    result = dpnp.fft.fft(dpnp_data)

    numpy.testing.assert_allclose(result, expected, rtol=1e-4, atol=1e-7)

    expected_queue = dpnp_data.get_array().sycl_queue
    result_queue = result.get_array().sycl_queue

    assert_sycl_queue_equal(result_queue, expected_queue)


@pytest.mark.parametrize("type", ['float32'])
@pytest.mark.parametrize("shape", [(8,8)])
@pytest.mark.parametrize("device",
                         valid_devices,
                         ids=[device.filter_string for device in valid_devices])
def test_fft_rfft(type, shape, device):
    np_data = numpy.arange(64, dtype=numpy.dtype(type)).reshape(shape)
    dpnp_data = dpnp.array(np_data, device=device)

    np_res = numpy.fft.rfft(np_data)
    dpnp_res = dpnp.fft.rfft(dpnp_data)

    numpy.testing.assert_allclose(dpnp_res, np_res, rtol=1e-4, atol=1e-7)
    assert dpnp_res.dtype == np_res.dtype

    expected_queue = dpnp_data.get_array().sycl_queue
    result_queue = dpnp_res.get_array().sycl_queue

    assert_sycl_queue_equal(result_queue, expected_queue)


@pytest.mark.parametrize("device",
                          valid_devices,
                          ids=[device.filter_string for device in valid_devices])
def test_cholesky(device):
    data = [[[1., -2.], [2., 5.]], [[1., -2.], [2., 5.]]]
    numpy_data = numpy.array(data)
    dpnp_data = dpnp.array(data, device=device)

    result = dpnp.linalg.cholesky(dpnp_data)
    expected = numpy.linalg.cholesky(numpy_data)
    numpy.testing.assert_array_equal(expected, result)

    expected_queue = dpnp_data.get_array().sycl_queue
    result_queue = result.get_array().sycl_queue

    assert_sycl_queue_equal(result_queue, expected_queue)


@pytest.mark.parametrize("device",
                          valid_devices,
                          ids=[device.filter_string for device in valid_devices])
def test_det(device):
    data = [[[1, 2], [3, 4]], [[1, 2], [2, 1]], [[1, 3], [3, 1]]]
    numpy_data = numpy.array(data)
    dpnp_data = dpnp.array(data, device=device)

    result = dpnp.linalg.det(dpnp_data)
    expected = numpy.linalg.det(numpy_data)
    numpy.testing.assert_allclose(expected, result)

    expected_queue = dpnp_data.get_array().sycl_queue
    result_queue = result.get_array().sycl_queue

    assert_sycl_queue_equal(result_queue, expected_queue)


@pytest.mark.usefixtures("allow_fall_back_on_numpy")
@pytest.mark.parametrize("device",
                          valid_devices,
                          ids=[device.filter_string for device in valid_devices])
def test_eig(device):
    if device.device_type != dpctl.device_type.gpu:
        pytest.skip("eig function doesn\'t work on CPU: https://github.com/IntelPython/dpnp/issues/1005")

    size = 4
    a = numpy.arange(size * size, dtype='float64').reshape((size, size))
    symm_orig = numpy.tril(a) + numpy.tril(a, -1).T + numpy.diag(numpy.full((size,), size * size, dtype='float64'))
    numpy_data = symm_orig
    dpnp_symm_orig = dpnp.array(numpy_data, device=device)
    dpnp_data = dpnp_symm_orig

    dpnp_val, dpnp_vec = dpnp.linalg.eig(dpnp_data)
    numpy_val, numpy_vec = numpy.linalg.eig(numpy_data)

    # DPNP sort val/vec by abs value
    vvsort(dpnp_val, dpnp_vec, size, dpnp)

    # NP sort val/vec by abs value
    vvsort(numpy_val, numpy_vec, size, numpy)

    # NP change sign of vectors
    for i in range(numpy_vec.shape[1]):
        if numpy_vec[0, i] * dpnp_vec[0, i] < 0:
            numpy_vec[:, i] = -numpy_vec[:, i]

    numpy.testing.assert_allclose(dpnp_val, numpy_val, rtol=1e-05, atol=1e-05)
    numpy.testing.assert_allclose(dpnp_vec, numpy_vec, rtol=1e-05, atol=1e-05)

    assert (dpnp_val.dtype == numpy_val.dtype)
    assert (dpnp_vec.dtype == numpy_vec.dtype)
    assert (dpnp_val.shape == numpy_val.shape)
    assert (dpnp_vec.shape == numpy_vec.shape)

    expected_queue = dpnp_data.get_array().sycl_queue
    dpnp_val_queue = dpnp_val.get_array().sycl_queue
    dpnp_vec_queue = dpnp_vec.get_array().sycl_queue

    # compare queue and device
    assert_sycl_queue_equal(dpnp_val_queue, expected_queue)
    assert_sycl_queue_equal(dpnp_vec_queue, expected_queue)


@pytest.mark.parametrize("device",
                          valid_devices,
                          ids=[device.filter_string for device in valid_devices])
def test_eigvals(device):
    if device.device_type != dpctl.device_type.gpu:
        pytest.skip("eigvals function doesn\'t work on CPU: https://github.com/IntelPython/dpnp/issues/1005")

    data = [[0, 0], [0, 0]]
    numpy_data = numpy.array(data)
    dpnp_data = dpnp.array(data, device=device)

    result = dpnp.linalg.eigvals(dpnp_data)
    expected = numpy.linalg.eigvals(numpy_data)
    numpy.testing.assert_allclose(expected, result, atol=0.5)

    expected_queue = dpnp_data.get_array().sycl_queue
    result_queue = result.get_array().sycl_queue

    assert_sycl_queue_equal(result_queue, expected_queue)


@pytest.mark.parametrize("device",
                          valid_devices,
                          ids=[device.filter_string for device in valid_devices])
def test_inv(device):
    data = [[1., 2.], [3., 4.]]
    numpy_data = numpy.array(data)
    dpnp_data = dpnp.array(data, device=device)

    result = dpnp.linalg.inv(dpnp_data)
    expected = numpy.linalg.inv(numpy_data)
    numpy.testing.assert_allclose(expected, result)

    expected_queue = dpnp_data.get_array().sycl_queue
    result_queue = result.get_array().sycl_queue

    assert_sycl_queue_equal(result_queue, expected_queue)


@pytest.mark.parametrize("device",
                          valid_devices,
                          ids=[device.filter_string for device in valid_devices])
def test_matrix_rank(device):
    data = [[0, 0], [0, 0]]
    numpy_data = numpy.array(data)
    dpnp_data = dpnp.array(data, device=device)

    result = dpnp.linalg.matrix_rank(dpnp_data)
    expected = numpy.linalg.matrix_rank(numpy_data)
    numpy.testing.assert_array_equal(expected, result)


@pytest.mark.parametrize("device",
                          valid_devices,
                          ids=[device.filter_string for device in valid_devices])
def test_qr(device):
    tol = 1e-11
    data = [[1,2,3], [1,2,3]]
    numpy_data = numpy.array(data)
    dpnp_data = dpnp.array(data, device=device)

    np_q, np_r = numpy.linalg.qr(numpy_data, "reduced")
    dpnp_q, dpnp_r = dpnp.linalg.qr(dpnp_data, "reduced")

    assert (dpnp_q.dtype == np_q.dtype)
    assert (dpnp_r.dtype == np_r.dtype)
    assert (dpnp_q.shape == np_q.shape)
    assert (dpnp_r.shape == np_r.shape)

    numpy.testing.assert_allclose(dpnp_q, np_q, rtol=tol, atol=tol)
    numpy.testing.assert_allclose(dpnp_r, np_r, rtol=tol, atol=tol)

    expected_queue = dpnp_data.get_array().sycl_queue
    dpnp_q_queue = dpnp_q.get_array().sycl_queue
    dpnp_r_queue = dpnp_r.get_array().sycl_queue

    # compare queue and device
    assert_sycl_queue_equal(dpnp_q_queue, expected_queue)
    assert_sycl_queue_equal(dpnp_r_queue, expected_queue)


@pytest.mark.parametrize("device",
                        valid_devices,
                        ids=[device.filter_string for device in valid_devices])
def test_svd(device):
    tol = 1e-12
    shape = (2,2)
    numpy_data = numpy.arange(shape[0] * shape[1]).reshape(shape)
    dpnp_data = dpnp.arange(shape[0] * shape[1], device=device).reshape(shape)
    np_u, np_s, np_vt = numpy.linalg.svd(numpy_data)
    dpnp_u, dpnp_s, dpnp_vt = dpnp.linalg.svd(dpnp_data)

    assert (dpnp_u.dtype == np_u.dtype)
    assert (dpnp_s.dtype == np_s.dtype)
    assert (dpnp_vt.dtype == np_vt.dtype)
    assert (dpnp_u.shape == np_u.shape)
    assert (dpnp_s.shape == np_s.shape)
    assert (dpnp_vt.shape == np_vt.shape)

    # check decomposition
    dpnp_diag_s = dpnp.zeros(shape, dtype=dpnp_s.dtype, device=device)
    for i in range(dpnp_s.size):
        dpnp_diag_s[i, i] = dpnp_s[i]

    # check decomposition
    numpy.testing.assert_allclose(dpnp_data, dpnp.dot(dpnp_u, dpnp.dot(dpnp_diag_s, dpnp_vt)), rtol=tol, atol=tol)

    for i in range(min(shape[0], shape[1])):
        if np_u[0, i] * dpnp_u[0, i] < 0:
            np_u[:, i] = -np_u[:, i]
            np_vt[i, :] = -np_vt[i, :]

    # compare vectors for non-zero values
    for i in range(numpy.count_nonzero(np_s > tol)):
        numpy.testing.assert_allclose(dpnp.asnumpy(dpnp_u)[:, i], np_u[:, i], rtol=tol, atol=tol)
        numpy.testing.assert_allclose(dpnp.asnumpy(dpnp_vt)[i, :], np_vt[i, :], rtol=tol, atol=tol)

    expected_queue = dpnp_data.get_array().sycl_queue
    dpnp_u_queue = dpnp_u.get_array().sycl_queue
    dpnp_s_queue = dpnp_s.get_array().sycl_queue
    dpnp_vt_queue = dpnp_vt.get_array().sycl_queue

    # compare queue and device
    assert_sycl_queue_equal(dpnp_u_queue, expected_queue)
    assert_sycl_queue_equal(dpnp_s_queue, expected_queue)
    assert_sycl_queue_equal(dpnp_vt_queue, expected_queue)


@pytest.mark.parametrize("device_from",
                         valid_devices,
                         ids=[device.filter_string for device in valid_devices])
@pytest.mark.parametrize("device_to",
                         valid_devices,
                         ids=[device.filter_string for device in valid_devices])
def test_to_device(device_from, device_to):
    data = [1., 1., 1., 1., 1.]

    x = dpnp.array(data, device=device_from)
    y = x.to_device(device_to)

    assert y.get_array().sycl_device == device_to


@pytest.mark.parametrize("device",
                         valid_devices,
                         ids=[device.filter_string for device in valid_devices])
@pytest.mark.parametrize("func",
                         ["array", "asarray"])
@pytest.mark.parametrize("device_param",
                         ["", "None", "sycl_device"],
                         ids=['Empty', 'None', "device"])
@pytest.mark.parametrize("queue_param",
                         ["", "None", "sycl_queue"],
                         ids=['Empty', 'None', "queue"])
def test_array_copy(device, func, device_param, queue_param):
    data = numpy.ones(100)
    dpnp_data = getattr(dpnp, func)(data, device=device)

    kwargs_items = {'device': device_param, 'sycl_queue': queue_param}.items()
    kwargs = {k: getattr(dpnp_data, v, None) for k,v in kwargs_items if v != ""}

    result = dpnp.array(dpnp_data, **kwargs)

    assert_sycl_queue_equal(result.sycl_queue, dpnp_data.sycl_queue)


@pytest.mark.parametrize("device",
                         valid_devices,
                         ids=[device.filter_string for device in valid_devices])
#TODO need to delete no_bool=True when use dlpack > 0.7 version
@pytest.mark.parametrize("arr_dtype", get_all_dtypes(no_float16=True, no_bool=True))
@pytest.mark.parametrize("shape", [tuple(), (2,), (3, 0, 1), (2, 2, 2)])
def test_from_dlpack(arr_dtype, shape, device):
    X = dpnp.empty(shape=shape, dtype=arr_dtype, device=device)
    Y = dpnp.from_dlpack(X)
    assert_array_equal(X, Y)
    assert X.__dlpack_device__() == Y.__dlpack_device__()
    assert X.sycl_device == Y.sycl_device
    assert X.sycl_context == Y.sycl_context
    assert X.usm_type == Y.usm_type
    if Y.ndim:
        V = Y[::-1]
        W = dpnp.from_dlpack(V)
        assert V.strides == W.strides


@pytest.mark.parametrize("device",
                         valid_devices,
                         ids=[device.filter_string for device in valid_devices])
#TODO need to delete no_bool=True when use dlpack > 0.7 version
@pytest.mark.parametrize("arr_dtype", get_all_dtypes(no_float16=True, no_bool=True))
def test_from_dlpack_with_dpt(arr_dtype, device):
    X = dpctl.tensor.empty((64,), dtype=arr_dtype, device=device)
    Y = dpnp.from_dlpack(X)
    assert_array_equal(X, Y)
    assert isinstance(Y, dpnp.dpnp_array.dpnp_array)
    assert X.__dlpack_device__() == Y.__dlpack_device__()
    assert X.sycl_device == Y.sycl_device
    assert X.sycl_context == Y.sycl_context
    assert X.usm_type == Y.usm_type<|MERGE_RESOLUTION|>--- conflicted
+++ resolved
@@ -174,15 +174,12 @@
 
     dpnp_kwargs = dict(kwargs)
     dpnp_kwargs['device'] = device_y
-<<<<<<< HEAD
     
     y = getattr(dpnp, func)(*dpnp_args, **dpnp_kwargs)
     numpy.testing.assert_allclose(y_orig, y)
-=======
 
     y = getattr(dpnp, func)(x, **dpnp_kwargs)
     numpy.testing.assert_array_equal(y_orig, y)
->>>>>>> 19715ded
     assert_sycl_queue_equal(y.sycl_queue, x.to_device(device_y).sycl_queue)
 
 
