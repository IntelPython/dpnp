--- conflicted
+++ resolved
@@ -2136,7 +2136,6 @@
     assert_sycl_queue_equal(edges_queue, iv.sycl_queue)
 
 
-<<<<<<< HEAD
 @pytest.mark.parametrize(
     "func", ["tril_indices_from", "triu_indices_from", "diag_indices_from"]
 )
@@ -2155,15 +2154,11 @@
 @pytest.mark.parametrize(
     "func", ["tril_indices_from", "triu_indices_from", "diag_indices_from"]
 )
-=======
-@pytest.mark.parametrize("weights", [None, numpy.arange(7, 12)])
->>>>>>> 86c8640c
-@pytest.mark.parametrize(
-    "device",
-    valid_devices,
-    ids=[device.filter_string for device in valid_devices],
-)
-<<<<<<< HEAD
+@pytest.mark.parametrize(
+    "device",
+    valid_devices,
+    ids=[device.filter_string for device in valid_devices],
+)
 def test_tri_diag_indices_from(func, device):
     sycl_queue = dpctl.SyclQueue(device)
     arr = dpnp.ones((3, 3))
@@ -2198,7 +2193,14 @@
     res = dpnp.mask_indices(4, getattr(dpnp, mask_func), sycl_queue=sycl_queue)
     for x in res:
         assert_sycl_queue_equal(x.sycl_queue, sycl_queue)
-=======
+
+
+@pytest.mark.parametrize("weights", [None, numpy.arange(7, 12)])
+@pytest.mark.parametrize(
+    "device",
+    valid_devices,
+    ids=[device.filter_string for device in valid_devices],
+)
 def test_histogram_bin_edges(weights, device):
     v = numpy.arange(5)
     w = weights
@@ -2211,5 +2213,4 @@
     assert_dtype_allclose(result_edges, expected_edges)
 
     edges_queue = result_edges.sycl_queue
-    assert_sycl_queue_equal(edges_queue, iv.sycl_queue)
->>>>>>> 86c8640c
+    assert_sycl_queue_equal(edges_queue, iv.sycl_queue)