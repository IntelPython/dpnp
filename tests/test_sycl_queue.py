--- conflicted
+++ resolved
@@ -1880,7 +1880,24 @@
     valid_devices,
     ids=[device.filter_string for device in valid_devices],
 )
-<<<<<<< HEAD
+def test_tensorinv(device):
+    a_np = numpy.eye(12).reshape(12, 4, 3)
+    a_dp = dpnp.array(a_np, device=device)
+
+    result = dpnp.linalg.tensorinv(a_dp, ind=1)
+    expected = numpy.linalg.tensorinv(a_np, ind=1)
+    assert_dtype_allclose(result, expected)
+
+    result_queue = result.sycl_queue
+
+    assert_sycl_queue_equal(result_queue, a_dp.sycl_queue)
+
+
+@pytest.mark.parametrize(
+    "device",
+    valid_devices,
+    ids=[device.filter_string for device in valid_devices],
+)
 def test_tensorsolve(device):
     a_np = numpy.random.randn(3, 2, 6).astype(dpnp.default_float_type())
     b_np = numpy.ones(a_np.shape[:2], dtype=a_np.dtype)
@@ -1890,14 +1907,6 @@
 
     result = dpnp.linalg.tensorsolve(a_dp, b_dp)
     expected = numpy.linalg.tensorsolve(a_np, b_np)
-=======
-def test_tensorinv(device):
-    a_np = numpy.eye(12).reshape(12, 4, 3)
-    a_dp = dpnp.array(a_np, device=device)
-
-    result = dpnp.linalg.tensorinv(a_dp, ind=1)
-    expected = numpy.linalg.tensorinv(a_np, ind=1)
->>>>>>> e5d31271
     assert_dtype_allclose(result, expected)
 
     result_queue = result.sycl_queue
