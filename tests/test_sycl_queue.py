import copy
import tempfile

import dpctl
import dpctl.tensor as dpt
import numpy
import pytest
from dpctl.utils import ExecutionPlacementError
from numpy.testing import assert_allclose, assert_array_equal, assert_raises

import dpnp
from dpnp.dpnp_array import dpnp_array
from dpnp.dpnp_utils import get_usm_allocations

from .helper import (
    assert_dtype_allclose,
    generate_random_numpy_array,
    get_all_dtypes,
    is_win_platform,
)

list_of_backend_str = [
    "host",
    "level_zero",
    "opencl",
]

list_of_device_type_str = [
    "host",
    "gpu",
    "cpu",
]

available_devices = [
    d for d in dpctl.get_devices() if not getattr(d, "has_aspect_host", False)
]

valid_devices = []
for device in available_devices:
    if device.default_selector_score < 0:
        pass
    elif device.backend.name not in list_of_backend_str:
        pass
    elif device.device_type.name not in list_of_device_type_str:
        pass
    elif device.backend.name in "opencl" and device.is_gpu:
        # due to reported crash on Windows: CMPLRLLVM-55640
        pass
    else:
        valid_devices.append(device)


def assert_sycl_queue_equal(result, expected):
    assert result.backend == expected.backend
    assert result.sycl_context == expected.sycl_context
    assert result.sycl_device == expected.sycl_device
    assert result.is_in_order == expected.is_in_order
    assert result.has_enable_profiling == expected.has_enable_profiling
    exec_queue = dpctl.utils.get_execution_queue([result, expected])
    assert exec_queue is not None


def vvsort(val, vec, size, xp):
    val_kwargs = {}
    if hasattr(val, "sycl_queue"):
        val_kwargs["sycl_queue"] = getattr(val, "sycl_queue", None)

    vec_kwargs = {}
    if hasattr(vec, "sycl_queue"):
        vec_kwargs["sycl_queue"] = getattr(vec, "sycl_queue", None)

    for i in range(size):
        imax = i
        for j in range(i + 1, size):
            unravel_imax = numpy.unravel_index(imax, val.shape)
            unravel_j = numpy.unravel_index(j, val.shape)
            if xp.abs(val[unravel_imax]) < xp.abs(val[unravel_j]):
                imax = j

        unravel_i = numpy.unravel_index(i, val.shape)
        unravel_imax = numpy.unravel_index(imax, val.shape)

        # swap elements in val array
        temp = xp.array(val[unravel_i], dtype=vec.dtype, **val_kwargs)
        val[unravel_i] = val[unravel_imax]
        val[unravel_imax] = temp

        # swap corresponding columns in vec matrix
        temp = xp.array(vec[:, i], dtype=val.dtype, **vec_kwargs)
        vec[:, i] = vec[:, imax]
        vec[:, imax] = temp


@pytest.mark.parametrize(
    "func, arg, kwargs",
    [
        pytest.param("arange", [-25.7], {"stop": 10**8, "step": 15}),
        pytest.param(
            "frombuffer", [b"\x01\x02\x03\x04"], {"dtype": dpnp.int32}
        ),
        pytest.param(
            "fromfunction",
            [(lambda i, j: i + j), (3, 3)],
            {"dtype": dpnp.int32},
        ),
        pytest.param("fromiter", [[1, 2, 3, 4]], {"dtype": dpnp.int64}),
        pytest.param("fromstring", ["1 2"], {"dtype": int, "sep": " "}),
        pytest.param("full", [(2, 2)], {"fill_value": 5}),
        pytest.param("eye", [4, 2], {}),
        pytest.param("geomspace", [1, 4, 8], {}),
        pytest.param("identity", [4], {}),
        pytest.param("linspace", [0, 4, 8], {}),
        pytest.param("logspace", [0, 4, 8], {}),
        pytest.param("ones", [(2, 2)], {}),
        pytest.param("tri", [3, 5, 2], {}),
        pytest.param("zeros", [(2, 2)], {}),
    ],
)
@pytest.mark.parametrize(
    "device",
    valid_devices,
    ids=[device.filter_string for device in valid_devices],
)
def test_array_creation(func, arg, kwargs, device):
    dpnp_kwargs = dict(kwargs)
    dpnp_kwargs["device"] = device
    dpnp_array = getattr(dpnp, func)(*arg, **dpnp_kwargs)

    numpy_kwargs = dict(kwargs)
    numpy_kwargs["dtype"] = dpnp_array.dtype
    numpy_array = getattr(numpy, func)(*arg, **numpy_kwargs)

    assert_dtype_allclose(dpnp_array, numpy_array)
    assert dpnp_array.sycl_device == device


@pytest.mark.parametrize(
    "device",
    valid_devices,
    ids=[device.filter_string for device in valid_devices],
)
def test_empty(device):
    dpnp_array = dpnp.empty((2, 2), device=device)
    assert dpnp_array.sycl_device == device


@pytest.mark.parametrize(
    "device_x",
    valid_devices,
    ids=[device.filter_string for device in valid_devices],
)
@pytest.mark.parametrize(
    "device_y",
    valid_devices,
    ids=[device.filter_string for device in valid_devices],
)
def test_empty_like(device_x, device_y):
    x = dpnp.array([1, 2, 3], device=device_x)
    y = dpnp.empty_like(x)
    assert_sycl_queue_equal(y.sycl_queue, x.sycl_queue)
    y = dpnp.empty_like(x, device=device_y)
    assert_sycl_queue_equal(y.sycl_queue, x.to_device(device_y).sycl_queue)


@pytest.mark.parametrize(
    "func, args, kwargs",
    [
        pytest.param("copy", ["x0"], {}),
        pytest.param("diag", ["x0"], {}),
        pytest.param("full_like", ["x0"], {"fill_value": 5}),
        pytest.param("geomspace", ["x0[0:3]", "8", "4"], {}),
        pytest.param("geomspace", ["1", "x0[2:4]", "4"], {}),
        pytest.param("linspace", ["x0[0:2]", "8", "4"], {}),
        pytest.param("linspace", ["0", "x0[2:4]", "4"], {}),
        pytest.param("logspace", ["x0[0:2]", "8", "4"], {}),
        pytest.param("logspace", ["0", "x0[2:4]", "4"], {}),
        pytest.param("ones_like", ["x0"], {}),
        pytest.param("tril", ["x0.reshape((2,2))"], {}),
        pytest.param("triu", ["x0.reshape((2,2))"], {}),
        pytest.param("linspace", ["x0", "4", "4"], {}),
        pytest.param("linspace", ["1", "x0", "4"], {}),
        pytest.param("vander", ["x0"], {}),
        pytest.param("zeros_like", ["x0"], {}),
    ],
)
@pytest.mark.parametrize(
    "device",
    valid_devices,
    ids=[device.filter_string for device in valid_devices],
)
def test_array_creation_follow_device(func, args, kwargs, device):
    x_orig = numpy.array([1, 2, 3, 4])
    numpy_args = [eval(val, {"x0": x_orig}) for val in args]
    y_orig = getattr(numpy, func)(*numpy_args, **kwargs)

    x = dpnp.array([1, 2, 3, 4], device=device)
    dpnp_args = [eval(val, {"x0": x}) for val in args]

    y = getattr(dpnp, func)(*dpnp_args, **kwargs)
    assert_allclose(y_orig, y, rtol=1e-04)
    assert_sycl_queue_equal(y.sycl_queue, x.sycl_queue)


@pytest.mark.skipif(
    numpy.lib.NumpyVersion(numpy.__version__) < "1.25.0",
    reason="numpy.logspace supports a non-scalar base argument since 1.25.0",
)
@pytest.mark.parametrize(
    "device",
    valid_devices,
    ids=[device.filter_string for device in valid_devices],
)
def test_array_creation_follow_device_logspace_base(device):
    x_orig = numpy.array([1, 2, 3, 4])
    y_orig = numpy.logspace(0, 8, 4, base=x_orig[1:3])

    x = dpnp.array([1, 2, 3, 4], device=device)
    y = dpnp.logspace(0, 8, 4, base=x[1:3])

    assert_allclose(y_orig, y, rtol=1e-04)
    assert_sycl_queue_equal(y.sycl_queue, x.sycl_queue)


@pytest.mark.parametrize(
    "func, args, kwargs",
    [
        pytest.param("diag", ["x0"], {}),
        pytest.param("diagflat", ["x0"], {}),
    ],
)
@pytest.mark.parametrize(
    "device",
    valid_devices,
    ids=[device.filter_string for device in valid_devices],
)
def test_array_creation_follow_device_2d_array(func, args, kwargs, device):
    x_orig = numpy.arange(9).reshape(3, 3)
    numpy_args = [eval(val, {"x0": x_orig}) for val in args]
    y_orig = getattr(numpy, func)(*numpy_args, **kwargs)

    x = dpnp.arange(9, device=device).reshape(3, 3)
    dpnp_args = [eval(val, {"x0": x}) for val in args]

    y = getattr(dpnp, func)(*dpnp_args, **kwargs)
    assert_allclose(y_orig, y)
    assert_sycl_queue_equal(y.sycl_queue, x.sycl_queue)


@pytest.mark.parametrize(
    "func, args, kwargs",
    [
        pytest.param("copy", ["x0"], {}),
        pytest.param("diag", ["x0"], {}),
        pytest.param("full", ["10", "x0[3]"], {}),
        pytest.param("full_like", ["x0"], {"fill_value": 5}),
        pytest.param("ones_like", ["x0"], {}),
        pytest.param("zeros_like", ["x0"], {}),
        pytest.param("linspace", ["x0", "4", "4"], {}),
        pytest.param("linspace", ["1", "x0", "4"], {}),
        pytest.param("vander", ["x0"], {}),
    ],
)
@pytest.mark.parametrize(
    "device_x",
    valid_devices,
    ids=[device.filter_string for device in valid_devices],
)
@pytest.mark.parametrize(
    "device_y",
    valid_devices,
    ids=[device.filter_string for device in valid_devices],
)
def test_array_creation_cross_device(func, args, kwargs, device_x, device_y):
    if func == "linspace" and is_win_platform():
        pytest.skip("CPU driver experiences an instability on Windows.")

    x_orig = numpy.array([1, 2, 3, 4])
    numpy_args = [eval(val, {"x0": x_orig}) for val in args]
    y_orig = getattr(numpy, func)(*numpy_args, **kwargs)

    x = dpnp.array([1, 2, 3, 4], device=device_x)
    dpnp_args = [eval(val, {"x0": x}) for val in args]

    dpnp_kwargs = dict(kwargs)
    y = getattr(dpnp, func)(*dpnp_args, **dpnp_kwargs)
    assert_sycl_queue_equal(y.sycl_queue, x.sycl_queue)

    dpnp_kwargs["device"] = device_y
    y = getattr(dpnp, func)(*dpnp_args, **dpnp_kwargs)
    assert_allclose(y_orig, y)

    assert_sycl_queue_equal(y.sycl_queue, x.to_device(device_y).sycl_queue)


@pytest.mark.parametrize(
    "func, args, kwargs",
    [
        pytest.param("diag", ["x0"], {}),
        pytest.param("diagflat", ["x0"], {}),
    ],
)
@pytest.mark.parametrize(
    "device_x",
    valid_devices,
    ids=[device.filter_string for device in valid_devices],
)
@pytest.mark.parametrize(
    "device_y",
    valid_devices,
    ids=[device.filter_string for device in valid_devices],
)
def test_array_creation_cross_device_2d_array(
    func, args, kwargs, device_x, device_y
):
    if func == "linspace" and is_win_platform():
        pytest.skip("CPU driver experiences an instability on Windows.")

    x_orig = numpy.arange(9).reshape(3, 3)
    numpy_args = [eval(val, {"x0": x_orig}) for val in args]
    y_orig = getattr(numpy, func)(*numpy_args, **kwargs)

    x = dpnp.arange(9, device=device_x).reshape(3, 3)
    dpnp_args = [eval(val, {"x0": x}) for val in args]

    dpnp_kwargs = dict(kwargs)
    y = getattr(dpnp, func)(*dpnp_args, **dpnp_kwargs)
    assert_sycl_queue_equal(y.sycl_queue, x.sycl_queue)

    dpnp_kwargs["device"] = device_y
    y = getattr(dpnp, func)(*dpnp_args, **dpnp_kwargs)
    assert_allclose(y_orig, y)

    assert_sycl_queue_equal(y.sycl_queue, x.to_device(device_y).sycl_queue)


@pytest.mark.parametrize(
    "device",
    valid_devices,
    ids=[device.filter_string for device in valid_devices],
)
def test_array_creation_from_file(device):
    with tempfile.TemporaryFile() as fh:
        fh.write(b"\x00\x01\x02\x03\x04\x05\x06\x07\x08")
        fh.flush()

        fh.seek(0)
        numpy_array = numpy.fromfile(fh)

        fh.seek(0)
        dpnp_array = dpnp.fromfile(fh, device=device)

    assert_dtype_allclose(dpnp_array, numpy_array)
    assert dpnp_array.sycl_device == device


@pytest.mark.parametrize(
    "device",
    valid_devices,
    ids=[device.filter_string for device in valid_devices],
)
def test_array_creation_load_txt(device):
    with tempfile.TemporaryFile() as fh:
        fh.write(b"1 2 3 4")
        fh.flush()

        fh.seek(0)
        numpy_array = numpy.loadtxt(fh)

        fh.seek(0)
        dpnp_array = dpnp.loadtxt(fh, device=device)

    assert_dtype_allclose(dpnp_array, numpy_array)
    assert dpnp_array.sycl_device == device


@pytest.mark.parametrize(
    "device_x",
    valid_devices,
    ids=[device.filter_string for device in valid_devices],
)
@pytest.mark.parametrize(
    "device_y",
    valid_devices,
    ids=[device.filter_string for device in valid_devices],
)
def test_copy_method(device_x, device_y):
    x = dpnp.array([[1, 2, 3], [4, 5, 6]], device=device_x)

    y = x.copy()
    assert_sycl_queue_equal(y.sycl_queue, x.sycl_queue)

    q = dpctl.SyclQueue(device_y)
    y = x.copy(sycl_queue=q)
    assert_sycl_queue_equal(y.sycl_queue, q)


@pytest.mark.parametrize(
    "device",
    valid_devices,
    ids=[device.filter_string for device in valid_devices],
)
def test_copy_operation(device):
    x = dpnp.array([[1, 2, 3], [4, 5, 6]], device=device)

    y = copy.copy(x)
    assert_sycl_queue_equal(y.sycl_queue, x.sycl_queue)


@pytest.mark.parametrize(
    "device",
    valid_devices,
    ids=[device.filter_string for device in valid_devices],
)
def test_meshgrid(device):
    x = dpnp.arange(100, device=device)
    y = dpnp.arange(100, device=device)
    z = dpnp.meshgrid(x, y)
    assert_sycl_queue_equal(z[0].sycl_queue, x.sycl_queue)
    assert_sycl_queue_equal(z[1].sycl_queue, y.sycl_queue)


@pytest.mark.usefixtures("allow_fall_back_on_numpy")
@pytest.mark.parametrize(
    "func,data",
    [
        pytest.param("all", [-1.0, 0.0, 1.0]),
        pytest.param("any", [-1.0, 0.0, 1.0]),
        pytest.param("average", [1.0, 2.0, 4.0, 7.0]),
        pytest.param("abs", [-1.2, 1.2]),
        pytest.param("angle", [[1.0 + 1.0j, 2.0 + 3.0j]]),
        pytest.param("arccos", [-0.5, 0.0, 0.5]),
        pytest.param("arccosh", [1.5, 3.5, 5.0]),
        pytest.param("arcsin", [-0.5, 0.0, 0.5]),
        pytest.param("arcsinh", [-5.0, -3.5, 0.0, 3.5, 5.0]),
        pytest.param("arctan", [-1.0, 0.0, 1.0]),
        pytest.param("arctanh", [-0.5, 0.0, 0.5]),
        pytest.param("argmax", [1.0, 2.0, 4.0, 7.0]),
        pytest.param("argmin", [1.0, 2.0, 4.0, 7.0]),
        pytest.param("argsort", [2.0, 1.0, 7.0, 4.0]),
        pytest.param("argwhere", [[0, 3], [1, 4], [2, 5]]),
        pytest.param("cbrt", [1.0, 8.0, 27.0]),
        pytest.param("ceil", [-1.7, -1.5, -0.2, 0.2, 1.5, 1.7, 2.0]),
        pytest.param("conjugate", [[1.0 + 1.0j, 0.0], [0.0, 1.0 + 1.0j]]),
        pytest.param("copy", [1.0, 2.0, 3.0]),
        pytest.param(
            "cos", [-dpnp.pi / 2, -dpnp.pi / 4, 0.0, dpnp.pi / 4, dpnp.pi / 2]
        ),
        pytest.param("cosh", [-5.0, -3.5, 0.0, 3.5, 5.0]),
        pytest.param("count_nonzero", [3, 0, 2, -1.2]),
        pytest.param("cumprod", [[1, 2, 3], [4, 5, 6]]),
        pytest.param("cumsum", [[1, 2, 3], [4, 5, 6]]),
        pytest.param("degrees", [numpy.pi, numpy.pi / 2, 0]),
        pytest.param("diagonal", [[[1, 2], [3, 4]]]),
        pytest.param("diff", [1.0, 2.0, 4.0, 7.0, 0.0]),
        pytest.param("ediff1d", [1.0, 2.0, 4.0, 7.0, 0.0]),
        pytest.param("exp", [1.0, 2.0, 4.0, 7.0]),
        pytest.param("exp2", [0.0, 1.0, 2.0]),
        pytest.param("expm1", [1.0e-10, 1.0, 2.0, 4.0, 7.0]),
        pytest.param("fabs", [-1.2, 1.2]),
        pytest.param("fix", [2.1, 2.9, -2.1, -2.9]),
        pytest.param("flatnonzero", [-2, -1, 0, 1, 2]),
        pytest.param("floor", [-1.7, -1.5, -0.2, 0.2, 1.5, 1.7, 2.0]),
        pytest.param("gradient", [1.0, 2.0, 4.0, 7.0, 11.0, 16.0]),
        pytest.param("histogram_bin_edges", [0, 0, 0, 1, 2, 3, 3, 4, 5]),
        pytest.param(
            "imag", [complex(1.0, 2.0), complex(3.0, 4.0), complex(5.0, 6.0)]
        ),
        pytest.param("iscomplex", [1 + 1j, 1 + 0j, 4.5, 3, 2, 2j]),
        pytest.param("isreal", [1 + 1j, 1 + 0j, 4.5, 3, 2, 2j]),
        pytest.param("log", [1.0, 2.0, 4.0, 7.0]),
        pytest.param("log10", [1.0, 2.0, 4.0, 7.0]),
        pytest.param("log1p", [1.0e-10, 1.0, 2.0, 4.0, 7.0]),
        pytest.param("log2", [1.0, 2.0, 4.0, 7.0]),
        pytest.param("max", [1.0, 2.0, 4.0, 7.0]),
        pytest.param("mean", [1.0, 2.0, 4.0, 7.0]),
        pytest.param("min", [1.0, 2.0, 4.0, 7.0]),
        pytest.param("nanargmax", [1.0, 2.0, 4.0, dpnp.nan]),
        pytest.param("nanargmin", [1.0, 2.0, 4.0, dpnp.nan]),
        pytest.param("nancumprod", [1.0, dpnp.nan]),
        pytest.param("nancumsum", [1.0, dpnp.nan]),
        pytest.param("nanmax", [1.0, 2.0, 4.0, dpnp.nan]),
        pytest.param("nanmean", [1.0, 2.0, 4.0, dpnp.nan]),
        pytest.param("nanmin", [1.0, 2.0, 4.0, dpnp.nan]),
        pytest.param("nanprod", [1.0, dpnp.nan]),
        pytest.param("nanstd", [1.0, 2.0, 4.0, dpnp.nan]),
        pytest.param("nansum", [1.0, dpnp.nan]),
        pytest.param("nanvar", [1.0, 2.0, 4.0, dpnp.nan]),
        pytest.param("negative", [1.0, 0.0, -1.0]),
        pytest.param("positive", [1.0, 0.0, -1.0]),
        pytest.param("prod", [1.0, 2.0]),
        pytest.param("ptp", [1.0, 2.0, 4.0, 7.0]),
        pytest.param("radians", [180, 90, 45, 0]),
        pytest.param(
            "real", [complex(1.0, 2.0), complex(3.0, 4.0), complex(5.0, 6.0)]
        ),
        pytest.param("real_if_close", [2.1 + 4e-15j, 5.2 + 3e-16j]),
        pytest.param("reciprocal", [1.0, 2.0, 4.0, 7.0]),
        pytest.param("sign", [-5.0, 0.0, 4.5]),
        pytest.param("signbit", [-5.0, 0.0, 4.5]),
        pytest.param(
            "sin", [-dpnp.pi / 2, -dpnp.pi / 4, 0.0, dpnp.pi / 4, dpnp.pi / 2]
        ),
        pytest.param("sinh", [-5.0, -3.5, 0.0, 3.5, 5.0]),
        pytest.param("sort", [2.0, 1.0, 7.0, 4.0]),
        pytest.param("sort_complex", [1 + 2j, 2 - 1j, 3 - 2j, 3 - 3j, 3 + 5j]),
        pytest.param("sqrt", [1.0, 3.0, 9.0]),
        pytest.param("square", [1.0, 3.0, 9.0]),
        pytest.param("std", [1.0, 2.0, 4.0, 7.0]),
        pytest.param("sum", [1.0, 2.0]),
        pytest.param(
            "tan", [-dpnp.pi / 2, -dpnp.pi / 4, 0.0, dpnp.pi / 4, dpnp.pi / 2]
        ),
        pytest.param("tanh", [-5.0, -3.5, 0.0, 3.5, 5.0]),
        pytest.param(
            "trace", [[1.0, 0.0, 0.0], [0.0, 1.0, 0.0], [0.0, 0.0, 1.0]]
        ),
        pytest.param("trapezoid", [1, 2, 3]),
        pytest.param("trim_zeros", [0, 0, 0, 1, 2, 3, 0, 2, 1, 0]),
        pytest.param("trunc", [-1.7, -1.5, -0.2, 0.2, 1.5, 1.7, 2.0]),
        pytest.param("unwrap", [[0, 1, 2, -1, 0]]),
        pytest.param("var", [1.0, 2.0, 4.0, 7.0]),
    ],
)
@pytest.mark.parametrize(
    "device",
    valid_devices,
    ids=[device.filter_string for device in valid_devices],
)
def test_1in_1out(func, data, device):
    x = dpnp.array(data, device=device)
    result = getattr(dpnp, func)(x)

    if (
        func == "trapezoid"
        and numpy.lib.NumpyVersion(numpy.__version__) < "2.0.0"
    ):
        # `trapezoid` is available from NumPy 2.0
        func = "trapz"

    x_orig = dpnp.asnumpy(x)
    expected = getattr(numpy, func)(x_orig)
    assert_dtype_allclose(result, expected)

    expected_queue = x.get_array().sycl_queue
    result_queue = result.get_array().sycl_queue

    assert_sycl_queue_equal(result_queue, expected_queue)


@pytest.mark.parametrize(
    "op",
    [
        "all",
        "any",
        "isfinite",
        "isinf",
        "isnan",
        "isneginf",
        "isposinf",
        "logical_not",
    ],
)
@pytest.mark.parametrize(
    "device",
    valid_devices,
    ids=[device.filter_string for device in valid_devices],
)
def test_logic_op_1in(op, device):
    x = dpnp.array(
        [-dpnp.inf, -1.0, 0.0, 1.0, dpnp.inf, dpnp.nan], device=device
    )
    result = getattr(dpnp, op)(x)

    x_orig = dpnp.asnumpy(x)
    expected = getattr(numpy, op)(x_orig)
    assert_dtype_allclose(result, expected)

    expected_queue = x.get_array().sycl_queue
    result_queue = result.get_array().sycl_queue

    assert_sycl_queue_equal(result_queue, expected_queue)


@pytest.mark.parametrize(
    "device",
    valid_devices,
    ids=[device.filter_string for device in valid_devices],
)
def test_proj(device):
    X = [
        complex(1, 2),
        complex(dpnp.inf, -1),
        complex(0, -dpnp.inf),
        complex(-dpnp.inf, dpnp.nan),
    ]
    Y = [
        complex(1, 2),
        complex(dpnp.inf, -0.0),
        complex(dpnp.inf, -0.0),
        complex(dpnp.inf, 0.0),
    ]

    x = dpnp.array(X, device=device)
    result = dpnp.proj(x)
    expected = dpnp.array(Y)
    assert_allclose(result, expected)

    expected_queue = x.get_array().sycl_queue
    result_queue = result.get_array().sycl_queue
    assert_sycl_queue_equal(result_queue, expected_queue)


@pytest.mark.parametrize(
    "device",
    valid_devices,
    ids=[device.filter_string for device in valid_devices],
)
def test_rsqrt(device):
    X = [1.0, 8.0, 27.0]
    x = dpnp.array(X, device=device)
    result = dpnp.rsqrt(x)
    expected = 1 / numpy.sqrt(x.asnumpy())
    assert_allclose(result, expected)

    expected_queue = x.get_array().sycl_queue
    result_queue = result.get_array().sycl_queue
    assert_sycl_queue_equal(result_queue, expected_queue)


@pytest.mark.parametrize(
    "device",
    valid_devices,
    ids=[device.filter_string for device in valid_devices],
)
def test_logsumexp(device):
    x = dpnp.arange(10, device=device)
    result = dpnp.logsumexp(x)
    expected = numpy.logaddexp.reduce(x.asnumpy())
    assert_dtype_allclose(result, expected)

    expected_queue = x.get_array().sycl_queue
    result_queue = result.get_array().sycl_queue
    assert_sycl_queue_equal(result_queue, expected_queue)


@pytest.mark.parametrize(
    "device",
    valid_devices,
    ids=[device.filter_string for device in valid_devices],
)
def test_cumlogsumexp(device):
    x = dpnp.arange(10, device=device)
    result = dpnp.cumlogsumexp(x)
    expected = numpy.logaddexp.accumulate(x.asnumpy())
    assert_dtype_allclose(result, expected)

    expected_queue = x.get_array().sycl_queue
    result_queue = result.get_array().sycl_queue
    assert_sycl_queue_equal(result_queue, expected_queue)


@pytest.mark.parametrize(
    "device",
    valid_devices,
    ids=[device.filter_string for device in valid_devices],
)
def test_reduce_hypot(device):
    x = dpnp.arange(10, device=device)
    result = dpnp.reduce_hypot(x)
    expected = numpy.hypot.reduce(x.asnumpy())
    assert_dtype_allclose(result, expected)

    expected_queue = x.get_array().sycl_queue
    result_queue = result.get_array().sycl_queue
    assert_sycl_queue_equal(result_queue, expected_queue)


@pytest.mark.parametrize(
    "func,data1,data2",
    [
        pytest.param(
            "add",
            [0.0, 1.0, 2.0, 3.0, 4.0, 5.0, 6.0, 7.0, 8.0],
            [0.0, 1.0, 2.0, 0.0, 1.0, 2.0, 0.0, 1.0, 2.0],
        ),
        pytest.param(
            "allclose", [1.0, dpnp.inf, -dpnp.inf], [1.0, dpnp.inf, -dpnp.inf]
        ),
        pytest.param("arctan2", [[-1, +1, +1, -1]], [[-1, -1, +1, +1]]),
        pytest.param("copysign", [0.0, 1.0, 2.0], [-1.0, 0.0, 1.0]),
        pytest.param("cross", [1.0, 2.0, 3.0], [4.0, 5.0, 6.0]),
        pytest.param("digitize", [0.2, 6.4, 3.0], [0.0, 1.0, 2.5, 4.0]),
        pytest.param(
            "divide", [0.0, 1.0, 2.0, 3.0, 4.0], [4.0, 4.0, 4.0, 4.0, 4.0]
        ),
        # dpnp.dot has 3 different implementations based on input arrays dtype
        # checking all of them
        pytest.param("dot", [3.0, 4.0, 5.0], [1.0, 2.0, 3.0]),
        pytest.param("dot", [3, 4, 5], [1, 2, 3]),
        pytest.param("dot", [3 + 2j, 4 + 1j, 5], [1, 2 + 3j, 3]),
        pytest.param("extract", [False, True, True, False], [0, 1, 2, 3]),
        pytest.param(
            "float_power",
            [0, 1, 2, 3, 4, 5],
            [1.0, 2.0, 3.0, 3.0, 2.0, 1.0],
        ),
        pytest.param(
            "floor_divide", [1.0, 2.0, 3.0, 4.0], [2.5, 2.5, 2.5, 2.5]
        ),
        pytest.param("fmax", [2.0, 3.0, 4.0], [1.0, 5.0, 2.0]),
        pytest.param("fmin", [2.0, 3.0, 4.0], [1.0, 5.0, 2.0]),
        pytest.param(
            "fmod",
            [-3.0, -2.0, -1.0, 1.0, 2.0, 3.0],
            [2.0, 2.0, 2.0, 2.0, 2.0, 2.0],
        ),
        pytest.param(
            "gradient",
            [1.0, 2.0, 4.0, 7.0, 11.0, 16.0],
            [0.0, 1.0, 1.5, 3.5, 4.0, 6.0],
        ),
        pytest.param(
            "histogram_bin_edges",
            [0, 0, 0, 1, 2, 3, 3, 4, 5],
            [1, 2],
        ),
        pytest.param(
            "hypot", [[1.0, 2.0, 3.0, 4.0]], [[-1.0, -2.0, -4.0, -5.0]]
        ),
        pytest.param("inner", [1.0, 2.0, 3.0], [4.0, 5.0, 6.0]),
        pytest.param("kron", [3.0, 4.0, 5.0], [1.0, 2.0]),
        pytest.param("logaddexp", [[-1, 2, 5, 9]], [[4, -3, 2, -8]]),
        pytest.param("logaddexp2", [[-1, 2, 5, 9]], [[4, -3, 2, -8]]),
        pytest.param(
            "matmul", [[1.0, 0.0], [0.0, 1.0]], [[4.0, 1.0], [1.0, 2.0]]
        ),
        pytest.param("maximum", [2.0, 3.0, 4.0], [1.0, 5.0, 2.0]),
        pytest.param("minimum", [2.0, 3.0, 4.0], [1.0, 5.0, 2.0]),
        pytest.param(
            "multiply",
            [0.0, 1.0, 2.0, 3.0, 4.0, 5.0, 6.0, 7.0, 8.0],
            [0.0, 1.0, 2.0, 0.0, 1.0, 2.0, 0.0, 1.0, 2.0],
        ),
        pytest.param("nextafter", [1, 2], [2, 1]),
        pytest.param(
            "outer", [0.0, 1.0, 2.0, 3.0, 4.0, 5.0], [0.0, 1.0, 2.0, 0.0]
        ),
        pytest.param(
            "power",
            [0.0, 1.0, 2.0, 3.0, 4.0, 5.0],
            [1.0, 2.0, 3.0, 3.0, 2.0, 1.0],
        ),
        pytest.param(
            "remainder",
            [0.0, 1.0, 2.0, 3.0, 4.0, 5.0, 6.0],
            [5.0, 5.0, 5.0, 5.0, 5.0, 5.0, 5.0],
        ),
        pytest.param("searchsorted", [11, 12, 13, 14, 15], [-10, 20, 12, 13]),
        pytest.param(
            "subtract",
            [0.0, 1.0, 2.0, 3.0, 4.0, 5.0, 6.0, 7.0, 8.0],
            [0.0, 1.0, 2.0, 0.0, 1.0, 2.0, 0.0, 1.0, 2.0],
        ),
        pytest.param(
            "tensordot",
            [[0.0, 1.0, 2.0], [3.0, 4.0, 5.0]],
            [[4.0, 4.0, 4.0], [4.0, 4.0, 4.0]],
        ),
        pytest.param("trapezoid", [1, 2, 3], [4, 6, 8]),
        # dpnp.vdot has 3 different implementations based on input arrays dtype
        # checking all of them
        pytest.param("vdot", [3.0, 4.0, 5.0], [1.0, 2.0, 3.0]),
        pytest.param("vdot", [3, 4, 5], [1, 2, 3]),
        pytest.param("vdot", [3 + 2j, 4 + 1j, 5], [1, 2 + 3j, 3]),
    ],
)
@pytest.mark.parametrize(
    "device",
    valid_devices,
    ids=[device.filter_string for device in valid_devices],
)
def test_2in_1out(func, data1, data2, device):
    x1 = dpnp.array(data1, device=device)
    x2 = dpnp.array(data2, device=device)
    result = getattr(dpnp, func)(x1, x2)

    if (
        func == "trapezoid"
        and numpy.lib.NumpyVersion(numpy.__version__) < "2.0.0"
    ):
        # `trapezoid` is available from NumPy 2.0
        func = "trapz"

    x1_orig = numpy.array(data1)
    x2_orig = numpy.array(data2)
    expected = getattr(numpy, func)(x1_orig, x2_orig)

    assert_dtype_allclose(result, expected)

    assert_sycl_queue_equal(result.sycl_queue, x1.sycl_queue)
    assert_sycl_queue_equal(result.sycl_queue, x2.sycl_queue)


@pytest.mark.parametrize(
    "op",
    [
        "array_equal",
        "array_equiv",
        "equal",
        "greater",
        "greater_equal",
        "isclose",
        "less",
        "less_equal",
        "logical_and",
        "logical_or",
        "logical_xor",
        "not_equal",
    ],
)
@pytest.mark.parametrize(
    "device",
    valid_devices,
    ids=[device.filter_string for device in valid_devices],
)
def test_logic_op_2in(op, device):
    x1 = dpnp.array(
        [-dpnp.inf, -1.0, 0.0, 1.0, dpnp.inf, dpnp.nan], device=device
    )
    x2 = dpnp.array(
        [dpnp.inf, 1.0, 0.0, -1.0, -dpnp.inf, dpnp.nan], device=device
    )
    # Remove NaN value from input arrays because numpy raises RuntimeWarning
    if op in [
        "greater",
        "greater_equal",
        "less",
        "less_equal",
    ]:
        x1 = x1[:-1]
        x2 = x2[:-1]
    result = getattr(dpnp, op)(x1, x2)

    x1_orig = dpnp.asnumpy(x1)
    x2_orig = dpnp.asnumpy(x2)
    expected = getattr(numpy, op)(x1_orig, x2_orig)

    assert_dtype_allclose(result, expected)

    assert_sycl_queue_equal(result.sycl_queue, x1.sycl_queue)
    assert_sycl_queue_equal(result.sycl_queue, x2.sycl_queue)


@pytest.mark.parametrize(
    "func, data, scalar",
    [
        pytest.param("searchsorted", [11, 12, 13, 14, 15], 13),
    ],
)
@pytest.mark.parametrize(
    "device",
    valid_devices,
    ids=[device.filter_string for device in valid_devices],
)
def test_2in_with_scalar_1out(func, data, scalar, device):
    x1_orig = numpy.array(data)
    expected = getattr(numpy, func)(x1_orig, scalar)

    x1 = dpnp.array(data, device=device)
    result = getattr(dpnp, func)(x1, scalar)

    assert_allclose(result, expected)
    assert_sycl_queue_equal(result.sycl_queue, x1.sycl_queue)


@pytest.mark.parametrize(
    "func,data1,data2",
    [
        pytest.param(
            "add",
            [[0.0, 1.0, 2.0], [3.0, 4.0, 5.0], [6.0, 7.0, 8.0]],
            [0.0, 1.0, 2.0],
        ),
        pytest.param("divide", [0.0, 1.0, 2.0, 3.0, 4.0], [4.0]),
        pytest.param("floor_divide", [1.0, 2.0, 3.0, 4.0], [2.5]),
        pytest.param("fmod", [-3.0, -2.0, -1.0, 1.0, 2.0, 3.0], [2.0]),
        pytest.param(
            "multiply",
            [[0.0, 1.0, 2.0], [3.0, 4.0, 5.0], [6.0, 7.0, 8.0]],
            [0.0, 1.0, 2.0],
        ),
        pytest.param("remainder", [0.0, 1.0, 2.0, 3.0, 4.0, 5.0, 6.0], [5.0]),
        pytest.param(
            "subtract",
            [[0.0, 1.0, 2.0], [3.0, 4.0, 5.0], [6.0, 7.0, 8.0]],
            [0.0, 1.0, 2.0],
        ),
    ],
)
@pytest.mark.parametrize(
    "device",
    valid_devices,
    ids=[device.filter_string for device in valid_devices],
)
def test_broadcasting(func, data1, data2, device):
    x1_orig = numpy.array(data1)
    x2_orig = numpy.array(data2)
    expected = getattr(numpy, func)(x1_orig, x2_orig)

    x1 = dpnp.array(data1, device=device)
    x2 = dpnp.array(data2, device=device)
    result = getattr(dpnp, func)(x1, x2)

    assert_array_equal(result, expected)

    expected_queue = x1.get_array().sycl_queue
    result_queue = result.get_array().sycl_queue

    assert_sycl_queue_equal(result_queue, expected_queue)


@pytest.mark.parametrize(
    "func",
    [
        "add",
        "copysign",
        "divide",
        "floor_divide",
        "fmod",
        "maximum",
        "minimum",
        "multiply",
        "outer",
        "power",
        "remainder",
        "subtract",
    ],
)
@pytest.mark.parametrize(
    "device",
    valid_devices,
    ids=[device.filter_string for device in valid_devices],
)
def test_2in_1out_diff_queue_but_equal_context(func, device):
    x1 = dpnp.arange(10)
    x2 = dpnp.arange(10, sycl_queue=dpctl.SyclQueue(device))[::-1]
    with assert_raises((ValueError, ExecutionPlacementError)):
        getattr(dpnp, func)(x1, x2)


@pytest.mark.parametrize(
    "device",
    valid_devices,
    ids=[device.filter_string for device in valid_devices],
)
@pytest.mark.parametrize(
    "shape_pair",
    [
        ((2, 4), (4,)),
        ((4,), (4, 3)),
        ((2, 4), (4, 3)),
        ((2, 0), (0, 3)),
        ((2, 4), (4, 0)),
        ((4, 2, 3), (4, 3, 5)),
        ((4, 2, 3), (4, 3, 1)),
        ((4, 1, 3), (4, 3, 5)),
        ((6, 7, 4, 3), (6, 7, 3, 5)),
    ],
    ids=[
        "((2, 4), (4,))",
        "((4,), (4, 3))",
        "((2, 4), (4, 3))",
        "((2, 0), (0, 3))",
        "((2, 4), (4, 0))",
        "((4, 2, 3), (4, 3, 5))",
        "((4, 2, 3), (4, 3, 1))",
        "((4, 1, 3), (4, 3, 5))",
        "((6, 7, 4, 3), (6, 7, 3, 5))",
    ],
)
def test_matmul(device, shape_pair):
    shape1, shape2 = shape_pair
    a1 = numpy.arange(numpy.prod(shape1)).reshape(shape1)
    a2 = numpy.arange(numpy.prod(shape2)).reshape(shape2)

    b1 = dpnp.asarray(a1, device=device)
    b2 = dpnp.asarray(a2, device=device)

    result = dpnp.matmul(b1, b2)
    expected = numpy.matmul(a1, a2)
    assert_allclose(expected, result)

    result_queue = result.sycl_queue
    assert_sycl_queue_equal(result_queue, b1.sycl_queue)
    assert_sycl_queue_equal(result_queue, b2.sycl_queue)


@pytest.mark.parametrize(
    "func, kwargs",
    [
        pytest.param("normal", {"loc": 1.0, "scale": 3.4, "size": (5, 12)}),
        pytest.param("rand", {"d0": 20}),
        pytest.param(
            "randint",
            {"low": 2, "high": 15, "size": (4, 8, 16), "dtype": dpnp.int32},
        ),
        pytest.param("randn", {"d0": 20}),
        pytest.param("random", {"size": (35, 45)}),
        pytest.param(
            "random_integers", {"low": -17, "high": 3, "size": (12, 16)}
        ),
        pytest.param("random_sample", {"size": (7, 7)}),
        pytest.param("ranf", {"size": (10, 7, 12)}),
        pytest.param("sample", {"size": (7, 9)}),
        pytest.param("standard_normal", {"size": (4, 4, 8)}),
        pytest.param("uniform", {"low": 1.0, "high": 2.0, "size": (4, 2, 5)}),
    ],
)
@pytest.mark.parametrize(
    "device",
    valid_devices,
    ids=[device.filter_string for device in valid_devices],
)
@pytest.mark.parametrize("usm_type", ["host", "device", "shared"])
def test_random(func, kwargs, device, usm_type):
    kwargs = {**kwargs, "device": device, "usm_type": usm_type}

    # test with default SYCL queue per a device
    res_array = getattr(dpnp.random, func)(**kwargs)
    assert device == res_array.sycl_device
    assert usm_type == res_array.usm_type

    sycl_queue = dpctl.SyclQueue(device, property="in_order")
    kwargs["device"] = None
    kwargs["sycl_queue"] = sycl_queue

    # test with in-order SYCL queue per a device and passed as argument
    res_array = getattr(dpnp.random, func)(**kwargs)
    assert usm_type == res_array.usm_type
    assert_sycl_queue_equal(res_array.sycl_queue, sycl_queue)


@pytest.mark.parametrize(
    "func, args, kwargs",
    [
        pytest.param("normal", [], {"loc": 1.0, "scale": 3.4, "size": (5, 12)}),
        pytest.param("rand", [15, 30, 5], {}),
        pytest.param(
            "randint",
            [],
            {"low": 2, "high": 15, "size": (4, 8, 16), "dtype": dpnp.int32},
        ),
        pytest.param("randn", [20, 5, 40], {}),
        pytest.param("random_sample", [], {"size": (7, 7)}),
        pytest.param("standard_normal", [], {"size": (4, 4, 8)}),
        pytest.param(
            "uniform", [], {"low": 1.0, "high": 2.0, "size": (4, 2, 5)}
        ),
    ],
)
@pytest.mark.parametrize(
    "device",
    valid_devices,
    ids=[device.filter_string for device in valid_devices],
)
@pytest.mark.parametrize("usm_type", ["host", "device", "shared"])
def test_random_state(func, args, kwargs, device, usm_type):
    kwargs = {**kwargs, "usm_type": usm_type}

    # test with default SYCL queue per a device
    rs = dpnp.random.RandomState(seed=1234567, device=device)
    res_array = getattr(rs, func)(*args, **kwargs)
    assert device == res_array.sycl_device
    assert usm_type == res_array.usm_type

    sycl_queue = dpctl.SyclQueue(device, property="in_order")

    # test with in-order SYCL queue per a device and passed as argument
    seed = (147, 56, 896) if device.is_cpu else 987654
    rs = dpnp.random.RandomState(seed, sycl_queue=sycl_queue)
    res_array = getattr(rs, func)(*args, **kwargs)
    assert usm_type == res_array.usm_type
    assert_sycl_queue_equal(res_array.sycl_queue, sycl_queue)


@pytest.mark.usefixtures("allow_fall_back_on_numpy")
@pytest.mark.parametrize(
    "func,data",
    [
        pytest.param("sqrt", [0.0, 1.0, 2.0, 3.0, 4.0, 5.0, 6.0, 7.0, 8.0]),
    ],
)
@pytest.mark.parametrize(
    "device",
    valid_devices,
    ids=[device.filter_string for device in valid_devices],
)
def test_out_1in_1out(func, data, device):
    x_orig = numpy.array(data)
    np_out = getattr(numpy, func)(x_orig)
    expected = numpy.empty_like(np_out)
    getattr(numpy, func)(x_orig, out=expected)

    x = dpnp.array(data, device=device)
    dp_out = getattr(dpnp, func)(x)
    result = dpnp.empty_like(dp_out)
    getattr(dpnp, func)(x, out=result)

    assert_allclose(result, expected)

    assert_sycl_queue_equal(result.sycl_queue, x.sycl_queue)


@pytest.mark.usefixtures("allow_fall_back_on_numpy")
@pytest.mark.parametrize(
    "func,data1,data2",
    [
        pytest.param(
            "add",
            [0.0, 1.0, 2.0, 3.0, 4.0, 5.0, 6.0, 7.0, 8.0],
            [0.0, 1.0, 2.0, 0.0, 1.0, 2.0, 0.0, 1.0, 2.0],
        ),
        pytest.param("copysign", [0.0, 1.0, 2.0], [-1.0, 0.0, 1.0]),
        pytest.param(
            "divide", [0.0, 1.0, 2.0, 3.0, 4.0], [4.0, 4.0, 4.0, 4.0, 4.0]
        ),
        # dpnp.dot has 3 different implementations based on input arrays dtype
        # checking all of them
        pytest.param("dot", [3.0, 4.0, 5.0], [1.0, 2.0, 3.0]),
        pytest.param("dot", [3, 4, 5], [1, 2, 3]),
        pytest.param("dot", [3 + 2j, 4 + 1j, 5], [1, 2 + 3j, 3]),
        pytest.param(
            "floor_divide", [1.0, 2.0, 3.0, 4.0], [2.5, 2.5, 2.5, 2.5]
        ),
        pytest.param(
            "fmod",
            [-3.0, -2.0, -1.0, 1.0, 2.0, 3.0],
            [2.0, 2.0, 2.0, 2.0, 2.0, 2.0],
        ),
        pytest.param("maximum", [2.0, 3.0, 4.0], [1.0, 5.0, 2.0]),
        pytest.param("minimum", [2.0, 3.0, 4.0], [1.0, 5.0, 2.0]),
        pytest.param(
            "multiply",
            [0.0, 1.0, 2.0, 3.0, 4.0, 5.0, 6.0, 7.0, 8.0],
            [0.0, 1.0, 2.0, 0.0, 1.0, 2.0, 0.0, 1.0, 2.0],
        ),
        pytest.param(
            "power",
            [0.0, 1.0, 2.0, 3.0, 4.0, 5.0],
            [1.0, 2.0, 3.0, 3.0, 2.0, 1.0],
        ),
        pytest.param(
            "remainder",
            [0.0, 1.0, 2.0, 3.0, 4.0, 5.0, 6.0],
            [5.0, 5.0, 5.0, 5.0, 5.0, 5.0, 5.0],
        ),
        pytest.param(
            "subtract",
            [0.0, 1.0, 2.0, 3.0, 4.0, 5.0, 6.0, 7.0, 8.0],
            [0.0, 1.0, 2.0, 0.0, 1.0, 2.0, 0.0, 1.0, 2.0],
        ),
    ],
)
@pytest.mark.parametrize(
    "device",
    valid_devices,
    ids=[device.filter_string for device in valid_devices],
)
def test_out_2in_1out(func, data1, data2, device):
    x1_orig = numpy.array(data1)
    x2_orig = numpy.array(data2)
    np_out = getattr(numpy, func)(x1_orig, x2_orig)
    expected = numpy.empty_like(np_out)
    getattr(numpy, func)(x1_orig, x2_orig, out=expected)

    x1 = dpnp.array(data1, device=device)
    x2 = dpnp.array(data2, device=device)
    dp_out = getattr(dpnp, func)(x1, x2)
    result = dpnp.empty_like(dp_out)
    getattr(dpnp, func)(x1, x2, out=result)

    assert_allclose(result, expected)

    assert_sycl_queue_equal(result.sycl_queue, x1.sycl_queue)
    assert_sycl_queue_equal(result.sycl_queue, x2.sycl_queue)


@pytest.mark.parametrize(
    "device",
    valid_devices,
    ids=[device.filter_string for device in valid_devices],
)
def test_modf(device):
    data = [0, 3.5]

    x_orig = numpy.array(data)
    expected1, expected2 = numpy.modf(x_orig)

    x = dpnp.array(data, device=device)
    result1, result2 = dpnp.modf(x)

    assert_array_equal(result1, expected1)
    assert_array_equal(result2, expected2)

    expected_queue = x.get_array().sycl_queue
    result1_queue = result1.get_array().sycl_queue
    result2_queue = result2.get_array().sycl_queue

    assert_sycl_queue_equal(result1_queue, expected_queue)
    assert_sycl_queue_equal(result2_queue, expected_queue)


@pytest.mark.parametrize(
    "device",
    valid_devices,
    ids=[device.filter_string for device in valid_devices],
)
def test_multi_dot(device):
    numpy_array_list = []
    dpnp_array_list = []
    for num_array in [3, 5]:  # number of arrays in multi_dot
        for _ in range(num_array):  # creat arrays one by one
            a = numpy.random.rand(10, 10)
            b = dpnp.array(a, device=device)

            numpy_array_list.append(a)
            dpnp_array_list.append(b)

        result = dpnp.linalg.multi_dot(dpnp_array_list)
        expected = numpy.linalg.multi_dot(numpy_array_list)
        assert_dtype_allclose(result, expected)

        _, exec_q = get_usm_allocations(dpnp_array_list)
        assert_sycl_queue_equal(result.sycl_queue, exec_q)


@pytest.mark.parametrize(
    "device",
    valid_devices,
    ids=[device.filter_string for device in valid_devices],
)
def test_einsum(device):
    numpy_array_list = []
    dpnp_array_list = []
    for _ in range(3):  # creat arrays one by one
        a = numpy.random.rand(10, 10)
        b = dpnp.array(a, device=device)

        numpy_array_list.append(a)
        dpnp_array_list.append(b)

    result = dpnp.einsum("ij,jk,kl->il", *dpnp_array_list)
    expected = numpy.einsum("ij,jk,kl->il", *numpy_array_list)
    assert_dtype_allclose(result, expected)

    _, exec_q = get_usm_allocations(dpnp_array_list)
    assert_sycl_queue_equal(result.sycl_queue, exec_q)


@pytest.mark.parametrize(
    "device",
    valid_devices,
    ids=[device.filter_string for device in valid_devices],
)
def test_out_multi_dot(device):
    numpy_array_list = []
    dpnp_array_list = []
    for num_array in [3, 5]:  # number of arrays in multi_dot
        for _ in range(num_array):  # creat arrays one by one
            a = numpy.random.rand(10, 10)
            b = dpnp.array(a, device=device)

            numpy_array_list.append(a)
            dpnp_array_list.append(b)

        dp_out = dpnp.empty((10, 10), device=device)
        result = dpnp.linalg.multi_dot(dpnp_array_list, out=dp_out)
        assert result is dp_out
        expected = numpy.linalg.multi_dot(numpy_array_list)
        assert_dtype_allclose(result, expected)

        _, exec_q = get_usm_allocations(dpnp_array_list)
        assert_sycl_queue_equal(result.sycl_queue, exec_q)


@pytest.mark.parametrize(
    "func", ["fft", "ifft", "rfft", "irfft", "hfft", "ihfft"]
)
@pytest.mark.parametrize(
    "device",
    valid_devices,
    ids=[device.filter_string for device in valid_devices],
)
def test_fft(func, device):
    dtype = numpy.float64 if func in ["rfft", "ihfft"] else numpy.complex128
    data = numpy.arange(20, dtype=dtype)
    dpnp_data = dpnp.array(data, device=device)

    expected = getattr(numpy.fft, func)(data)
    result = getattr(dpnp.fft, func)(dpnp_data)
    assert_dtype_allclose(result, expected, factor=16)

    expected_queue = dpnp_data.get_array().sycl_queue
    result_queue = result.get_array().sycl_queue
    assert_sycl_queue_equal(result_queue, expected_queue)


@pytest.mark.parametrize(
    "device",
    valid_devices,
    ids=[device.filter_string for device in valid_devices],
)
def test_fftn(device):
    data = numpy.arange(24, dtype=numpy.complex64).reshape(2, 3, 4)
    dpnp_data = dpnp.array(data, device=device)

    expected = numpy.fft.fftn(data)
    result = dpnp.fft.fftn(dpnp_data)
    assert_dtype_allclose(result, expected, check_only_type_kind=True)

    expected_queue = dpnp_data.sycl_queue
    result_queue = result.sycl_queue
    assert_sycl_queue_equal(result_queue, expected_queue)

    expected = numpy.fft.ifftn(expected)
    result = dpnp.fft.ifftn(result)
    assert_dtype_allclose(result, expected, check_only_type_kind=True)

    result_queue = result.sycl_queue
    assert_sycl_queue_equal(result_queue, expected_queue)


@pytest.mark.parametrize(
    "device",
    valid_devices,
    ids=[device.filter_string for device in valid_devices],
)
def test_rfftn(device):
    data = numpy.arange(24, dtype=numpy.float32).reshape(2, 3, 4)
    dpnp_data = dpnp.array(data, device=device)

    expected = numpy.fft.rfftn(data)
    result = dpnp.fft.rfftn(dpnp_data)
    assert_dtype_allclose(result, expected, check_only_type_kind=True)

    expected_queue = dpnp_data.sycl_queue
    result_queue = result.sycl_queue
    assert_sycl_queue_equal(result_queue, expected_queue)

    expected = numpy.fft.irfftn(expected)
    result = dpnp.fft.irfftn(result)
    assert_dtype_allclose(result, expected, check_only_type_kind=True)

    result_queue = result.sycl_queue
    assert_sycl_queue_equal(result_queue, expected_queue)


@pytest.mark.parametrize("func", ["fftfreq", "rfftfreq"])
@pytest.mark.parametrize(
    "device",
    valid_devices,
    ids=[device.filter_string for device in valid_devices],
)
def test_fftfreq(func, device):
    result = getattr(dpnp.fft, func)(10, 0.5, device=device)
    expected = getattr(numpy.fft, func)(10, 0.5)

    assert_dtype_allclose(result, expected)
    assert result.sycl_device == device


@pytest.mark.parametrize("func", ["fftshift", "ifftshift"])
@pytest.mark.parametrize(
    "device",
    valid_devices,
    ids=[device.filter_string for device in valid_devices],
)
def test_fftshift(func, device):
    dpnp_data = dpnp.fft.fftfreq(10, 0.5, device=device)
    data = dpnp_data.asnumpy()

    expected = getattr(numpy.fft, func)(data)
    result = getattr(dpnp.fft, func)(dpnp_data)

    assert_dtype_allclose(result, expected)

    expected_queue = dpnp_data.get_array().sycl_queue
    result_queue = result.get_array().sycl_queue

    assert_sycl_queue_equal(result_queue, expected_queue)


@pytest.mark.parametrize(
    "data, is_empty",
    [
        ([[1, -2], [2, 5]], False),
        ([[[1, -2], [2, 5]], [[1, -2], [2, 5]]], False),
        ((0, 0), True),
        ((3, 0, 0), True),
    ],
    ids=["2D", "3D", "Empty_2D", "Empty_3D"],
)
@pytest.mark.parametrize(
    "device",
    valid_devices,
    ids=[device.filter_string for device in valid_devices],
)
def test_cholesky(data, is_empty, device):
    if is_empty:
        numpy_data = numpy.empty(data, dtype=dpnp.default_float_type(device))
    else:
        numpy_data = numpy.array(data, dtype=dpnp.default_float_type(device))
    dpnp_data = dpnp.array(numpy_data, device=device)

    result = dpnp.linalg.cholesky(dpnp_data)
    expected = numpy.linalg.cholesky(numpy_data)
    assert_dtype_allclose(result, expected)

    expected_queue = dpnp_data.get_array().sycl_queue
    result_queue = result.get_array().sycl_queue

    assert_sycl_queue_equal(result_queue, expected_queue)


@pytest.mark.parametrize(
    "device",
    valid_devices,
    ids=[device.filter_string for device in valid_devices],
)
@pytest.mark.parametrize(
    "p",
    [None, -dpnp.inf, -2, -1, 1, 2, dpnp.inf, "fro"],
    ids=["None", "-dpnp.inf", "-2", "-1", "1", "2", "dpnp.inf", "fro"],
)
def test_cond(device, p):
    numpy.random.seed(42)
    a = numpy.array(numpy.random.uniform(-5, 5, 16)).reshape(4, 4)
    ia = dpnp.array(a, device=device)

    result = dpnp.linalg.cond(ia, p=p)
    expected = numpy.linalg.cond(a, p=p)
    assert_dtype_allclose(result, expected)

    expected_queue = ia.get_array().sycl_queue
    result_queue = result.get_array().sycl_queue
    assert_sycl_queue_equal(result_queue, expected_queue)


@pytest.mark.parametrize(
    "device",
    valid_devices,
    ids=[device.filter_string for device in valid_devices],
)
def test_det(device):
    data = [[[1, 2], [3, 4]], [[1, 2], [2, 1]], [[1, 3], [3, 1]]]
    numpy_data = numpy.array(data)
    dpnp_data = dpnp.array(data, device=device)

    result = dpnp.linalg.det(dpnp_data)
    expected = numpy.linalg.det(numpy_data)
    assert_allclose(expected, result)

    expected_queue = dpnp_data.get_array().sycl_queue
    result_queue = result.get_array().sycl_queue

    assert_sycl_queue_equal(result_queue, expected_queue)


@pytest.mark.parametrize(
    "func",
    [
        "eig",
        "eigvals",
        "eigh",
        "eigvalsh",
    ],
)
@pytest.mark.parametrize(
    "shape",
    [
        (4, 4),
        (0, 0),
        (2, 3, 3),
        (0, 2, 2),
        (1, 0, 0),
    ],
    ids=[
        "(4, 4)",
        "(0, 0)",
        "(2, 3, 3)",
        "(0, 2, 2)",
        "(1, 0, 0)",
    ],
)
@pytest.mark.parametrize(
    "device",
    valid_devices,
    ids=[device.filter_string for device in valid_devices],
)
def test_eigenvalue(func, shape, device):
    dtype = dpnp.default_float_type(device)
    # Set a `hermitian` flag for generate_random_numpy_array() to
    # get a symmetric array for eigh() and eigvalsh() or
    # non-symmetric for eig() and eigvals()
    is_hermitian = func in ("eigh, eigvalsh")
    # Set seed_value=81 to prevent
    # random generation of the input singular matrix
    a = generate_random_numpy_array(
        shape, dtype, hermitian=is_hermitian, seed_value=81
    )
    dp_a = dpnp.array(a, device=device)

    expected_queue = dp_a.get_array().sycl_queue

    if func in ("eig", "eigh"):
        dp_val, dp_vec = getattr(dpnp.linalg, func)(dp_a)
        np_val, np_vec = getattr(numpy.linalg, func)(a)

        # Check the eigenvalue decomposition
        if a.ndim == 2:
            assert_allclose(
                dp_a @ dp_vec, dp_vec @ dpnp.diag(dp_val), rtol=1e-5, atol=1e-5
            )
        else:  # a.ndim == 3
            for i in range(a.shape[0]):
                assert_allclose(
                    dp_a[i].dot(dp_vec[i]),
                    dp_val[i] * dp_vec[i],
                    rtol=1e-5,
                    atol=1e-5,
                )
        assert dp_vec.shape == np_vec.shape
        assert dp_vec.dtype == np_vec.dtype

        dpnp_vec_queue = dp_vec.get_array().sycl_queue
        # compare queue and device
        assert_sycl_queue_equal(dpnp_vec_queue, expected_queue)

    else:  # eighvals or eigvalsh
        dp_val = getattr(dpnp.linalg, func)(dp_a)
        np_val = getattr(numpy.linalg, func)(a)

    assert_allclose(dp_val, np_val, rtol=1e-05, atol=1e-05)
    assert dp_val.shape == np_val.shape
    assert dp_val.dtype == np_val.dtype

    dpnp_val_queue = dp_val.get_array().sycl_queue
    # compare queue and device
    assert_sycl_queue_equal(dpnp_val_queue, expected_queue)


@pytest.mark.parametrize(
    "shape, is_empty",
    [
        ((2, 2), False),
        ((3, 2, 2), False),
        ((0, 0), True),
        ((0, 2, 2), True),
    ],
    ids=[
        "(2, 2)",
        "(3, 2, 2)",
        "(0, 0)",
        "(0, 2, 2)",
    ],
)
@pytest.mark.parametrize(
    "device",
    valid_devices,
    ids=[device.filter_string for device in valid_devices],
)
def test_inv(shape, is_empty, device):
    if is_empty:
        numpy_x = numpy.empty(shape, dtype=dpnp.default_float_type(device))
    else:
        count_elem = numpy.prod(shape)
        numpy_x = numpy.arange(
            1, count_elem + 1, dtype=dpnp.default_float_type()
        ).reshape(shape)

    dpnp_x = dpnp.array(numpy_x, device=device)

    result = dpnp.linalg.inv(dpnp_x)
    expected = numpy.linalg.inv(numpy_x)
    assert_dtype_allclose(result, expected)

    expected_queue = dpnp_x.get_array().sycl_queue
    result_queue = result.get_array().sycl_queue

    assert_sycl_queue_equal(result_queue, expected_queue)


@pytest.mark.parametrize(
    "n",
    [-1, 0, 1, 2, 3],
    ids=["-1", "0", "1", "2", "3"],
)
@pytest.mark.parametrize(
    "device",
    valid_devices,
    ids=[device.filter_string for device in valid_devices],
)
def test_matrix_power(n, device):
    data = numpy.array([[1, 2], [3, 5]], dtype=dpnp.default_float_type(device))
    dp_data = dpnp.array(data, device=device)

    result = dpnp.linalg.matrix_power(dp_data, n)
    expected = numpy.linalg.matrix_power(data, n)
    assert_dtype_allclose(result, expected)

    expected_queue = dp_data.get_array().sycl_queue
    result_queue = result.get_array().sycl_queue

    assert_sycl_queue_equal(result_queue, expected_queue)


@pytest.mark.parametrize(
    "data, tol",
    [
        (numpy.array([1, 2]), None),
        (numpy.array([[1, 2], [3, 4]]), None),
        (numpy.array([[1, 2], [3, 4]]), 1e-06),
    ],
    ids=[
        "1-D array",
        "2-D array no tol",
        "2_d array with tol",
    ],
)
@pytest.mark.parametrize(
    "device",
    valid_devices,
    ids=[device.filter_string for device in valid_devices],
)
def test_matrix_rank(data, tol, device):
    dp_data = dpnp.array(data, device=device)

    result = dpnp.linalg.matrix_rank(dp_data, tol=tol)
    expected = numpy.linalg.matrix_rank(data, tol=tol)
    assert_array_equal(expected, result)

    expected_queue = dp_data.get_array().sycl_queue
    result_queue = result.get_array().sycl_queue

    assert_sycl_queue_equal(result_queue, expected_queue)


@pytest.mark.usefixtures("suppress_divide_numpy_warnings")
@pytest.mark.parametrize(
    "device",
    valid_devices,
    ids=[device.filter_string for device in valid_devices],
)
@pytest.mark.parametrize(
    "ord",
    [None, -dpnp.inf, -2, -1, 1, 2, 3, dpnp.inf, "fro", "nuc"],
    ids=[
        "None",
        "-dpnp.inf",
        "-2",
        "-1",
        "1",
        "2",
        "3",
        "dpnp.inf",
        '"fro"',
        '"nuc"',
    ],
)
@pytest.mark.parametrize(
    "axis",
    [-1, 0, 1, (0, 1), (-2, -1), None],
    ids=["-1", "0", "1", "(0, 1)", "(-2, -1)", "None"],
)
def test_norm(device, ord, axis):
    a = numpy.arange(120).reshape(2, 3, 4, 5)
    ia = dpnp.array(a, device=device)
    if (axis in [-1, 0, 1] and ord in ["nuc", "fro"]) or (
        isinstance(axis, tuple) and ord == 3
    ):
        pytest.skip("Invalid norm order for vectors.")
    elif axis is None and ord is not None:
        pytest.skip("Improper number of dimensions to norm")
    else:
        result = dpnp.linalg.norm(ia, ord=ord, axis=axis)
        expected = numpy.linalg.norm(a, ord=ord, axis=axis)
        assert_dtype_allclose(result, expected)

        expected_queue = ia.get_array().sycl_queue
        result_queue = result.get_array().sycl_queue
        assert_sycl_queue_equal(result_queue, expected_queue)


@pytest.mark.parametrize(
    "shape",
    [
        (4, 4),
        (2, 0),
        (2, 2, 3),
        (0, 2, 3),
        (1, 0, 3),
    ],
    ids=[
        "(4, 4)",
        "(2, 0)",
        "(2, 2, 3)",
        "(0, 2, 3)",
        "(1, 0, 3)",
    ],
)
@pytest.mark.parametrize(
    "mode",
    ["r", "raw", "complete", "reduced"],
    ids=["r", "raw", "complete", "reduced"],
)
@pytest.mark.parametrize(
    "device",
    valid_devices,
    ids=[device.filter_string for device in valid_devices],
)
def test_qr(shape, mode, device):
    dtype = dpnp.default_float_type(device)
    count_elems = numpy.prod(shape)
    a = dpnp.arange(count_elems, dtype=dtype, device=device).reshape(shape)

    expected_queue = a.get_array().sycl_queue

    if mode == "r":
        dp_r = dpnp.linalg.qr(a, mode=mode)
        dp_r_queue = dp_r.get_array().sycl_queue
        assert_sycl_queue_equal(dp_r_queue, expected_queue)
    else:
        dp_q, dp_r = dpnp.linalg.qr(a, mode=mode)

        dp_q_queue = dp_q.get_array().sycl_queue
        dp_r_queue = dp_r.get_array().sycl_queue

        assert_sycl_queue_equal(dp_q_queue, expected_queue)
        assert_sycl_queue_equal(dp_r_queue, expected_queue)


@pytest.mark.parametrize(
    "device",
    valid_devices,
    ids=[device.filter_string for device in valid_devices],
)
@pytest.mark.parametrize("full_matrices", [True, False], ids=["True", "False"])
@pytest.mark.parametrize("compute_uv", [True, False], ids=["True", "False"])
@pytest.mark.parametrize(
    "shape",
    [
        (1, 4),
        (3, 2),
        (4, 4),
        (2, 0),
        (0, 2),
        (2, 2, 3),
        (3, 3, 0),
        (0, 2, 3),
        (1, 0, 3),
    ],
    ids=[
        "(1, 4)",
        "(3, 2)",
        "(4, 4)",
        "(2, 0)",
        "(0, 2)",
        "(2, 2, 3)",
        "(3, 3, 0)",
        "(0, 2, 3)",
        "(1, 0, 3)",
    ],
)
def test_svd(shape, full_matrices, compute_uv, device):
    dtype = dpnp.default_float_type(device)

    count_elems = numpy.prod(shape)
    dpnp_data = dpnp.arange(count_elems, dtype=dtype, device=device).reshape(
        shape
    )
    expected_queue = dpnp_data.get_array().sycl_queue

    if compute_uv:
        dpnp_u, dpnp_s, dpnp_vt = dpnp.linalg.svd(
            dpnp_data, full_matrices=full_matrices, compute_uv=compute_uv
        )

        dpnp_u_queue = dpnp_u.get_array().sycl_queue
        dpnp_vt_queue = dpnp_vt.get_array().sycl_queue
        dpnp_s_queue = dpnp_s.get_array().sycl_queue

        assert_sycl_queue_equal(dpnp_u_queue, expected_queue)
        assert_sycl_queue_equal(dpnp_vt_queue, expected_queue)
        assert_sycl_queue_equal(dpnp_s_queue, expected_queue)

    else:
        dpnp_s = dpnp.linalg.svd(
            dpnp_data, full_matrices=full_matrices, compute_uv=compute_uv
        )
        dpnp_s_queue = dpnp_s.get_array().sycl_queue

        assert_sycl_queue_equal(dpnp_s_queue, expected_queue)


@pytest.mark.parametrize(
    "device_from",
    valid_devices,
    ids=[device.filter_string for device in valid_devices],
)
@pytest.mark.parametrize(
    "device_to",
    valid_devices,
    ids=[device.filter_string for device in valid_devices],
)
def test_to_device(device_from, device_to):
    data = [1.0, 1.0, 1.0, 1.0, 1.0]

    x = dpnp.array(data, dtype=dpnp.float32, device=device_from)
    y = x.to_device(device_to)

    assert y.get_array().sycl_device == device_to


@pytest.mark.parametrize(
    "device",
    valid_devices,
    ids=[device.filter_string for device in valid_devices],
)
@pytest.mark.parametrize(
    "func",
    [
        "array",
        "asarray",
        "asanyarray",
        "ascontiguousarray",
        "asfarray",
        "asfortranarray",
    ],
)
@pytest.mark.parametrize(
    "device_param", ["", "None", "sycl_device"], ids=["Empty", "None", "device"]
)
@pytest.mark.parametrize(
    "queue_param", ["", "None", "sycl_queue"], ids=["Empty", "None", "queue"]
)
def test_array_copy(device, func, device_param, queue_param):
    if numpy.lib.NumpyVersion(numpy.__version__) >= "2.0.0":
        pytest.skip("numpy.asfarray was removed")

    data = numpy.ones(100)
    dpnp_data = getattr(dpnp, func)(data, device=device)

    kwargs_items = {"device": device_param, "sycl_queue": queue_param}.items()
    kwargs = {
        k: getattr(dpnp_data, v, None) for k, v in kwargs_items if v != ""
    }

    result = dpnp.array(dpnp_data, **kwargs)

    assert_sycl_queue_equal(result.sycl_queue, dpnp_data.sycl_queue)


@pytest.mark.parametrize(
    "copy", [True, False, None], ids=["True", "False", "None"]
)
@pytest.mark.parametrize(
    "device",
    valid_devices,
    ids=[device.filter_string for device in valid_devices],
)
def test_array_creation_from_dpctl(copy, device):
    dpt_data = dpt.ones((3, 3), device=device)

    result = dpnp.array(dpt_data, copy=copy)

    assert_sycl_queue_equal(result.sycl_queue, dpt_data.sycl_queue)
    assert isinstance(result, dpnp_array)


@pytest.mark.parametrize(
    "device",
    valid_devices,
    ids=[device.filter_string for device in valid_devices],
)
@pytest.mark.parametrize("arr_dtype", get_all_dtypes(no_float16=True))
@pytest.mark.parametrize("shape", [tuple(), (2,), (3, 0, 1), (2, 2, 2)])
def test_from_dlpack(arr_dtype, shape, device):
    X = dpnp.empty(shape=shape, dtype=arr_dtype, device=device)
    Y = dpnp.from_dlpack(X)
    assert_array_equal(X, Y)
    assert X.__dlpack_device__() == Y.__dlpack_device__()
    assert_sycl_queue_equal(X.sycl_queue, Y.sycl_queue)
    assert X.usm_type == Y.usm_type
    if Y.ndim:
        V = Y[::-1]
        W = dpnp.from_dlpack(V)
        assert V.strides == W.strides


@pytest.mark.usefixtures("suppress_invalid_numpy_warnings")
@pytest.mark.parametrize(
    "device",
    valid_devices,
    ids=[device.filter_string for device in valid_devices],
)
@pytest.mark.parametrize("arr_dtype", get_all_dtypes(no_float16=True))
def test_from_dlpack_with_dpt(arr_dtype, device):
    X = dpctl.tensor.empty((64,), dtype=arr_dtype, device=device)
    Y = dpnp.from_dlpack(X)
    assert_array_equal(X, Y)
    assert isinstance(Y, dpnp.dpnp_array.dpnp_array)
    assert X.__dlpack_device__() == Y.__dlpack_device__()
    assert X.usm_type == Y.usm_type
    assert_sycl_queue_equal(X.sycl_queue, Y.sycl_queue)


@pytest.mark.parametrize(
    "device",
    valid_devices,
    ids=[device.filter_string for device in valid_devices],
)
def test_broadcast_to(device):
    x = dpnp.arange(5, device=device)
    y = dpnp.broadcast_to(x, (3, 5))
    assert_sycl_queue_equal(x.sycl_queue, y.sycl_queue)


@pytest.mark.parametrize(
    "func,data1,data2",
    [
        pytest.param("column_stack", (1, 2, 3), (2, 3, 4)),
        pytest.param("concatenate", [[1, 2], [3, 4]], [[5, 6]]),
        pytest.param("dstack", [[1], [2], [3]], [[2], [3], [4]]),
        pytest.param("hstack", (1, 2, 3), (4, 5, 6)),
        pytest.param("row_stack", [[7], [1], [2], [3]], [[2], [3], [9], [4]]),
        pytest.param("stack", [1, 2, 3], [4, 5, 6]),
        pytest.param("vstack", [0, 1, 2, 3], [4, 5, 6, 7]),
    ],
)
@pytest.mark.parametrize(
    "device",
    valid_devices,
    ids=[device.filter_string for device in valid_devices],
)
def test_concat_stack(func, data1, data2, device):
    x1_orig = numpy.array(data1)
    x2_orig = numpy.array(data2)
    expected = getattr(numpy, func)((x1_orig, x2_orig))

    x1 = dpnp.array(data1, device=device)
    x2 = dpnp.array(data2, device=device)
    result = getattr(dpnp, func)((x1, x2))

    assert_allclose(result, expected)

    assert_sycl_queue_equal(result.sycl_queue, x1.sycl_queue)
    assert_sycl_queue_equal(result.sycl_queue, x2.sycl_queue)


@pytest.mark.parametrize(
    "device_x",
    valid_devices,
    ids=[device.filter_string for device in valid_devices],
)
@pytest.mark.parametrize(
    "device_y",
    valid_devices,
    ids=[device.filter_string for device in valid_devices],
)
def test_asarray(device_x, device_y):
    x = dpnp.array([1, 2, 3], device=device_x)
    y = dpnp.asarray([x, x, x], device=device_y)
    assert_sycl_queue_equal(y.sycl_queue, x.to_device(device_y).sycl_queue)


@pytest.mark.parametrize(
    "device",
    valid_devices,
    ids=[device.filter_string for device in valid_devices],
)
@pytest.mark.parametrize(
    "kwargs",
    [
        pytest.param({"prepend": 7}),
        pytest.param({"append": -2}),
        pytest.param({"prepend": -4, "append": 5}),
    ],
)
def test_diff_scalar_append(device, kwargs):
    numpy_data = numpy.arange(7)
    dpnp_data = dpnp.array(numpy_data, device=device)

    expected = numpy.diff(numpy_data, **kwargs)
    result = dpnp.diff(dpnp_data, **kwargs)
    assert_allclose(expected, result)

    expected_queue = dpnp_data.get_array().sycl_queue
    result_queue = result.get_array().sycl_queue
    assert_sycl_queue_equal(result_queue, expected_queue)


@pytest.mark.parametrize(
    "device",
    valid_devices,
    ids=[device.filter_string for device in valid_devices],
)
def test_clip(device):
    x = dpnp.arange(10, device=device)
    y = dpnp.clip(x, 3, 7)
    assert_sycl_queue_equal(x.sycl_queue, y.sycl_queue)


@pytest.mark.parametrize(
    "device",
    valid_devices,
    ids=[device.filter_string for device in valid_devices],
)
def test_take(device):
    numpy_data = numpy.arange(5)
    dpnp_data = dpnp.array(numpy_data, device=device)

    dpnp_ind = dpnp.array([0, 2, 4], device=device)
    np_ind = dpnp_ind.asnumpy()

    result = dpnp.take(dpnp_data, dpnp_ind, axis=None)
    expected = numpy.take(numpy_data, np_ind, axis=None)
    assert_allclose(expected, result)

    expected_queue = dpnp_data.get_array().sycl_queue
    result_queue = result.get_array().sycl_queue
    assert_sycl_queue_equal(result_queue, expected_queue)


@pytest.mark.parametrize(
    "data, ind, axis",
    [
        (numpy.arange(6), numpy.array([0, 2, 4]), None),
        (
            numpy.arange(6).reshape((2, 3)),
            numpy.array([0, 1]).reshape((2, 1)),
            1,
        ),
    ],
)
@pytest.mark.parametrize(
    "device",
    valid_devices,
    ids=[device.filter_string for device in valid_devices],
)
def test_take_along_axis(data, ind, axis, device):
    dp_data = dpnp.array(data, device=device)
    dp_ind = dpnp.array(ind, device=device)

    result = dpnp.take_along_axis(dp_data, dp_ind, axis=axis)
    expected = numpy.take_along_axis(data, ind, axis=axis)
    assert_allclose(expected, result)

    expected_queue = dp_data.get_array().sycl_queue
    result_queue = result.get_array().sycl_queue
    assert_sycl_queue_equal(result_queue, expected_queue)


@pytest.mark.parametrize(
    "device",
    valid_devices,
    ids=[device.filter_string for device in valid_devices],
)
@pytest.mark.parametrize("sparse", [True, False], ids=["True", "False"])
def test_indices(device, sparse):
    sycl_queue = dpctl.SyclQueue(device)
    grid = dpnp.indices((2, 3), sparse=sparse, sycl_queue=sycl_queue)
    for dpnp_array in grid:
        assert_sycl_queue_equal(dpnp_array.sycl_queue, sycl_queue)


@pytest.mark.parametrize(
    "device",
    valid_devices,
    ids=[device.filter_string for device in valid_devices],
)
def test_nonzero(device):
    a = dpnp.array([[1, 2, 3], [4, 5, 6], [7, 8, 9]], device=device)
    x = dpnp.nonzero(a)
    for x_el in x:
        assert_sycl_queue_equal(x_el.sycl_queue, a.sycl_queue)


@pytest.mark.parametrize(
    "device",
    valid_devices,
    ids=[device.filter_string for device in valid_devices],
)
@pytest.mark.parametrize("func", ["mgrid", "ogrid"])
def test_grid(device, func):
    sycl_queue = dpctl.SyclQueue(device)
    x = getattr(dpnp, func)(sycl_queue=sycl_queue)[0:4]
    assert_sycl_queue_equal(x.sycl_queue, sycl_queue)


@pytest.mark.parametrize(
    "device",
    valid_devices,
    ids=[device.filter_string for device in valid_devices],
)
def test_where(device):
    a = numpy.array([[0, 1, 2], [0, 2, 4], [0, 3, 6]])
    ia = dpnp.array(a, device=device)

    result = dpnp.where(ia < 4, ia, -1)
    expected = numpy.where(a < 4, a, -1)
    assert_allclose(expected, result)

    expected_queue = ia.get_array().sycl_queue
    result_queue = result.get_array().sycl_queue
    assert_sycl_queue_equal(result_queue, expected_queue)


@pytest.mark.parametrize(
    "device",
    valid_devices,
    ids=[device.filter_string for device in valid_devices],
)
@pytest.mark.parametrize(
    "matrix, vector",
    [
        ([[1, 2], [3, 5]], numpy.empty((2, 0))),
        ([[1, 2], [3, 5]], [1, 2]),
        (
            [
                [[1, 1, 1], [0, 2, 5], [2, 5, -1]],
                [[3, -1, 1], [1, 2, 3], [2, 3, 1]],
                [[1, 4, 1], [1, 2, -2], [4, 1, 2]],
            ],
            [[6, -4, 27], [9, -6, 15], [15, 1, 11]],
        ),
    ],
    ids=[
        "2D_Matrix_Empty_Vector",
        "2D_Matrix_1D_Vector",
        "3D_Matrix_and_Vectors",
    ],
)
def test_solve(matrix, vector, device):
    a_np = numpy.array(matrix)
    b_np = numpy.array(vector)

    a_dp = dpnp.array(a_np, device=device)
    b_dp = dpnp.array(b_np, device=device)

    if a_dp.ndim > 2 and a_dp.device.sycl_device.is_cpu:
        pytest.skip("SAT-6842: reported hanging in public CI")

    result = dpnp.linalg.solve(a_dp, b_dp)
    expected = numpy.linalg.solve(a_np, b_np)
    assert_dtype_allclose(result, expected)

    result_queue = result.sycl_queue

    assert_sycl_queue_equal(result_queue, a_dp.sycl_queue)
    assert_sycl_queue_equal(result_queue, b_dp.sycl_queue)


@pytest.mark.parametrize(
    "shape, is_empty",
    [
        ((2, 2), False),
        ((3, 2, 2), False),
        ((0, 0), True),
        ((0, 2, 2), True),
    ],
    ids=[
        "(2, 2)",
        "(3, 2, 2)",
        "(0, 0)",
        "(0, 2, 2)",
    ],
)
@pytest.mark.parametrize(
    "device",
    valid_devices,
    ids=[device.filter_string for device in valid_devices],
)
def test_slogdet(shape, is_empty, device):
    if is_empty:
        numpy_x = numpy.empty(shape, dtype=dpnp.default_float_type(device))
    else:
        count_elem = numpy.prod(shape)
        numpy_x = numpy.arange(
            1, count_elem + 1, dtype=dpnp.default_float_type(device)
        ).reshape(shape)

    dpnp_x = dpnp.array(numpy_x, device=device)

    sign_result, logdet_result = dpnp.linalg.slogdet(dpnp_x)
    sign_expected, logdet_expected = numpy.linalg.slogdet(numpy_x)
    assert_allclose(logdet_expected, logdet_result, rtol=1e-3, atol=1e-4)
    assert_allclose(sign_expected, sign_result)

    sign_queue = sign_result.sycl_queue
    logdet_queue = logdet_result.sycl_queue

    assert_sycl_queue_equal(sign_queue, dpnp_x.sycl_queue)
    assert_sycl_queue_equal(logdet_queue, dpnp_x.sycl_queue)


@pytest.mark.parametrize(
    "shape, hermitian, rcond_as_array",
    [
        ((4, 4), False, False),
        ((4, 4), False, True),
        ((2, 0), False, False),
        ((4, 4), True, False),
        ((4, 4), True, True),
        ((2, 2, 3), False, False),
        ((2, 2, 3), False, True),
        ((0, 2, 3), False, False),
        ((1, 0, 3), False, False),
    ],
    ids=[
        "(4, 4)",
        "(4, 4), rcond_as_array",
        "(2, 0)",
        "(2, 2), hermitian)",
        "(2, 2), hermitian, rcond_as_array)",
        "(2, 2, 3)",
        "(2, 2, 3), rcond_as_array",
        "(0, 2, 3)",
        "(1, 0, 3)",
    ],
)
@pytest.mark.parametrize(
    "device",
    valid_devices,
    ids=[device.filter_string for device in valid_devices],
)
def test_pinv(shape, hermitian, rcond_as_array, device):
    dtype = dpnp.default_float_type(device)
    # Set seed_value=81 to prevent
    # random generation of the input singular matrix
    a_np = generate_random_numpy_array(
        shape, dtype, hermitian=hermitian, seed_value=81
    )
    a_dp = dpnp.array(a_np, device=device)

    if rcond_as_array:
        rcond_np = numpy.array(1e-15)
        rcond_dp = dpnp.array(1e-15, device=device)

        B_result = dpnp.linalg.pinv(a_dp, rcond=rcond_dp, hermitian=hermitian)
        B_expected = numpy.linalg.pinv(
            a_np, rcond=rcond_np, hermitian=hermitian
        )

    else:
        # rcond == 1e-15 by default
        B_result = dpnp.linalg.pinv(a_dp, hermitian=hermitian)
        B_expected = numpy.linalg.pinv(a_np, hermitian=hermitian)

    assert_allclose(B_expected, B_result, rtol=1e-3, atol=1e-4)

    B_queue = B_result.sycl_queue

    assert_sycl_queue_equal(B_queue, a_dp.sycl_queue)


@pytest.mark.parametrize(
    "device",
    valid_devices,
    ids=[device.filter_string for device in valid_devices],
)
def test_tensorinv(device):
    a_np = numpy.eye(12).reshape(12, 4, 3)
    a_dp = dpnp.array(a_np, device=device)

    result = dpnp.linalg.tensorinv(a_dp, ind=1)
    expected = numpy.linalg.tensorinv(a_np, ind=1)
    assert_dtype_allclose(result, expected)

    result_queue = result.sycl_queue

    assert_sycl_queue_equal(result_queue, a_dp.sycl_queue)


@pytest.mark.parametrize(
    "device",
    valid_devices,
    ids=[device.filter_string for device in valid_devices],
)
def test_tensorsolve(device):
    a_np = numpy.random.randn(3, 2, 6).astype(dpnp.default_float_type())
    b_np = numpy.ones(a_np.shape[:2], dtype=a_np.dtype)

    a_dp = dpnp.array(a_np, device=device)
    b_dp = dpnp.array(b_np, device=device)

    result = dpnp.linalg.tensorsolve(a_dp, b_dp)
    expected = numpy.linalg.tensorsolve(a_np, b_np)
    assert_dtype_allclose(result, expected)

    result_queue = result.sycl_queue

    assert_sycl_queue_equal(result_queue, a_dp.sycl_queue)


@pytest.mark.parametrize(
    "device",
    valid_devices,
    ids=[device.filter_string for device in valid_devices],
)
@pytest.mark.parametrize(
    ["m", "n", "nrhs"],
    [
        (4, 2, 2),
        (4, 0, 1),
        (4, 2, 0),
        (0, 0, 0),
    ],
)
def test_lstsq(m, n, nrhs, device):
    a_np = numpy.arange(m * n).reshape(m, n).astype(dpnp.default_float_type())
    b_np = numpy.ones((m, nrhs)).astype(dpnp.default_float_type())

    a_dp = dpnp.array(a_np, device=device)
    b_dp = dpnp.array(b_np, device=device)

    result_dp = dpnp.linalg.lstsq(a_dp, b_dp)
    # if rcond is not set, FutureWarning is given.
    # By default Numpy uses None for calculations
    result = numpy.linalg.lstsq(a_np, b_np, rcond=None)

    for param_dp, param_np in zip(result_dp, result):
        assert_dtype_allclose(param_dp, param_np)

    for param_dp in result_dp:
        assert_sycl_queue_equal(param_dp.sycl_queue, a_dp.sycl_queue)
        assert_sycl_queue_equal(param_dp.sycl_queue, b_dp.sycl_queue)


@pytest.mark.parametrize("weights", [None, numpy.arange(7, 12)])
@pytest.mark.parametrize(
    "device",
    valid_devices,
    ids=[device.filter_string for device in valid_devices],
)
def test_histogram(weights, device):
    v = numpy.arange(5)
    w = weights

    iv = dpnp.array(v, device=device)
    iw = None if weights is None else dpnp.array(w, sycl_queue=iv.sycl_queue)

    expected_hist, expected_edges = numpy.histogram(v, weights=w)
    result_hist, result_edges = dpnp.histogram(iv, weights=iw)
    assert_array_equal(result_hist, expected_hist)
    assert_dtype_allclose(result_edges, expected_edges)

    hist_queue = result_hist.sycl_queue
    edges_queue = result_edges.sycl_queue
    assert_sycl_queue_equal(hist_queue, iv.sycl_queue)
    assert_sycl_queue_equal(edges_queue, iv.sycl_queue)


@pytest.mark.parametrize(
    "func", ["tril_indices_from", "triu_indices_from", "diag_indices_from"]
)
@pytest.mark.parametrize(
    "device",
    valid_devices,
    ids=[device.filter_string for device in valid_devices],
)
def test_tri_diag_indices_from(func, device):
    arr = dpnp.ones((3, 3), device=device)
    res = getattr(dpnp, func)(arr)
    for x in res:
        assert_sycl_queue_equal(x.sycl_queue, arr.sycl_queue)


@pytest.mark.parametrize(
    "func", ["tril_indices", "triu_indices", "diag_indices"]
)
@pytest.mark.parametrize(
    "device",
    valid_devices,
    ids=[device.filter_string for device in valid_devices],
)
def test_tri_diag_indices(func, device):
    sycl_queue = dpctl.SyclQueue(device)
    res = getattr(dpnp, func)(4, sycl_queue=sycl_queue)
    for x in res:
        assert_sycl_queue_equal(x.sycl_queue, sycl_queue)


@pytest.mark.parametrize("mask_func", ["tril", "triu"])
@pytest.mark.parametrize(
    "device",
    valid_devices,
    ids=[device.filter_string for device in valid_devices],
)
def test_mask_indices(mask_func, device):
    sycl_queue = dpctl.SyclQueue(device)
    res = dpnp.mask_indices(4, getattr(dpnp, mask_func), sycl_queue=sycl_queue)
    for x in res:
        assert_sycl_queue_equal(x.sycl_queue, sycl_queue)


@pytest.mark.parametrize("weights", [None, numpy.arange(7, 12)])
@pytest.mark.parametrize(
    "device",
    valid_devices,
    ids=[device.filter_string for device in valid_devices],
)
def test_histogram_bin_edges(weights, device):
    v = numpy.arange(5)
    w = weights

    iv = dpnp.array(v, device=device)
    iw = None if weights is None else dpnp.array(w, sycl_queue=iv.sycl_queue)

    expected_edges = numpy.histogram_bin_edges(v, weights=w)
    result_edges = dpnp.histogram_bin_edges(iv, weights=iw)
    assert_dtype_allclose(result_edges, expected_edges)

    edges_queue = result_edges.sycl_queue
    assert_sycl_queue_equal(edges_queue, iv.sycl_queue)


@pytest.mark.parametrize(
    "device_x",
    valid_devices,
    ids=[device.filter_string for device in valid_devices],
)
@pytest.mark.parametrize(
    "device_y",
    valid_devices,
    ids=[device.filter_string for device in valid_devices],
)
def test_astype(device_x, device_y):
    x = dpnp.array([1, 2, 3], dtype="i4", device=device_x)
    y = dpnp.astype(x, dtype="f4")
    assert_sycl_queue_equal(y.sycl_queue, x.sycl_queue)
    sycl_queue = dpctl.SyclQueue(device_y)
    y = dpnp.astype(x, dtype="f4", device=sycl_queue)
    assert_sycl_queue_equal(y.sycl_queue, sycl_queue)


<<<<<<< HEAD
=======
@pytest.mark.parametrize("axis", [None, 0, -1])
>>>>>>> 20cfa812
@pytest.mark.parametrize(
    "device",
    valid_devices,
    ids=[device.filter_string for device in valid_devices],
)
<<<<<<< HEAD
def test_select(device):
    sycl_queue = dpctl.SyclQueue(device)
    condlist = [dpnp.array([True, False], sycl_queue=sycl_queue)]
    choicelist = [dpnp.array([1, 2], sycl_queue=sycl_queue)]
    res = dpnp.select(condlist, choicelist)
    assert_sycl_queue_equal(res.sycl_queue, sycl_queue)

    
=======
def test_unique(axis, device):
    a = numpy.array([[1, 1], [2, 3]])
    ia = dpnp.array(a, device=device)

    result = dpnp.unique(ia, True, True, True, axis=axis)
    expected = numpy.unique(a, True, True, True, axis=axis)
    if axis is None and numpy.lib.NumpyVersion(numpy.__version__) < "2.0.1":
        # gh-26961: numpy.unique(..., return_inverse=True, axis=None)
        # returned flatten unique_inverse till 2.0.1 version
        expected = expected[:2] + (expected[2].reshape(a.shape),) + expected[3:]
    for iv, v in zip(result, expected):
        assert_array_equal(iv, v)

        iv_queue = iv.sycl_queue
        assert_sycl_queue_equal(iv_queue, ia.sycl_queue)


>>>>>>> 20cfa812
@pytest.mark.parametrize("copy", [True, False], ids=["True", "False"])
@pytest.mark.parametrize(
    "device",
    valid_devices,
    ids=[device.filter_string for device in valid_devices],
)
def test_nan_to_num(copy, device):
    a = dpnp.array([-dpnp.nan, -1, 0, 1, dpnp.nan], device=device)
    result = dpnp.nan_to_num(a, copy=copy)

    assert_sycl_queue_equal(result.sycl_queue, a.sycl_queue)
    assert copy == (result is not a)


@pytest.mark.parametrize(
    "device",
    valid_devices,
    ids=[device.filter_string for device in valid_devices],
)
@pytest.mark.parametrize(
    ["to_end", "to_begin"],
    [
        (10, None),
        (None, -10),
        (10, -10),
    ],
)
def test_ediff1d(device, to_end, to_begin):
    data = [1, 3, 5, 7]

    x = dpnp.array(data, device=device)
    if to_end:
        to_end = dpnp.array(to_end, device=device)

    if to_begin:
        to_begin = dpnp.array(to_begin, device=device)

    res = dpnp.ediff1d(x, to_end=to_end, to_begin=to_begin)

    assert_sycl_queue_equal(res.sycl_queue, x.sycl_queue)<|MERGE_RESOLUTION|>--- conflicted
+++ resolved
@@ -2443,16 +2443,11 @@
     assert_sycl_queue_equal(y.sycl_queue, sycl_queue)
 
 
-<<<<<<< HEAD
-=======
-@pytest.mark.parametrize("axis", [None, 0, -1])
->>>>>>> 20cfa812
-@pytest.mark.parametrize(
-    "device",
-    valid_devices,
-    ids=[device.filter_string for device in valid_devices],
-)
-<<<<<<< HEAD
+@pytest.mark.parametrize(
+    "device",
+    valid_devices,
+    ids=[device.filter_string for device in valid_devices],
+)
 def test_select(device):
     sycl_queue = dpctl.SyclQueue(device)
     condlist = [dpnp.array([True, False], sycl_queue=sycl_queue)]
@@ -2460,8 +2455,13 @@
     res = dpnp.select(condlist, choicelist)
     assert_sycl_queue_equal(res.sycl_queue, sycl_queue)
 
-    
-=======
+
+@pytest.mark.parametrize("axis", [None, 0, -1])
+@pytest.mark.parametrize(
+    "device",
+    valid_devices,
+    ids=[device.filter_string for device in valid_devices],
+)
 def test_unique(axis, device):
     a = numpy.array([[1, 1], [2, 3]])
     ia = dpnp.array(a, device=device)
@@ -2479,7 +2479,6 @@
         assert_sycl_queue_equal(iv_queue, ia.sycl_queue)
 
 
->>>>>>> 20cfa812
 @pytest.mark.parametrize("copy", [True, False], ids=["True", "False"])
 @pytest.mark.parametrize(
     "device",
