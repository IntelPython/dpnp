--- conflicted
+++ resolved
@@ -356,7 +356,24 @@
             dpnp_func(a)
 
 
-<<<<<<< HEAD
+class TestFftfreq:
+    @pytest.mark.parametrize("func", ["fftfreq", "rfftfreq"])
+    @pytest.mark.parametrize("n", [10, 20])
+    @pytest.mark.parametrize("d", [0.5, 2])
+    def test_fftfreq(self, func, n, d):
+        expected = getattr(dpnp.fft, func)(n, d)
+        result = getattr(numpy.fft, func)(n, d)
+        assert_dtype_allclose(expected, result)
+
+    @pytest.mark.parametrize("func", ["fftfreq", "rfftfreq"])
+    def test_error(self, func):
+        # n should be an integer
+        assert_raises(ValueError, getattr(dpnp.fft, func), 10.0)
+
+        # d should be an scalar
+        assert_raises(ValueError, getattr(dpnp.fft, func), 10, (2,))
+
+
 class TestFftshift:
     @pytest.mark.parametrize("func", ["fftshift", "ifftshift"])
     @pytest.mark.parametrize("axes", [None, 1, (0, 1)])
@@ -365,22 +382,4 @@
         x_np = x.asnumpy()
         expected = getattr(dpnp.fft, func)(x, axes=axes)
         result = getattr(numpy.fft, func)(x_np, axes=axes)
-        assert_dtype_allclose(expected, result)
-=======
-class TestFftfreq:
-    @pytest.mark.parametrize("func", ["fftfreq", "rfftfreq"])
-    @pytest.mark.parametrize("n", [10, 20])
-    @pytest.mark.parametrize("d", [0.5, 2])
-    def test_fftfreq(self, func, n, d):
-        expected = getattr(dpnp.fft, func)(n, d)
-        result = getattr(numpy.fft, func)(n, d)
-        assert_dtype_allclose(expected, result)
-
-    @pytest.mark.parametrize("func", ["fftfreq", "rfftfreq"])
-    def test_error(self, func):
-        # n should be an integer
-        assert_raises(ValueError, getattr(dpnp.fft, func), 10.0)
-
-        # d should be an scalar
-        assert_raises(ValueError, getattr(dpnp.fft, func), 10, (2,))
->>>>>>> f9cbc625
+        assert_dtype_allclose(expected, result)