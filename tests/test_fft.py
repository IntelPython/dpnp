--- conflicted
+++ resolved
@@ -2,10 +2,7 @@
 import dpctl.tensor as dpt
 import numpy
 import pytest
-<<<<<<< HEAD
-=======
 from dpctl.utils import ExecutionPlacementError
->>>>>>> 100094a9
 from numpy.testing import assert_raises
 
 import dpnp
@@ -105,39 +102,6 @@
         iexpected = numpy.fft.ifft(expected, n=n, axis=axis, norm=norm)
         assert_dtype_allclose(iresult, iexpected, check_only_type_kind=True)
 
-<<<<<<< HEAD
-@pytest.mark.parametrize(
-    "func_name",
-    [
-        "fft",
-        "ifft",
-        "rfft",
-    ],
-)
-def test_fft_invalid_dtype(func_name):
-    a = dpnp.array([True, False, True])
-    dpnp_func = getattr(dpnp.fft, func_name)
-    with pytest.raises(TypeError):
-        dpnp_func(a)
-
-
-class TestFftfreq:
-    @pytest.mark.parametrize("func", ["fftfreq", "rfftfreq"])
-    @pytest.mark.parametrize("n", [10, 20])
-    @pytest.mark.parametrize("d", [0.5, 2])
-    def test_fftfreq(self, func, n, d):
-        expected = getattr(dpnp.fft, func)(n, d)
-        result = getattr(numpy.fft, func)(n, d)
-        assert_dtype_allclose(expected, result)
-
-    @pytest.mark.parametrize("func", ["fftfreq", "rfftfreq"])
-    def test_error(self, func):
-        # n should be an integer
-        assert_raises(ValueError, getattr(dpnp.fft, func), 10.0)
-
-        # d should be an scalar
-        assert_raises(ValueError, getattr(dpnp.fft, func), 10, (2,))
-=======
     @pytest.mark.parametrize("n", [None, 5, 20])
     def test_fft_usm_ndarray(self, n):
         x = dpt.linspace(-1, 1, 11)
@@ -390,4 +354,21 @@
         dpnp_func = getattr(dpnp.fft, func_name)
         with pytest.raises(TypeError):
             dpnp_func(a)
->>>>>>> 100094a9
+
+            
+class TestFftfreq:
+    @pytest.mark.parametrize("func", ["fftfreq", "rfftfreq"])
+    @pytest.mark.parametrize("n", [10, 20])
+    @pytest.mark.parametrize("d", [0.5, 2])
+    def test_fftfreq(self, func, n, d):
+        expected = getattr(dpnp.fft, func)(n, d)
+        result = getattr(numpy.fft, func)(n, d)
+        assert_dtype_allclose(expected, result)
+
+    @pytest.mark.parametrize("func", ["fftfreq", "rfftfreq"])
+    def test_error(self, func):
+        # n should be an integer
+        assert_raises(ValueError, getattr(dpnp.fft, func), 10.0)
+
+        # d should be an scalar
+        assert_raises(ValueError, getattr(dpnp.fft, func), 10, (2,))