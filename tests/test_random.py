import pytest

import dpnp.random
import numpy
# from scipy import stats
from numpy.testing import assert_allclose
import math


@pytest.mark.parametrize("func",
                         [dpnp.random.chisquare,
                          dpnp.random.rand,
                          dpnp.random.randn],
                         ids=['chisquare', 'rand', 'randn'])
def test_input_size(func):
    output_shape = (10,)
    size = 10
    df = 3  # for dpnp.random.chisquare
    if func == dpnp.random.chisquare:
        res = func(df, size)
    else:
        res = func(size)
    assert output_shape == res.shape


@pytest.mark.parametrize("func",
                         [dpnp.random.chisquare,
                          dpnp.random.random,
                          dpnp.random.random_sample,
                          dpnp.random.ranf,
                          dpnp.random.sample],
                         ids=['chisquare', 'random', 'random_sample',
                              'ranf', 'sample'])
def test_input_shape(func):
    shape = (10, 5)
    df = 3  # for dpnp.random.chisquare
    if func == dpnp.random.chisquare:
        res = func(df, shape)
    else:
        res = func(shape)
    assert shape == res.shape


@pytest.mark.parametrize("func",
                         [dpnp.random.random,
                          dpnp.random.random_sample,
                          dpnp.random.ranf,
                          dpnp.random.sample,
                          dpnp.random.rand],
                         ids=['random', 'random_sample',
                              'ranf', 'sample',
                              'rand'])
def test_check_otput(func):
    shape = (10, 5)
    size = 10 * 5
    if func == dpnp.random.rand:
        res = func(size)
    else:
        res = func(shape)
#    assert numpy.all(res >= 0)
#    assert numpy.all(res < 1)
    for i in range(res.size):
        assert res[i] >= 0.0
        assert res[i] < 1.0


@pytest.mark.parametrize("func",
                         [dpnp.random.random,
                          dpnp.random.random_sample,
                          dpnp.random.ranf,
                          dpnp.random.sample,
                          dpnp.random.rand],
                         ids=['random', 'random_sample',
                              'ranf', 'sample', 'rand'])
def test_seed(func):
    seed = 28041990
    size = 100
    shape = (100, 1)
    if func in [dpnp.random.rand, dpnp.random.randn]:
        args = size
    else:
        args = shape
    dpnp.random.seed(seed)
    a1 = func(args)
    dpnp.random.seed(seed)
    a2 = func(args)
    assert_allclose(a1, a2, rtol=1e-07, atol=0)


def test_beta_seed():
    seed = 28041990
    size = 100
    a = 2.56
    b = 0.8

    dpnp.random.seed(seed)
    a1 = dpnp.random.beta(a, b, size)
    dpnp.random.seed(seed)
    a2 = dpnp.random.beta(a, b, size)
    assert_allclose(a1, a2, rtol=1e-07, atol=0)


def test_beta_invalid_args():
    size = 10
    a = 3.0   # OK
    b = -1.0  # positive `b` is expected
    with pytest.raises(ValueError):
        dpnp.random.beta(a=a, b=b, size=size)
    a = -1.0  # positive `a` is expected
    b = 3.0   # OK
    with pytest.raises(ValueError):
        dpnp.random.beta(a=a, b=b, size=size)


def test_beta_check_moments():
    seed = 28041990
    dpnp.random.seed(seed)
    a = 2.56
    b = 0.8

    expected_mean = a / (a + b)
    expected_var = (a * b) / ((a + b)**2 * (a + b + 1))

    var = numpy.var(dpnp.random.beta(a=a, b=b, size=10**6))
    mean = numpy.mean(dpnp.random.beta(a=a, b=b, size=10**6))

    assert math.isclose(var, expected_var, abs_tol=0.003)
    assert math.isclose(mean, expected_mean, abs_tol=0.003)


def test_binomial_seed():
    seed = 28041990
    size = 100
    n, p = 10, .5  # number of trials, probability of each trial

    dpnp.random.seed(seed)
    a1 = dpnp.random.binomial(n, p, size)
    dpnp.random.seed(seed)
    a2 = dpnp.random.binomial(n, p, size)
    assert_allclose(a1, a2, rtol=1e-07, atol=0)


def test_binomial_check_moments():
    seed = 28041990
    dpnp.random.seed(seed)
    n = 5
    p = 0.8
    expected_mean = n * p
    expected_var = n * p * (1 - p)
    var = numpy.var(dpnp.random.binomial(n=n, p=p, size=10**6))
    mean = numpy.mean(dpnp.random.binomial(n=n, p=p, size=10**6))
    assert math.isclose(var, expected_var, abs_tol=0.003)
    assert math.isclose(mean, expected_mean, abs_tol=0.003)


def test_binomial_check_extreme_value():
    seed = 28041990
    dpnp.random.seed(seed)

    n = 5
    p = 0.0
    res = numpy.asarray(dpnp.random.binomial(n=n, p=p, size=100))
    assert len(numpy.unique(res)) == 1
    assert numpy.unique(res)[0] == 0.0

    n = 0
    p = 0.5
    res = numpy.asarray(dpnp.random.binomial(n=n, p=p, size=100))
    assert len(numpy.unique(res)) == 1
    assert numpy.unique(res)[0] == 0.0

    n = 5
    p = 1.0
    res = numpy.asarray(dpnp.random.binomial(n=n, p=p, size=100))
    assert len(numpy.unique(res)) == 1
    assert numpy.unique(res)[0] == 5


def test_chisquare_seed():
    seed = 28041990
    size = 100
    df = 3  # number of degrees of freedom

    dpnp.random.seed(seed)
    a1 = dpnp.random.chisquare(df, size)
    dpnp.random.seed(seed)
    a2 = dpnp.random.chisquare(df, size)
    assert_allclose(a1, a2, rtol=1e-07, atol=0)


def test_chisquare_invalid_args():
    size = 10
    df = -1  # positive `df` is expected
    with pytest.raises(ValueError):
        dpnp.random.chisquare(df, size)


def test_exponential_seed():
    seed = 28041990
    size = 100
    scale = 3  # number of degrees of freedom

    dpnp.random.seed(seed)
    a1 = dpnp.random.exponential(scale, size)
    dpnp.random.seed(seed)
    a2 = dpnp.random.exponential(scale, size)
    assert_allclose(a1, a2, rtol=1e-07, atol=0)


def test_exponential_invalid_args():
    size = 10
    scale = -1  # non-negative `scale` is expected
    with pytest.raises(ValueError):
        dpnp.random.exponential(scale, size)


def test_gamma_seed():
    seed = 28041990
    size = 100
    shape = 3.0  # shape param for gamma distr

    dpnp.random.seed(seed)
    a1 = dpnp.random.gamma(shape=shape, size=size)
    dpnp.random.seed(seed)
    a2 = dpnp.random.gamma(shape=shape, size=size)
    assert_allclose(a1, a2, rtol=1e-07, atol=0)


def test_gamma_invalid_args():
    size = 10
    shape = -1   # non-negative `shape` is expected
    with pytest.raises(ValueError):
        dpnp.random.gamma(shape=shape, size=size)
    shape = 1.0   # OK
    scale = -1.0  # non-negative `shape` is expected
    with pytest.raises(ValueError):
        dpnp.random.gamma(shape, scale, size)


def test_gamma_check_moments():
    seed = 28041990
    dpnp.random.seed(seed)
    shape = 2.56
    scale = 0.8
    expected_mean = shape * scale
    expected_var = shape * scale * scale
    var = numpy.var(dpnp.random.gamma(shape=shape, scale=scale, size=10**6))
    mean = numpy.mean(dpnp.random.gamma(shape=shape, scale=scale, size=10**6))
    assert math.isclose(var, expected_var, abs_tol=0.003)
    assert math.isclose(mean, expected_mean, abs_tol=0.003)


def test_laplace_seed():
    seed = 28041990
    size = 100
    loc = 2.56
    scale = 0.8

    dpnp.random.seed(seed)
    a1 = dpnp.random.laplace(loc, scale, size)
    dpnp.random.seed(seed)
    a2 = dpnp.random.laplace(loc, scale, size)
    assert_allclose(a1, a2, rtol=1e-07, atol=0)


def test_laplace_invalid_args():
    size = 10

    loc = 3.0     # OK
    scale = -1.0  # positive `b` is expected
    with pytest.raises(ValueError):
        dpnp.random.laplace(loc=loc, scale=scale, size=size)


def test_laplace_check_moments():
    seed = 28041995
    dpnp.random.seed(seed)
    loc = 2.56
    scale = 0.8
    size = 10**6
    expected_mean = loc
    expected_var = 2 * scale * scale
    var = numpy.var(dpnp.random.laplace(loc=loc, scale=scale, size=size))
    mean = numpy.mean(dpnp.random.laplace(loc=loc, scale=scale, size=size))
    assert math.isclose(var, expected_var, abs_tol=0.003)
    assert math.isclose(mean, expected_mean, abs_tol=0.003)


def test_laplace_check_extreme_value():
    seed = 28041990
    dpnp.random.seed(seed)

    loc = 5
    scale = 0.0
    res = numpy.asarray(dpnp.random.laplace(loc=loc, scale=scale, size=100))
    assert len(numpy.unique(res)) == 1
    assert numpy.unique(res)[0] == 0.0


def test_negative_binomial_seed():
    seed = 28041990
    size = 100
    n, p = 10, .5  # number of trials, probability of each trial

    dpnp.random.seed(seed)
    a1 = dpnp.random.negative_binomial(n, p, size)
    dpnp.random.seed(seed)
    a2 = dpnp.random.negative_binomial(n, p, size)
    assert_allclose(a1, a2, rtol=1e-07, atol=0)


def test_negative_binomial_invalid_args():
    size = 10
    n = 10    # parameter `n`, OK
    p = -0.5  # parameter `p`, expected between [0, 1]
    with pytest.raises(ValueError):
        dpnp.random.negative_binomial(n, p, size)
    n = -10   # parameter `n`, expected non-negative
    p = 0.5   # parameter `p`, OK
    with pytest.raises(ValueError):
        dpnp.random.negative_binomial(n, p, size)


def test_negative_binomial_check_extreme_value():
    seed = 28041990
    dpnp.random.seed(seed)

    n = 5
    p = 1.0
    res = numpy.asarray(dpnp.random.negative_binomial(n=n, p=p, size=10))
    assert len(numpy.unique(res)) == 1
    assert numpy.unique(res)[0] == 0.0

    n = 5
    p = 0.0
    res = numpy.asarray(dpnp.random.negative_binomial(n=n, p=p, size=10))
    check_val = numpy.iinfo(res.dtype).min
    assert len(numpy.unique(res)) == 1
    assert numpy.unique(res)[0] == check_val


def test_randn_normal_distribution():
    """ Check if the sample obtained from the dpnp.random.randn differs from
    the normal distribution.
    Using ``scipy.stats.normaltest``.

    It is based on D’Agostino and Pearson’s test that combines skew
    and kurtosis to produce an omnibus test of normality,
    see: https://docs.scipy.org/doc/scipy/reference/generated/scipy.stats.normaltest.html
    """
    pts = 1000
    alpha = 0.05
    dpnp.random.seed(28041990)
    x = dpnp.random.randn(pts)
    _, p = stats.normaltest(x)
    # null hypothesis: x comes from a normal distribution.
    # The p-value is interpreted against an alpha of 5% and finds that the test
    # dataset does not significantly deviate from normal.
    # If p > alpha, the null hypothesis cannot be rejected.
    assert p > alpha


def test_standard_cauchy_seed():
    seed = 28041990
    size = 100

    dpnp.random.seed(seed)
    a1 = dpnp.random.standard_cauchy(size)
    dpnp.random.seed(seed)
    a2 = dpnp.random.standard_cauchy(size)
    assert_allclose(a1, a2, rtol=1e-07, atol=0)


<<<<<<< HEAD
def test_weibull_seed():
    seed = 28041990
    size = 100
    a = 2.56

    dpnp.random.seed(seed)
    a1 = dpnp.random.weibull(a, size)
    dpnp.random.seed(seed)
    a2 = dpnp.random.weibull(a, size)
    assert_allclose(a1, a2, rtol=1e-07, atol=0)


def test_weibull_invalid_args():
    size = 10
    a = -1.0  # non-negative `a` is expected

    with pytest.raises(ValueError):
        dpnp.random.weibull(a=a, size=size)


def test_laplace_check_extreme_value():
    seed = 28041990
    dpnp.random.seed(seed)

    a = 0.0
    res = numpy.asarray(dpnp.random.weibull(a=a, size=100))
    assert len(numpy.unique(res)) == 1
    assert numpy.unique(res)[0] == 0.0

=======
def test_standard_normal_seed():
    seed = 28041990
    size = 100

    dpnp.random.seed(seed)
    a1 = dpnp.random.standard_normal(size)
    dpnp.random.seed(seed)
    a2 = dpnp.random.standard_normal(size)
    assert_allclose(a1, a2, rtol=1e-07, atol=0)


def test_standard_normal_check_moments():
    seed = 28041995
    dpnp.random.seed(seed)
    size = 10**6
    expected_mean = 0.0
    expected_var = 1.0
    var = numpy.var(dpnp.random.standard_normal(size=size))
    mean = numpy.mean(dpnp.random.standard_normal(size=size))
    assert math.isclose(var, expected_var, abs_tol=0.003)
    assert math.isclose(mean, expected_mean, abs_tol=0.003)

>>>>>>> 00133123
<|MERGE_RESOLUTION|>--- conflicted
+++ resolved
@@ -371,37 +371,6 @@
     assert_allclose(a1, a2, rtol=1e-07, atol=0)
 
 
-<<<<<<< HEAD
-def test_weibull_seed():
-    seed = 28041990
-    size = 100
-    a = 2.56
-
-    dpnp.random.seed(seed)
-    a1 = dpnp.random.weibull(a, size)
-    dpnp.random.seed(seed)
-    a2 = dpnp.random.weibull(a, size)
-    assert_allclose(a1, a2, rtol=1e-07, atol=0)
-
-
-def test_weibull_invalid_args():
-    size = 10
-    a = -1.0  # non-negative `a` is expected
-
-    with pytest.raises(ValueError):
-        dpnp.random.weibull(a=a, size=size)
-
-
-def test_laplace_check_extreme_value():
-    seed = 28041990
-    dpnp.random.seed(seed)
-
-    a = 0.0
-    res = numpy.asarray(dpnp.random.weibull(a=a, size=100))
-    assert len(numpy.unique(res)) == 1
-    assert numpy.unique(res)[0] == 0.0
-
-=======
 def test_standard_normal_seed():
     seed = 28041990
     size = 100
@@ -424,4 +393,32 @@
     assert math.isclose(var, expected_var, abs_tol=0.003)
     assert math.isclose(mean, expected_mean, abs_tol=0.003)
 
->>>>>>> 00133123
+
+ def test_weibull_seed():
+    seed = 28041990
+    size = 100
+    a = 2.56
+
+    dpnp.random.seed(seed)
+    a1 = dpnp.random.weibull(a, size)
+    dpnp.random.seed(seed)
+    a2 = dpnp.random.weibull(a, size)
+    assert_allclose(a1, a2, rtol=1e-07, atol=0)
+
+
+def test_weibull_invalid_args():
+    size = 10
+    a = -1.0  # non-negative `a` is expected
+
+    with pytest.raises(ValueError):
+        dpnp.random.weibull(a=a, size=size)
+
+
+def test_weibull_check_extreme_value():
+    seed = 28041990
+    dpnp.random.seed(seed)
+
+    a = 0.0
+    res = numpy.asarray(dpnp.random.weibull(a=a, size=100))
+    assert len(numpy.unique(res)) == 1
+    assert numpy.unique(res)[0] == 0.0