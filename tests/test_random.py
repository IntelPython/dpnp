import pytest
import unittest

import dpnp.random
import numpy
from numpy.testing import assert_allclose
import math


class TestDistribution(unittest.TestCase):

    def check_extreme_value(self, dist_name, val, params):
        seed = 28041990
        size = 10
        dpnp.random.seed(seed)
        res = numpy.asarray(getattr(dpnp.random, dist_name)(size=size, **params))
        assert len(numpy.unique(res)) == 1
        assert numpy.unique(res)[0] == val

    def check_moments(self, dist_name, expected_mean, expected_var, params):
        size = 10**5
        seed = 28041995
        dpnp.random.seed(seed)
        res = numpy.asarray(getattr(dpnp.random, dist_name)(size=size, **params))
        var = numpy.var(res)
        mean = numpy.mean(res)
        assert math.isclose(var, expected_var, abs_tol=0.1)
        assert math.isclose(mean, expected_mean, abs_tol=0.1)

    def check_invalid_args(self, dist_name, params):
        size = 10
        with pytest.raises(ValueError):
            getattr(dpnp.random, dist_name)(size=size, **params)

    def check_seed(self, dist_name, params):
        seed = 28041990
        size = 10
        dpnp.random.seed(seed)
        a1 = numpy.asarray(getattr(dpnp.random, dist_name)(size=size, **params))
        dpnp.random.seed(seed)
        a2 = numpy.asarray(getattr(dpnp.random, dist_name)(size=size, **params))
        assert_allclose(a1, a2, rtol=1e-07, atol=0)


@pytest.mark.parametrize("func",
                         [dpnp.random.chisquare,
                          dpnp.random.rand,
                          dpnp.random.randn],
                         ids=['chisquare', 'rand', 'randn'])
def test_input_size(func):
    output_shape = (10,)
    size = 10
    df = 3  # for dpnp.random.chisquare
    if func == dpnp.random.chisquare:
        res = func(df, size)
    else:
        res = func(size)
    assert output_shape == res.shape


@pytest.mark.parametrize("func",
                         [dpnp.random.chisquare,
                          dpnp.random.random,
                          dpnp.random.random_sample,
                          dpnp.random.ranf,
                          dpnp.random.sample],
                         ids=['chisquare', 'random', 'random_sample',
                              'ranf', 'sample'])
def test_input_shape(func):
    shape = (10, 5)
    df = 3  # for dpnp.random.chisquare
    if func == dpnp.random.chisquare:
        res = func(df, shape)
    else:
        res = func(shape)
    assert shape == res.shape


@pytest.mark.parametrize("func",
                         [dpnp.random.random,
                          dpnp.random.random_sample,
                          dpnp.random.ranf,
                          dpnp.random.sample,
                          dpnp.random.rand],
                         ids=['random', 'random_sample',
                              'ranf', 'sample',
                              'rand'])
def test_check_otput(func):
    shape = (10, 5)
    size = 10 * 5
    if func == dpnp.random.rand:
        res = func(size)
    else:
        res = func(shape)
#    assert numpy.all(res >= 0)
#    assert numpy.all(res < 1)
    for i in range(res.size):
        assert res[i] >= 0.0
        assert res[i] < 1.0


@pytest.mark.parametrize("func",
                         [dpnp.random.random,
                          dpnp.random.random_sample,
                          dpnp.random.ranf,
                          dpnp.random.sample,
                          dpnp.random.rand],
                         ids=['random', 'random_sample',
                              'ranf', 'sample', 'rand'])
def test_seed(func):
    seed = 28041990
    size = 100
    shape = (100, 1)
    if func in [dpnp.random.rand, dpnp.random.randn]:
        args = size
    else:
        args = shape
    dpnp.random.seed(seed)
    a1 = func(args)
    dpnp.random.seed(seed)
    a2 = func(args)
    assert_allclose(a1, a2, rtol=1e-07, atol=0)


def test_randn_normal_distribution():
    """
    Check the moments of the normal distribution sample obtained
    from ``dpnp.random.randn``.

    """

    seed = 28041995
<<<<<<< HEAD
    dpnp.random.seed(seed)
    res = dpnp.random.lognormal(mean=mean, sigma=sigma, size=size)

    var = numpy.var(res)
    mean = numpy.mean(res)
    assert math.isclose(var, expected_var, abs_tol=0.1)
    assert math.isclose(mean, expected_mean, abs_tol=0.1)


def test_lognormal_check_extreme_value():
    seed = 28041990
    dpnp.random.seed(seed)

    mean = 0.5
    sigma = 0.0
    expected_val = numpy.exp(mean + (sigma ** 2) / 2)
    res = numpy.asarray(dpnp.random.lognormal(mean=mean, sigma=sigma, size=100))
    assert len(numpy.unique(res)) == 1
    assert numpy.unique(res)[0] == expected_val


def test_multinomial_seed():
    seed = 28041990
    size = 100
    n = 20
    pvals = [1 / 6.] * 6

    dpnp.random.seed(seed)
    a1 = dpnp.random.multinomial(n, pvals, size)
    dpnp.random.seed(seed)
    a2 = dpnp.random.multinomial(n, pvals, size)
    assert_allclose(a1, a2, rtol=1e-07, atol=0)


def test_multinomial_check_sum():
    seed = 28041990
    size = 1
    n = 20
    pvals = [1 / 6.] * 6

    dpnp.random.seed(seed)
    res = dpnp.random.multinomial(n, pvals, size)
    assert_allclose(n, sum(res), rtol=1e-07, atol=0)


def test_multinomial_invalid_args():
    size = 10
    n = -10                # parameter `n`, non-negative expected
    pvals = [1 / 6.] * 6   # parameter `pvals`, OK
    with pytest.raises(ValueError):
        dpnp.random.multinomial(n, pvals, size)
    n = 10                 # parameter `n`, OK
    pvals = [-1 / 6.] * 6  # parameter `pvals`, sum(pvals) expected between [0, 1]
    with pytest.raises(ValueError):
        dpnp.random.multinomial(n, pvals, size)


def test_multinomial_check_extreme_value():
    seed = 28041990
    dpnp.random.seed(seed)

    n = 0
    pvals = [1 / 6.] * 6

    res = numpy.asarray(dpnp.random.multinomial(n, pvals, size=1))
    assert len(numpy.unique(res)) == 1
    assert numpy.unique(res)[0] == 0.0


def test_multinomial_check_moments():
    n = 10
    pvals = [1 / 6.] * 6
    size = 10**5

    expected_mean = n * pvals[0]
    expected_var = n * pvals[0] * (1 - pvals[0])
=======
    pts = 10**5
    alpha = 0.05
    expected_mean = 0.0
    expected_var = 1.0
>>>>>>> da63bd7c

    dpnp.random.seed(seed)
    res = dpnp.random.randn(pts)
    var = numpy.var(res)
    mean = numpy.mean(res)
    assert math.isclose(var, expected_var, abs_tol=0.03)
    assert math.isclose(mean, expected_mean, abs_tol=0.03)


class TestDistributionsBeta(TestDistribution):

    def test_moments(self):
        a = 2.56
        b = 0.8
        expected_mean = a / (a + b)
        expected_var = (a * b) / ((a + b)**2 * (a + b + 1))
        self.check_moments('beta', expected_mean, expected_var, {'a': a, 'b': b})

    def test_invalid_args(self):
        a = 3.0   # OK
        b = -1.0  # positive `b` is expected
        self.check_invalid_args('beta', {'a': a, 'b': b})
        a = -1.0  # positive `a` is expected
        b = 3.0   # OK
        self.check_invalid_args('beta', {'a': a, 'b': b})

    def test_seed(self):
        a = 2.56
        b = 0.8
        self.check_seed('beta', {'a': a, 'b': b})


class TestDistributionsBinomial(TestDistribution):

    def test_extreme_value(self):
        n = 5
        p = 0.0
        expected_val = p
        self.check_extreme_value('binomial', expected_val, {'n': n, 'p': p})
        n = 0
        p = 0.5
        expected_val = n
        self.check_extreme_value('binomial', expected_val, {'n': n, 'p': p})
        n = 5
        p = 1.0
        expected_val = n
        self.check_extreme_value('binomial', expected_val, {'n': n, 'p': p})

    def test_moments(self):
        n = 5
        p = 0.8
        expected_mean = n * p
        expected_var = n * p * (1 - p)
        self.check_moments('binomial', expected_mean,
                           expected_var, {'n': n, 'p': p})

    def test_invalid_args(self):
        n = -5     # non-negative `n` is expected
        p = 0.4    # OK
        self.check_invalid_args('binomial', {'n': n, 'p': p})
        n = 5      # OK
        p = -0.5   # `p` is expected from [0, 1]
        self.check_invalid_args('binomial', {'n': n, 'p': p})

    def test_seed(self):
        n, p = 10, .5  # number of trials, probability of each trial
        self.check_seed('binomial', {'n': n, 'p': p})


class TestDistributionsChisquare(TestDistribution):

    def test_invalid_args(self):
        df = -1  # positive `df` is expected
        self.check_invalid_args('chisquare', {'df': df})

    def test_seed(self):
        df = 3  # number of degrees of freedom
        self.check_seed('chisquare', {'df': df})


class TestDistributionsExponential(TestDistribution):

    def test_invalid_args(self):
        scale = -1  # non-negative `scale` is expected
        self.check_invalid_args('exponential', {'scale': scale})

    def test_seed(self):
        scale = 3  # number of degrees of freedom
        self.check_seed('exponential', {'scale': scale})


class TestDistributionsGamma(TestDistribution):

    def test_moments(self):
        shape = 2.56
        scale = 0.8
        expected_mean = shape * scale
        expected_var = shape * scale * scale
        self.check_moments('gamma', expected_mean, expected_var,
                           {'shape': shape, 'scale': scale})

    def test_invalid_args(self):
        size = 10
        shape = -1   # non-negative `shape` is expected
        self.check_invalid_args('gamma', {'shape': shape})
        shape = 1.0   # OK
        scale = -1.0  # non-negative `shape` is expected
        self.check_invalid_args('gamma', {'shape': shape, 'scale': scale})

    def test_seed(self):
        shape = 3.0  # shape param for gamma distr
        self.check_seed('gamma', {'shape': shape})


class TestDistributionsGeometric(TestDistribution):

    def test_extreme_value(self):
        p = 1.0
        expected_val = p
        self.check_extreme_value('geometric', expected_val, {'p': p})

    def test_moments(self):
        p = 0.8
        expected_mean = (1 - p) / p
        expected_var = (1 - p) / (p**2)
        self.check_moments('geometric', expected_mean, expected_var, {'p': p})

    def test_invalid_args(self):
        size = 10
        p = -1.0  # `p` is expected from (0, 1]
        self.check_invalid_args('geometric', {'p': p})

    def test_seed(self):
        p = 0.8
        self.check_seed('geometric', {'p': p})


class TestDistributionsGumbel(TestDistribution):

    def test_extreme_value(self):
        loc = 5
        scale = 0.0
        expected_val = loc
        self.check_extreme_value('gumbel', expected_val,
                                 {'loc': loc, 'scale': scale})

    def test_moments(self):
        loc = 12
        scale = 0.8
        expected_mean = loc + scale * numpy.euler_gamma
        expected_var = (numpy.pi**2 / 6) * (scale ** 2)
        self.check_moments('gumbel', expected_mean,
                           expected_var, {'loc': loc, 'scale': scale})

    def test_invalid_args(self):
        size = 10
        loc = 3.0     # OK
        scale = -1.0  # non-negative `scale` is expected
        self.check_invalid_args('gumbel', {'loc': loc, 'scale': scale})

    def test_seed(self):
        loc = 2.56
        scale = 0.8
        self.check_seed('gumbel', {'loc': loc, 'scale': scale})


class TestDistributionsHypergeometric(TestDistribution):

    def test_extreme_value(self):
        ngood = 100
        nbad = 0
        nsample = 10
        expected_val = nsample
        self.check_extreme_value('hypergeometric', expected_val,
                                 {'ngood': ngood, 'nbad': nbad, 'nsample': nsample})
        ngood = 0
        nbad = 11
        nsample = 10
        expected_val = 0
        self.check_extreme_value('hypergeometric', expected_val,
                                 {'ngood': ngood, 'nbad': nbad, 'nsample': nsample})

    def test_moments(self):
        ngood = 100
        nbad = 2
        nsample = 10
        expected_mean = nsample * (ngood / (ngood + nbad))
        expected_var = expected_mean * (nbad / (ngood + nbad)) * (((ngood + nbad) - nsample) / ((ngood + nbad) - 1))
        self.check_moments('hypergeometric', expected_mean, expected_var,
                           {'ngood': ngood, 'nbad': nbad, 'nsample': nsample})

    def test_invalid_args(self):
        size = 10
        ngood = 100    # OK
        nbad = 2       # OK
        nsample = -10  # non-negative `nsamp` is expected
        self.check_invalid_args('hypergeometric',
                                {'ngood': ngood, 'nbad': nbad, 'nsample': nsample})

        ngood = 100    # OK
        nbad = -2      # non-negative `nbad` is expected
        nsample = 10   # OK
        self.check_invalid_args('hypergeometric',
                                {'ngood': ngood, 'nbad': nbad, 'nsample': nsample})

        ngood = -100   # non-negative `ngood` is expected
        nbad = 2       # OK
        nsample = 10   # OK
        self.check_invalid_args('hypergeometric',
                                {'ngood': ngood, 'nbad': nbad, 'nsample': nsample})

        ngood = 10
        nbad = 2
        nsample = 100
        # ngood + nbad >= nsample expected
        self.check_invalid_args('hypergeometric',
                                {'ngood': ngood, 'nbad': nbad, 'nsample': nsample})

        ngood = 10   # OK
        nbad = 2     # OK
        nsample = 0  # `nsample` is expected > 0
        self.check_invalid_args('hypergeometric',
                                {'ngood': ngood, 'nbad': nbad, 'nsample': nsample})

    def test_seed(self):
        ngood = 100
        nbad = 2
        nsample = 10
        self.check_seed('hypergeometric',
                        {'ngood': ngood, 'nbad': nbad, 'nsample': nsample})


class TestDistributionsLaplace(TestDistribution):

    def test_extreme_value(self):
        loc = 5
        scale = 0.0
        expected_val = scale
        self.check_extreme_value('laplace', expected_val,
                                 {'loc': loc, 'scale': scale})

    def test_moments(self):
        loc = 2.56
        scale = 0.8
        expected_mean = loc
        expected_var = 2 * scale * scale
        self.check_moments('laplace', expected_mean,
                           expected_var, {'loc': loc, 'scale': scale})

    def test_invalid_args(self):
        loc = 3.0     # OK
        scale = -1.0  # positive `b` is expected
        self.check_invalid_args('laplace',
                                {'loc': loc, 'scale': scale})

    def test_seed(self):
        loc = 2.56
        scale = 0.8
        self.check_seed('laplace', {'loc': loc, 'scale': scale})


class TestDistributionsLognormal(TestDistribution):

    def test_extreme_value(self):
        mean = 0.5
        sigma = 0.0
        expected_val = numpy.exp(mean + (sigma ** 2) / 2)
        self.check_extreme_value('lognormal', expected_val,
                                 {'mean': mean, 'sigma': sigma})

    def test_moments(self):
        mean = 0.5
        sigma = 0.8
        expected_mean = numpy.exp(mean + (sigma ** 2) / 2)
        expected_var = (numpy.exp(sigma**2) - 1) * numpy.exp(2 * mean + sigma**2)
        self.check_moments('lognormal', expected_mean,
                           expected_var, {'mean': mean, 'sigma': sigma})

    def test_invalid_args(self):
        mean = 0.0
        sigma = -1.0  # non-negative `sigma` is expected
        self.check_invalid_args('lognormal', {'mean': mean, 'sigma': sigma})

    def test_seed(self):
        mean = 0.0
        sigma = 0.8
        self.check_seed('lognormal', {'mean': mean, 'sigma': sigma})


class TestDistributionsMultinomial(TestDistribution):

    def test_extreme_value(self):
        n = 0
        pvals = [1 / 6.] * 6
        self.check_extreme_value('multinomial', n, {'n': n, 'pvals': pvals})

    def test_moments(self):
        n = 10
        pvals = [1 / 6.] * 6
        size = 10**5
        expected_mean = n * pvals[0]
        expected_var = n * pvals[0] * (1 - pvals[0])
        self.check_moments('multinomial', expected_mean,
                           expected_var, {'n': n, 'pvals': pvals})

    def test_check_sum(self):
        seed = 28041990
        size = 1
        n = 20
        pvals = [1 / 6.] * 6
        dpnp.random.seed(seed)
        res = dpnp.random.multinomial(n, pvals, size)
        assert_allclose(n, sum(res), rtol=1e-07, atol=0)

    def test_invalid_args(self):
        n = -10                # parameter `n`, non-negative expected
        pvals = [1 / 6.] * 6   # parameter `pvals`, OK
        self.check_invalid_args('multinomial', {'n': n, 'pvals': pvals})
        n = 10                 # parameter `n`, OK
        pvals = [-1 / 6.] * 6  # parameter `pvals`, sum(pvals) expected between [0, 1]
        self.check_invalid_args('multinomial', {'n': n, 'pvals': pvals})
        n = 10                           # parameter `n`, OK
        pvals = [1 / 6.] * 6 + [1 / 6.]  # parameter `pvals`, sum(pvals) expected between [0, 1]
        self.check_invalid_args('multinomial', {'n': n, 'pvals': pvals})

    def test_seed(self):
        n = 20
        pvals = [1 / 6.] * 6
        self.check_seed('multinomial', {'n': n, 'pvals': pvals})


class TestDistributionsMultivariateNormal(TestDistribution):

    def test_moments(self):
        seed = 2804183
        dpnp.random.seed(seed)
        mean = [2.56, 3.23]
        cov = [[1, 0], [0, 1]]
        size = 10**5
        res = numpy.array(dpnp.random.multivariate_normal(mean=mean, cov=cov, size=size))
        res_mean = [numpy.mean(res.T[0]), numpy.mean(res.T[1])]
        assert_allclose(res_mean, mean, rtol=1e-02, atol=0)

    def test_invalid_args(self):
        mean = [2.56, 3.23]  # OK
        cov = [[1, 0]]       # `mean` and `cov` must have same length
        self.check_invalid_args('multivariate_normal', {'mean': mean, 'cov': cov})
        mean = [[2.56, 3.23]]   # `mean` must be 1 dimensional
        cov = [[1, 0], [0, 1]]  # OK
        self.check_invalid_args('multivariate_normal', {'mean': mean, 'cov': cov})
        mean = [2.56, 3.23]  # OK
        cov = [1, 0, 0, 1]   # `cov` must be 2 dimensional and square
        self.check_invalid_args('multivariate_normal', {'mean': mean, 'cov': cov})

    def test_output_shape_check(self):
        seed = 28041990
        size = 100
        mean = [2.56, 3.23]
        cov = [[1, 0], [0, 1]]
        expected_shape = (100, 2)
        dpnp.random.seed(seed)
        res = dpnp.random.multivariate_normal(mean, cov, size=100)
        assert res.shape == expected_shape

    def test_seed(self):
        mean = [2.56, 3.23]
        cov = [[1, 0], [0, 1]]
        self.check_seed('multivariate_normal', {'mean': mean, 'cov': cov})


class TestDistributionsNegativeBinomial(TestDistribution):

    def test_extreme_value(self):
        seed = 28041990
        dpnp.random.seed(seed)
        n = 5
        p = 1.0
        check_val = 0.0
        self.check_extreme_value('negative_binomial', check_val, {'n': n, 'p': p})
        n = 5
        p = 0.0
        res = numpy.asarray(dpnp.random.negative_binomial(n=n, p=p, size=10))
        check_val = numpy.iinfo(res.dtype).min
        assert len(numpy.unique(res)) == 1
        assert numpy.unique(res)[0] == check_val

    def test_invalid_args(self):
        n = 10    # parameter `n`, OK
        p = -0.5  # parameter `p`, expected between [0, 1]
        self.check_invalid_args('negative_binomial', {'n': n, 'p': p})
        n = -10   # parameter `n`, expected non-negative
        p = 0.5   # parameter `p`, OK
        self.check_invalid_args('negative_binomial', {'n': n, 'p': p})

    def test_seed(self):
        n, p = 10, .5  # number of trials, probability of each trial
        self.check_seed('negative_binomial', {'n': n, 'p': p})


class TestDistributionsNormal(TestDistribution):

    def test_extreme_value(self):
        loc = 5
        scale = 0.0
        expected_val = loc
        self.check_extreme_value('normal', expected_val, {'loc': loc, 'scale': scale})

    def test_moments(self):
        loc = 2.56
        scale = 0.8
        expected_mean = loc
        expected_var = scale**2
        self.check_moments('normal', expected_mean,
                           expected_var, {'loc': loc, 'scale': scale})

    def test_invalid_args(self):
        loc = 3.0     # OK
        scale = -1.0  # non-negative `scale` is expected
        self.check_invalid_args('normal', {'loc': loc, 'scale': scale})

    def test_seed(self):
        loc = 2.56
        scale = 0.8
        self.check_seed('normal', {'loc': loc, 'scale': scale})


class TestDistributionsPoisson(TestDistribution):

    def test_extreme_value(self):
        lam = 0.0
        self.check_extreme_value('poisson', lam, {'lam': lam})

    def test_moments(self):
        lam = 0.8
        expected_mean = lam
        expected_var = lam
        self.check_moments('poisson', expected_mean,
                           expected_var, {'lam': lam})

    def test_invalid_args(self):
        lam = -1.0    # non-negative `lam` is expected
        self.check_invalid_args('poisson', {'lam': lam})

    def test_seed(self):
        lam = 0.8
        self.check_seed('poisson', {'lam': lam})


class TestDistributionsRayleigh(TestDistribution):

    def test_extreme_value(self):
        scale = 0.0
        self.check_extreme_value('rayleigh', scale, {'scale': scale})

    def test_moments(self):
        scale = 0.8
        expected_mean = scale * numpy.sqrt(numpy.pi / 2)
        expected_var = ((4 - numpy.pi) / 2) * scale * scale
        self.check_moments('rayleigh', expected_mean,
                           expected_var, {'scale': scale})

    def test_invalid_args(self):
        scale = -1.0  # positive `b` is expected
        self.check_invalid_args('rayleigh', {'scale': scale})

    def test_seed(self):
        scale = 0.8
        self.check_seed('rayleigh', {'scale': scale})


class TestDistributionsStandardCauchy(TestDistribution):

    def test_seed(self):
        self.check_seed('standard_cauchy', {})


class TestDistributionsStandardExponential(TestDistribution):

    def test_moments(self):
        shape = 0.8
        expected_mean = 1.0
        expected_var = 1.0
        self.check_moments('standard_exponential',
                           expected_mean, expected_var, {})

    def test_seed(self):
        self.check_seed('standard_exponential', {})


class TestDistributionsStandardGamma(TestDistribution):

    def test_extreme_value(self):
        self.check_extreme_value('standard_gamma', 0.0, {'shape': 0.0})

    def test_moments(self):
        shape = 0.8
        expected_mean = shape
        expected_var = shape
        self.check_moments('standard_gamma', expected_mean,
                           expected_var, {'shape': shape})

    def test_invalid_args(self):
        shape = -1   # non-negative `shape` is expected
        self.check_invalid_args('standard_gamma', {'shape': shape})

    def test_seed(self):
        self.check_seed('standard_gamma', {'shape': 0.0})


class TestDistributionsStandardNormal(TestDistribution):

    def test_moments(self):
        expected_mean = 0.0
        expected_var = 1.0
        self.check_moments('standard_normal',
                           expected_mean, expected_var, {})

    def test_seed(self):
        self.check_seed('standard_normal', {})


class TestDistributionsUniform(TestDistribution):

    def test_extreme_value(self):
        low = 1.0
        high = 1.0
        expected_val = low
        self.check_extreme_value('uniform', expected_val,
                                 {'low': low, 'high': high})

    def test_moments(self):
        low = 1.0
        high = 2.0
        expected_mean = (low + high) / 2
        expected_var = ((high - low) ** 2) / 12
        self.check_moments('uniform', expected_mean,
                           expected_var, {'low': low, 'high': high})

    def test_seed(self):
        low = 1.0
        high = 2.0
        self.check_seed('uniform', {'low': low, 'high': high})


class TestDistributionsWeibull(TestDistribution):

    def test_extreme_value(self):
        a = 0.0
        expected_val = a
        self.check_extreme_value('weibull', expected_val, {'a': a})

    def test_invalid_args(self):
        a = -1.0  # non-negative `a` is expected
        self.check_invalid_args('weibull', {'a': a})

    def test_seed(self):
        a = 2.56
        self.check_seed('weibull', {'a': a})<|MERGE_RESOLUTION|>--- conflicted
+++ resolved
@@ -130,89 +130,10 @@
     """
 
     seed = 28041995
-<<<<<<< HEAD
-    dpnp.random.seed(seed)
-    res = dpnp.random.lognormal(mean=mean, sigma=sigma, size=size)
-
-    var = numpy.var(res)
-    mean = numpy.mean(res)
-    assert math.isclose(var, expected_var, abs_tol=0.1)
-    assert math.isclose(mean, expected_mean, abs_tol=0.1)
-
-
-def test_lognormal_check_extreme_value():
-    seed = 28041990
-    dpnp.random.seed(seed)
-
-    mean = 0.5
-    sigma = 0.0
-    expected_val = numpy.exp(mean + (sigma ** 2) / 2)
-    res = numpy.asarray(dpnp.random.lognormal(mean=mean, sigma=sigma, size=100))
-    assert len(numpy.unique(res)) == 1
-    assert numpy.unique(res)[0] == expected_val
-
-
-def test_multinomial_seed():
-    seed = 28041990
-    size = 100
-    n = 20
-    pvals = [1 / 6.] * 6
-
-    dpnp.random.seed(seed)
-    a1 = dpnp.random.multinomial(n, pvals, size)
-    dpnp.random.seed(seed)
-    a2 = dpnp.random.multinomial(n, pvals, size)
-    assert_allclose(a1, a2, rtol=1e-07, atol=0)
-
-
-def test_multinomial_check_sum():
-    seed = 28041990
-    size = 1
-    n = 20
-    pvals = [1 / 6.] * 6
-
-    dpnp.random.seed(seed)
-    res = dpnp.random.multinomial(n, pvals, size)
-    assert_allclose(n, sum(res), rtol=1e-07, atol=0)
-
-
-def test_multinomial_invalid_args():
-    size = 10
-    n = -10                # parameter `n`, non-negative expected
-    pvals = [1 / 6.] * 6   # parameter `pvals`, OK
-    with pytest.raises(ValueError):
-        dpnp.random.multinomial(n, pvals, size)
-    n = 10                 # parameter `n`, OK
-    pvals = [-1 / 6.] * 6  # parameter `pvals`, sum(pvals) expected between [0, 1]
-    with pytest.raises(ValueError):
-        dpnp.random.multinomial(n, pvals, size)
-
-
-def test_multinomial_check_extreme_value():
-    seed = 28041990
-    dpnp.random.seed(seed)
-
-    n = 0
-    pvals = [1 / 6.] * 6
-
-    res = numpy.asarray(dpnp.random.multinomial(n, pvals, size=1))
-    assert len(numpy.unique(res)) == 1
-    assert numpy.unique(res)[0] == 0.0
-
-
-def test_multinomial_check_moments():
-    n = 10
-    pvals = [1 / 6.] * 6
-    size = 10**5
-
-    expected_mean = n * pvals[0]
-    expected_var = n * pvals[0] * (1 - pvals[0])
-=======
     pts = 10**5
     alpha = 0.05
     expected_mean = 0.0
     expected_var = 1.0
->>>>>>> da63bd7c
 
     dpnp.random.seed(seed)
     res = dpnp.random.randn(pts)
@@ -534,9 +455,6 @@
         n = 10                 # parameter `n`, OK
         pvals = [-1 / 6.] * 6  # parameter `pvals`, sum(pvals) expected between [0, 1]
         self.check_invalid_args('multinomial', {'n': n, 'pvals': pvals})
-        n = 10                           # parameter `n`, OK
-        pvals = [1 / 6.] * 6 + [1 / 6.]  # parameter `pvals`, sum(pvals) expected between [0, 1]
-        self.check_invalid_args('multinomial', {'n': n, 'pvals': pvals})
 
     def test_seed(self):
         n = 20
