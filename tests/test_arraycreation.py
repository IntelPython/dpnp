--- conflicted
+++ resolved
@@ -577,17 +577,17 @@
     expected = numpy.zeros_like(a, dtype=dtype, order=order)
     result = dpnp.zeros_like(ia, dtype=dtype, order=order)
 
-<<<<<<< HEAD
-    assert expected.dtype == result.dtype
-    numpy.testing.assert_array_equal(expected, result)
+    assert_array_equal(expected, result)
 
 
 @pytest.mark.parametrize("shape",
                          [(), 0, (0,), (2, 0, 3), (3, 2)],
                          ids=['()', '0', '(0,)', '(2, 0, 3)', '(3, 2)'])
 @pytest.mark.parametrize("dtype",
-                         [None, numpy.complex128, numpy.complex64, numpy.float64, numpy.float32, numpy.float16, numpy.int64, numpy.int32],
-                         ids=['None', 'complex128', 'complex64', 'float64', 'float32', 'float16', 'int64', 'int32'])
+                         [None, numpy.complex128, numpy.complex64, numpy.float64, numpy.float32,
+                          numpy.float16, numpy.int64, numpy.int32, numpy.bool],
+                         ids=['None', 'complex128', 'complex64', 'float64', 'float32',
+                              'float16', 'int64', 'int32', 'bool'])
 @pytest.mark.parametrize("order",
                          [None, "C", "F"],
                          ids=['None', 'C', 'F'])
@@ -595,15 +595,17 @@
     expected = numpy.empty(shape, dtype=dtype, order=order)
     result = dpnp.empty(shape, dtype=dtype, order=order)
 
-    assert expected.dtype == result.dtype
+    assert expected.shape == result.shape
 
 
 @pytest.mark.parametrize("array",
                          [[], 0,  [1, 2, 3], [[1, 2], [3, 4]]],
                          ids=['[]', '0',  '[1, 2, 3]', '[[1, 2], [3, 4]]'])
 @pytest.mark.parametrize("dtype",
-                         [None, numpy.complex128, numpy.complex64, numpy.float64, numpy.float32, numpy.float16, numpy.int64, numpy.int32],
-                         ids=['None', 'complex128', 'complex64', 'float64', 'float32', 'float16', 'int64', 'int32'])
+                         [None, numpy.complex128, numpy.complex64, numpy.float64, numpy.float32,
+                          numpy.float16, numpy.int64, numpy.int32, numpy.bool],
+                         ids=['None', 'complex128', 'complex64', 'float64', 'float32',
+                              'float16', 'int64', 'int32', 'bool'])
 @pytest.mark.parametrize("order",
                          [None, "C", "F"],
                          ids=['None', 'C', 'F'])
@@ -614,8 +616,4 @@
     expected = numpy.empty_like(a, dtype=dtype, order=order)
     result = dpnp.empty_like(ia, dtype=dtype, order=order)
 
-    assert expected.shape == result.shape
-    assert expected.dtype == result.dtype
-=======
-    assert_array_equal(expected, result)
->>>>>>> 91b68800
+    assert expected.shape == result.shape