import pytest

import dpnp

import numpy

import tempfile


@pytest.mark.parametrize("type",
                         [numpy.float64, numpy.float32, numpy.int64, numpy.int32],
                         ids=['float64', 'float32', 'int64', 'int32'])
def test_frombuffer(type):
    buffer = b'12345678'

    np_res = numpy.frombuffer(buffer, dtype=type)
    dpnp_res = dpnp.frombuffer(buffer, dtype=type)

    numpy.testing.assert_array_equal(dpnp_res, np_res)


@pytest.mark.parametrize("type",
                         [numpy.float64, numpy.float32, numpy.int64, numpy.int32],
                         ids=['float64', 'float32', 'int64', 'int32'])
def test_fromfile(type):
    with tempfile.TemporaryFile() as fh:
        fh.write(b"\x00\x01\x02\x03\x04\x05\x06\x07\x08")
        fh.flush()

        fh.seek(0)
        np_res = numpy.fromfile(fh, dtype=type)
        fh.seek(0)
        dpnp_res = dpnp.fromfile(fh, dtype=type)

        numpy.testing.assert_array_equal(dpnp_res, np_res)


@pytest.mark.parametrize("type",
                         [numpy.float64, numpy.float32, numpy.int64, numpy.int32],
                         ids=['float64', 'float32', 'int64', 'int32'])
def test_fromfunction(type):
    def func(x, y):
        return x * y

    shape = (3, 3)

    np_res = numpy.fromfunction(func, shape=shape, dtype=type)
    dpnp_res = dpnp.fromfunction(func, shape=shape, dtype=type)

    numpy.testing.assert_array_equal(dpnp_res, np_res)


@pytest.mark.parametrize("type",
                         [numpy.float64, numpy.float32, numpy.int64, numpy.int32],
                         ids=['float64', 'float32', 'int64', 'int32'])
def test_fromiter(type):
    iter = [1, 2, 3, 4]

    np_res = numpy.fromiter(iter, dtype=type)
    dpnp_res = dpnp.fromiter(iter, dtype=type)

    numpy.testing.assert_array_equal(dpnp_res, np_res)


@pytest.mark.parametrize("type",
                         [numpy.float64, numpy.float32, numpy.int64, numpy.int32],
                         ids=['float64', 'float32', 'int64', 'int32'])
def test_fromstring(type):
    string = "1 2 3 4"

    np_res = numpy.fromstring(string, dtype=type, sep=' ')
    dpnp_res = dpnp.fromstring(string, dtype=type, sep=' ')

    numpy.testing.assert_array_equal(dpnp_res, np_res)


@pytest.mark.parametrize("type",
                         [numpy.float64, numpy.float32, numpy.int64, numpy.int32],
                         ids=['float64', 'float32', 'int64', 'int32'])
@pytest.mark.parametrize("num",
                         [2, 4, 8, 3, 9, 27])
@pytest.mark.parametrize("endpoint",
                         [True, False])
def test_geomspace(type, num, endpoint):
    start = 2
    stop = 256

    np_res = numpy.geomspace(start, stop, num, endpoint, type)
    dpnp_res = dpnp.geomspace(start, stop, num, endpoint, type)

    # Note that the above may not produce exact integers:
    # (c) https://numpy.org/doc/stable/reference/generated/numpy.geomspace.html
    if type in [numpy.int64, numpy.int32]:
        numpy.testing.assert_allclose(dpnp_res, np_res, atol=1)
    else:
        numpy.testing.assert_allclose(dpnp_res, np_res)


@pytest.mark.parametrize("type",
                         [numpy.float64, numpy.float32, numpy.int64, numpy.int32],
                         ids=['float64', 'float32', 'int64', 'int32'])
def test_loadtxt(type):
    with tempfile.TemporaryFile() as fh:
        fh.write(b"1 2 3 4")
        fh.flush()

        fh.seek(0)
        np_res = numpy.loadtxt(fh, dtype=type)
        fh.seek(0)
        dpnp_res = dpnp.loadtxt(fh, dtype=type)

        numpy.testing.assert_array_equal(dpnp_res, np_res)


<<<<<<< HEAD
@pytest.mark.parametrize("N",
                         [1, 2, 3, 4],
                         ids=['1', '2', '3', '4'])
@pytest.mark.parametrize("M",
                         [1, 2, 3, 4],
                         ids=['1', '2', '3', '4'])
@pytest.mark.parametrize("k",
                         [-5, -4, -3, -2, -1, 0, 1, 2, 3, 4, 5],
                         ids=['-5', '-4', '-3', '-2', '-1', '0', '1', '2', '3', '4', '5'])
@pytest.mark.parametrize("type",
                         [numpy.float64, numpy.float32, float, numpy.int64, numpy.int32, numpy.int, numpy.float, int],
                         ids=['float64', 'float32', 'numpy.float', 'float', 'int64', 'int32', 'numpy.int', 'int'])
def test_tri(N, M, k, type):
    expected = numpy.tri(N, M, k, dtype=type)
    result = dpnp.tri(N, M, k, dtype=type)
    numpy.testing.assert_array_equal(result, expected)


def test_tri_float():
    expected = numpy.tri(3, 5, -1)
    result = dpnp.tri(3, 5, -1)
    numpy.testing.assert_array_equal(result, expected)
=======
@pytest.mark.parametrize("k",
                         [-6, -5, -4, -3, -2, -1, 0, 1, 2, 3, 4, 5, 6],
                         ids=['-6', '-5', '-4', '-3', '-2', '-1', '0', '1', '2', '3', '4', '5', '6'])
@pytest.mark.parametrize("m",
                         [[0, 1, 2, 3, 4],
                          [1, 1, 1, 1, 1],
                          [[0, 0], [0, 0]],
                          [[1, 2], [1, 2]],
                          [[1, 2], [3, 4]],
                          [[0, 1, 2], [3, 4, 5], [6, 7, 8]],
                          [[0, 1, 2, 3, 4], [5, 6, 7, 8, 9]]],
                         ids=['[0, 1, 2, 3, 4]',
                              '[1, 1, 1, 1, 1]',
                              '[[0, 0], [0, 0]]',
                              '[[1, 2], [1, 2]]',
                              '[[1, 2], [3, 4]]',
                              '[[0, 1, 2], [3, 4, 5], [6, 7, 8]]',
                              '[[0, 1, 2, 3, 4], [5, 6, 7, 8, 9]]'])
def test_tril(m, k):
    a = numpy.array(m)
    ia = dpnp.array(a)
    expected = numpy.tril(a, k)
    result = dpnp.tril(ia, k)
    numpy.testing.assert_array_equal(expected, result)
>>>>>>> 8f6ca0d0
<|MERGE_RESOLUTION|>--- conflicted
+++ resolved
@@ -112,7 +112,6 @@
         numpy.testing.assert_array_equal(dpnp_res, np_res)
 
 
-<<<<<<< HEAD
 @pytest.mark.parametrize("N",
                          [1, 2, 3, 4],
                          ids=['1', '2', '3', '4'])
@@ -135,7 +134,8 @@
     expected = numpy.tri(3, 5, -1)
     result = dpnp.tri(3, 5, -1)
     numpy.testing.assert_array_equal(result, expected)
-=======
+
+
 @pytest.mark.parametrize("k",
                          [-6, -5, -4, -3, -2, -1, 0, 1, 2, 3, 4, 5, 6],
                          ids=['-6', '-5', '-4', '-3', '-2', '-1', '0', '1', '2', '3', '4', '5', '6'])
@@ -159,5 +159,4 @@
     ia = dpnp.array(a)
     expected = numpy.tril(a, k)
     result = dpnp.tril(ia, k)
-    numpy.testing.assert_array_equal(expected, result)
->>>>>>> 8f6ca0d0
+    numpy.testing.assert_array_equal(expected, result)