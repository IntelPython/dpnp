import pytest

import dpnp

import numpy

import tempfile


@pytest.mark.parametrize("type",
                         [numpy.float64, numpy.float32, numpy.int64, numpy.int32],
                         ids=['float64', 'float32', 'int64', 'int32'])
def test_frombuffer(type):
    buffer = b'12345678'

    np_res = numpy.frombuffer(buffer, dtype=type)
    dpnp_res = dpnp.frombuffer(buffer, dtype=type)

    numpy.testing.assert_array_equal(dpnp_res, np_res)


@pytest.mark.parametrize("type",
                         [numpy.float64, numpy.float32, numpy.int64, numpy.int32],
                         ids=['float64', 'float32', 'int64', 'int32'])
def test_fromfile(type):
    with tempfile.TemporaryFile() as fh:
        fh.write(b"\x00\x01\x02\x03\x04\x05\x06\x07\x08")
        fh.flush()

        fh.seek(0)
        np_res = numpy.fromfile(fh, dtype=type)
        fh.seek(0)
        dpnp_res = dpnp.fromfile(fh, dtype=type)

        numpy.testing.assert_array_equal(dpnp_res, np_res)


@pytest.mark.parametrize("type",
                         [numpy.float64, numpy.float32, numpy.int64, numpy.int32],
                         ids=['float64', 'float32', 'int64', 'int32'])
def test_fromfunction(type):
    def func(x, y):
        return x * y

    shape = (3, 3)

    np_res = numpy.fromfunction(func, shape=shape, dtype=type)
    dpnp_res = dpnp.fromfunction(func, shape=shape, dtype=type)

    numpy.testing.assert_array_equal(dpnp_res, np_res)


@pytest.mark.parametrize("type",
                         [numpy.float64, numpy.float32, numpy.int64, numpy.int32],
                         ids=['float64', 'float32', 'int64', 'int32'])
def test_fromiter(type):
    iter = [1, 2, 3, 4]

    np_res = numpy.fromiter(iter, dtype=type)
    dpnp_res = dpnp.fromiter(iter, dtype=type)

    numpy.testing.assert_array_equal(dpnp_res, np_res)


@pytest.mark.parametrize("type",
                         [numpy.float64, numpy.float32, numpy.int64, numpy.int32],
                         ids=['float64', 'float32', 'int64', 'int32'])
def test_fromstring(type):
    string = "1 2 3 4"

    np_res = numpy.fromstring(string, dtype=type, sep=' ')
    dpnp_res = dpnp.fromstring(string, dtype=type, sep=' ')

    numpy.testing.assert_array_equal(dpnp_res, np_res)


@pytest.mark.parametrize("type",
                         [numpy.float64, numpy.float32, numpy.int64, numpy.int32],
                         ids=['float64', 'float32', 'int64', 'int32'])
@pytest.mark.parametrize("num",
                         [2, 4, 8, 3, 9, 27])
@pytest.mark.parametrize("endpoint",
                         [True, False])
def test_geomspace(type, num, endpoint):
    start = 2
    stop = 256

    np_res = numpy.geomspace(start, stop, num, endpoint, type)
    dpnp_res = dpnp.geomspace(start, stop, num, endpoint, type)

    # Note that the above may not produce exact integers:
    # (c) https://numpy.org/doc/stable/reference/generated/numpy.geomspace.html
    if type in [numpy.int64, numpy.int32]:
        numpy.testing.assert_allclose(dpnp_res, np_res, atol=1)
    else:
        numpy.testing.assert_allclose(dpnp_res, np_res)


@pytest.mark.parametrize("type",
                         [numpy.float64, numpy.float32, numpy.int64, numpy.int32],
                         ids=['float64', 'float32', 'int64', 'int32'])
def test_loadtxt(type):
    with tempfile.TemporaryFile() as fh:
        fh.write(b"1 2 3 4")
        fh.flush()

        fh.seek(0)
        np_res = numpy.loadtxt(fh, dtype=type)
        fh.seek(0)
        dpnp_res = dpnp.loadtxt(fh, dtype=type)

        numpy.testing.assert_array_equal(dpnp_res, np_res)


@pytest.mark.parametrize("k",
                         [-6, -5, -4, -3, -2, -1, 0, 1, 2, 3, 4, 5, 6],
                         ids=['-6', '-5', '-4', '-3', '-2', '-1', '0', '1', '2', '3', '4', '5', '6'])
@pytest.mark.parametrize("m",
                         [[0, 1, 2, 3, 4],
                          [1, 1, 1, 1, 1],
                          [[0, 0], [0, 0]],
                          [[1, 2], [1, 2]],
                          [[1, 2], [3, 4]],
                          [[0, 1, 2], [3, 4, 5], [6, 7, 8]],
                          [[0, 1, 2, 3, 4], [5, 6, 7, 8, 9]]],
                         ids=['[0, 1, 2, 3, 4]',
                              '[1, 1, 1, 1, 1]',
                              '[[0, 0], [0, 0]]',
                              '[[1, 2], [1, 2]]',
                              '[[1, 2], [3, 4]]',
                              '[[0, 1, 2], [3, 4, 5], [6, 7, 8]]',
                              '[[0, 1, 2, 3, 4], [5, 6, 7, 8, 9]]'])
<<<<<<< HEAD
def test_triu(m, k):
    a = numpy.array(m)
    ia = dpnp.array(a)
    expected = numpy.triu(a, k)
    result = dpnp.triu(ia, k)
=======
def test_tril(m, k):
    a = numpy.array(m)
    ia = dpnp.array(a)
    expected = numpy.tril(a, k)
    result = dpnp.tril(ia, k)
>>>>>>> 8f6ca0d0
    numpy.testing.assert_array_equal(expected, result)<|MERGE_RESOLUTION|>--- conflicted
+++ resolved
@@ -130,17 +130,35 @@
                               '[[1, 2], [3, 4]]',
                               '[[0, 1, 2], [3, 4, 5], [6, 7, 8]]',
                               '[[0, 1, 2, 3, 4], [5, 6, 7, 8, 9]]'])
-<<<<<<< HEAD
+def test_tril(m, k):
+    a = numpy.array(m)
+    ia = dpnp.array(a)
+    expected = numpy.tril(a, k)
+    result = dpnp.tril(ia, k)
+    numpy.testing.assert_array_equal(expected, result)
+
+
+@pytest.mark.parametrize("k",
+                         [-6, -5, -4, -3, -2, -1, 0, 1, 2, 3, 4, 5, 6],
+                         ids=['-6', '-5', '-4', '-3', '-2', '-1', '0', '1', '2', '3', '4', '5', '6'])
+@pytest.mark.parametrize("m",
+                         [[0, 1, 2, 3, 4],
+                          [1, 1, 1, 1, 1],
+                          [[0, 0], [0, 0]],
+                          [[1, 2], [1, 2]],
+                          [[1, 2], [3, 4]],
+                          [[0, 1, 2], [3, 4, 5], [6, 7, 8]],
+                          [[0, 1, 2, 3, 4], [5, 6, 7, 8, 9]]],
+                         ids=['[0, 1, 2, 3, 4]',
+                              '[1, 1, 1, 1, 1]',
+                              '[[0, 0], [0, 0]]',
+                              '[[1, 2], [1, 2]]',
+                              '[[1, 2], [3, 4]]',
+                              '[[0, 1, 2], [3, 4, 5], [6, 7, 8]]',
+                              '[[0, 1, 2, 3, 4], [5, 6, 7, 8, 9]]'])
 def test_triu(m, k):
     a = numpy.array(m)
     ia = dpnp.array(a)
     expected = numpy.triu(a, k)
     result = dpnp.triu(ia, k)
-=======
-def test_tril(m, k):
-    a = numpy.array(m)
-    ia = dpnp.array(a)
-    expected = numpy.tril(a, k)
-    result = dpnp.tril(ia, k)
->>>>>>> 8f6ca0d0
     numpy.testing.assert_array_equal(expected, result)