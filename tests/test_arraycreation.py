--- conflicted
+++ resolved
@@ -584,7 +584,6 @@
                          [(), 0, (0,), (2, 0, 3), (3, 2)],
                          ids=['()', '0', '(0,)', '(2, 0, 3)', '(3, 2)'])
 @pytest.mark.parametrize("dtype",
-<<<<<<< HEAD
                          [None, numpy.complex128, numpy.complex64, numpy.float64, numpy.float32,
                           numpy.float16, numpy.int64, numpy.int32, numpy.bool],
                          ids=['None', 'complex128', 'complex64', 'float64', 'float32',
@@ -597,30 +596,12 @@
     result = dpnp.empty(shape, dtype=dtype, order=order)
 
     assert expected.shape == result.shape
-=======
-                         [None, numpy.complex128, numpy.complex64, numpy.float64, numpy.float32, 
-                          numpy.float16, numpy.int64, numpy.int32, numpy.bool],
-                         ids=['None', 'complex128', 'complex64', 'float64', 'float32',
-                         'float16', 'int64', 'int32', 'bool'])
-@pytest.mark.parametrize("order",
-                         [None, "C", "F"],
-                         ids=['None', 'C', 'F'])
-def test_ones(shape, dtype, order):
-    func = lambda xp: xp.ones(shape, dtype=dtype, order=order)
-
-    if shape != 0 and not 0 in shape and not is_dtype_supported(dtype, no_complex_check=True):
-        assert_raises(RuntimeError, func, dpnp)
-        return
-
-    assert_array_equal(func(numpy), func(dpnp))
->>>>>>> 6c6a6907
 
 
 @pytest.mark.parametrize("array",
                          [[], 0,  [1, 2, 3], [[1, 2], [3, 4]]],
                          ids=['[]', '0',  '[1, 2, 3]', '[[1, 2], [3, 4]]'])
 @pytest.mark.parametrize("dtype",
-<<<<<<< HEAD
                          [None, numpy.complex128, numpy.complex64, numpy.float64, numpy.float32,
                           numpy.float16, numpy.int64, numpy.int32, numpy.bool],
                          ids=['None', 'complex128', 'complex64', 'float64', 'float32',
@@ -636,7 +617,33 @@
     result = dpnp.empty_like(ia, dtype=dtype, order=order)
 
     assert expected.shape == result.shape
-=======
+
+
+@pytest.mark.parametrize("shape",
+                         [(), 0, (0,), (2, 0, 3), (3, 2)],
+                         ids=['()', '0', '(0,)', '(2, 0, 3)', '(3, 2)'])
+@pytest.mark.parametrize("dtype",
+                         [None, numpy.complex128, numpy.complex64, numpy.float64, numpy.float32, 
+                          numpy.float16, numpy.int64, numpy.int32, numpy.bool],
+                         ids=['None', 'complex128', 'complex64', 'float64', 'float32',
+                         'float16', 'int64', 'int32', 'bool'])
+@pytest.mark.parametrize("order",
+                         [None, "C", "F"],
+                         ids=['None', 'C', 'F'])
+def test_ones(shape, dtype, order):
+    func = lambda xp: xp.ones(shape, dtype=dtype, order=order)
+
+    if shape != 0 and not 0 in shape and not is_dtype_supported(dtype, no_complex_check=True):
+        assert_raises(RuntimeError, func, dpnp)
+        return
+
+    assert_array_equal(func(numpy), func(dpnp))
+
+
+@pytest.mark.parametrize("array",
+                         [[], 0,  [1, 2, 3], [[1, 2], [3, 4]]],
+                         ids=['[]', '0',  '[1, 2, 3]', '[[1, 2], [3, 4]]'])
+@pytest.mark.parametrize("dtype",
                          [None, numpy.complex128, numpy.complex64, numpy.float64, numpy.float32, 
                           numpy.float16, numpy.int64, numpy.int32, numpy.bool],
                          ids=['None', 'complex128', 'complex64', 'float64', 'float32',
@@ -653,5 +660,4 @@
         assert_raises(RuntimeError, func, dpnp, ia)
         return
 
-    assert_array_equal(func(numpy, a), func(dpnp, ia))
->>>>>>> 6c6a6907
+    assert_array_equal(func(numpy, a), func(dpnp, ia))