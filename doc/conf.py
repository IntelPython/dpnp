# -*- coding: utf-8 -*-
#
# Configuration file for the Sphinx documentation builder.
#
# This file does only contain a selection of the most common options. For a
# full list see the documentation:
# http://www.sphinx-doc.org/en/master/config

try:
    import comparison_generator
except ImportError:
    # If extensions (or modules to document with autodoc) are in another directory,
    # add these directories to sys.path here. If the directory is relative to the
    # documentation root, use os.path.abspath to make it absolute, like shown here.
    import os
    import sys

    sys.path.insert(0, os.path.abspath('.'))
    import comparison_generator


# Generate comparison table.
with open('reference/comparison_table.rst.inc', 'w') as fd:
    fd.write(comparison_generator.generate())


# -- Project information -----------------------------------------------------

project = 'dpnp'
copyright = '2020-2023, Intel Corporation'
author = 'Intel'

# The short X.Y version
version = '0.12'
<<<<<<< HEAD
# The full version, including alpha/beta/rc tags.
=======
# The full version, including alpha/beta/rc tags
>>>>>>> 9f9a39aa
release = '0.12.0'


# -- General configuration ---------------------------------------------------

# If your documentation needs a minimal Sphinx version, state it here.
#
# needs_sphinx = '1.0'

# Add any Sphinx extension module names here, as strings. They can be
# extensions coming with Sphinx (named 'sphinx.ext.*') or your custom
# ones.
extensions = [
    'sphinx.ext.todo',
    'sphinx.ext.coverage',
    'sphinx.ext.viewcode',
    'sphinx.ext.githubpages',
    'sphinx.ext.intersphinx',
    'sphinx.ext.napoleon',
    'sphinx.ext.autodoc',
    'sphinx.ext.autosummary',
    'sphinxcontrib.googleanalytics',
]

googleanalytics_id = 'G-554F8VNE28'
googleanalytics_enabled = True

# Add any paths that contain templates here, relative to this directory.
templates_path = ['_templates']

# The suffix(es) of source filenames.
# You can specify multiple suffix as a list of string:
#
# source_suffix = ['.rst', '.md']
source_suffix = '.rst'

# The master toctree document.
master_doc = 'index'

# The language for content autogenerated by Sphinx. Refer to documentation
# for a list of supported languages.
#
# This is also used if you do content translation via gettext catalogs.
# Usually you set "language" from the command line for these cases.
language = 'en'

# List of patterns, relative to source directory, that match files and
# directories to ignore when looking for source files.
# This pattern also affects html_static_path and html_extra_path .
exclude_patterns = ['_build', 'Thumbs.db', '.DS_Store']

# The name of the Pygments (syntax highlighting) style to use.
pygments_style = 'sphinx'


# -- Options for HTML output -------------------------------------------------

# The theme to use for HTML and HTML Help pages.  See the documentation for
# a list of builtin themes.
#
# html_theme = 'alabaster'
html_theme = "sphinx_rtd_theme"
html_theme_options = {
    "sidebarwidth": 30,
    "nosidebar": False,
}

# Theme options are theme-specific and customize the look and feel of a theme
# further.  For a list of options available for each theme, see the
# documentation.
#
# html_theme_options = {}

# Add any paths that contain custom static files (such as style sheets) here,
# relative to this directory. They are copied after the builtin static files,
# so a file named "default.css" will overwrite the builtin "default.css".
html_static_path = []

# Custom sidebar templates, must be a dictionary that maps document names
# to template names.
#
# The default sidebars (for documents that don't match any pattern) are
# defined by theme itself.  Builtin themes are using these templates by
# default: ``['localtoc.html', 'relations.html', 'sourcelink.html',
# 'searchbox.html']``.
#
# html_sidebars = {}
html_sidebars = {'**': ['globaltoc.html', 'relations.html', 'sourcelink.html', 'searchbox.html']}


# -- Options for HTMLHelp output ---------------------------------------------

# Output file base name for HTML help builder.
htmlhelp_basename = 'dpnpdoc'


# -- Options for LaTeX output ------------------------------------------------

latex_elements = {
    # The paper size ('letterpaper' or 'a4paper').
    #
    # 'papersize': 'letterpaper',

    # The font size ('10pt', '11pt' or '12pt').
    #
    # 'pointsize': '10pt',

    # Additional stuff for the LaTeX preamble.
    #
    # 'preamble': '',

    # Latex figure (float) alignment
    #
    # 'figure_align': 'htbp',
}

# Grouping the document tree into LaTeX files. List of tuples
# (source start file, target name, title,
#  author, documentclass [howto, manual, or own class]).
latex_documents = [
    (master_doc, 'dpnp.tex', 'dpnp Documentation',
     'Intel', 'manual'),
]


# -- Options for manual page output ------------------------------------------

# One entry per manual page. List of tuples
# (source start file, name, description, authors, manual section).
man_pages = [
    (master_doc, 'dpnp', 'dpnp Documentation',
     [author], 1)
]


# -- Options for Texinfo output ----------------------------------------------

# Grouping the document tree into Texinfo files. List of tuples
# (source start file, target name, title, author,
#  dir menu entry, description, category)
texinfo_documents = [
    (master_doc, 'dpnp', 'dpnp Documentation',
     author, 'dpnp', 'One line description of project.',
     'Miscellaneous'),
]


# -- Extension configuration -------------------------------------------------

# -- Options for todo extension ----------------------------------------------

autosummary_generate = True

intersphinx_mapping = {
    'python': ('https://docs.python.org/3/', None),
    'numpy': ('https://docs.scipy.org/doc/numpy/', None),
    'scipy': ('https://docs.scipy.org/doc/scipy/reference/', None),
}

# If true, `todo` and `todoList` produce output, else they produce nothing.
todo_include_todos = True

# Napoleon settings
napoleon_use_ivar = True
napoleon_include_special_with_doc = True
napoleon_custom_sections = ['limitations']<|MERGE_RESOLUTION|>--- conflicted
+++ resolved
@@ -32,11 +32,7 @@
 
 # The short X.Y version
 version = '0.12'
-<<<<<<< HEAD
-# The full version, including alpha/beta/rc tags.
-=======
 # The full version, including alpha/beta/rc tags
->>>>>>> 9f9a39aa
 release = '0.12.0'
 
 
