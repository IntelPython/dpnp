--- conflicted
+++ resolved
@@ -8,15 +8,12 @@
 # Code project files
 .vscode
 
-<<<<<<< HEAD
-=======
 # Files from test of code coverage
 coverage.xml
 
 # Backup files kept after git merge/rebase
 *.orig
 
->>>>>>> 35e28a4d
 *dpnp_backend*
 dpnp/**/*.cpython*.so
 dpnp/**/*.pyd
